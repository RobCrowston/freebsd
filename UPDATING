 Updating Information for FreeBSD current users.

This file is maintained and copyrighted by M. Warner Losh <imp@freebsd.org>.
See end of file for further details.  For commonly done items, please see the
COMMON ITEMS: section later in the file.  These instructions assume that you
basically know what you are doing.  If not, then please consult the FreeBSD
handbook:

    https://www.freebsd.org/doc/en_US.ISO8859-1/books/handbook/makeworld.html

Items affecting the ports and packages system can be found in
/usr/ports/UPDATING.  Please read that file before running portupgrade.

NOTE: FreeBSD has switched from gcc to clang. If you have trouble bootstrapping
from older versions of FreeBSD, try WITHOUT_CLANG and WITH_GCC to bootstrap to
the tip of head, and then rebuild without this option. The bootstrap process
from older version of current across the gcc/clang cutover is a bit fragile.

NOTE TO PEOPLE WHO THINK THAT FreeBSD 13.x IS SLOW:
	FreeBSD 13.x has many debugging features turned on, in both the kernel
	and userland.  These features attempt to detect incorrect use of
	system primitives, and encourage loud failure through extra sanity
	checking and fail stop semantics.  They also substantially impact
	system performance.  If you want to do performance measurement,
	benchmarking, and optimization, you'll want to turn them off.  This
	includes various WITNESS- related kernel options, INVARIANTS, malloc
	debugging flags in userland, and various verbose features in the
	kernel.  Many developers choose to disable these features on build
	machines to maximize performance.  (To completely disable malloc
	debugging, define MALLOC_PRODUCTION in /etc/make.conf, or to merely
	disable the most expensive debugging functionality run
	"ln -s 'abort:false,junk:false' /etc/malloc.conf".)

20190320:
	The fuse(4) module has been renamed to fusefs(4) for consistency with
	other filesystems.  You should update any kld_load="fuse" entries in
	/etc/rc.conf, fuse_load="YES" entries in /boot/loader.conf, and
	"options FUSE" enties in kernel config files.

20190304:
	Clang, llvm, lld, lldb, compiler-rt and libc++ have been upgraded to
	8.0.0.  Please see the 20141231 entry below for information about
	prerequisites and upgrading, if you are not already using clang 3.5.0
	or higher.

20190226:
	geom_uzip(4) depends on the new module xz.  If geom_uzip is statically
	compiled into your custom kernel, add 'device xz' statement to the
	kernel config.

20190219:
	drm and drm2 have been removed from the tree. Please see
	https://wiki.freebsd.org/Graphics for the latest information on
	migrating to the drm ports.

20190131:
	Iflib is no longer unconditionally compiled into the kernel.  Drivers
	using iflib and statically compiled into the kernel, now require
	the 'device iflib' config option.  For the same drivers loaded as
	modules on kernels not having 'device iflib', the iflib.ko module
	is loaded automatically.

20190125:
	The IEEE80211_AMPDU_AGE and AH_SUPPORT_AR5416 kernel configuration
	options no longer exist since r343219 and r343427 respectively;
	nothing uses them, so they should be just removed from custom
	kernel config files.

20181230:
	r342635 changes the way efibootmgr(8) works by requiring users to add
	the -b (bootnum) parameter for commands where the bootnum was previously
	specified with each option. For example 'efibootmgr -B 0001' is now
	'efibootmgr -B -b 0001'.

20181220:
	r342286 modifies the NFSv4 server so that it obeys vfs.nfsd.nfs_privport
	in the same as it is applied to NFSv2 and 3.  This implies that NFSv4
	servers that have vfs.nfsd.nfs_privport set will only allow mounts
	from clients using a reserved port#. Since both the FreeBSD and Linux
	NFSv4 clients use reserved port#s by default, this should not affect
	most NFSv4 mounts.

20181219:
	The XLP config has been removed. We can't support 64-bit atomics in this
	kernel because it is running in 32-bit mode. XLP users must transition
	to running a 64-bit kernel (XLP64 or XLPN32).

	The mips GXEMUL support has been removed from FreeBSD. MALTA* + qemu is
	the preferred emulator today and we don't need two different ones.

	The old sibyte / swarm / Broadcom BCM1250 support has been
	removed from the mips port.

20181211:
	Clang, llvm, lld, lldb, compiler-rt and libc++ have been upgraded to
	7.0.1.  Please see the 20141231 entry below for information about
	prerequisites and upgrading, if you are not already using clang 3.5.0
	or higher.

20181211:
	Remove the timed and netdate programs from the base tree.  Setting
	the time with these deamons has been obsolete for over a decade.

20181126:
	On amd64, arm64 and armv7 (architectures that install LLVM's ld.lld
	linker as /usr/bin/ld) GNU ld is no longer installed as ld.bfd, as
	it produces broken binaries when ifuncs are in use.  Users needing
	GNU ld should install the binutils port or package.

20181123:
	The BSD crtbegin and crtend code has been enabled by default. It has
	had extensive testing on amd64, arm64, and i386. It can be disabled
	by building a world with -DWITHOUT_BSD_CRTBEGIN.

20181115:
	The set of CTM commands (ctm, ctm_smail, ctm_rmail, ctm_dequeue)
	has been converted to a port (misc/ctm) and will be removed from
	FreeBSD-13.  It is available as a package (ctm) for all supported
	FreeBSD versions.

20181110:
	The default newsyslog.conf(5) file has been changed to only include
	files in /etc/newsyslog.conf.d/ and /usr/local/etc/newsyslog.conf.d/ if
	the filenames end in '.conf' and do not begin with a '.'.

	You should check the configuration files in these two directories match
	this naming convention. You can verify which configuration files are
	being included using the command:
		$ newsyslog -Nrv

20181015:
	Ports for the DRM modules have been simplified. Now, amd64 users should
	just install the drm-kmod port. All others should install
	drm-legacy-kmod.

	Graphics hardware that's newer than about 2010 usually works with
	drm-kmod.  For hardware older than 2013, however, some users will need
	to use drm-legacy-kmod if drm-kmod doesn't work for them. Hardware older
	than 2008 usually only works in drm-legacy-kmod. The graphics team can
	only commit to hardware made since 2013 due to the complexity of the
	market and difficulty to test all the older cards effectively. If you
	have hardware supported by drm-kmod, you are strongly encouraged to use
	that as you will get better support.

	Other than KPI chasing, drm-legacy-kmod will not be updated. As outlined
	elsewhere, the drm and drm2 modules will be eliminated from the src base
	soon (with a limited exception for arm). Please update to the package
	asap and report any issues to x11@freebsd.org.

	Generally, anybody using the drm*-kmod packages should add
	WITHOUT_DRM_MODULE=t and WITHOUT_DRM2_MODULE=t to avoid nasty
	cross-threading surprises, especially with automatic driver
	loading from X11 startup. These will become the defaults in 13-current
	shortly.

20181012:
	The ixlv(4) driver has been renamed to iavf(4).  As a consequence,
	custom kernel and module loading configuration files must be updated
	accordingly.  Moreover, interfaces previous presented as ixlvN to the
	system are now exposed as iavfN and network configuration files must
	be adjusted as necessary.

20181009:
	OpenSSL has been updated to version 1.1.1.  This update included
	additional various API changes througout the base system.  It is
	important to rebuild third-party software after upgrading.  The value
	of __FreeBSD_version has been bumped accordingly.

20181006:
	The legacy DRM modules and drivers have now been added to the loader's
	module blacklist, in favor of loading them with kld_list in rc.conf(5).
	The module blacklist may be overridden with the loader.conf(5)
	'module_blacklist' variable, but loading them via rc.conf(5) is strongly
	encouraged.

20181002:
	The cam(4) based nda(4) driver will be used over nvd(4) by default on
	powerpc64. You may set 'options NVME_USE_NVD=1' in your kernel conf or
	loader tunable 'hw.nvme.use_nvd=1' if you wish to use the existing
	driver.  Make sure to edit /boot/etc/kboot.conf and fstab to use the
	nda device name.

20180913:
	Reproducible build mode is now on by default, in preparation for
	FreeBSD 12.0.  This eliminates build metadata such as the user,
	host, and time from the kernel (and uname), unless the working tree
	corresponds to a modified checkout from a version control system.
	The previous behavior can be obtained by setting the /etc/src.conf
	knob WITHOUT_REPRODUCIBLE_BUILD.

20180826:
	The Yarrow CSPRNG has been removed from the kernel as it has not been
	supported by its designers since at least 2003. Fortuna has been the
	default since FreeBSD-11.

20180822:
	devctl freeze/thaw have gone into the tree, the rc scripts have been
	updated to use them and devmatch has been changed.  You should update
	kernel, userland and rc scripts all at the same time.

20180818:
	The default interpreter has been switched from 4th to Lua.
	LOADER_DEFAULT_INTERP, documented in build(7), will override the default
	interpreter.  If you have custom FORTH code you will need to set
	LOADER_DEFAULT_INTERP=4th (valid values are 4th, lua or simp) in
	src.conf for the build.  This will create default hard links between
	loader and loader_4th instead of loader and loader_lua, the new default.
	If you are using UEFI it will create the proper hard link to loader.efi.

	bhyve uses userboot.so. It remains 4th-only until some issues are solved
	regarding coexisting with multiple versions of FreeBSD are resolved.

20180815:
	ls(1) now respects the COLORTERM environment variable used in other
	systems and software to indicate that a colored terminal is both
	supported and desired.  If ls(1) is suddenly emitting colors, they may
	be disabled again by either removing the unwanted COLORTERM from your
	environment, or using `ls --color=never`.  The ls(1) specific CLICOLOR
	may not be observed in a future release.

20180808:
	The default pager for most commands has been changed to "less".  To
	restore the old behavior, set PAGER="more" and MANPAGER="more -s" in
	your environment.

20180731:
	The jedec_ts(4) driver has been removed. A superset of its functionality
	is available in the jedec_dimm(4) driver, and the manpage for that
	driver includes migration instructions. If you have "device jedec_ts"
	in your kernel configuration file, it must be removed.

20180730:
	amd64/GENERIC now has EFI runtime services, EFIRT, enabled by default.
	This should have no effect if the kernel is booted via BIOS/legacy boot.
	EFIRT may be disabled via a loader tunable, efi.rt.disabled, if a system
	has a buggy firmware that prevents a successful boot due to use of
	runtime services.

20180727:
	Atmel AT91RM9200 and AT91SAM9, Cavium CNS 11xx and XScale
	support has been removed from the tree. These ports were
	obsolete and/or known to be broken for many years.

20180723:
	loader.efi has been augmented to participate more fully in the
	UEFI boot manager protocol. loader.efi will now look at the
	BootXXXX environment variable to determine if a specific kernel
	or root partition was specified. XXXX is derived from BootCurrent.
	efibootmgr(8) manages these standard UEFI variables.

20180720:
	zfsloader's functionality has now been folded into loader.
	zfsloader is no longer necessary once you've updated your
	boot blocks. For a transition period, we will install a
	hardlink for zfsloader to loader to allow a smooth transition
	until the boot blocks can be updated (hard link because old
	zfs boot blocks don't understand symlinks).

20180719:
	ARM64 now have efifb support, if you want to have serial console
	on your arm64 board when an screen is connected and the bootloader
	setup a framebuffer for us to use, just add :
	boot_serial=YES
	boot_multicons=YES
	in /boot/loader.conf
	For Raspberry Pi 3 (RPI) users, this is needed even if you don't have
	an screen connected as the firmware will setup a framebuffer are that
	u-boot will expose as an EFI framebuffer.

20180719:
	New uid:gid added, ntpd:ntpd (123:123).  Be sure to run mergemaster
	or take steps to update /etc/passwd before doing installworld on
	existing systems.  Do not skip the "mergemaster -Fp" step before
	installworld, as described in the update procedures near the bottom
	of this document.  Also, rc.d/ntpd now starts ntpd(8) as user ntpd
	if the new mac_ntpd(4) policy is available, unless ntpd_flags or
	the ntp config file contain options that change file/dir locations.
	When such options (e.g., "statsdir" or "crypto") are used, ntpd can
	still be run as non-root by setting ntpd_user=ntpd in rc.conf, after
	taking steps to ensure that all required files/dirs are accessible
	by the ntpd user.

20180717:
	Big endian arm support has been removed.

20180711:
	The static environment setup in kernel configs is no longer mutually
	exclusive with the loader(8) environment by default.  In order to
	restore the previous default behavior of disabling the loader(8)
	environment if a static environment is present, you must specify
	loader_env.disabled=1 in the static environment.

20180705:
	The ABI of syscalls used by management tools like sockstat and
	netstat has been broken to allow 32-bit binaries to work on
	64-bit kernels without modification.  These programs will need
	to match the kernel in order to function.  External programs may
	require minor modifications to accommodate a change of type in
	structures from pointers to 64-bit virtual addresses.

20180702:
	On i386 and amd64 atomics are now inlined. Out of tree modules using
	atomics will need to be rebuilt.

20180701:
	The '%I' format in the kern.corefile sysctl limits the number of
	core files that a process can generate to the number stored in the
	debug.ncores sysctl. The '%I' format is replaced by the single digit
	index. Previously, if all indexes were taken the kernel would overwrite
	only a core file with the highest index in a filename.
	Currently the system will create a new core file if there is a free
	index or if all slots are taken it will overwrite the oldest one.

20180630:
	Clang, llvm, lld, lldb, compiler-rt and libc++ have been upgraded to
	6.0.1.  Please see the 20141231 entry below for information about
	prerequisites and upgrading, if you are not already using clang 3.5.0
	or higher.

20180628:
	r335753 introduced a new quoting method. However, etc/devd/devmatch.conf
	needed to be changed to work with it. This change was made with r335763
	and requires a mergemaster / etcupdate / etc to update the installed
	file.

20180612:
	r334930 changed the interface between the NFS modules, so they all
	need to be rebuilt.  r335018 did a __FreeBSD_version bump for this.

20180530:
	As of r334391 lld is the default amd64 system linker; it is installed
	as /usr/bin/ld.  Kernel build workarounds (see 20180510 entry) are no
	longer necessary.

20180530:
	The kernel / userland interface for devinfo changed, so you'll
	need a new kernel and userland as a pair for it to work (rebuilding
	lib/libdevinfo is all that's required). devinfo and devmatch will
	not work, but everything else will when there's a mismatch.

20180523:
	The on-disk format for hwpmc callchain records has changed to include
	threadid corresponding to a given record. This changes the field offsets
	and thus requires that libpmcstat be rebuilt before using a kernel
	later than r334108.

20180517:
	The vxge(4) driver has been removed.  This driver was introduced into
	HEAD one week before the Exar left the Ethernet market and is not
	known to be used.  If you have device vxge in your kernel config file
	it must be removed.

20180510:
	The amd64 kernel now requires a ld that supports ifunc to produce a
	working kernel, either lld or a newer binutils. lld is built by default
	on amd64, and the 'buildkernel' target uses it automatically. However,
	it is not the default linker, so building the kernel the traditional
	way requires LD=ld.lld on the command line (or LD=/usr/local/bin/ld for
	binutils port/package). lld will soon be default, and this requirement
	will go away.

	NOTE: As of r334391 lld is the default system linker on amd64, and no
	workaround is necessary.

20180508:
	The nxge(4) driver has been removed.  This driver was for PCI-X 10g
	cards made by s2io/Neterion.  The company was aquired by Exar and
	no longer sells or supports Ethernet products.  If you have device
	nxge in your kernel config file it must be removed.

20180504:
	The tz database (tzdb) has been updated to 2018e.  This version more
	correctly models time stamps in time zones with negative DST such as
	Europe/Dublin (from 1971 on), Europe/Prague (1946/7), and
	Africa/Windhoek (1994/2017).  This does not affect the UT offsets, only
	time zone abbreviations and the tm_isdst flag.

20180502:
	The ixgb(4) driver has been removed.  This driver was for an early and
	uncommon legacy PCI 10GbE for a single ASIC, Intel 82597EX. Intel
	quickly shifted to the long lived ixgbe family.  If you have device
	ixgb in your kernel config file it must be removed.

20180501:
	The lmc(4) driver has been removed.  This was a WAN interface
	card that was already reportedly rare in 2003, and had an ambiguous
	license.  If you have device lmc in your kernel config file it must
	be removed.

20180413:
	Support for Arcnet networks has been removed.  If you have device
	arcnet or device cm in your kernel config file they must be
	removed.

20180411:
	Support for FDDI networks has been removed.  If you have device
	fddi or device fpa in your kernel config file they must be
	removed.

20180406:
	In addition to supporting RFC 3164 formatted messages, the
	syslogd(8) service is now capable of parsing RFC 5424 formatted
	log messages. The main benefit of using RFC 5424 is that clients
	may now send log messages with timestamps containing year numbers,
	microseconds and time zone offsets.

	Similarly, the syslog(3) C library function has been altered to
	send RFC 5424 formatted messages to the local system logging
	daemon. On systems using syslogd(8), this change should have no
	negative impact, as long as syslogd(8) and the C library are
	updated at the same time. On systems using a different system
	logging daemon, it may be necessary to make configuration
	adjustments, depending on the software used.

	When using syslog-ng, add the 'syslog-protocol' flag to local
	input sources to enable parsing of RFC 5424 formatted messages:

		source src {
			unix-dgram("/var/run/log" flags(syslog-protocol));
		}

	When using rsyslog, disable the 'SysSock.UseSpecialParser' option
	of the 'imuxsock' module to let messages be processed by the
	regular RFC 3164/5424 parsing pipeline:

		module(load="imuxsock" SysSock.UseSpecialParser="off")

	Do note that these changes only affect communication between local
	applications and syslogd(8). The format that syslogd(8) uses to
	store messages on disk or forward messages to other systems
	remains unchanged. syslogd(8) still uses RFC 3164 for these
	purposes. Options to customize this behaviour will be added in the
	future. Utilities that process log files stored in /var/log are
	thus expected to continue to function as before.

	__FreeBSD_version has been incremented to 1200061 to denote this
	change.

20180328:
	Support for token ring networks has been removed. If you
	have "device token" in your kernel config you should remove
	it. No device drivers supported token ring.

20180323:
	makefs was modified to be able to tag ISO9660 El Torito boot catalog
	entries as EFI instead of overloading the i386 tag as done previously.
	The amd64 mkisoimages.sh script used to build amd64 ISO images for
	release was updated to use this. This may mean that makefs must be
	updated before "make cdrom" can be run in the release directory. This
	should be as simple as:

		$ cd $SRCDIR/usr.sbin/makefs
		$ make depend all install

20180212:
	FreeBSD boot loader enhanced with Lua scripting. It's purely opt-in for
	now by building WITH_LOADER_LUA and WITHOUT_FORTH in /etc/src.conf.
	Co-existance for the transition period will come shortly. Booting is a
	complex environment and test coverage for Lua-enabled loaders has been
	thin, so it would be prudent to assume it might not work and make
	provisions for backup boot methods.

20180211:
	devmatch functionality has been turned on in devd. It will automatically
	load drivers for unattached devices. This may cause unexpected drivers
	to be loaded. Please report any problems to current@ and
	imp@freebsd.org.

20180114:
	Clang, llvm, lld, lldb, compiler-rt and libc++ have been upgraded to
	6.0.0.  Please see the 20141231 entry below for information about
	prerequisites and upgrading, if you are not already using clang 3.5.0
	or higher.

20180110:
	LLVM's lld linker is now used as the FreeBSD/amd64 bootstrap linker.
	This means it is used to link the kernel and userland libraries and
	executables, but is not yet installed as /usr/bin/ld by default.

	To revert to ld.bfd as the bootstrap linker, in /etc/src.conf set
        WITHOUT_LLD_BOOTSTRAP=yes

20180110:
	On i386, pmtimer has been removed. Its functionality has been folded
	into apm. It was a no-op on ACPI in current for a while now (but was
	still needed on i386 in FreeBSD 11 and earlier). Users may need to
	remove it from kernel config files.

20180104:
	The use of RSS hash from the network card aka flowid has been
	disabled by default for lagg(4) as it's currently incompatible with
	the lacp and loadbalance protocols.

	This can be re-enabled by setting the following in loader.conf:
	net.link.lagg.default_use_flowid="1"

20180102:
	The SW_WATCHDOG option is no longer necessary to enable the
	hardclock-based software watchdog if no hardware watchdog is
	configured. As before, SW_WATCHDOG will cause the software
	watchdog to be enabled even if a hardware watchdog is configured.

20171215:
	r326887 fixes the issue described in the 20171214 UPDATING entry.
	r326888 flips the switch back to building GELI support always.

20171214:
	r362593 broke ZFS + GELI support for reasons unknown. However,
	it also broke ZFS support generally, so GELI has been turned off
	by default as the lesser evil in r326857. If you boot off ZFS and/or
	GELI, it might not be a good time to update.

20171125:
	PowerPC users must update loader(8) by rebuilding world before
	installing a new kernel, as the protocol connecting them has
	changed. Without the update, loader metadata will not be passed
	successfully to the kernel and users will have to enter their
	root partition at the kernel mountroot prompt to continue booting.
	Newer versions of loader can boot old kernels without issue.

20171110:
	The LOADER_FIREWIRE_SUPPORT build variable as been renamed to
	WITH/OUT_LOADER_FIREWIRE. LOADER_{NO_,}GELI_SUPPORT has been renamed
	to WITH/OUT_LOADER_GELI.

20171106:
	The naive and non-compliant support of posix_fallocate(2) in ZFS
	has been removed as of r325320.  The system call now returns EINVAL
	when used on a ZFS file.  Although the new behavior complies with the
	standard, some consumers are not prepared to cope with it.
	One known victim is lld prior to r325420.

20171102:
	Building in a FreeBSD src checkout will automatically create object
	directories now rather than store files in the current directory if
	'make obj' was not ran.  Calling 'make obj' is no longer necessary.
	This feature can be disabled by setting WITHOUT_AUTO_OBJ=yes in
	/etc/src-env.conf (not /etc/src.conf), or passing the option in the
	environment.

20171101:
	The default MAKEOBJDIR has changed from /usr/obj/<srcdir> for native
	builds, and /usr/obj/<arch>/<srcdir> for cross-builds, to a unified
	/usr/obj/<srcdir>/<arch>.  This behavior can be changed to the old
	format by setting WITHOUT_UNIFIED_OBJDIR=yes in /etc/src-env.conf,
	the environment, or with -DWITHOUT_UNIFIED_OBJDIR when building.
	The UNIFIED_OBJDIR option is a transitional feature that will be
	removed for 12.0 release; please migrate to the new format for any
	tools by looking up the OBJDIR used by 'make -V .OBJDIR' means rather
	than hardcoding paths.

20171028:
	The native-xtools target no longer installs the files by default to the
	OBJDIR.  Use the native-xtools-install target with a DESTDIR to install
	to ${DESTDIR}/${NXTP} where NXTP defaults to /nxb-bin.

20171021:
	As part of the boot loader infrastructure cleanup, LOADER_*_SUPPORT
	options are changing from controlling the build if defined / undefined
	to controlling the build with explicit 'yes' or 'no' values. They will
	shift to WITH/WITHOUT options to match other options in the system.

20171010:
	libstand has turned into a private library for sys/boot use only.
	It is no longer supported as a public interface outside of sys/boot.

20171005:
	The arm port has split armv6 into armv6 and armv7. armv7 is now
	a valid TARGET_ARCH/MACHINE_ARCH setting. If you have an armv7 system
	and are running a kernel from before r324363, you will need to add
	MACHINE_ARCH=armv7 to 'make buildworld' to do a native build.

20171003:
	When building multiple kernels using KERNCONF, non-existent KERNCONF
	files will produce an error and buildkernel will fail. Previously
	missing KERNCONF files silently failed giving no indication as to
	why, only to subsequently discover during installkernel that the
	desired kernel was never built in the first place.

20170912:
	The default serial number format for CTL LUNs has changed.  This will
	affect users who use /dev/diskid/* device nodes, or whose FibreChannel
	or iSCSI clients care about their LUNs' serial numbers.  Users who
	require serial number stability should hardcode serial numbers in
	/etc/ctl.conf .

20170912:
	For 32-bit arm compiled for hard-float support, soft-floating point
	binaries now always get their shared libraries from
	LD_SOFT_LIBRARY_PATH (in the past, this was only used if
	/usr/libsoft also existed). Only users with a hard-float ld.so, but
	soft-float everything else should be affected.

20170826:
	The geli password typed at boot is now hidden.  To restore the previous
	behavior, see geli(8) for configuration options.

20170825:
	Move PMTUD blackhole counters to TCPSTATS and remove them from bare
	sysctl values.  Minor nit, but requires a rebuild of both world/kernel
	to complete.

20170814:
	"make check" behavior (made in ^/head@r295380) has been changed to
	execute from a limited sandbox, as opposed to executing from
	${TESTSDIR}.

	Behavioral changes:
	- The "beforecheck" and "aftercheck" targets are now specified.
	- ${CHECKDIR} (added in commit noted above) has been removed.
	- Legacy behavior can be enabled by setting
	  WITHOUT_MAKE_CHECK_USE_SANDBOX in src.conf(5) or the environment.

	If the limited sandbox mode is enabled, "make check" will execute
	"make distribution", then install, execute the tests, and clean up the
	sandbox if successful.

	The "make distribution" and "make install" targets are typically run as
	root to set appropriate permissions and ownership at installation time.
	The end-user should set "WITH_INSTALL_AS_USER" in src.conf(5) or the
	environment if executing "make check" with limited sandbox mode using
	an unprivileged user.

20170808:
	Since the switch to GPT disk labels, fsck for UFS/FFS has been
	unable to automatically find alternate superblocks. As of r322297,
	the information needed to find alternate superblocks has been
	moved to the end of the area reserved for the boot block.
	Filesystems created with a newfs of this vintage or later
	will create the recovery information. If you have a filesystem
	created prior to this change and wish to have a recovery block
	created for your filesystem, you can do so by running fsck in
	foreground mode (i.e., do not use the -p or -y options). As it
	starts, fsck will ask ``SAVE DATA TO FIND ALTERNATE SUPERBLOCKS''
	to which you should answer yes.

20170728:
	As of r321665, an NFSv4 server configuration that services
	Kerberos mounts or clients that do not support the uid/gid in
	owner/owner_group string capability, must explicitly enable
	the nfsuserd daemon by adding nfsuserd_enable="YES" to the
	machine's /etc/rc.conf file.

20170722:
	Clang, llvm, lldb, compiler-rt and libc++ have been upgraded to 5.0.0.
	Please see the 20141231 entry below for information about prerequisites
	and upgrading, if you are not already using clang 3.5.0 or higher.

20170701:
	WITHOUT_RCMDS is now the default. Set WITH_RCMDS if you need the
	r-commands (rlogin, rsh, etc.) to be built with the base system.

20170625:
	The FreeBSD/powerpc platform now uses a 64-bit type for time_t.  This is
	a very major ABI incompatible change, so users of FreeBSD/powerpc must
	be careful when performing source upgrades.  It is best to run
	'make installworld' from an alternate root system, either a live
	CD/memory stick, or a temporary root partition.  Additionally, all ports
	must be recompiled.  powerpc64 is largely unaffected, except in the case
	of 32-bit compatibility.  All 32-bit binaries will be affected.

20170623:
	Forward compatibility for the "ino64" project have been committed. This
	will allow most new binaries to run on older kernels in a limited
	fashion.  This prevents many of the common foot-shooting actions in the
	upgrade as well as the limited ability to roll back the kernel across
	the ino64 upgrade. Complicated use cases may not work properly, though
	enough simpler ones work to allow recovery in most situations.

20170620:
	Switch back to the BSDL dtc (Device Tree Compiler). Set WITH_GPL_DTC
	if you require the GPL compiler.

20170618:
	The internal ABI used for communication between the NFS kernel modules
	was changed by r320085, so __FreeBSD_version was bumped to
	ensure all the NFS related modules are updated together.

20170617:
	The ABI of struct event was changed by extending the data
	member to 64bit and adding ext fields.  For upgrade, same
	precautions as for the entry 20170523 "ino64" must be
	followed.

20170531:
	The GNU roff toolchain has been removed from base. To render manpages
	which are not supported by mandoc(1), man(1) can fallback on GNU roff
	from ports (and recommends to install it).
	To render roff(7) documents, consider using GNU roff from ports or the
	heirloom doctools roff toolchain from ports via pkg install groff or
	via pkg install heirloom-doctools.

20170524:
	The ath(4) and ath_hal(4) modules now build piecemeal to allow for
	smaller runtime footprint builds.  This is useful for embedded systems
	which only require one chipset support.

	If you load it as a module, make sure this is in /boot/loader.conf:

	if_ath_load="YES"

	This will load the HAL, all chip/RF backends and if_ath_pci.
	If you have if_ath_pci in /boot/loader.conf, ensure it is after
	if_ath or it will not load any HAL chipset support.

	If you want to selectively load things (eg on ye cheape ARM/MIPS
	platforms where RAM is at a premium) you should:

	* load ath_hal
	* load the chip modules in question
	* load ath_rate, ath_dfs
	* load ath_main
	* load if_ath_pci and/or if_ath_ahb depending upon your particular
	  bus bind type - this is where probe/attach is done.

	For further comments/feedback, poke adrian@ .

20170523:
	The "ino64" 64-bit inode project has been committed, which extends
	a number of types to 64 bits.  Upgrading in place requires care and
	adherence to the documented upgrade procedure.

	If using a custom kernel configuration ensure that the
	COMPAT_FREEBSD11 option is included (as during the upgrade the
	system will be running the ino64 kernel with the existing world).

	For the safest in-place upgrade begin by removing previous build
	artifacts via "rm -rf /usr/obj/*".  Then, carefully follow the full
	procedure documented below under the heading "To rebuild everything and
	install it on the current system."  Specifically, a reboot is required
	after installing the new kernel before installing world. While an
	installworld normally works by accident from multiuser after rebooting
	the proper kernel, there are many cases where this will fail across this
	upgrade and installworld from single user is required.

20170424:
	The NATM framework including the en(4), fatm(4), hatm(4), and
	patm(4) devices has been removed.  Consumers should plan a
	migration before the end-of-life date for FreeBSD 11.

20170420:
	GNU diff has been replaced by a BSD licensed diff. Some features of GNU
	diff has not been implemented, if those are needed a newer version of
	GNU diff is available via the diffutils package under the gdiff name.

20170413:
	As of r316810 for ipfilter, keep frags is no longer assumed when
	keep state is specified in a rule. r316810 aligns ipfilter with
	documentation in man pages separating keep frags from keep state.
	This allows keep state to be specified without forcing keep frags
	and allows keep frags to be specified independently of keep state.
	To maintain previous behaviour, also specify keep frags with
	keep state (as documented in ipf.conf.5).

20170407:
	arm64 builds now use the base system LLD 4.0.0 linker by default,
	instead of requiring that the aarch64-binutils port or package be
	installed. To continue using aarch64-binutils, set
	CROSS_BINUTILS_PREFIX=/usr/local/aarch64-freebsd/bin .

20170405:
	The UDP optimization in entry 20160818 that added the sysctl
	net.inet.udp.require_l2_bcast has been reverted.  L2 broadcast
	packets will no longer be treated as L3 broadcast packets.

20170331:
	Binds and sends to the loopback addresses, IPv6 and IPv4, will now
	use any explicitly assigned loopback address available in the jail
	instead of using the first assigned address of the jail.

20170329:
	The ctl.ko module no longer implements the iSCSI target frontend:
	cfiscsi.ko does instead.

	If building cfiscsi.ko as a kernel module, the module can be loaded
	via one of the following methods:
	- `cfiscsi_load="YES"` in loader.conf(5).
	- Add `cfiscsi` to `$kld_list` in rc.conf(5).
	- ctladm(8)/ctld(8), when compiled with iSCSI support
	  (`WITH_ISCSI=yes` in src.conf(5))

	Please see cfiscsi(4) for more details.

20170316:
	The mmcsd.ko module now additionally depends on geom_flashmap.ko.
	Also, mmc.ko and mmcsd.ko need to be a matching pair built from the
	same source (previously, the dependency of mmcsd.ko on mmc.ko was
	missing, but mmcsd.ko now will refuse to load if it is incompatible
	with mmc.ko).

20170315:
	The syntax of ipfw(8) named states was changed to avoid ambiguity.
	If you have used named states in the firewall rules, you need to modify
	them after installworld and before rebooting. Now named states must
	be prefixed with colon.

20170311:
	The old drm (sys/dev/drm/) drivers for i915 and radeon have been
	removed as the userland we provide cannot use them. The KMS version
	(sys/dev/drm2) supports the same hardware.

20170302:
	Clang, llvm, lldb, compiler-rt and libc++ have been upgraded to 4.0.0.
	Please see the 20141231 entry below for information about prerequisites
	and upgrading, if you are not already using clang 3.5.0 or higher.

20170221:
	The code that provides support for ZFS .zfs/ directory functionality
	has been reimplemented.  It's not possible now to create a snapshot
	by mkdir under .zfs/snapshot/.  That should be the only user visible
	change.

20170216:
	EISA bus support has been removed. The WITH_EISA option is no longer
	valid.

20170215:
	MCA bus support has been removed.

20170127:
	The WITH_LLD_AS_LD / WITHOUT_LLD_AS_LD build knobs have been renamed
	WITH_LLD_IS_LD / WITHOUT_LLD_IS_LD, for consistency with CLANG_IS_CC.

20170112:
	The EM_MULTIQUEUE kernel configuration option is deprecated now that
	the em(4) driver conforms to iflib specifications.

20170109:
	The igb(4), em(4) and lem(4) ethernet drivers are now implemented via
	IFLIB.  If you have a custom kernel configuration that excludes em(4)
	but you use igb(4), you need to re-add em(4) to your custom
	configuration.

20161217:
	Clang, llvm, lldb, compiler-rt and libc++ have been upgraded to 3.9.1.
	Please see the 20141231 entry below for information about prerequisites
	and upgrading, if you are not already using clang 3.5.0 or higher.

20161124:
	Clang, llvm, lldb, compiler-rt and libc++ have been upgraded to 3.9.0.
	Please see the 20141231 entry below for information about prerequisites
	and upgrading, if you are not already using clang 3.5.0 or higher.

20161119:
	The layout of the pmap structure has changed for powerpc to put the pmap
	statistics at the front for all CPU variations.  libkvm(3) and all tools
	that link against it need to be recompiled.

20161030:
	isl(4) and cyapa(4) drivers now require a new driver,
	chromebook_platform(4), to work properly on Chromebook-class hardware.
	On other types of hardware the drivers may need to be configured using
	device hints.  Please see the corresponding manual pages for details.

20161017:
	The urtwn(4) driver was merged into rtwn(4) and now consists of
	rtwn(4) main module + rtwn_usb(4) and rtwn_pci(4) bus-specific
	parts.
	Also, firmware for RTL8188CE was renamed due to possible name
	conflict (rtwnrtl8192cU(B) -> rtwnrtl8192cE(B))

20161015:
	GNU rcs has been removed from base.  It is available as packages:
	- rcs: Latest GPLv3 GNU rcs version.
	- rcs57: Copy of the latest version of GNU rcs (GPLv2) before it was
	removed from base.

20161008:
	Use of the cc_cdg, cc_chd, cc_hd, or cc_vegas congestion control
	modules now requires that the kernel configuration contain the
	TCP_HHOOK option. (This option is included in the GENERIC kernel.)

20161003:
	The WITHOUT_ELFCOPY_AS_OBJCOPY src.conf(5) knob has been retired.
	ELF Tool Chain's elfcopy is always installed as /usr/bin/objcopy.

20160924:
	Relocatable object files with the extension of .So have been renamed
	to use an extension of .pico instead.  The purpose of this change is
	to avoid a name clash with shared libraries on case-insensitive file
	systems.  On those file systems, foo.So is the same file as foo.so.

20160918:
	GNU rcs has been turned off by default.  It can (temporarily) be built
	again by adding WITH_RCS knob in src.conf.
	Otherwise, GNU rcs is available from packages:
	- rcs: Latest GPLv3 GNU rcs version.
	- rcs57: Copy of the latest version of GNU rcs (GPLv2) from base.

20160918:
	The backup_uses_rcs functionality has been removed from rc.subr.

20160908:
	The queue(3) debugging macro, QUEUE_MACRO_DEBUG, has been split into
	two separate components, QUEUE_MACRO_DEBUG_TRACE and
	QUEUE_MACRO_DEBUG_TRASH.  Define both for the original
	QUEUE_MACRO_DEBUG behavior.

20160824:
	r304787 changed some ioctl interfaces between the iSCSI userspace
	programs and the kernel.  ctladm, ctld, iscsictl, and iscsid must be
	rebuilt to work with new kernels.  __FreeBSD_version has been bumped
	to 1200005.

20160818:
	The UDP receive code has been updated to only treat incoming UDP
	packets that were addressed to an L2 broadcast address as L3
	broadcast packets.  It is not expected that this will affect any
	standards-conforming UDP application.  The new behaviour can be
	disabled by setting the sysctl net.inet.udp.require_l2_bcast to
	0.

20160818:
	Remove the openbsd_poll system call.
	__FreeBSD_version has been bumped because of this.

20160708:
	The stable/11 branch has been created from head@r302406.

20160622:
	The libc stub for the pipe(2) system call has been replaced with
	a wrapper that calls the pipe2(2) system call and the pipe(2)
	system call is now only implemented by the kernels that include
	"options COMPAT_FREEBSD10" in their config file (this is the
	default).  Users should ensure that this option is enabled in
	their kernel or upgrade userspace to r302092 before upgrading their
	kernel.

20160527:
	CAM will now strip leading spaces from SCSI disks' serial numbers.
	This will affect users who create UFS filesystems on SCSI disks using
	those disk's diskid device nodes.  For example, if /etc/fstab
	previously contained a line like
	"/dev/diskid/DISK-%20%20%20%20%20%20%20ABCDEFG0123456", you should
	change it to "/dev/diskid/DISK-ABCDEFG0123456".  Users of geom
	transforms like gmirror may also be affected.  ZFS users should
	generally be fine.

20160523:
	The bitstring(3) API has been updated with new functionality and
	improved performance.  But it is binary-incompatible with the old API.
	Objects built with the new headers may not be linked against objects
	built with the old headers.

20160520:
	The brk and sbrk functions have been removed from libc on arm64.
	Binutils from ports has been updated to not link to these
	functions and should be updated to the latest version before
	installing a new libc.

20160517:
	The armv6 port now defaults to hard float ABI. Limited support
	for running both hardfloat and soft float on the same system
	is available using the libraries installed with -DWITH_LIBSOFT.
	This has only been tested as an upgrade path for installworld
	and packages may fail or need manual intervention to run. New
	packages will be needed.

	To update an existing self-hosted armv6hf system, you must add
	TARGET_ARCH=armv6 on the make command line for both the build
	and the install steps.

20160510:
	Kernel modules compiled outside of a kernel build now default to
	installing to /boot/modules instead of /boot/kernel.  Many kernel
	modules built this way (such as those in ports) already overrode
	KMODDIR explicitly to install into /boot/modules.  However,
	manually building and installing a module from /sys/modules will
	now install to /boot/modules instead of /boot/kernel.

20160414:
	The CAM I/O scheduler has been committed to the kernel. There should be
	no user visible impact. This does enable NCQ Trim on ada SSDs. While the
	list of known rogues that claim support for this but actually corrupt
	data is believed to be complete, be on the lookout for data
	corruption. The known rogue list is believed to be complete:

		o Crucial MX100, M550 drives with MU01 firmware.
		o Micron M510 and M550 drives with MU01 firmware.
		o Micron M500 prior to MU07 firmware
		o Samsung 830, 840, and 850 all firmwares
		o FCCT M500 all firmwares

	Crucial has firmware http://www.crucial.com/usa/en/support-ssd-firmware
	with working NCQ TRIM. For Micron branded drives, see your sales rep for
	updated firmware. Black listed drives will work correctly because these
	drives work correctly so long as no NCQ TRIMs are sent to them. Given
	this list is the same as found in Linux, it's believed there are no
	other rogues in the market place. All other models from the above
	vendors work.

	To be safe, if you are at all concerned, you can quirk each of your
	drives to prevent NCQ from being sent by setting:
		kern.cam.ada.X.quirks="0x2"
	in loader.conf. If the drive requires the 4k sector quirk, set the
	quirks entry to 0x3.

20160330:
	The FAST_DEPEND build option has been removed and its functionality is
	now the one true way.  The old mkdep(1) style of 'make depend' has
	been removed.  See 20160311 for further details.

20160317:
	Resource range types have grown from unsigned long to uintmax_t.  All
	drivers, and anything using libdevinfo, need to be recompiled.

20160311:
	WITH_FAST_DEPEND is now enabled by default for in-tree and out-of-tree
	builds.  It no longer runs mkdep(1) during 'make depend', and the
	'make depend' stage can safely be skipped now as it is auto ran
	when building 'make all' and will generate all SRCS and DPSRCS before
	building anything else.  Dependencies are gathered at compile time with
	-MF flags kept in separate .depend files per object file.  Users should
	run 'make cleandepend' once if using -DNO_CLEAN to clean out older
	stale .depend files.

20160306:
	On amd64, clang 3.8.0 can now insert sections of type AMD64_UNWIND into
	kernel modules.  Therefore, if you load any kernel modules at boot time,
	please install the boot loaders after you install the kernel, but before
	rebooting, e.g.:

	make buildworld
	make buildkernel KERNCONF=YOUR_KERNEL_HERE
	make installkernel KERNCONF=YOUR_KERNEL_HERE
	make -C sys/boot install
	<reboot in single user>

	Then follow the usual steps, described in the General Notes section,
	below.

20160305:
	Clang, llvm, lldb and compiler-rt have been upgraded to 3.8.0.  Please
	see the 20141231 entry below for information about prerequisites and
	upgrading, if you are not already using clang 3.5.0 or higher.

20160301:
	The AIO subsystem is now a standard part of the kernel.  The
	VFS_AIO kernel option and aio.ko kernel module have been removed.
	Due to stability concerns, asynchronous I/O requests are only
	permitted on sockets and raw disks by default.  To enable
	asynchronous I/O requests on all file types, set the
	vfs.aio.enable_unsafe sysctl to a non-zero value.

20160226:
	The ELF object manipulation tool objcopy is now provided by the
	ELF Tool Chain project rather than by GNU binutils. It should be a
	drop-in replacement, with the addition of arm64 support. The
	(temporary) src.conf knob WITHOUT_ELFCOPY_AS_OBJCOPY knob may be set
	to obtain the GNU version if necessary.

20160129:
	Building ZFS pools on top of zvols is prohibited by default.  That
	feature has never worked safely; it's always been prone to deadlocks.
	Using a zvol as the backing store for a VM guest's virtual disk will
	still work, even if the guest is using ZFS.  Legacy behavior can be
	restored by setting vfs.zfs.vol.recursive=1.

20160119:
	The NONE and HPN patches has been removed from OpenSSH.  They are
	still available in the security/openssh-portable port.

20160113:
	With the addition of ypldap(8), a new _ypldap user is now required
	during installworld. "mergemaster -p" can be used to add the user
	prior to installworld, as documented in the handbook.

20151216:
	The tftp loader (pxeboot) now uses the option root-path directive. As a
	consequence it no longer looks for a pxeboot.4th file on the tftp
	server. Instead it uses the regular /boot infrastructure as with the
	other loaders.

20151211:
	The code to start recording plug and play data into the modules has
	been committed. While the old tools will properly build a new kernel,
	a number of warnings about "unknown metadata record 4" will be produced
	for an older kldxref. To avoid such warnings, make sure to rebuild
	the kernel toolchain (or world). Make sure that you have r292078 or
	later when trying to build 292077 or later before rebuilding.

20151207:
	Debug data files are now built by default with 'make buildworld' and
	installed with 'make installworld'. This facilitates debugging but
	requires more disk space both during the build and for the installed
	world. Debug files may be disabled by setting WITHOUT_DEBUG_FILES=yes
	in src.conf(5).

20151130:
	r291527 changed the internal interface between the nfsd.ko and
	nfscommon.ko modules. As such, they must both be upgraded to-gether.
	__FreeBSD_version has been bumped because of this.

20151108:
	Add support for unicode collation strings leads to a change of
	order of files listed by ls(1) for example. To get back to the old
	behaviour, set LC_COLLATE environment variable to "C".

	Databases administrators will need to reindex their databases given
	collation results will be different.

	Due to a bug in install(1) it is recommended to remove the ancient
	locales before running make installworld.

	rm -rf /usr/share/locale/*

20151030:
	The OpenSSL has been upgraded to 1.0.2d.  Any binaries requiring
	libcrypto.so.7 or libssl.so.7 must be recompiled.

20151020:
	Qlogic 24xx/25xx firmware images were updated from 5.5.0 to 7.3.0.
	Kernel modules isp_2400_multi and isp_2500_multi were removed and
	should be replaced with isp_2400 and isp_2500 modules respectively.

20151017:
	The build previously allowed using 'make -n' to not recurse into
	sub-directories while showing what commands would be executed, and
	'make -n -n' to recursively show commands.  Now 'make -n' will recurse
	and 'make -N' will not.

20151012:
	If you specify SENDMAIL_MC or SENDMAIL_CF in make.conf, mergemaster
	and etcupdate will now use this file. A custom sendmail.cf is now
	updated via this mechanism rather than via installworld.  If you had
	excluded sendmail.cf in mergemaster.rc or etcupdate.conf, you may
	want to remove the exclusion or change it to "always install".
	/etc/mail/sendmail.cf is now managed the same way regardless of
	whether SENDMAIL_MC/SENDMAIL_CF is used.  If you are not using
	SENDMAIL_MC/SENDMAIL_CF there should be no change in behavior.

20151011:
	Compatibility shims for legacy ATA device names have been removed.
	It includes ATA_STATIC_ID kernel option, kern.cam.ada.legacy_aliases
	and kern.geom.raid.legacy_aliases loader tunables, kern.devalias.*
	environment variables, /dev/ad* and /dev/ar* symbolic links.

20151006:
	Clang, llvm, lldb, compiler-rt and libc++ have been upgraded to 3.7.0.
	Please see the 20141231 entry below for information about prerequisites
	and upgrading, if you are not already using clang 3.5.0 or higher.

20150924:
	Kernel debug files have been moved to /usr/lib/debug/boot/kernel/,
	and renamed from .symbols to .debug. This reduces the size requirements
	on the boot partition or file system and provides consistency with
	userland debug files.

	When using the supported kernel installation method the
	/usr/lib/debug/boot/kernel directory will be renamed (to kernel.old)
	as is done with /boot/kernel.

	Developers wishing to maintain the historical behavior of installing
	debug files in /boot/kernel/ can set KERN_DEBUGDIR="" in src.conf(5).

20150827:
	The wireless drivers had undergone changes that remove the 'parent
	interface' from the ifconfig -l output. The rc.d network scripts
	used to check presence of a parent interface in the list, so old
	scripts would fail to start wireless networking. Thus, etcupdate(3)
	or mergemaster(8) run is required after kernel update, to update your
	rc.d scripts in /etc.

20150827:
	pf no longer supports 'scrub fragment crop' or 'scrub fragment drop-ovl'
	These configurations are now automatically interpreted as
	'scrub fragment reassemble'.

20150817:
	Kernel-loadable modules for the random(4) device are back. To use
	them, the kernel must have

	device	random
	options	RANDOM_LOADABLE

	kldload(8) can then be used to load random_fortuna.ko
	or random_yarrow.ko. Please note that due to the indirect
	function calls that the loadable modules need to provide,
	the build-in variants will be slightly more efficient.

	The random(4) kernel option RANDOM_DUMMY has been retired due to
	unpopularity. It was not all that useful anyway.

20150813:
	The WITHOUT_ELFTOOLCHAIN_TOOLS src.conf(5) knob has been retired.
	Control over building the ELF Tool Chain tools is now provided by
	the WITHOUT_TOOLCHAIN knob.

20150810:
	The polarity of Pulse Per Second (PPS) capture events with the
	uart(4) driver has been corrected.  Prior to this change the PPS
	"assert" event corresponded to the trailing edge of a positive PPS
	pulse and the "clear" event was the leading edge of the next pulse.

	As the width of a PPS pulse in a typical GPS receiver is on the
	order of 1 millisecond, most users will not notice any significant
	difference with this change.

	Anyone who has compensated for the historical polarity reversal by
	configuring a negative offset equal to the pulse width will need to
	remove that workaround.

20150809:
	The default group assigned to /dev/dri entries has been changed
	from 'wheel' to 'video' with the id of '44'. If you want to have
	access to the dri devices please add yourself to the video group
	with:

	# pw groupmod video -m $USER

20150806:
	The menu.rc and loader.rc files will now be replaced during
	upgrades. Please migrate local changes to menu.rc.local and
	loader.rc.local instead.

20150805:
	GNU Binutils versions of addr2line, c++filt, nm, readelf, size,
	strings and strip have been removed. The src.conf(5) knob
	WITHOUT_ELFTOOLCHAIN_TOOLS no longer provides the binutils tools.

20150728:
	As ZFS requires more kernel stack pages than is the default on some
	architectures e.g. i386, it now warns if KSTACK_PAGES is less than
	ZFS_MIN_KSTACK_PAGES (which is 4 at the time of writing).

	Please consider using 'options KSTACK_PAGES=X' where X is greater
	than or equal to ZFS_MIN_KSTACK_PAGES i.e. 4 in such configurations.

20150706:
	sendmail has been updated to 8.15.2.  Starting with FreeBSD 11.0
	and sendmail 8.15, sendmail uses uncompressed IPv6 addresses by
	default, i.e., they will not contain "::".  For example, instead
	of ::1, it will be 0:0:0:0:0:0:0:1.  This permits a zero subnet
	to have a more specific match, such as different map entries for
	IPv6:0:0 vs IPv6:0.  This change requires that configuration
	data (including maps, files, classes, custom ruleset, etc.) must
	use the same format, so make certain such configuration data is
	upgrading.  As a very simple check search for patterns like
	'IPv6:[0-9a-fA-F:]*::' and 'IPv6::'.  To return to the old
	behavior, set the m4 option confUSE_COMPRESSED_IPV6_ADDRESSES or
	the cf option UseCompressedIPv6Addresses.

20150630:
	The default kernel entropy-processing algorithm is now
	Fortuna, replacing Yarrow.

	Assuming you have 'device random' in your kernel config
	file, the configurations allow a kernel option to override
	this default. You may choose *ONE* of:

	options	RANDOM_YARROW	# Legacy /dev/random algorithm.
	options	RANDOM_DUMMY	# Blocking-only driver.

	If you have neither, you get Fortuna.  For most people,
	read no further, Fortuna will give a /dev/random that works
	like it always used to, and the difference will be irrelevant.

	If you remove 'device random', you get *NO* kernel-processed
	entropy at all. This may be acceptable to folks building
	embedded systems, but has complications. Carry on reading,
	and it is assumed you know what you need.

	*PLEASE* read random(4) and random(9) if you are in the
	habit of tweaking kernel configs, and/or if you are a member
	of the embedded community, wanting specific and not-usual
	behaviour from your security subsystems.

	NOTE!! If you use RANDOM_DUMMY and/or have no 'device
	random', you will NOT have a functioning /dev/random, and
	many cryptographic features will not work, including SSH.
	You may also find strange behaviour from the random(3) set
	of library functions, in particular sranddev(3), srandomdev(3)
	and arc4random(3). The reason for this is that the KERN_ARND
	sysctl only returns entropy if it thinks it has some to
	share, and with RANDOM_DUMMY or no 'device random' this
	will never happen.

20150623:
	An additional fix for the issue described in the 20150614 sendmail
	entry below has been committed in revision 284717.

20150616:
	FreeBSD's old make (fmake) has been removed from the system. It is
	available as the devel/fmake port or via pkg install fmake.

20150615:
	The fix for the issue described in the 20150614 sendmail entry
	below has been committed in revision 284436.  The work
	around described in that entry is no longer needed unless the
	default setting is overridden by a confDH_PARAMETERS configuration
	setting of '5' or pointing to a 512 bit DH parameter file.

20150614:
	ALLOW_DEPRECATED_ATF_TOOLS/ATFFILE support has been removed from
	atf.test.mk (included from bsd.test.mk). Please upgrade devel/atf
	and devel/kyua to version 0.20+ and adjust any calling code to work
	with Kyuafile and kyua.

20150614:
	The import of openssl to address the FreeBSD-SA-15:10.openssl
	security advisory includes a change which rejects handshakes
	with DH parameters below 768 bits.  sendmail releases prior
	to 8.15.2 (not yet released), defaulted to a 512 bit
	DH parameter setting for client connections.  To work around
	this interoperability, sendmail can be configured to use a
	2048 bit DH parameter by:

	1. Edit /etc/mail/`hostname`.mc
	2. If a setting for confDH_PARAMETERS does not exist or
	   exists and is set to a string beginning with '5',
	   replace it with '2'.
	3. If a setting for confDH_PARAMETERS exists and is set to
	   a file path, create a new file with:
		openssl dhparam -out /path/to/file 2048
	4. Rebuild the .cf file:
		cd /etc/mail/; make; make install
	5. Restart sendmail:
		cd /etc/mail/; make restart

	A sendmail patch is coming, at which time this file will be
	updated.

20150604:
	Generation of legacy formatted entries have been disabled by default
	in pwd_mkdb(8), as all base system consumers of the legacy formatted
	entries were converted to use the new format by default when the new,
	machine independent format have been added and supported since FreeBSD
	5.x.

	Please see the pwd_mkdb(8) manual page for further details.

20150525:
	Clang and llvm have been upgraded to 3.6.1 release.  Please see the
	20141231 entry below for information about prerequisites and upgrading,
	if you are not already using 3.5.0 or higher.

20150521:
	TI platform code switched to using vendor DTS files and this update
	may break existing systems running on Beaglebone, Beaglebone Black,
	and Pandaboard:

	- dtb files should be regenerated/reinstalled. Filenames are the
	  same but content is different now
	- GPIO addressing was changed, now each GPIO bank (32 pins per bank)
	  has its own /dev/gpiocX device, e.g. pin 121 on /dev/gpioc0 in old
	  addressing scheme is now pin 25 on /dev/gpioc3.
	- Pandaboard: /etc/ttys should be updated, serial console device is
	  now /dev/ttyu2, not /dev/ttyu0

20150501:
	soelim(1) from gnu/usr.bin/groff has been replaced by usr.bin/soelim.
	If you need the GNU extension from groff soelim(1), install groff
	from package: pkg install groff, or via ports: textproc/groff.

20150423:
	chmod, chflags, chown and chgrp now affect symlinks in -R mode as
	defined in symlink(7); previously symlinks were silently ignored.

20150415:
	The const qualifier has been removed from iconv(3) to comply with
	POSIX.  The ports tree is aware of this from r384038 onwards.

20150416:
	Libraries specified by LIBADD in Makefiles must have a corresponding
	DPADD_<lib> variable to ensure correct dependencies.  This is now
	enforced in src.libnames.mk.

20150324:
	From legacy ata(4) driver was removed support for SATA controllers
	supported by more functional drivers ahci(4), siis(4) and mvs(4).
	Kernel modules ataahci and ataadaptec were removed completely,
	replaced by ahci and mvs modules respectively.

20150315:
	Clang, llvm and lldb have been upgraded to 3.6.0 release.  Please see
	the 20141231 entry below for information about prerequisites and
	upgrading, if you are not already using 3.5.0 or higher.

20150307:
	The 32-bit PowerPC kernel has been changed to a position-independent
	executable. This can only be booted with a version of loader(8)
	newer than January 31, 2015, so make sure to update both world and
	kernel before rebooting.

20150217:
	If you are running a -CURRENT kernel since r273872 (Oct 30th, 2014),
	but before r278950, the RNG was not seeded properly.  Immediately
	upgrade the kernel to r278950 or later and regenerate any keys (e.g.
	ssh keys or openssl keys) that were generated w/ a kernel from that
	range.  This does not affect programs that directly used /dev/random
	or /dev/urandom.  All userland uses of arc4random(3) are affected.

20150210:
	The autofs(4) ABI was changed in order to restore binary compatibility
	with 10.1-RELEASE.  The automountd(8) daemon needs to be rebuilt to work
	with the new kernel.

20150131:
	The powerpc64 kernel has been changed to a position-independent
	executable. This can only be booted with a new version of loader(8),
	so make sure to update both world and kernel before rebooting.

20150118:
	Clang and llvm have been upgraded to 3.5.1 release.  This is a bugfix
	only release, no new features have been added.  Please see the 20141231
	entry below for information about prerequisites and upgrading, if you
	are not already using 3.5.0.

20150107:
	ELF tools addr2line, elfcopy (strip), nm, size, and strings are now
	taken from the ELF Tool Chain project rather than GNU binutils. They
	should be drop-in replacements, with the addition of arm64 support.
	The WITHOUT_ELFTOOLCHAIN_TOOLS= knob may be used to obtain the
	binutils tools, if necessary. See 20150805 for updated information.

20150105:
	The default Unbound configuration now enables remote control
	using a local socket.  Users who have already enabled the
	local_unbound service should regenerate their configuration
	by running "service local_unbound setup" as root.

20150102:
	The GNU texinfo and GNU info pages have been removed.
	To be able to view GNU info pages please install texinfo from ports.

20141231:
	Clang, llvm and lldb have been upgraded to 3.5.0 release.

	As of this release, a prerequisite for building clang, llvm and lldb is
	a C++11 capable compiler and C++11 standard library.  This means that to
	be able to successfully build the cross-tools stage of buildworld, with
	clang as the bootstrap compiler, your system compiler or cross compiler
	should either be clang 3.3 or later, or gcc 4.8 or later, and your
	system C++ library should be libc++, or libdstdc++ from gcc 4.8 or
	later.

	On any standard FreeBSD 10.x or 11.x installation, where clang and
	libc++ are on by default (that is, on x86 or arm), this should work out
	of the box.

	On 9.x installations where clang is enabled by default, e.g. on x86 and
	powerpc, libc++ will not be enabled by default, so libc++ should be
	built (with clang) and installed first.  If both clang and libc++ are
	missing, build clang first, then use it to build libc++.

	On 8.x and earlier installations, upgrade to 9.x first, and then follow
	the instructions for 9.x above.

	Sparc64 and mips users are unaffected, as they still use gcc 4.2.1 by
	default, and do not build clang.

	Many embedded systems are resource constrained, and will not be able to
	build clang in a reasonable time, or in some cases at all.  In those
	cases, cross building bootable systems on amd64 is a workaround.

	This new version of clang introduces a number of new warnings, of which
	the following are most likely to appear:

	-Wabsolute-value

	This warns in two cases, for both C and C++:
	* When the code is trying to take the absolute value of an unsigned
	  quantity, which is effectively a no-op, and almost never what was
	  intended.  The code should be fixed, if at all possible.  If you are
	  sure that the unsigned quantity can be safely cast to signed, without
	  loss of information or undefined behavior, you can add an explicit
	  cast, or disable the warning.

	* When the code is trying to take an absolute value, but the called
	  abs() variant is for the wrong type, which can lead to truncation.
	  If you want to disable the warning instead of fixing the code, please
	  make sure that truncation will not occur, or it might lead to unwanted
	  side-effects.

	-Wtautological-undefined-compare and
	-Wundefined-bool-conversion

	These warn when C++ code is trying to compare 'this' against NULL, while
	'this' should never be NULL in well-defined C++ code.  However, there is
	some legacy (pre C++11) code out there, which actively abuses this
	feature, which was less strictly defined in previous C++ versions.

	Squid and openjdk do this, for example.  The warning can be turned off
	for C++98 and earlier, but compiling the code in C++11 mode might result
	in unexpected behavior; for example, the parts of the program that are
	unreachable could be optimized away.

20141222:
	The old NFS client and server (kernel options NFSCLIENT, NFSSERVER)
	kernel sources have been removed. The .h files remain, since some
	utilities include them. This will need to be fixed later.
	If "mount -t oldnfs ..." is attempted, it will fail.
	If the "-o" option on mountd(8), nfsd(8) or nfsstat(1) is used,
	the utilities will report errors.

20141121:
	The handling of LOCAL_LIB_DIRS has been altered to skip addition of
	directories to top level SUBDIR variable when their parent
	directory is included in LOCAL_DIRS.  Users with build systems with
	such hierarchies and without SUBDIR entries in the parent
	directory Makefiles should add them or add the directories to
	LOCAL_DIRS.

20141109:
	faith(4) and faithd(8) have been removed from the base system. Faith
	has been obsolete for a very long time.

20141104:
	vt(4), the new console driver, is enabled by default. It brings
	support for Unicode and double-width characters, as well as
	support for UEFI and integration with the KMS kernel video
	drivers.

	You may need to update your console settings in /etc/rc.conf,
	most probably the keymap. During boot, /etc/rc.d/syscons will
	indicate what you need to do.

	vt(4) still has issues and lacks some features compared to
	syscons(4). See the wiki for up-to-date information:
	  https://wiki.freebsd.org/Newcons

	If you want to keep using syscons(4), you can do so by adding
	the following line to /boot/loader.conf:
	  kern.vty=sc

20141102:
	pjdfstest has been integrated into kyua as an opt-in test suite.
	Please see share/doc/pjdfstest/README for more details on how to
	execute it.

20141009:
	gperf has been removed from the base system for architectures
	that use clang. Ports that require gperf will obtain it from the
	devel/gperf port.

20140923:
	pjdfstest has been moved from tools/regression/pjdfstest to
	contrib/pjdfstest .

20140922:
	At svn r271982, The default linux compat kernel ABI has been adjusted
	to 2.6.18 in support of the linux-c6 compat ports infrastructure
	update.  If you wish to continue using the linux-f10 compat ports,
	add compat.linux.osrelease=2.6.16 to your local sysctl.conf.  Users are
	encouraged to update their linux-compat packages to linux-c6 during
	their next update cycle.

20140729:
	The ofwfb driver, used to provide a graphics console on PowerPC when
	using vt(4), no longer allows mmap() of all physical memory. This
	will prevent Xorg on PowerPC with some ATI graphics cards from
	initializing properly unless x11-servers/xorg-server is updated to
	1.12.4_8 or newer.

20140723:
	The xdev targets have been converted to using TARGET and
	TARGET_ARCH instead of XDEV and XDEV_ARCH.

20140719:
	The default unbound configuration has been modified to address
	issues with reverse lookups on networks that use private
	address ranges.  If you use the local_unbound service, run
	"service local_unbound setup" as root to regenerate your
	configuration, then "service local_unbound reload" to load the
	new configuration.

20140709:
	The GNU texinfo and GNU info pages are not built and installed
	anymore, WITH_INFO knob has been added to allow to built and install
	them again.
	UPDATE: see 20150102 entry on texinfo's removal

20140708:
	The GNU readline library is now an INTERNALLIB - that is, it is
	statically linked into consumers (GDB and variants) in the base
	system, and the shared library is no longer installed.  The
	devel/readline port is available for third party software that
	requires readline.

20140702:
	The Itanium architecture (ia64) has been removed from the list of
	known architectures. This is the first step in the removal of the
	architecture.

20140701:
	Commit r268115 has added NFSv4.1 server support, merged from
	projects/nfsv4.1-server.  Since this includes changes to the
	internal interfaces between the NFS related modules, a full
	build of the kernel and modules will be necessary.
	__FreeBSD_version has been bumped.

20140629:
	The WITHOUT_VT_SUPPORT kernel config knob has been renamed
	WITHOUT_VT.  (The other _SUPPORT knobs have a consistent meaning
	which differs from the behaviour controlled by this knob.)

20140619:
	Maximal length of the serial number in CTL was increased from 16 to
	64 chars, that breaks ABI.  All CTL-related tools, such as ctladm
	and ctld, need to be rebuilt to work with a new kernel.

20140606:
	The libatf-c and libatf-c++ major versions were downgraded to 0 and
	1 respectively to match the upstream numbers.  They were out of
	sync because, when they were originally added to FreeBSD, the
	upstream versions were not respected.  These libraries are private
	and not yet built by default, so renumbering them should be a
	non-issue.  However, unclean source trees will yield broken test
	programs once the operator executes "make delete-old-libs" after a
	"make installworld".

	Additionally, the atf-sh binary was made private by moving it into
	/usr/libexec/.  Already-built shell test programs will keep the
	path to the old binary so they will break after "make delete-old"
	is run.

	If you are using WITH_TESTS=yes (not the default), wipe the object
	tree and rebuild from scratch to prevent spurious test failures.
	This is only needed once: the misnumbered libraries and misplaced
	binaries have been added to OptionalObsoleteFiles.inc so they will
	be removed during a clean upgrade.

20140512:
	Clang and llvm have been upgraded to 3.4.1 release.

20140508:
	We bogusly installed src.opts.mk in /usr/share/mk. This file should
	be removed to avoid issues in the future (and has been added to
	ObsoleteFiles.inc).

20140505:
	/etc/src.conf now affects only builds of the FreeBSD src tree. In the
	past, it affected all builds that used the bsd.*.mk files. The old
	behavior was a bug, but people may have relied upon it. To get this
	behavior back, you can .include /etc/src.conf from /etc/make.conf
	(which is still global and isn't changed). This also changes the
	behavior of incremental builds inside the tree of individual
	directories. Set MAKESYSPATH to ".../share/mk" to do that.
	Although this has survived make universe and some upgrade scenarios,
	other upgrade scenarios may have broken. At least one form of
	temporary breakage was fixed with MAKESYSPATH settings for buildworld
	as well... In cases where MAKESYSPATH isn't working with this
	setting, you'll need to set it to the full path to your tree.

	One side effect of all this cleaning up is that bsd.compiler.mk
	is no longer implicitly included by bsd.own.mk. If you wish to
	use COMPILER_TYPE, you must now explicitly include bsd.compiler.mk
	as well.

20140430:
	The lindev device has been removed since /dev/full has been made a
	standard device.  __FreeBSD_version has been bumped.

20140424:
	The knob WITHOUT_VI was added to the base system, which controls
	building ex(1), vi(1), etc. Older releases of FreeBSD required ex(1)
	in order to reorder files share/termcap and didn't build ex(1) as a
	build tool, so building/installing with WITH_VI is highly advised for
	build hosts for older releases.

	This issue has been fixed in stable/9 and stable/10 in r277022 and
	r276991, respectively.

20140418:
	The YES_HESIOD knob has been removed. It has been obsolete for
	a decade. Please move to using WITH_HESIOD instead or your builds
	will silently lack HESIOD.

20140405:
	The uart(4) driver has been changed with respect to its handling
	of the low-level console. Previously the uart(4) driver prevented
	any process from changing the baudrate or the CLOCAL and HUPCL
	control flags. By removing the restrictions, operators can make
	changes to the serial console port without having to reboot.
	However, when getty(8) is started on the serial device that is
	associated with the low-level console, a misconfigured terminal
	line in /etc/ttys will now have a real impact.
	Before upgrading the kernel, make sure that /etc/ttys has the
	serial console device configured as 3wire without baudrate to
	preserve the previous behaviour. E.g:
	    ttyu0  "/usr/libexec/getty 3wire"  vt100  on  secure

20140306:
	Support for libwrap (TCP wrappers) in rpcbind was disabled by default
	to improve performance.  To re-enable it, if needed, run rpcbind
	with command line option -W.

20140226:
	Switched back to the GPL dtc compiler due to updates in the upstream
	dts files not being supported by the BSDL dtc compiler. You will need
	to rebuild your kernel toolchain to pick up the new compiler. Core dumps
	may result while building dtb files during a kernel build if you fail
	to do so. Set WITHOUT_GPL_DTC if you require the BSDL compiler.

20140216:
	Clang and llvm have been upgraded to 3.4 release.

20140216:
	The nve(4) driver has been removed.  Please use the nfe(4) driver
	for NVIDIA nForce MCP Ethernet adapters instead.

20140212:
	An ABI incompatibility crept into the libc++ 3.4 import in r261283.
	This could cause certain C++ applications using shared libraries built
	against the previous version of libc++ to crash.  The incompatibility
	has now been fixed, but any C++ applications or shared libraries built
	between r261283 and r261801 should be recompiled.

20140204:
	OpenSSH will now ignore errors caused by kernel lacking of Capsicum
	capability mode support.  Please note that enabling the feature in
	kernel is still highly recommended.

20140131:
	OpenSSH is now built with sandbox support, and will use sandbox as
	the default privilege separation method.  This requires Capsicum
	capability mode support in kernel.

20140128:
	The libelf and libdwarf libraries have been updated to newer
	versions from upstream. Shared library version numbers for
	these two libraries were bumped. Any ports or binaries
	requiring these two libraries should be recompiled.
	__FreeBSD_version is bumped to 1100006.

20140110:
	If a Makefile in a tests/ directory was auto-generating a Kyuafile
	instead of providing an explicit one, this would prevent such
	Makefile from providing its own Kyuafile in the future during
	NO_CLEAN builds.  This has been fixed in the Makefiles but manual
	intervention is needed to clean an objdir if you use NO_CLEAN:
	  # find /usr/obj -name Kyuafile | xargs rm -f

20131213:
	The behavior of gss_pseudo_random() for the krb5 mechanism
	has changed, for applications requesting a longer random string
	than produced by the underlying enctype's pseudo-random() function.
	In particular, the random string produced from a session key of
	enctype aes256-cts-hmac-sha1-96 or aes256-cts-hmac-sha1-96 will
	be different at the 17th octet and later, after this change.
	The counter used in the PRF+ construction is now encoded as a
	big-endian integer in accordance with RFC 4402.
	__FreeBSD_version is bumped to 1100004.

20131108:
	The WITHOUT_ATF build knob has been removed and its functionality
	has been subsumed into the more generic WITHOUT_TESTS.  If you were
	using the former to disable the build of the ATF libraries, you
	should change your settings to use the latter.

20131025:
	The default version of mtree is nmtree which is obtained from
	NetBSD.  The output is generally the same, but may vary
	slightly.  If you found you need identical output adding
	"-F freebsd9" to the command line should do the trick.  For the
	time being, the old mtree is available as fmtree.

20131014:
	libbsdyml has been renamed to libyaml and moved to /usr/lib/private.
	This will break ports-mgmt/pkg. Rebuild the port, or upgrade to pkg
	1.1.4_8 and verify bsdyml not linked in, before running "make
	delete-old-libs":
	  # make -C /usr/ports/ports-mgmt/pkg build deinstall install clean
	  or
	  # pkg install pkg; ldd /usr/local/sbin/pkg | grep bsdyml

20131010:
	The stable/10 branch has been created in subversion from head
	revision r256279.

COMMON ITEMS:

	General Notes
	-------------
	Avoid using make -j when upgrading.  While generally safe, there are
	sometimes problems using -j to upgrade.  If your upgrade fails with
	-j, please try again without -j.  From time to time in the past there
	have been problems using -j with buildworld and/or installworld.  This
	is especially true when upgrading between "distant" versions (eg one
	that cross a major release boundary or several minor releases, or when
	several months have passed on the -current branch).

	Sometimes, obscure build problems are the result of environment
	poisoning.  This can happen because the make utility reads its
	environment when searching for values for global variables.  To run
	your build attempts in an "environmental clean room", prefix all make
	commands with 'env -i '.  See the env(1) manual page for more details.

	When upgrading from one major version to another it is generally best to
	upgrade to the latest code in the currently installed branch first, then
	do an upgrade to the new branch. This is the best-tested upgrade path,
	and has the highest probability of being successful.  Please try this
	approach if you encounter problems with a major version upgrade.  Since
	the stable 4.x branch point, one has generally been able to upgrade from
	anywhere in the most recent stable branch to head / current (or even the
	last couple of stable branches). See the top of this file when there's
	an exception.

	When upgrading a live system, having a root shell around before
	installing anything can help undo problems. Not having a root shell
	around can lead to problems if pam has changed too much from your
	starting point to allow continued authentication after the upgrade.

	This file should be read as a log of events. When a later event changes
	information of a prior event, the prior event should not be deleted.
	Instead, a pointer to the entry with the new information should be
	placed in the old entry. Readers of this file should also sanity check
	older entries before relying on them blindly. Authors of new entries
	should write them with this in mind.

	ZFS notes
	---------
	When upgrading the boot ZFS pool to a new version, always follow
	these two steps:

	1.) recompile and reinstall the ZFS boot loader and boot block
	(this is part of "make buildworld" and "make installworld")

	2.) update the ZFS boot block on your boot drive

	The following example updates the ZFS boot block on the first
	partition (freebsd-boot) of a GPT partitioned drive ada0:
	"gpart bootcode -p /boot/gptzfsboot -i 1 ada0"

	Non-boot pools do not need these updates.

	To build a kernel
	-----------------
	If you are updating from a prior version of FreeBSD (even one just
	a few days old), you should follow this procedure.  It is the most
	failsafe as it uses a /usr/obj tree with a fresh mini-buildworld,

	make kernel-toolchain
	make -DALWAYS_CHECK_MAKE buildkernel KERNCONF=YOUR_KERNEL_HERE
	make -DALWAYS_CHECK_MAKE installkernel KERNCONF=YOUR_KERNEL_HERE

	To test a kernel once
	---------------------
	If you just want to boot a kernel once (because you are not sure
	if it works, or if you want to boot a known bad kernel to provide
	debugging information) run
	make installkernel KERNCONF=YOUR_KERNEL_HERE KODIR=/boot/testkernel
	nextboot -k testkernel

	To rebuild everything and install it on the current system.
	-----------------------------------------------------------
	# Note: sometimes if you are running current you gotta do more than
	# is listed here if you are upgrading from a really old current.

	<make sure you have good level 0 dumps>
	make buildworld
	make buildkernel KERNCONF=YOUR_KERNEL_HERE
	make installkernel KERNCONF=YOUR_KERNEL_HERE
							[1]
	<reboot in single user>				[3]
	mergemaster -Fp					[5]
	make installworld
	mergemaster -Fi					[4]
	make delete-old					[6]
	<reboot>

	To cross-install current onto a separate partition
	--------------------------------------------------
	# In this approach we use a separate partition to hold
	# current's root, 'usr', and 'var' directories.   A partition
	# holding "/", "/usr" and "/var" should be about 2GB in
	# size.

	<make sure you have good level 0 dumps>
	<boot into -stable>
	make buildworld
	make buildkernel KERNCONF=YOUR_KERNEL_HERE
	<maybe newfs current's root partition>
	<mount current's root partition on directory ${CURRENT_ROOT}>
	make installworld DESTDIR=${CURRENT_ROOT} -DDB_FROM_SRC
	make distribution DESTDIR=${CURRENT_ROOT} # if newfs'd
	make installkernel KERNCONF=YOUR_KERNEL_HERE DESTDIR=${CURRENT_ROOT}
	cp /etc/fstab ${CURRENT_ROOT}/etc/fstab 		   # if newfs'd
	<edit ${CURRENT_ROOT}/etc/fstab to mount "/" from the correct partition>
	<reboot into current>
	<do a "native" rebuild/install as described in the previous section>
	<maybe install compatibility libraries from ports/misc/compat*>
	<reboot>


	To upgrade in-place from stable to current
	----------------------------------------------
	<make sure you have good level 0 dumps>
	make buildworld					[9]
	make buildkernel KERNCONF=YOUR_KERNEL_HERE	[8]
	make installkernel KERNCONF=YOUR_KERNEL_HERE
							[1]
	<reboot in single user>				[3]
	mergemaster -Fp					[5]
	make installworld
	mergemaster -Fi					[4]
	make delete-old					[6]
	<reboot>

	Make sure that you've read the UPDATING file to understand the
	tweaks to various things you need.  At this point in the life
	cycle of current, things change often and you are on your own
	to cope.  The defaults can also change, so please read ALL of
	the UPDATING entries.

	Also, if you are tracking -current, you must be subscribed to
	freebsd-current@freebsd.org.  Make sure that before you update
	your sources that you have read and understood all the recent
	messages there.  If in doubt, please track -stable which has
	much fewer pitfalls.

	[1] If you have third party modules, such as vmware, you
	should disable them at this point so they don't crash your
	system on reboot.

	[3] From the bootblocks, boot -s, and then do
		fsck -p
		mount -u /
		mount -a
		sh /etc/rc.d/zfs start	# mount zfs filesystem, if needed
		cd src			# full path to source
		adjkerntz -i		# if CMOS is wall time
	Also, when doing a major release upgrade, it is required that
	you boot into single user mode to do the installworld.

	[4] Note: This step is non-optional.  Failure to do this step
	can result in a significant reduction in the functionality of the
	system.  Attempting to do it by hand is not recommended and those
	that pursue this avenue should read this file carefully, as well
	as the archives of freebsd-current and freebsd-hackers mailing lists
	for potential gotchas.  The -U option is also useful to consider.
	See mergemaster(8) for more information.

	[5] Usually this step is a no-op.  However, from time to time
	you may need to do this if you get unknown user in the following
	step.  It never hurts to do it all the time.  You may need to
	install a new mergemaster (cd src/usr.sbin/mergemaster && make
	install) after the buildworld before this step if you last updated
	from current before 20130425 or from -stable before 20130430.

	[6] This only deletes old files and directories. Old libraries
	can be deleted by "make delete-old-libs", but you have to make
	sure that no program is using those libraries anymore.

<<<<<<< HEAD
	[8] The new kernel must be able to run existing binaries used by
	an installworld.  When upgrading across major versions, the new
	kernel's configuration must include the correct COMPAT_FREEBSD<n>
	option for existing binaries (e.g. COMPAT_FREEBSD11 to run 11.x
	binaries).  Failure to do so may leave you with a system that is
	hard to boot to recover.  A GENERIC kernel will include suitable
	compatibility options to run binaries from older branches.
=======
	[8] The new kernel must be able to run existing binaries used by an
	installworld.  When upgrading across major versions, the new kernel's
	configuration must include the correct COMPAT_FREEBSD<n> option for
	existing binaries (e.g. COMPAT_FREEBSD11 to run 11.x binaries).  Failure
	to do so may leave you with a system that is hard to boot to recover. A
	GENERIC kernel will include suitable compatibility options to run
	binaries from older branches.  Note that the ability to run binaries
	from unsupported branches is not guaranteed.
>>>>>>> 5e1ca3d0

	Make sure that you merge any new devices from GENERIC since the
	last time you updated your kernel config file. Options also
	change over time, so you may need to adjust your custom kernels
	for these as well.

	[9] If CPUTYPE is defined in your /etc/make.conf, make sure to use the
	"?=" instead of the "=" assignment operator, so that buildworld can
	override the CPUTYPE if it needs to.

	MAKEOBJDIRPREFIX must be defined in an environment variable, and
	not on the command line, or in /etc/make.conf.  buildworld will
	warn if it is improperly defined.
FORMAT:

This file contains a list, in reverse chronological order, of major
breakages in tracking -current.  It is not guaranteed to be a complete
list of such breakages, and only contains entries since September 23, 2011.
If you need to see UPDATING entries from before that date, you will need
to fetch an UPDATING file from an older FreeBSD release.

Copyright information:

Copyright 1998-2009 M. Warner Losh.

Redistribution, publication, translation and use, with or without
modification, in full or in part, in any form or format of this
document are permitted without further permission from the author.

THIS DOCUMENT IS PROVIDED BY WARNER LOSH ``AS IS'' AND ANY EXPRESS OR
IMPLIED WARRANTIES, INCLUDING, BUT NOT LIMITED TO, THE IMPLIED
WARRANTIES OF MERCHANTABILITY AND FITNESS FOR A PARTICULAR PURPOSE ARE
DISCLAIMED.  IN NO EVENT SHALL WARNER LOSH BE LIABLE FOR ANY DIRECT,
INDIRECT, INCIDENTAL, SPECIAL, EXEMPLARY, OR CONSEQUENTIAL DAMAGES
(INCLUDING, BUT NOT LIMITED TO, PROCUREMENT OF SUBSTITUTE GOODS OR
SERVICES; LOSS OF USE, DATA, OR PROFITS; OR BUSINESS INTERRUPTION)
HOWEVER CAUSED AND ON ANY THEORY OF LIABILITY, WHETHER IN CONTRACT,
STRICT LIABILITY, OR TORT (INCLUDING NEGLIGENCE OR OTHERWISE) ARISING
IN ANY WAY OUT OF THE USE OF THIS SOFTWARE, EVEN IF ADVISED OF THE
POSSIBILITY OF SUCH DAMAGE.

Contact Warner Losh if you have any questions about your use of
this document.

$FreeBSD$<|MERGE_RESOLUTION|>--- conflicted
+++ resolved
@@ -1942,15 +1942,6 @@
 	can be deleted by "make delete-old-libs", but you have to make
 	sure that no program is using those libraries anymore.
 
-<<<<<<< HEAD
-	[8] The new kernel must be able to run existing binaries used by
-	an installworld.  When upgrading across major versions, the new
-	kernel's configuration must include the correct COMPAT_FREEBSD<n>
-	option for existing binaries (e.g. COMPAT_FREEBSD11 to run 11.x
-	binaries).  Failure to do so may leave you with a system that is
-	hard to boot to recover.  A GENERIC kernel will include suitable
-	compatibility options to run binaries from older branches.
-=======
 	[8] The new kernel must be able to run existing binaries used by an
 	installworld.  When upgrading across major versions, the new kernel's
 	configuration must include the correct COMPAT_FREEBSD<n> option for
@@ -1959,7 +1950,6 @@
 	GENERIC kernel will include suitable compatibility options to run
 	binaries from older branches.  Note that the ability to run binaries
 	from unsupported branches is not guaranteed.
->>>>>>> 5e1ca3d0
 
 	Make sure that you merge any new devices from GENERIC since the
 	last time you updated your kernel config file. Options also
