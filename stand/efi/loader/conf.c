--- conflicted
+++ resolved
@@ -39,12 +39,8 @@
 	&efipart_fddev,
 	&efipart_cddev,
 	&efipart_hddev,
-<<<<<<< HEAD
 //	&efihttp_dev, /* ordering with efinet_dev matters */
-=======
-	&efihttp_dev, /* ordering with efinet_dev matters */
 #if defined(LOADER_NET_SUPPORT)
->>>>>>> 8822cfde
 	&efinet_dev,
 #endif
 	&vdisk_dev,
