--- conflicted
+++ resolved
@@ -1,8 +1,4 @@
-<<<<<<< HEAD
-/* $OpenBSD: umac.h,v 1.1 2007/06/07 19:37:34 pvalchev Exp $ */
-=======
 /* $OpenBSD: umac.h,v 1.3 2013/07/22 12:20:02 djm Exp $ */
->>>>>>> e2af9768
 /* -----------------------------------------------------------------------
  * 
  * umac.h -- C Implementation UMAC Message Authentication
@@ -120,15 +116,12 @@
 
 #endif
 
-<<<<<<< HEAD
-=======
 /* matching umac-128 API, we reuse umac_ctx, since it's opaque */
 struct umac_ctx *umac128_new(const u_char key[]);
 int umac128_update(struct umac_ctx *ctx, const u_char *input, long len);
 int umac128_final(struct umac_ctx *ctx, u_char tag[], const u_char nonce[8]);
 int umac128_delete(struct umac_ctx *ctx);
 
->>>>>>> e2af9768
 #ifdef __cplusplus
     }
 #endif
