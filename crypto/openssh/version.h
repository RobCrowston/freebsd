<<<<<<< HEAD
/* $OpenBSD: version.h,v 1.65 2012/07/22 18:19:21 markus Exp $ */
/* $FreeBSD$ */

#define SSH_VERSION	"OpenSSH_6.1"
=======
/* $OpenBSD: version.h,v 1.67 2013/07/25 00:57:37 djm Exp $ */
/* $FreeBSD$ */

#define SSH_VERSION	"OpenSSH_6.3"
>>>>>>> e2af9768

#define SSH_PORTABLE	"p1"
#define SSH_RELEASE	SSH_VERSION SSH_PORTABLE

<<<<<<< HEAD
#define SSH_VERSION_FREEBSD	"FreeBSD-20120901"
=======
#define SSH_VERSION_FREEBSD	"FreeBSD-20130918"
>>>>>>> e2af9768
#define SSH_VERSION_HPN		"_hpn13v11"<|MERGE_RESOLUTION|>--- conflicted
+++ resolved
@@ -1,21 +1,10 @@
-<<<<<<< HEAD
-/* $OpenBSD: version.h,v 1.65 2012/07/22 18:19:21 markus Exp $ */
-/* $FreeBSD$ */
-
-#define SSH_VERSION	"OpenSSH_6.1"
-=======
 /* $OpenBSD: version.h,v 1.67 2013/07/25 00:57:37 djm Exp $ */
 /* $FreeBSD$ */
 
 #define SSH_VERSION	"OpenSSH_6.3"
->>>>>>> e2af9768
 
 #define SSH_PORTABLE	"p1"
 #define SSH_RELEASE	SSH_VERSION SSH_PORTABLE
 
-<<<<<<< HEAD
-#define SSH_VERSION_FREEBSD	"FreeBSD-20120901"
-=======
 #define SSH_VERSION_FREEBSD	"FreeBSD-20130918"
->>>>>>> e2af9768
 #define SSH_VERSION_HPN		"_hpn13v11"