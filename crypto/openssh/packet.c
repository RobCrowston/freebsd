--- conflicted
+++ resolved
@@ -1,9 +1,4 @@
-<<<<<<< HEAD
-/* $OpenBSD: packet.c,v 1.176 2012/01/25 19:40:09 markus Exp $ */
-/* $FreeBSD$ */
-=======
 /* $OpenBSD: packet.c,v 1.188 2013/07/12 00:19:58 djm Exp $ */
->>>>>>> e2af9768
 /*
  * Author: Tatu Ylonen <ylo@cs.hut.fi>
  * Copyright (c) 1995 Tatu Ylonen <ylo@cs.hut.fi>, Espoo, Finland
@@ -289,7 +284,7 @@
 static void
 packet_start_discard(Enc *enc, Mac *mac, u_int packet_length, u_int discard)
 {
-	if (enc == NULL || !cipher_is_cbc(enc->cipher))
+	if (enc == NULL || !cipher_is_cbc(enc->cipher) || (mac && mac->etm))
 		packet_disconnect("Packet corrupt");
 	if (packet_length != PACKET_MAX_SIZE && mac && mac->enabled)
 		active_state->packet_discard_mac = mac;
@@ -723,7 +718,7 @@
 	    buffer_len(&active_state->outgoing_packet));
 	cipher_crypt(&active_state->send_context, cp,
 	    buffer_ptr(&active_state->outgoing_packet),
-	    buffer_len(&active_state->outgoing_packet));
+	    buffer_len(&active_state->outgoing_packet), 0, 0);
 
 #ifdef PACKET_DEBUG
 	fprintf(stderr, "encrypted: ");
@@ -771,15 +766,6 @@
 		mac  = &active_state->newkeys[mode]->mac;
 		comp = &active_state->newkeys[mode]->comp;
 		mac_clear(mac);
-<<<<<<< HEAD
-		xfree(enc->name);
-		xfree(enc->iv);
-		xfree(enc->key);
-		xfree(mac->name);
-		xfree(mac->key);
-		xfree(comp->name);
-		xfree(active_state->newkeys[mode]);
-=======
 		memset(enc->iv,  0, enc->iv_len);
 		memset(enc->key, 0, enc->key_len);
 		memset(mac->key, 0, mac->key_len);
@@ -790,7 +776,6 @@
 		free(mac->key);
 		free(comp->name);
 		free(active_state->newkeys[mode]);
->>>>>>> e2af9768
 	}
 	active_state->newkeys[mode] = kex_get_newkeys(mode);
 	if (active_state->newkeys[mode] == NULL)
@@ -798,11 +783,11 @@
 	enc  = &active_state->newkeys[mode]->enc;
 	mac  = &active_state->newkeys[mode]->mac;
 	comp = &active_state->newkeys[mode]->comp;
-	if (mac_init(mac) == 0)
+	if (cipher_authlen(enc->cipher) == 0 && mac_init(mac) == 0)
 		mac->enabled = 1;
 	DBG(debug("cipher_init_context: %d", mode));
 	cipher_init(cc, enc->cipher, enc->key, enc->key_len,
-	    enc->iv, enc->block_size, crypt_type);
+	    enc->iv, enc->iv_len, crypt_type);
 	/* Deleting the keys does not gain extra security */
 	/* memset(enc->iv,  0, enc->block_size);
 	   memset(enc->key, 0, enc->key_len);
@@ -869,9 +854,8 @@
 packet_send2_wrapped(void)
 {
 	u_char type, *cp, *macbuf = NULL;
-	u_char padlen, pad;
-	u_int packet_length = 0;
-	u_int i, len;
+	u_char padlen, pad = 0;
+	u_int i, len, authlen = 0, aadlen = 0;
 	u_int32_t rnd = 0;
 	Enc *enc   = NULL;
 	Mac *mac   = NULL;
@@ -882,8 +866,12 @@
 		enc  = &active_state->newkeys[MODE_OUT]->enc;
 		mac  = &active_state->newkeys[MODE_OUT]->mac;
 		comp = &active_state->newkeys[MODE_OUT]->comp;
+		/* disable mac for authenticated encryption */
+		if ((authlen = cipher_authlen(enc->cipher)) != 0)
+			mac = NULL;
 	}
 	block_size = enc ? enc->block_size : 8;
+	aadlen = (mac && mac->enabled && mac->etm) || authlen ? 4 : 0;
 
 	cp = buffer_ptr(&active_state->outgoing_packet);
 	type = cp[5];
@@ -916,6 +904,7 @@
 	 * calc size of padding, alloc space, get random data,
 	 * minimum padding is 4 bytes
 	 */
+	len -= aadlen; /* packet length is not encrypted for EtM modes */
 	padlen = block_size - (len % block_size);
 	if (padlen < 4)
 		padlen += block_size;
@@ -943,29 +932,37 @@
 		/* clear padding */
 		memset(cp, 0, padlen);
 	}
+	/* sizeof (packet_len + pad_len + payload + padding) */
+	len = buffer_len(&active_state->outgoing_packet);
+	cp = buffer_ptr(&active_state->outgoing_packet);
 	/* packet_length includes payload, padding and padding length field */
-	packet_length = buffer_len(&active_state->outgoing_packet) - 4;
-	cp = buffer_ptr(&active_state->outgoing_packet);
-	put_u32(cp, packet_length);
+	put_u32(cp, len - 4);
 	cp[4] = padlen;
-	DBG(debug("send: len %d (includes padlen %d)", packet_length+4, padlen));
+	DBG(debug("send: len %d (includes padlen %d, aadlen %d)",
+	    len, padlen, aadlen));
 
 	/* compute MAC over seqnr and packet(length fields, payload, padding) */
-	if (mac && mac->enabled) {
+	if (mac && mac->enabled && !mac->etm) {
 		macbuf = mac_compute(mac, active_state->p_send.seqnr,
-		    buffer_ptr(&active_state->outgoing_packet),
-		    buffer_len(&active_state->outgoing_packet));
+		    buffer_ptr(&active_state->outgoing_packet), len);
 		DBG(debug("done calc MAC out #%d", active_state->p_send.seqnr));
 	}
 	/* encrypt packet and append to output buffer. */
-	cp = buffer_append_space(&active_state->output,
-	    buffer_len(&active_state->outgoing_packet));
+	cp = buffer_append_space(&active_state->output, len + authlen);
 	cipher_crypt(&active_state->send_context, cp,
 	    buffer_ptr(&active_state->outgoing_packet),
-	    buffer_len(&active_state->outgoing_packet));
+	    len - aadlen, aadlen, authlen);
 	/* append unencrypted MAC */
-	if (mac && mac->enabled)
+	if (mac && mac->enabled) {
+		if (mac->etm) {
+			/* EtM: compute mac over aadlen + cipher text */
+			macbuf = mac_compute(mac,
+			    active_state->p_send.seqnr, cp, len);
+			DBG(debug("done calc MAC(EtM) out #%d",
+			    active_state->p_send.seqnr));
+		}
 		buffer_append(&active_state->output, macbuf, mac->mac_len);
+	}
 #ifdef PACKET_DEBUG
 	fprintf(stderr, "encrypted: ");
 	buffer_dump(&active_state->output);
@@ -976,8 +973,8 @@
 	if (++active_state->p_send.packets == 0)
 		if (!(datafellows & SSH_BUG_NOREKEY))
 			fatal("XXX too many packets with same key");
-	active_state->p_send.blocks += (packet_length + 4) / block_size;
-	active_state->p_send.bytes += packet_length + 4;
+	active_state->p_send.blocks += len / block_size;
+	active_state->p_send.bytes += len;
 	buffer_clear(&active_state->outgoing_packet);
 
 	if (type == SSH2_MSG_NEWKEYS)
@@ -1215,7 +1212,7 @@
 	buffer_clear(&active_state->incoming_packet);
 	cp = buffer_append_space(&active_state->incoming_packet, padded_len);
 	cipher_crypt(&active_state->receive_context, cp,
-	    buffer_ptr(&active_state->input), padded_len);
+	    buffer_ptr(&active_state->input), padded_len, 0, 0);
 
 	buffer_consume(&active_state->input, padded_len);
 
@@ -1263,8 +1260,8 @@
 packet_read_poll2(u_int32_t *seqnr_p)
 {
 	u_int padlen, need;
-	u_char *macbuf, *cp, type;
-	u_int maclen, block_size;
+	u_char *macbuf = NULL, *cp, type;
+	u_int maclen, authlen = 0, aadlen = 0, block_size;
 	Enc *enc   = NULL;
 	Mac *mac   = NULL;
 	Comp *comp = NULL;
@@ -1276,11 +1273,29 @@
 		enc  = &active_state->newkeys[MODE_IN]->enc;
 		mac  = &active_state->newkeys[MODE_IN]->mac;
 		comp = &active_state->newkeys[MODE_IN]->comp;
+		/* disable mac for authenticated encryption */
+		if ((authlen = cipher_authlen(enc->cipher)) != 0)
+			mac = NULL;
 	}
 	maclen = mac && mac->enabled ? mac->mac_len : 0;
 	block_size = enc ? enc->block_size : 8;
-
-	if (active_state->packlen == 0) {
+	aadlen = (mac && mac->enabled && mac->etm) || authlen ? 4 : 0;
+
+	if (aadlen && active_state->packlen == 0) {
+		if (buffer_len(&active_state->input) < 4)
+			return SSH_MSG_NONE;
+		cp = buffer_ptr(&active_state->input);
+		active_state->packlen = get_u32(cp);
+		if (active_state->packlen < 1 + 4 ||
+		    active_state->packlen > PACKET_MAX_SIZE) {
+#ifdef PACKET_DEBUG
+			buffer_dump(&active_state->input);
+#endif
+			logit("Bad packet length %u.", active_state->packlen);
+			packet_disconnect("Packet corrupt");
+		}
+		buffer_clear(&active_state->incoming_packet);
+	} else if (active_state->packlen == 0) {
 		/*
 		 * check if input size is less than the cipher block size,
 		 * decrypt first block and extract length of incoming packet
@@ -1291,7 +1306,7 @@
 		cp = buffer_append_space(&active_state->incoming_packet,
 		    block_size);
 		cipher_crypt(&active_state->receive_context, cp,
-		    buffer_ptr(&active_state->input), block_size);
+		    buffer_ptr(&active_state->input), block_size, 0, 0);
 		cp = buffer_ptr(&active_state->incoming_packet);
 
 		active_state->packlen = get_u32(cp);
@@ -1305,13 +1320,21 @@
 			    PACKET_MAX_SIZE);
 			return SSH_MSG_NONE;
 		}
-		DBG(debug("input: packet len %u", active_state->packlen+4));
 		buffer_consume(&active_state->input, block_size);
 	}
-	/* we have a partial packet of block_size bytes */
-	need = 4 + active_state->packlen - block_size;
-	DBG(debug("partial packet %d, need %d, maclen %d", block_size,
-	    need, maclen));
+	DBG(debug("input: packet len %u", active_state->packlen+4));
+	if (aadlen) {
+		/* only the payload is encrypted */
+		need = active_state->packlen;
+	} else {
+		/*
+		 * the payload size and the payload are encrypted, but we
+		 * have a partial packet of block_size bytes
+		 */
+		need = 4 + active_state->packlen - block_size;
+	}
+	DBG(debug("partial packet: block %d, need %d, maclen %d, authlen %d,"
+	    " aadlen %d", block_size, need, maclen, authlen, aadlen));
 	if (need % block_size != 0) {
 		logit("padding error: need %d block %d mod %d",
 		    need, block_size, need % block_size);
@@ -1321,26 +1344,35 @@
 	}
 	/*
 	 * check if the entire packet has been received and
-	 * decrypt into incoming_packet
+	 * decrypt into incoming_packet:
+	 * 'aadlen' bytes are unencrypted, but authenticated.
+	 * 'need' bytes are encrypted, followed by either
+	 * 'authlen' bytes of authentication tag or
+	 * 'maclen' bytes of message authentication code.
 	 */
-	if (buffer_len(&active_state->input) < need + maclen)
+	if (buffer_len(&active_state->input) < aadlen + need + authlen + maclen)
 		return SSH_MSG_NONE;
 #ifdef PACKET_DEBUG
 	fprintf(stderr, "read_poll enc/full: ");
 	buffer_dump(&active_state->input);
 #endif
-	cp = buffer_append_space(&active_state->incoming_packet, need);
+	/* EtM: compute mac over encrypted input */
+	if (mac && mac->enabled && mac->etm)
+		macbuf = mac_compute(mac, active_state->p_read.seqnr,
+		    buffer_ptr(&active_state->input), aadlen + need);
+	cp = buffer_append_space(&active_state->incoming_packet, aadlen + need);
 	cipher_crypt(&active_state->receive_context, cp,
-	    buffer_ptr(&active_state->input), need);
-	buffer_consume(&active_state->input, need);
+	    buffer_ptr(&active_state->input), need, aadlen, authlen);
+	buffer_consume(&active_state->input, aadlen + need + authlen);
 	/*
 	 * compute MAC over seqnr and packet,
 	 * increment sequence number for incoming packet
 	 */
 	if (mac && mac->enabled) {
-		macbuf = mac_compute(mac, active_state->p_read.seqnr,
-		    buffer_ptr(&active_state->incoming_packet),
-		    buffer_len(&active_state->incoming_packet));
+		if (!mac->etm)
+			macbuf = mac_compute(mac, active_state->p_read.seqnr,
+			    buffer_ptr(&active_state->incoming_packet),
+			    buffer_len(&active_state->incoming_packet));
 		if (timingsafe_bcmp(macbuf, buffer_ptr(&active_state->input),
 		    mac->mac_len) != 0) {
 			logit("Corrupted MAC on input.");
@@ -1439,15 +1471,11 @@
 			case SSH2_MSG_DISCONNECT:
 				reason = packet_get_int();
 				msg = packet_get_string(NULL);
-<<<<<<< HEAD
-				logit("Received disconnect from %s: %u: %.400s",
-=======
 				/* Ignore normal client exit notifications */
 				do_log2(active_state->server_side &&
 				    reason == SSH2_DISCONNECT_BY_APPLICATION ?
 				    SYSLOG_LEVEL_INFO : SYSLOG_LEVEL_ERROR,
 				    "Received disconnect from %s: %u: %.400s",
->>>>>>> e2af9768
 				    get_remote_ipaddr(), reason, msg);
 				free(msg);
 				cleanup_exit(255);
