#	@(#)Makefile	8.1 (Berkeley) 6/4/93
# $FreeBSD$

.include <bsd.own.mk>

# The SUBDIR_ORDERED list is a small set of libraries which are used by many
# of the other libraries.  These are built first with a .WAIT between them
# and the main list to avoid needing a SUBDIR_DEPEND line on every library
# naming just these few items.

SUBDIR_ORDERED=	csu \
	.WAIT \
	libc \
	libc_nonshared \
	libcompiler_rt \
	${_libcplusplus} \
	${_libcxxrt} \
	libelf \
	msun

# The main list; please keep these sorted alphabetically.

SUBDIR=	${SUBDIR_ORDERED} \
	.WAIT \
	libalias \
	libarchive \
	${_libatm} \
	libauditd \
	libbegemot \
	libblocksruntime \
	${_libbluetooth} \
	${_libbsnmp} \
	libbsm \
	libbz2 \
	libcalendar \
	libcam \
	${_libcom_err} \
	libcompat \
	libcrypt \
	libdevinfo \
	libdevstat \
	libdpv \
	libdwarf \
	libedit \
	${_libefi} \
	libexecinfo \
	libexpat \
	libfetch \
	libfigpar \
	libgeom \
	${_libgpib} \
	${_libgssapi} \
	${_librpcsec_gss} \
<<<<<<< HEAD
	${_libiconv_modules} \
=======
>>>>>>> c4ff8d28
	libipsec \
	${_libipx} \
	libjail \
	libkiconv \
	libkvm \
	${_libldns} \
	liblzma \
	${_libmagic} \
	libmandoc \
	libmemstat \
	libmd \
	${_libmilter} \
	${_libmp} \
	libmt \
	${_libnandfs} \
	libnetbsd \
	${_libnetgraph} \
	${_libngatm} \
	libnv \
	libopie \
	libpam \
	libpcap \
	${_libpmc} \
	${_libproc} \
	libprocstat \
	${_libradius} \
	librpcsvc \
	librt \
	${_librtld_db} \
	libsbuf \
	${_libsdp} \
	${_libsm} \
	${_libsmb} \
	${_libsmdb} \
	${_libsmutil} \
	libstand \
	libstdbuf \
	libstdthreads \
	libtacplus \
	${_libtelnet} \
	${_libthr} \
	libthread_db \
	libucl \
	libufs \
	libugidfw \
	libulog \
	${_libunbound} \
	${_libusbhid} \
	${_libusb} \
	libutil \
	${_libvgl} \
	${_libvmmapi} \
	libwrap \
	liby \
	${_libypclnt} \
	libyaml \
	libz \
	ncurses \
	${_atf} \
	${_clang} \
	${_tests}

<<<<<<< HEAD
# Inter-library dependencies.  When the makefile for a library contains LDADD
# libraries, those libraries should be listed as build order dependencies here.

SUBDIR_DEPEND_libarchive= libz libbz2 libexpat liblzma libmd
SUBDIR_DEPEND_libatm= libmd
SUBDIR_DEPEND_libauditdm= libbsm
SUBDIR_DEPEND_libbsnmp= ${_libnetgraph}
SUBDIR_DEPEND_libc++= libcxxrt
SUBDIR_DEPEND_libc= libcompiler_rt
SUBDIR_DEPEND_libcam= libsbuf
SUBDIR_DEPEND_libdevstat= libkvm
SUBDIR_DEPEND_libdpv= libfigpar ncurses libutil
SUBDIR_DEPEND_libedit= ncurses
SUBDIR_DEPEND_libg++= msun
SUBDIR_DEPEND_libgeom= libexpat libsbuf
SUBDIR_DEPEND_liblibrpcsec_gss= libgssapi
SUBDIR_DEPEND_libmagic= libz
SUBDIR_DEPEND_libmemstat= libkvm
SUBDIR_DEPEND_libopie= libmd
SUBDIR_DEPEND_libpam= libcrypt libopie ${_libradius} librpcsvc libtacplus libutil ${_libypclnt} ${_libcom_err} 
SUBDIR_DEPEND_libpjdlog= libutil
SUBDIR_DEPEND_libprocstat= libkvm libutil
SUBDIR_DEPEND_libradius= libmd
SUBDIR_DEPEND_libsmb= libkiconv
SUBDIR_DEPEND_libstdc++= msun
SUBDIR_DEPEND_libtacplus= libmd
SUBDIR_DEPEND_libulog= libmd
SUBDIR_DEPEND_libunbound= ${_libldns}
SUBDIR_DEPEND_liblzma= ${_libthr}
=======
.if exists(${.CURDIR}/csu/${MACHINE_ARCH}-elf)
_csu=csu/${MACHINE_ARCH}-elf
.elif exists(${.CURDIR}/csu/${MACHINE_ARCH})
_csu=csu/${MACHINE_ARCH}
.elif exists(${.CURDIR}/csu/${MACHINE_CPUARCH}/Makefile)
_csu=csu/${MACHINE_CPUARCH}
.else
_csu=csu
.endif
>>>>>>> c4ff8d28

# NB: keep these sorted by MK_* knobs

.if ${MK_ATM} != "no"
_libngatm=	libngatm
.endif

.if ${MK_BLUETOOTH} != "no"
_libbluetooth=	libbluetooth
_libsdp=	libsdp
.endif

.if ${MK_BSNMP} != "no"
_libbsnmp=	libbsnmp
.endif

.if ${MK_CLANG} != "no" && !defined(COMPAT_32BIT)
_clang=		clang
.endif

.if ${MK_FILE} != "no"
_libmagic=	libmagic
.endif

.if ${MK_GPIB} != "no"
_libgpib=	libgpib
.endif

.if ${MK_GSSAPI} != "no"
_libgssapi=	libgssapi
_librpcsec_gss=	librpcsec_gss
.endif

.if ${MK_ICONV} != "no"
_libiconv_modules=	libiconv_modules
.endif

.if ${MK_KERBEROS_SUPPORT} != "no"
_libcom_err= libcom_err
.endif

.if ${MK_IPX} != "no"
_libipx=	libipx
.endif

.if ${MK_LDNS} != "no"
_libldns=	libldns
.endif

.if ${MK_LIBCPLUSPLUS} != "no"
_libcxxrt=	libcxxrt
_libcplusplus=	libc++
.endif

.if ${MK_LIBTHR} != "no"
_libthr=	libthr
.endif

.if ${MK_NAND} != "no"
_libnandfs=	libnandfs
.endif

.if ${MK_NETGRAPH} != "no"
_libnetgraph=	libnetgraph
.endif

.if ${MK_NIS} != "no"
_libypclnt=	libypclnt
.endif

.if ${MACHINE_CPUARCH} == "i386" || ${MACHINE_CPUARCH} == "amd64"
_libsmb=	libsmb
_libvgl=	libvgl
_libproc=	libproc
_librtld_db=	librtld_db
.endif

.if ${MACHINE_CPUARCH} == "amd64"
.if ${MK_BHYVE} != "no"
_libvmmapi=	libvmmapi
.endif
.endif

.if ${MACHINE_CPUARCH} == "ia64"
_libefi=	libefi
_libsmb=	libsmb
.endif

.if ${MACHINE_CPUARCH} == "mips"
_libproc=	libproc
_librtld_db=	librtld_db
.endif

.if ${MACHINE_CPUARCH} == "powerpc"
_libproc=	libproc
_librtld_db=	librtld_db
_libsmb=	libsmb
.endif

.if ${MACHINE_CPUARCH} == "sparc64"
_libsmb=	libsmb
.endif

.if ${MK_OPENSSL} != "no"
_libmp=		libmp
.endif

.if ${MK_PMC} != "no"
_libpmc=	libpmc
.endif

.if ${MK_RADIUS_SUPPORT} != "no"
_libradius=	libradius
.endif

.if ${MK_SENDMAIL} != "no"
_libmilter=	libmilter
_libsm=		libsm
_libsmdb=	libsmdb
_libsmutil=	libsmutil
.endif

.if ${MK_TELNET} != "no"
_libtelnet=	libtelnet
.endif

.if ${MK_TESTS} != "no"
_atf=		atf
_tests=		tests
.endif

.if ${MK_UNBOUND} != "no"
_libunbound=	libunbound
.endif

.if ${MK_USB} != "no"
_libusbhid=	libusbhid
_libusb=	libusb
.endif

.if !defined(LIBRARIES_ONLY)
afterinstall:
	${INSTALL_SYMLINK} ../include ${DESTDIR}/usr/lib/include
.endif

.if !make(install)
SUBDIR_PARALLEL=
.endif

.include <bsd.subdir.mk><|MERGE_RESOLUTION|>--- conflicted
+++ resolved
@@ -51,10 +51,7 @@
 	${_libgpib} \
 	${_libgssapi} \
 	${_librpcsec_gss} \
-<<<<<<< HEAD
 	${_libiconv_modules} \
-=======
->>>>>>> c4ff8d28
 	libipsec \
 	${_libipx} \
 	libjail \
@@ -117,7 +114,6 @@
 	${_clang} \
 	${_tests}
 
-<<<<<<< HEAD
 # Inter-library dependencies.  When the makefile for a library contains LDADD
 # libraries, those libraries should be listed as build order dependencies here.
 
@@ -147,17 +143,6 @@
 SUBDIR_DEPEND_libulog= libmd
 SUBDIR_DEPEND_libunbound= ${_libldns}
 SUBDIR_DEPEND_liblzma= ${_libthr}
-=======
-.if exists(${.CURDIR}/csu/${MACHINE_ARCH}-elf)
-_csu=csu/${MACHINE_ARCH}-elf
-.elif exists(${.CURDIR}/csu/${MACHINE_ARCH})
-_csu=csu/${MACHINE_ARCH}
-.elif exists(${.CURDIR}/csu/${MACHINE_CPUARCH}/Makefile)
-_csu=csu/${MACHINE_CPUARCH}
-.else
-_csu=csu
-.endif
->>>>>>> c4ff8d28
 
 # NB: keep these sorted by MK_* knobs
 
