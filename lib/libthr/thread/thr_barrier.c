--- conflicted
+++ resolved
@@ -100,11 +100,7 @@
 	pthread_barrier_t bar;
 	int pshared;
 
-<<<<<<< HEAD
-	if (barrier == NULL || count == 0)
-=======
 	if (barrier == NULL || count == 0 || count > INT_MAX)
->>>>>>> 5223e1fc
 		return (EINVAL);
 
 	if (attr == NULL || *attr == NULL ||
