--- conflicted
+++ resolved
@@ -206,10 +206,6 @@
 dev/kbd/kbd.c			optional	atkbd | sc | ukbd
 dev/lindev/full.c		optional	lindev
 dev/lindev/lindev.c		optional	lindev
-<<<<<<< HEAD
-=======
-dev/mem/memutil.c		optional	mem
->>>>>>> d45b7f14
 dev/nfe/if_nfe.c		optional	nfe pci
 dev/nve/if_nve.c		optional	nve pci
 dev/nvram/nvram.c		optional	nvram isa
@@ -297,8 +293,12 @@
 # x86 real mode BIOS emulator, required by atkbdc/dpms/vesa
 #
 compat/x86bios/x86bios.c	optional x86bios | atkbd | dpms | vesa
-<<<<<<< HEAD
 contrib/x86emu/x86emu.c		optional x86bios | atkbd | dpms | vesa
+#
+# bvm console
+#
+dev/bvm/bvm_console.c		optional	bvmconsole
+dev/bvm/bvm_dbg.c		optional	bvmdebug
 #
 # x86 shared code between IA32, AMD64 and PC98 architectures
 #
@@ -330,7 +330,4 @@
 x86/x86/mptable_pci.c		optional	mptable pci
 x86/x86/msi.c			optional	pci
 x86/x86/nexus.c			standard
-x86/x86/tsc.c			standard
-=======
-contrib/x86emu/x86emu.c		optional x86bios | atkbd | dpms | vesa
->>>>>>> d45b7f14
+x86/x86/tsc.c			standard