--- conflicted
+++ resolved
@@ -75,21 +75,12 @@
 	compile-with	"${AWK} -f $S/tools/pccarddevs2h.awk $S/dev/pccard/pccarddevs" \
 	no-obj no-implicit-rule before-depend				   \
 	clean		"pccarddevs.h"
-<<<<<<< HEAD
 usbdevs.h			optional usb				   \
-=======
-teken_state.h		optional sc					   \
-	dependency	"$S/dev/syscons/teken/gensequences $S/dev/syscons/teken/sequences" \
-	compile-with	"${AWK} -f $S/dev/syscons/teken/gensequences $S/dev/syscons/teken/sequences > teken_state.h" \
-	no-obj no-implicit-rule before-depend				   \
-	clean		"teken_state.h"
-usbdevs.h			optional usb | ousb			   \
->>>>>>> be573def
 	dependency	"$S/tools/usbdevs2h.awk $S/dev/usb/usbdevs" \
 	compile-with	"${AWK} -f $S/tools/usbdevs2h.awk $S/dev/usb/usbdevs -h" \
 	no-obj no-implicit-rule before-depend				   \
 	clean		"usbdevs.h"
-usbdevs_data.h			optional usb | ousb			   \
+usbdevs_data.h			optional usb				   \
 	dependency	"$S/tools/usbdevs2h.awk $S/dev/usb/usbdevs" \
 	compile-with	"${AWK} -f $S/tools/usbdevs2h.awk $S/dev/usb/usbdevs -d" \
 	no-obj no-implicit-rule before-depend				   \
@@ -479,13 +470,8 @@
 dev/ata/ata-pci.c		optional ata pci
 dev/ata/ata-queue.c		optional ata
 dev/ata/ata-raid.c		optional ataraid
-<<<<<<< HEAD
 dev/ata/ata-usb.c		optional atausb
 dev/ata/atapi-cam.c		optional atapicam
-=======
-dev/ata/ata-usb.c		optional atausb usb
-legacy/dev/ata/ata-usb.c	optional atausb ousb
->>>>>>> be573def
 dev/ata/atapi-cd.c		optional atapicd
 dev/ata/atapi-fd.c		optional atapifd
 dev/ata/atapi-tape.c		optional atapist
@@ -496,19 +482,16 @@
 	compile-with "${NORMAL_C} -I$S/dev/ath"
 dev/ath/ah_osdep.c		optional ath \
 	compile-with "${NORMAL_C} -I$S/dev/ath"
-#
 dev/ath/ath_hal/ah.c		optional ath \
 	compile-with "${NORMAL_C} -I$S/dev/ath"
 dev/ath/ath_hal/ah_eeprom_v1.c	optional ath_hal | ath_ar5210 \
 	compile-with "${NORMAL_C} -I$S/dev/ath"
 dev/ath/ath_hal/ah_eeprom_v3.c	optional ath_hal | ath_ar5211 | ath_ar5212 \
 	compile-with "${NORMAL_C} -I$S/dev/ath"
-dev/ath/ath_hal/ah_eeprom_v14.c \
-	optional ath_hal | ath_ar5416 | ath_ar9160 | ath_ar9280 \
+dev/ath/ath_hal/ah_eeprom_v14.c optional ath_hal | ath_ar5416 | ath_ar9160 \
 	compile-with "${NORMAL_C} -I$S/dev/ath"
 dev/ath/ath_hal/ah_regdomain.c	optional ath \
 	compile-with "${NORMAL_C} -I$S/dev/ath"
-# ar5210
 dev/ath/ath_hal/ar5210/ar5210_attach.c		optional ath_hal | ath_ar5210 \
 	compile-with "${NORMAL_C} -I$S/dev/ath -I$S/dev/ath/ath_hal"
 dev/ath/ath_hal/ar5210/ar5210_beacon.c		optional ath_hal | ath_ar5210 \
@@ -529,7 +512,6 @@
 	compile-with "${NORMAL_C} -I$S/dev/ath -I$S/dev/ath/ath_hal"
 dev/ath/ath_hal/ar5210/ar5210_xmit.c		optional ath_hal | ath_ar5210 \
 	compile-with "${NORMAL_C} -I$S/dev/ath -I$S/dev/ath/ath_hal"
-# ar5211
 dev/ath/ath_hal/ar5211/ar5211_attach.c		optional ath_hal | ath_ar5211 \
 	compile-with "${NORMAL_C} -I$S/dev/ath -I$S/dev/ath/ath_hal"
 dev/ath/ath_hal/ar5211/ar5211_beacon.c		optional ath_hal | ath_ar5211 \
@@ -550,140 +532,126 @@
 	compile-with "${NORMAL_C} -I$S/dev/ath -I$S/dev/ath/ath_hal"
 dev/ath/ath_hal/ar5211/ar5211_xmit.c		optional ath_hal | ath_ar5211 \
 	compile-with "${NORMAL_C} -I$S/dev/ath -I$S/dev/ath/ath_hal"
-# ar5212
 dev/ath/ath_hal/ar5212/ar5212_ani.c \
-	optional ath_hal | ath_ar5212 | ath_ar5416 | ath_ar9160 | ath_ar9280 \
+	optional ath_hal | ath_ar5212 | ath_ar5416 | ath_ar9160 \
 	compile-with "${NORMAL_C} -I$S/dev/ath -I$S/dev/ath/ath_hal"
 dev/ath/ath_hal/ar5212/ar5212_attach.c \
-	optional ath_hal | ath_ar5212 | ath_ar5416 | ath_ar9160 | ath_ar9280 \
+	optional ath_hal | ath_ar5212 | ath_ar5416 | ath_ar9160 \
 	compile-with "${NORMAL_C} -I$S/dev/ath -I$S/dev/ath/ath_hal"
 dev/ath/ath_hal/ar5212/ar5212_beacon.c \
-	optional ath_hal | ath_ar5212 | ath_ar5416 | ath_ar9160 | ath_ar9280 \
+	optional ath_hal | ath_ar5212 | ath_ar5416 | ath_ar9160 \
 	compile-with "${NORMAL_C} -I$S/dev/ath -I$S/dev/ath/ath_hal"
 dev/ath/ath_hal/ar5212/ar5212_eeprom.c \
-	optional ath_hal | ath_ar5212 | ath_ar5416 | ath_ar9160 | ath_ar9280 \
+	optional ath_hal | ath_ar5212 | ath_ar5416 | ath_ar9160 \
 	compile-with "${NORMAL_C} -I$S/dev/ath -I$S/dev/ath/ath_hal"
 dev/ath/ath_hal/ar5212/ar5212_gpio.c \
-	optional ath_hal | ath_ar5212 | ath_ar5416 | ath_ar9160 | ath_ar9280 \
+	optional ath_hal | ath_ar5212 | ath_ar5416 | ath_ar9160 \
 	compile-with "${NORMAL_C} -I$S/dev/ath -I$S/dev/ath/ath_hal"
 dev/ath/ath_hal/ar5212/ar5212_interrupts.c \
-	optional ath_hal | ath_ar5212 | ath_ar5416 | ath_ar9160 | ath_ar9280 \
+	optional ath_hal | ath_ar5212 | ath_ar5416 | ath_ar9160 \
 	compile-with "${NORMAL_C} -I$S/dev/ath -I$S/dev/ath/ath_hal"
 dev/ath/ath_hal/ar5212/ar5212_keycache.c \
-	optional ath_hal | ath_ar5212 | ath_ar5416 | ath_ar9160 | ath_ar9280 \
+	optional ath_hal | ath_ar5212 | ath_ar5416 | ath_ar9160 \
 	compile-with "${NORMAL_C} -I$S/dev/ath -I$S/dev/ath/ath_hal"
 dev/ath/ath_hal/ar5212/ar5212_misc.c \
-	optional ath_hal | ath_ar5212 | ath_ar5416 | ath_ar9160 | ath_ar9280 \
+	optional ath_hal | ath_ar5212 | ath_ar5416 | ath_ar9160 \
 	compile-with "${NORMAL_C} -I$S/dev/ath -I$S/dev/ath/ath_hal"
 dev/ath/ath_hal/ar5212/ar5212_phy.c \
-	optional ath_hal | ath_ar5212 | ath_ar5416 | ath_ar9160 | ath_ar9280 \
+	optional ath_hal | ath_ar5212 | ath_ar5416 | ath_ar9160 \
 	compile-with "${NORMAL_C} -I$S/dev/ath -I$S/dev/ath/ath_hal"
 dev/ath/ath_hal/ar5212/ar5212_power.c \
-	optional ath_hal | ath_ar5212 | ath_ar5416 | ath_ar9160 | ath_ar9280 \
+	optional ath_hal | ath_ar5212 | ath_ar5416 | ath_ar9160 \
 	compile-with "${NORMAL_C} -I$S/dev/ath -I$S/dev/ath/ath_hal"
 dev/ath/ath_hal/ar5212/ar5212_recv.c \
-	optional ath_hal | ath_ar5212 | ath_ar5416 | ath_ar9160 | ath_ar9280 \
+	optional ath_hal | ath_ar5212 | ath_ar5416 | ath_ar9160 \
 	compile-with "${NORMAL_C} -I$S/dev/ath -I$S/dev/ath/ath_hal"
 dev/ath/ath_hal/ar5212/ar5212_reset.c \
-	optional ath_hal | ath_ar5212 | ath_ar5416 | ath_ar9160 | ath_ar9280 \
+	optional ath_hal | ath_ar5212 | ath_ar5416 | ath_ar9160 \
 	compile-with "${NORMAL_C} -I$S/dev/ath -I$S/dev/ath/ath_hal"
 dev/ath/ath_hal/ar5212/ar5212_rfgain.c \
-	optional ath_hal | ath_ar5212 | ath_ar5416 | ath_ar9160 | ath_ar9280 \
+	optional ath_hal | ath_ar5212 | ath_ar5416 | ath_ar9160 \
 	compile-with "${NORMAL_C} -I$S/dev/ath -I$S/dev/ath/ath_hal"
 dev/ath/ath_hal/ar5212/ar5212_xmit.c \
-	optional ath_hal | ath_ar5212 | ath_ar5416 | ath_ar9160 | ath_ar9280 \
-	compile-with "${NORMAL_C} -I$S/dev/ath -I$S/dev/ath/ath_hal"
-# ar5416 (depends on ar5212)
+	optional ath_hal | ath_ar5212 | ath_ar5416 | ath_ar9160 \
+	compile-with "${NORMAL_C} -I$S/dev/ath -I$S/dev/ath/ath_hal"
+dev/ath/ath_hal/ar5212/ar2316.c	optional ath_rf2316 \
+	compile-with "${NORMAL_C} -I$S/dev/ath -I$S/dev/ath/ath_hal"
+dev/ath/ath_hal/ar5212/ar2317.c	optional ath_rf2317 \
+	compile-with "${NORMAL_C} -I$S/dev/ath -I$S/dev/ath/ath_hal"
+dev/ath/ath_hal/ar5212/ar2413.c	optional ath_hal | ath_rf2413 \
+	compile-with "${NORMAL_C} -I$S/dev/ath -I$S/dev/ath/ath_hal"
+dev/ath/ath_hal/ar5212/ar2425.c	optional ath_hal | ath_rf2425 | ath_rf2417 \
+	compile-with "${NORMAL_C} -I$S/dev/ath -I$S/dev/ath/ath_hal"
+dev/ath/ath_hal/ar5212/ar5111.c	optional ath_hal | ath_rf5111 \
+	compile-with "${NORMAL_C} -I$S/dev/ath -I$S/dev/ath/ath_hal"
+dev/ath/ath_hal/ar5212/ar5112.c	optional ath_hal | ath_rf5112 \
+	compile-with "${NORMAL_C} -I$S/dev/ath -I$S/dev/ath/ath_hal"
+dev/ath/ath_hal/ar5212/ar5413.c	optional ath_hal | ath_rf5413 \
+	compile-with "${NORMAL_C} -I$S/dev/ath -I$S/dev/ath/ath_hal"
+dev/ath/ath_hal/ar5416/ar2133.c	optional ath_hal | ath_ar5416 | ath_ar9160 \
+	compile-with "${NORMAL_C} -I$S/dev/ath -I$S/dev/ath/ath_hal"
 dev/ath/ath_hal/ar5416/ar5416_ani.c \
-	optional ath_hal | ath_ar5416 | ath_ar9160 | ath_ar9280 \
+	optional ath_hal | ath_ar5416 | ath_ar9160 \
 	compile-with "${NORMAL_C} -I$S/dev/ath -I$S/dev/ath/ath_hal"
 dev/ath/ath_hal/ar5416/ar5416_attach.c \
-	optional ath_hal | ath_ar5416 | ath_ar9160 | ath_ar9280 \
+	optional ath_hal | ath_ar5416 | ath_ar9160 \
 	compile-with "${NORMAL_C} -I$S/dev/ath -I$S/dev/ath/ath_hal"
 dev/ath/ath_hal/ar5416/ar5416_beacon.c \
-	optional ath_hal | ath_ar5416 | ath_ar9160 | ath_ar9280 \
+	optional ath_hal | ath_ar5416 | ath_ar9160 \
 	compile-with "${NORMAL_C} -I$S/dev/ath -I$S/dev/ath/ath_hal"
 dev/ath/ath_hal/ar5416/ar5416_cal.c \
-	optional ath_hal | ath_ar5416 | ath_ar9160 | ath_ar9280 \
+	optional ath_hal | ath_ar5416 | ath_ar9160 \
 	compile-with "${NORMAL_C} -I$S/dev/ath -I$S/dev/ath/ath_hal"
 dev/ath/ath_hal/ar5416/ar5416_cal_iq.c \
-	optional ath_hal | ath_ar5416 | ath_ar9160 | ath_ar9280 \
+	optional ath_hal | ath_ar5416 | ath_ar9160 \
 	compile-with "${NORMAL_C} -I$S/dev/ath -I$S/dev/ath/ath_hal"
 dev/ath/ath_hal/ar5416/ar5416_cal_adcgain.c \
-	optional ath_hal | ath_ar5416 | ath_ar9160 | ath_ar9280 \
+	optional ath_hal | ath_ar5416 | ath_ar9160 \
 	compile-with "${NORMAL_C} -I$S/dev/ath -I$S/dev/ath/ath_hal"
 dev/ath/ath_hal/ar5416/ar5416_cal_adcdc.c \
-	optional ath_hal | ath_ar5416 | ath_ar9160 | ath_ar9280 \
+	optional ath_hal | ath_ar5416 | ath_ar9160 \
 	compile-with "${NORMAL_C} -I$S/dev/ath -I$S/dev/ath/ath_hal"
 dev/ath/ath_hal/ar5416/ar5416_eeprom.c \
-	optional ath_hal | ath_ar5416 | ath_ar9160 | ath_ar9280 \
+	optional ath_hal | ath_ar5416 | ath_ar9160 \
 	compile-with "${NORMAL_C} -I$S/dev/ath -I$S/dev/ath/ath_hal"
 dev/ath/ath_hal/ar5416/ar5416_gpio.c \
-	optional ath_hal | ath_ar5416 | ath_ar9160 | ath_ar9280 \
+	optional ath_hal | ath_ar5416 | ath_ar9160 \
 	compile-with "${NORMAL_C} -I$S/dev/ath -I$S/dev/ath/ath_hal"
 dev/ath/ath_hal/ar5416/ar5416_interrupts.c \
-	optional ath_hal | ath_ar5416 | ath_ar9160 | ath_ar9280 \
+	optional ath_hal | ath_ar5416 | ath_ar9160 \
 	compile-with "${NORMAL_C} -I$S/dev/ath -I$S/dev/ath/ath_hal"
 dev/ath/ath_hal/ar5416/ar5416_keycache.c \
-	optional ath_hal | ath_ar5416 | ath_ar9160 | ath_ar9280 \
+	optional ath_hal | ath_ar5416 | ath_ar9160 \
 	compile-with "${NORMAL_C} -I$S/dev/ath -I$S/dev/ath/ath_hal"
 dev/ath/ath_hal/ar5416/ar5416_misc.c \
-	optional ath_hal | ath_ar5416 | ath_ar9160 | ath_ar9280 \
+	optional ath_hal | ath_ar5416 | ath_ar9160 \
 	compile-with "${NORMAL_C} -I$S/dev/ath -I$S/dev/ath/ath_hal"
 dev/ath/ath_hal/ar5416/ar5416_phy.c \
-	optional ath_hal | ath_ar5416 | ath_ar9160 | ath_ar9280 \
+	optional ath_hal | ath_ar5416 | ath_ar9160 \
 	compile-with "${NORMAL_C} -I$S/dev/ath -I$S/dev/ath/ath_hal"
 dev/ath/ath_hal/ar5416/ar5416_power.c \
-	optional ath_hal | ath_ar5416 | ath_ar9160 | ath_ar9280 \
+	optional ath_hal | ath_ar5416 | ath_ar9160 \
 	compile-with "${NORMAL_C} -I$S/dev/ath -I$S/dev/ath/ath_hal"
 dev/ath/ath_hal/ar5416/ar5416_recv.c \
-	optional ath_hal | ath_ar5416 | ath_ar9160 | ath_ar9280 \
+	optional ath_hal | ath_ar5416 | ath_ar9160 \
 	compile-with "${NORMAL_C} -I$S/dev/ath -I$S/dev/ath/ath_hal"
 dev/ath/ath_hal/ar5416/ar5416_reset.c \
-	optional ath_hal | ath_ar5416 | ath_ar9160 | ath_ar9280 \
+	optional ath_hal | ath_ar5416 | ath_ar9160 \
 	compile-with "${NORMAL_C} -I$S/dev/ath -I$S/dev/ath/ath_hal"
 dev/ath/ath_hal/ar5416/ar5416_xmit.c \
-	optional ath_hal | ath_ar5416 | ath_ar9160 | ath_ar9280 \
-	compile-with "${NORMAL_C} -I$S/dev/ath -I$S/dev/ath/ath_hal"
-# ar9160 (depends on ar5416)
+	optional ath_hal | ath_ar5416 | ath_ar9160 \
+	compile-with "${NORMAL_C} -I$S/dev/ath -I$S/dev/ath/ath_hal"
 dev/ath/ath_hal/ar5416/ar9160_attach.c optional ath_hal | ath_ar9160 \
 	compile-with "${NORMAL_C} -I$S/dev/ath -I$S/dev/ath/ath_hal"
-# ar9280 (depends on ar5416)
-dev/ath/ath_hal/ar5416/ar9280_attach.c optional ath_hal | ath_ar9280 \
-	compile-with "${NORMAL_C} -I$S/dev/ath -I$S/dev/ath/ath_hal"
-# rf backends
-dev/ath/ath_hal/ar5212/ar2316.c	optional ath_rf2316 \
-	compile-with "${NORMAL_C} -I$S/dev/ath -I$S/dev/ath/ath_hal"
-dev/ath/ath_hal/ar5212/ar2317.c	optional ath_rf2317 \
-	compile-with "${NORMAL_C} -I$S/dev/ath -I$S/dev/ath/ath_hal"
-dev/ath/ath_hal/ar5212/ar2413.c	optional ath_hal | ath_rf2413 \
-	compile-with "${NORMAL_C} -I$S/dev/ath -I$S/dev/ath/ath_hal"
-dev/ath/ath_hal/ar5212/ar2425.c	optional ath_hal | ath_rf2425 | ath_rf2417 \
-	compile-with "${NORMAL_C} -I$S/dev/ath -I$S/dev/ath/ath_hal"
-dev/ath/ath_hal/ar5212/ar5111.c	optional ath_hal | ath_rf5111 \
-	compile-with "${NORMAL_C} -I$S/dev/ath -I$S/dev/ath/ath_hal"
-dev/ath/ath_hal/ar5212/ar5112.c	optional ath_hal | ath_rf5112 \
-	compile-with "${NORMAL_C} -I$S/dev/ath -I$S/dev/ath/ath_hal"
-dev/ath/ath_hal/ar5212/ar5413.c	optional ath_hal | ath_rf5413 \
-	compile-with "${NORMAL_C} -I$S/dev/ath -I$S/dev/ath/ath_hal"
-dev/ath/ath_hal/ar5416/ar2133.c optional ath_hal | ath_ar5416 | ath_ar9160 \
-	compile-with "${NORMAL_C} -I$S/dev/ath -I$S/dev/ath/ath_hal"
-dev/ath/ath_hal/ar5416/ar9280.c optional ath_hal | ath_ar9280 \
-	compile-with "${NORMAL_C} -I$S/dev/ath -I$S/dev/ath/ath_hal"
-# ath rate control algorithms
 dev/ath/ath_rate/amrr/amrr.c	optional ath_rate_amrr \
 	compile-with "${NORMAL_C} -I$S/dev/ath"
 dev/ath/ath_rate/onoe/onoe.c	optional ath_rate_onoe \
 	compile-with "${NORMAL_C} -I$S/dev/ath"
 dev/ath/ath_rate/sample/sample.c	optional ath_rate_sample \
 	compile-with "${NORMAL_C} -I$S/dev/ath"
-<<<<<<< HEAD
 dev/awi/am79c930.c		optional awi
 dev/awi/awi.c			optional awi
 dev/awi/if_awi_pccard.c		optional awi pccard
-=======
-#
->>>>>>> be573def
 dev/bce/if_bce.c		optional bce
 dev/bfe/if_bfe.c		optional bfe
 dev/bge/if_bge.c		optional bge
@@ -702,12 +670,6 @@
 dev/cardbus/cardbus.c		optional cardbus
 dev/cardbus/cardbus_cis.c	optional cardbus
 dev/cardbus/cardbus_device.c	optional cardbus
-<<<<<<< HEAD
-=======
-dev/cfi/cfi_core.c		optional cfi
-dev/cfi/cfi_dev.c		optional cfi
-dev/cfi/cfi_disk.c		optional cfid
->>>>>>> be573def
 dev/ciss/ciss.c			optional ciss
 dev/cm/smc90cx6.c		optional cm
 dev/cmx/cmx.c			optional cmx
@@ -936,66 +898,6 @@
 dev/isp/isp_target.c		optional isp
 dev/ispfw/ispfw.c		optional ispfw
 dev/iwi/if_iwi.c		optional iwi
-<<<<<<< HEAD
-=======
-iwibssfw.c			optional iwibssfw | iwifw		\
-	compile-with	"${AWK} -f $S/tools/fw_stub.awk iwi_bss.fw:iwi_bss:300 -lintel_iwi -miwi_bss -c${.TARGET}" \
-	no-implicit-rule before-depend local				\
-	clean		"iwibssfw.c"
-iwi_bss.fwo			optional iwibssfw | iwifw		\
-	dependency	"iwi_bss.fw"					\
-	compile-with	"${LD} -b binary -d -warn-common -r -d -o ${.TARGET} iwi_bss.fw" \
-	no-implicit-rule						\
-	clean		"iwi_bss.fwo"
-iwi_bss.fw			optional iwibssfw | iwifw		\
-	dependency	".PHONY"					\
-	compile-with	"uudecode -o ${.TARGET} $S/contrib/dev/iwi/ipw2200-bss.fw.uu" \
-	no-obj no-implicit-rule						\
-	clean		"iwi_bss.fw"
-iwiibssfw.c			optional iwiibssfw | iwifw		\
-	compile-with	"${AWK} -f $S/tools/fw_stub.awk iwi_ibss.fw:iwi_ibss:300 -lintel_iwi -miwi_ibss -c${.TARGET}" \
-	no-implicit-rule before-depend local				\
-	clean		"iwiibssfw.c"
-iwi_ibss.fwo			optional iwiibssfw | iwifw		\
-	dependency	"iwi_ibss.fw"					\
-	compile-with	"${LD} -b binary -d -warn-common -r -d -o ${.TARGET} iwi_ibss.fw" \
-	no-implicit-rule						\
-	clean		"iwi_ibss.fwo"
-iwi_ibss.fw			optional iwiibssfw | iwifw		\
-	dependency	".PHONY"					\
-	compile-with	"uudecode -o ${.TARGET} $S/contrib/dev/iwi/ipw2200-ibss.fw.uu" \
-	no-obj no-implicit-rule						\
-	clean		"iwi_ibss.fw"
-iwimonitorfw.c			optional iwimonitorfw | iwifw		\
-	compile-with	"${AWK} -f $S/tools/fw_stub.awk iwi_monitor.fw:iwi_monitor:300 -lintel_iwi -miwi_monitor -c${.TARGET}" \
-	no-implicit-rule before-depend local				\
-	clean		"iwimonitorfw.c"
-iwi_monitor.fwo			optional iwimonitorfw | iwifw		\
-	dependency	"iwi_monitor.fw"				\
-	compile-with	"${LD} -b binary -d -warn-common -r -d -o ${.TARGET} iwi_monitor.fw" \
-	no-implicit-rule						\
-	clean		"iwi_monitor.fwo"
-iwi_monitor.fw			optional iwimonitorfw | iwifw		\
-	dependency	".PHONY"					\
-	compile-with	"uudecode -o ${.TARGET} $S/contrib/dev/iwi/ipw2200-sniffer.fw.uu" \
-	no-obj no-implicit-rule						\
-	clean		"iwi_monitor.fw"
-dev/iwn/if_iwn.c		optional iwn
-iwnfw.c			optional iwnfw					\
-	compile-with	"${AWK} -f $S/tools/fw_stub.awk iwn.fw:iwnfw:44417 -lintel_iwn -miwn -c${.TARGET}" \
-	no-implicit-rule before-depend local				\
-	clean		"iwnfw.c"
-iwnfw.fwo			optional iwnfw				\
-	dependency	"iwn.fw"					\
-	compile-with	"${LD} -b binary -d -warn-common -r -d -o ${.TARGET} iwn.fw" \
-	no-implicit-rule						\
-	clean		"iwnfw.fwo"
-iwn.fw			optional iwnfw					\
-	dependency	".PHONY"					\
-	compile-with	"uudecode -o ${.TARGET} $S/contrib/dev/iwn/iwlwifi-4965-4.44.17.fw.uu"	\
-	no-obj no-implicit-rule						\
-	clean		"iwn.fw"
->>>>>>> be573def
 dev/ixgb/if_ixgb.c		optional ixgb
 dev/ixgb/ixgb_ee.c		optional ixgb
 dev/ixgb/ixgb_hw.c		optional ixgb
@@ -1038,7 +940,6 @@
 dev/mii/acphy.c			optional miibus | acphy
 dev/mii/amphy.c			optional miibus | amphy
 dev/mii/atphy.c			optional miibus | atphy
-dev/mii/axphy.c			optional miibus | axphy
 dev/mii/bmtphy.c		optional miibus | bmtphy
 dev/mii/brgphy.c		optional miibus | brgphy
 dev/mii/ciphy.c			optional miibus | ciphy
@@ -1178,71 +1079,13 @@
 dev/ral/rt2661.c		optional ral
 dev/ral/if_ralrate.c		optional ral
 dev/ral/if_ral_pci.c		optional ral pci
-<<<<<<< HEAD
-=======
-rt2561fw.c			optional rt2561fw | ralfw		\
-	compile-with	"${AWK} -f $S/tools/fw_stub.awk rt2561.fw:rt2561fw -mrt2561 -c${.TARGET}" \
-	no-implicit-rule before-depend local				\
-	clean		"rt2561fw.c"
-rt2561fw.fwo			optional rt2561fw | ralfw		\
-	dependency	"rt2561.fw"					\
-	compile-with	"${LD} -b binary -d -warn-common -r -d -o ${.TARGET} rt2561.fw" \
-	no-implicit-rule						\
-	clean		"rt2561fw.fwo"
-rt2561.fw			optional rt2561fw | ralfw		\
-	dependency	".PHONY"					\
-	compile-with	"uudecode -o ${.TARGET} $S/contrib/dev/ral/rt2561.fw.uu" \
-	no-obj no-implicit-rule						\
-	clean		"rt2561.fw"
-rt2561sfw.c			optional rt2561sfw | ralfw		\
-	compile-with	"${AWK} -f $S/tools/fw_stub.awk rt2561s.fw:rt2561sfw -mrt2561s -c${.TARGET}" \
-	no-implicit-rule before-depend local				\
-	clean		"rt2561sfw.c"
-rt2561sfw.fwo			optional rt2561sfw | ralfw		\
-	dependency	"rt2561s.fw"					\
-	compile-with	"${LD} -b binary -d -warn-common -r -d -o ${.TARGET} rt2561s.fw" \
-	no-implicit-rule						\
-	clean		"rt2561sfw.fwo"
-rt2561s.fw			optional rt2561sfw | ralfw		\
-	dependency	".PHONY"					\
-	compile-with	"uudecode -o ${.TARGET} $S/contrib/dev/ral/rt2561s.fw.uu"	\
-	no-obj no-implicit-rule						\
-	clean		"rt2561s.fw"
-rt2661fw.c			optional rt2661fw | ralfw		\
-	compile-with	"${AWK} -f $S/tools/fw_stub.awk rt2661.fw:rt2661fw -mrt2661 -c${.TARGET}" \
-	no-implicit-rule before-depend local				\
-	clean		"rt2661fw.c"
-rt2661fw.fwo			optional rt2661fw | ralfw		\
-	dependency	"rt2661.fw"					\
-	compile-with	"${LD} -b binary -d -warn-common -r -d -o ${.TARGET} rt2661.fw" \
-	no-implicit-rule						\
-	clean		"rt2661fw.fwo"
-rt2661.fw			optional rt2661fw | ralfw		\
-	dependency	".PHONY"					\
-	compile-with	"uudecode -o ${.TARGET} $S/contrib/dev/ral/rt2661.fw.uu"	\
-	no-obj no-implicit-rule						\
-	clean		"rt2661.fw"
-rt2860fw.c			optional rt2860fw | ralfw		\
-	compile-with	"${AWK} -f $S/tools/fw_stub.awk rt2860.fw:rt2860fw -mrt2860 -c${.TARGET}" \
-	no-implicit-rule before-depend local				\
-	clean		"rt2860fw.c"
-rt2860fw.fwo			optional rt2860fw | ralfw		\
-	dependency	"rt2860.fw"					\
-	compile-with	"${LD} -b binary -d -warn-common -r -d -o ${.TARGET} rt2860.fw" \
-	no-implicit-rule						\
-	clean		"rt2860fw.fwo"
-rt2860.fw			optional rt2860fw | ralfw		\
-	dependency	".PHONY"					\
-	compile-with	"uudecode -o ${.TARGET} $S/contrib/dev/ral/rt2860.fw.uu"	\
-	no-obj no-implicit-rule						\
-	clean		"rt2860.fw"
->>>>>>> be573def
 dev/random/harvest.c		standard
 dev/random/hash.c		optional random
 dev/random/probe.c		optional random
 dev/random/randomdev.c		optional random
 dev/random/randomdev_soft.c	optional random
 dev/random/yarrow.c		optional random
+dev/ray/if_ray.c		optional ray pccard
 dev/rc/rc.c			optional rc
 dev/re/if_re.c			optional re
 dev/rndtest/rndtest.c		optional rndtest
@@ -1345,10 +1188,9 @@
 dev/sound/pcm/sndstat.c		optional sound
 dev/sound/pcm/sound.c		optional sound
 dev/sound/pcm/vchan.c		optional sound
+#dev/sound/usb/upcm.c		optional snd_upcm usb
 dev/sound/usb/uaudio.c		optional snd_uaudio usb
 dev/sound/usb/uaudio_pcm.c	optional snd_uaudio usb
-legacy/dev/sound/usb/uaudio.c		optional snd_uaudio ousb
-legacy/dev/sound/usb/uaudio_pcm.c	optional snd_uaudio ousb
 dev/sound/midi/midi.c		optional sound
 dev/sound/midi/mpu401.c		optional sound
 dev/sound/midi/mpu_if.m		optional sound
@@ -1358,12 +1200,8 @@
 dev/spibus/spibus.c		optional spibus				\
 	dependency	"spibus_if.h"
 dev/spibus/spibus_if.m		optional spibus
-<<<<<<< HEAD
 dev/sr/if_sr.c			optional sr
 dev/sr/if_sr_pci.c		optional sr pci
-=======
-dev/ste/if_ste.c		optional ste pci
->>>>>>> be573def
 dev/stg/tmc18c30.c		optional stg
 dev/stg/tmc18c30_isa.c		optional stg isa
 dev/stg/tmc18c30_pccard.c	optional stg pccard
@@ -1433,7 +1271,6 @@
 dev/ubsec/ubsec.c		optional ubsec
 #
 # USB support
-<<<<<<< HEAD
 dev/usb/ehci.c			optional ehci
 dev/usb/ehci_pci.c		optional ehci pci
 dev/usb/hid.c			optional usb
@@ -1486,171 +1323,6 @@
 dev/usb/uslcom.c		optional uslcom
 dev/usb/uvisor.c		optional uvisor
 dev/usb/uvscom.c		optional uvscom
-=======
-legacy/dev/usb/ehci.c		optional oehci
-legacy/dev/usb/ehci_ddb.c	optional oehci
-legacy/dev/usb/ehci_pci.c	optional oehci pci
-legacy/dev/usb/hid.c		optional ousb
-legacy/dev/usb/if_aue.c		optional oaue
-legacy/dev/usb/ohci.c		optional oohci
-legacy/dev/usb/ohci_pci.c	optional oohci pci
-legacy/dev/usb/sl811hs.c	optional oslhci
-legacy/dev/usb/slhci_pccard.c	optional oslhci pccard
-legacy/dev/usb/uark.c		optional ouark
-legacy/dev/usb/u3g.c		optional ou3g
-legacy/dev/usb/ubsa.c		optional oubsa
-legacy/dev/usb/ubser.c		optional oubser
-legacy/dev/usb/ucom.c		optional oucom
-legacy/dev/usb/ucycom.c		optional oucycom
-legacy/dev/usb/udbp.c		optional oudbp
-legacy/dev/usb/ufoma.c		optional oufoma
-legacy/dev/usb/ufm.c		optional oufm
-legacy/dev/usb/uftdi.c		optional ouftdi
-legacy/dev/usb/ugen.c		optional ougen
-legacy/dev/usb/uhci.c		optional ouhci
-legacy/dev/usb/uhci_pci.c	optional ouhci pci
-legacy/dev/usb/uhid.c		optional ouhid
-legacy/dev/usb/uhub.c		optional ousb
-legacy/dev/usb/uipaq.c		optional ouipaq
-legacy/dev/usb/ukbd.c		optional oukbd
-legacy/dev/usb/ulpt.c		optional oulpt
-legacy/dev/usb/umass.c		optional oumass
-legacy/dev/usb/umct.c		optional oumct
-legacy/dev/usb/umodem.c		optional oumodem
-legacy/dev/usb/ums.c		optional oums
-legacy/dev/usb/uplcom.c		optional ouplcom
-legacy/dev/usb/urio.c		optional ourio
-legacy/dev/usb/usb.c		optional ousb
-legacy/dev/usb/usb_ethersubr.c	optional ousb
-legacy/dev/usb/usb_if.m		optional ousb
-legacy/dev/usb/usb_mem.c	optional ousb
-legacy/dev/usb/usb_quirks.c	optional ousb
-legacy/dev/usb/usb_subr.c	optional ousb
-legacy/dev/usb/usbdi.c		optional ousb
-legacy/dev/usb/usbdi_util.c	optional ousb
-legacy/dev/usb/uscanner.c	optional ouscanner
-legacy/dev/usb/uslcom.c		optional ouslcom
-legacy/dev/usb/uvisor.c		optional ouvisor
-legacy/dev/usb/uvscom.c		optional ouvscom
-#
-# USB controller drivers
-#
-dev/usb/controller/at91dci.c		optional at91dci
-dev/usb/controller/at91dci_atmelarm.c	optional at91dci at91rm9200
-dev/usb/controller/musb_otg.c		optional musb
-dev/usb/controller/musb_otg_atmelarm.c	optional musb at91rm9200
-dev/usb/controller/ehci.c		optional ehci
-dev/usb/controller/ehci_pci.c		optional ehci pci
-dev/usb/controller/ohci.c		optional ohci
-dev/usb/controller/ohci_atmelarm.c	optional ohci at91rm9200
-dev/usb/controller/ohci_pci.c		optional ohci pci
-dev/usb/controller/uhci.c		optional uhci
-dev/usb/controller/uhci_pci.c		optional uhci pci
-dev/usb/controller/uss820dci.c		optional uss820dci
-dev/usb/controller/uss820dci_atmelarm.c	optional uss820dci at91rm9200
-dev/usb/controller/usb_controller.c	optional usb
-#
-# USB storage drivers
-#
-dev/usb/storage/umass.c		optional umass
-dev/usb/storage/urio.c		optional urio
-dev/usb/storage/ustorage_fs.c	optional usfs
-#
-# USB core
-#
-dev/usb/usb_busdma.c		optional usb
-dev/usb/usb_compat_linux.c	optional usb
-dev/usb/usb_core.c		optional usb
-dev/usb/usb_debug.c		optional usb
-dev/usb/usb_dev.c		optional usb
-dev/usb/usb_device.c		optional usb
-dev/usb/usb_dynamic.c		optional usb
-dev/usb/usb_error.c		optional usb
-dev/usb/usb_generic.c		optional usb
-dev/usb/usb_handle_request.c	optional usb
-dev/usb/usb_hid.c		optional usb
-dev/usb/usb_hub.c		optional usb
-dev/usb/usb_if.m		optional usb
-dev/usb/usb_lookup.c		optional usb
-dev/usb/usb_mbuf.c		optional usb
-dev/usb/usb_msctest.c		optional usb
-dev/usb/usb_parse.c		optional usb
-dev/usb/usb_process.c		optional usb
-dev/usb/usb_request.c		optional usb
-dev/usb/usb_transfer.c		optional usb
-dev/usb/usb_util.c		optional usb
-#
-# USB ethernet drivers
-#
-dev/usb/net/if_aue.c		optional aue
-dev/usb/net/if_axe.c		optional axe
-dev/usb/net/if_cdce.c		optional cdce
-dev/usb/net/if_cue.c		optional cue
-dev/usb/net/if_kue.c		optional kue
-dev/usb/net/if_rue.c		optional rue
-dev/usb/net/if_udav.c		optional udav
-dev/usb/net/usb_ethernet.c \
-	optional (aue | axe | cdce | cue | kue | rue | udav)
-#
-# USB WLAN drivers
-#
-dev/usb/wlan/if_rum.c		optional rum
-dev/usb/wlan/if_ural.c		optional ural
-dev/usb/wlan/if_zyd.c		optional zyd
-#
-# USB serial and parallel port drivers
-#
-dev/usb/serial/u3g.c		optional u3g
-dev/usb/serial/uark.c		optional uark
-dev/usb/serial/ubsa.c		optional ubsa
-dev/usb/serial/ubser.c		optional ubser
-dev/usb/serial/uchcom.c		optional uchcom
-dev/usb/serial/ucycom.c		optional ucycom
-dev/usb/serial/ufoma.c		optional ufoma
-dev/usb/serial/uftdi.c		optional uftdi
-dev/usb/serial/ugensa.c		optional ugensa
-dev/usb/serial/uipaq.c		optional uipaq
-dev/usb/serial/ulpt.c		optional ulpt
-dev/usb/serial/umct.c		optional umct
-dev/usb/serial/umodem.c		optional umodem
-dev/usb/serial/umoscom.c	optional umoscom
-dev/usb/serial/uplcom.c		optional uplcom
-dev/usb/serial/uslcom.c		optional uslcom
-dev/usb/serial/uvisor.c		optional uvisor
-dev/usb/serial/uvscom.c		optional uvscom
-dev/usb/serial/usb_serial.c 	optional ucom | \
-	(u3g | uark | ubsa | ubser | uchcom | ucycom | ufoma | uftdi | ugensa | uipaq | ulpt | umct | umodem | umoscom | uplcom | uslcom | uvisor | uvscom)
-#
-# USB bluetooth drivers
-#
-dev/usb/bluetooth/ng_ubt.c		optional netgraph_bluetooth_ubt usb
-dev/usb/bluetooth/ubtbcmfw.c		optional netgraph_bluetooth_ubtbcmfw usb
-#
-# USB misc drivers
-#
-dev/usb/misc/ufm.c		optional ufm
-dev/usb/misc/udbp.c		optional udbp
-#
-# USB input drivers
-#
-dev/usb/input/uhid.c		optional uhid
-dev/usb/input/ukbd.c		optional ukbd
-dev/usb/input/ums.c		optional ums
-#
-# USB quirks
-#
-dev/usb/quirk/usb_quirk.c	optional usb
-#
-# USB templates
-#
-dev/usb/template/usb_template.c	optional usb_template
-dev/usb/template/usb_template_cdce.c	optional usb_template
-dev/usb/template/usb_template_msc.c	optional usb_template
-dev/usb/template/usb_template_mtp.c	optional usb_template
-#
-# USB END
-#
->>>>>>> be573def
 dev/utopia/idtphy.c		optional utopia
 dev/utopia/suni.c		optional utopia
 dev/utopia/utopia.c		optional utopia
@@ -1666,23 +1338,6 @@
 dev/wi/if_wi_pccard.c		optional wi pccard
 dev/wi/if_wi_pci.c		optional wi pci
 dev/wl/if_wl.c			optional wl isa
-<<<<<<< HEAD
-=======
-wpifw.c			optional wpifw					\
-	compile-with	"${AWK} -f $S/tools/fw_stub.awk wpi.fw:wpifw:2144 -lintel_wpi -mwpi -c${.TARGET}" \
-	no-implicit-rule before-depend local				\
-	clean		"wpifw.c"
-wpifw.fwo			optional wpifw				\
-	dependency	"wpi.fw"					\
-	compile-with	"${LD} -b binary -d -warn-common -r -d -o ${.TARGET} wpi.fw" \
-	no-implicit-rule						\
-	clean		"wpifw.fwo"
-wpi.fw			optional wpifw					\
-	dependency	".PHONY"					\
-	compile-with	"uudecode -o ${.TARGET} $S/contrib/dev/wpi/iwlwifi-3945-2.14.4.fw.uu"	\
-	no-obj no-implicit-rule						\
-	clean		"wpi.fw"
->>>>>>> be573def
 dev/xe/if_xe.c			optional xe
 dev/xe/if_xe_pccard.c		optional xe pccard
 fs/coda/coda_fbsd.c		optional vcoda
@@ -1795,7 +1450,6 @@
 geom/geom_mbr_enc.c		optional geom_mbr
 geom/geom_pc98.c		optional geom_pc98
 geom/geom_pc98_enc.c		optional geom_pc98
-geom/geom_redboot.c		optional geom_redboot
 geom/geom_slice.c		standard
 geom/geom_subr.c		standard
 geom/geom_sunlabel.c		optional geom_sunlabel
@@ -1820,7 +1474,6 @@
 geom/part/g_part_if.m		standard
 geom/part/g_part_apm.c		optional geom_part_apm
 geom/part/g_part_bsd.c		optional geom_part_bsd
-geom/part/g_part_ebr.c		optional geom_part_ebr
 geom/part/g_part_gpt.c		optional geom_part_gpt
 geom/part/g_part_mbr.c		optional geom_part_mbr
 geom/part/g_part_vtoc8.c	optional geom_part_vtoc8
@@ -2129,6 +1782,7 @@
 net/bpf_jitter.c		optional bpf_jitter
 net/bpf_filter.c		optional bpf | netgraph_bpf
 net/bridgestp.c			optional bridge | if_bridge
+net/bsd_comp.c			optional ppp_bsdcomp
 net/ieee8023ad_lacp.c		optional lagg
 net/if.c			standard
 net/if_arcsubr.c		optional arcnet
@@ -2151,15 +1805,10 @@
 net/if_loop.c			optional loop
 net/if_media.c			standard
 net/if_mib.c			standard
-<<<<<<< HEAD
 net/if_ppp.c			optional ppp
 net/if_sl.c			optional sl
 net/if_spppfr.c			optional i4bisppp | sppp | netgraph_sppp
 net/if_spppsubr.c		optional i4bisppp | sppp | netgraph_sppp
-=======
-net/if_spppfr.c			optional sppp | netgraph_sppp
-net/if_spppsubr.c		optional sppp | netgraph_sppp
->>>>>>> be573def
 net/if_stf.c			optional stf
 net/if_tun.c			optional tun
 net/if_tap.c			optional tap
@@ -2167,38 +1816,27 @@
 net/mppcc.c			optional netgraph_mppc_compression
 net/mppcd.c			optional netgraph_mppc_compression
 net/netisr.c			standard
+net/ppp_deflate.c		optional ppp_deflate
+net/ppp_tty.c			optional ppp
 net/pfil.c			optional ether | inet
 net/radix.c			standard
 net/raw_cb.c			standard
 net/raw_usrreq.c		standard
 net/route.c			standard
 net/rtsock.c			standard
-net/slcompress.c		optional netgraph_vjc | sppp | \
+net/slcompress.c		optional netgraph_vjc | ppp | sl | sppp | \
 					 netgraph_sppp
 net/zlib.c			optional crypto | geom_uzip | ipsec | \
-					 mxge | netgraph_deflate | \
+					 mxge | ppp_deflate | netgraph_deflate | \
 					 ddb_ctf
 net80211/ieee80211.c		optional wlan
-<<<<<<< HEAD
 net80211/ieee80211_acl.c	optional wlan_acl
 net80211/ieee80211_amrr.c	optional wlan_amrr
-=======
-net80211/ieee80211_acl.c	optional wlan wlan_acl
-net80211/ieee80211_adhoc.c	optional wlan
-net80211/ieee80211_amrr.c	optional wlan wlan_amrr
->>>>>>> be573def
 net80211/ieee80211_crypto.c	optional wlan
-net80211/ieee80211_crypto_ccmp.c optional wlan wlan_ccmp
+net80211/ieee80211_crypto_ccmp.c optional wlan_ccmp
 net80211/ieee80211_crypto_none.c optional wlan
-<<<<<<< HEAD
 net80211/ieee80211_crypto_tkip.c optional wlan_tkip
 net80211/ieee80211_crypto_wep.c	optional wlan_wep
-=======
-net80211/ieee80211_crypto_tkip.c optional wlan wlan_tkip
-net80211/ieee80211_crypto_wep.c	optional wlan wlan_wep
-net80211/ieee80211_ddb.c	optional wlan ddb
-net80211/ieee80211_dfs.c	optional wlan
->>>>>>> be573def
 net80211/ieee80211_freebsd.c	optional wlan
 net80211/ieee80211_ht.c		optional wlan
 net80211/ieee80211_input.c	optional wlan
@@ -2208,21 +1846,10 @@
 net80211/ieee80211_power.c	optional wlan
 net80211/ieee80211_proto.c	optional wlan
 net80211/ieee80211_regdomain.c	optional wlan
-<<<<<<< HEAD
 net80211/ieee80211_scan.c	optional wlan
 net80211/ieee80211_scan_ap.c	optional wlan_scan_ap
 net80211/ieee80211_scan_sta.c	optional wlan_scan_sta
 net80211/ieee80211_xauth.c	optional wlan_xauth
-=======
-net80211/ieee80211_rssadapt.c	optional wlan wlan_rssadapt
-net80211/ieee80211_scan.c	optional wlan
-net80211/ieee80211_scan_sta.c	optional wlan
-net80211/ieee80211_sta.c	optional wlan
-net80211/ieee80211_superg.c	optional wlan ieee80211_support_superg
-net80211/ieee80211_tdma.c	optional wlan ieee80211_support_tdma
-net80211/ieee80211_wds.c	optional wlan
-net80211/ieee80211_xauth.c	optional wlan wlan_xauth
->>>>>>> be573def
 netatalk/aarp.c			optional netatalk
 netatalk/at_control.c		optional netatalk
 netatalk/at_proto.c		optional netatalk
@@ -2245,8 +1872,8 @@
 netgraph/bluetooth/common/ng_bluetooth.c optional netgraph_bluetooth
 netgraph/bluetooth/drivers/bt3c/ng_bt3c_pccard.c optional netgraph_bluetooth_bt3c
 netgraph/bluetooth/drivers/h4/ng_h4.c optional netgraph_bluetooth_h4
-netgraph/bluetooth/drivers/ubt/ng_ubt.c optional netgraph_bluetooth_ubt ousb
-netgraph/bluetooth/drivers/ubtbcmfw/ubtbcmfw.c optional netgraph_bluetooth_ubtbcmfw ousb
+netgraph/bluetooth/drivers/ubt/ng_ubt.c optional netgraph_bluetooth_ubt
+netgraph/bluetooth/drivers/ubtbcmfw/ubtbcmfw.c optional netgraph_bluetooth_ubtbcmfw
 netgraph/bluetooth/hci/ng_hci_cmds.c optional netgraph_bluetooth_hci
 netgraph/bluetooth/hci/ng_hci_evnt.c optional netgraph_bluetooth_hci
 netgraph/bluetooth/hci/ng_hci_main.c optional netgraph_bluetooth_hci
@@ -2339,10 +1966,7 @@
 netinet/ip_output.c		optional inet
 netinet/raw_ip.c		optional inet
 netinet/cc.c			optional inet
-<<<<<<< HEAD
-=======
 netinet/cc_newreno.c		optional inet
->>>>>>> be573def
 netinet/sctp_asconf.c		optional inet sctp
 netinet/sctp_auth.c		optional inet sctp
 netinet/sctp_bsd_addr.c		optional inet sctp
@@ -2376,7 +2000,6 @@
 netinet/libalias/alias_mod.c	optional libalias | netgraph_nat
 netinet/libalias/alias_proxy.c	optional libalias | netgraph_nat
 netinet/libalias/alias_util.c	optional libalias | netgraph_nat
-netinet/libalias/alias_sctp.c	optional libalias | netgraph_nat
 netinet6/dest6.c		optional inet6
 netinet6/frag6.c		optional inet6
 netinet6/icmp6.c		optional inet6
@@ -2747,29 +2370,4 @@
 gnu/fs/xfs/xfs_iomap.c		optional xfs \
 	compile-with "${NORMAL_C} -I$S/gnu/fs/xfs/FreeBSD -I$S/gnu/fs/xfs/FreeBSD/support -I$S/gnu/fs/xfs"
 gnu/fs/xfs/xfs_behavior.c	optional xfs \
-<<<<<<< HEAD
-	compile-with "${NORMAL_C} -I$S/gnu/fs/xfs/FreeBSD -I$S/gnu/fs/xfs/FreeBSD/support -I$S/gnu/fs/xfs"
-=======
-	compile-with "${NORMAL_C} -I$S/gnu/fs/xfs/FreeBSD -I$S/gnu/fs/xfs/FreeBSD/support -I$S/gnu/fs/xfs"
-
-xen/gnttab.c			optional xen | xenhvm
-xen/features.c			optional xen | xenhvm
-xen/evtchn/evtchn.c		optional xen
-xen/evtchn/evtchn_dev.c		optional xen | xenhvm
-xen/reboot.c			optional xen
-xen/xenbus/xenbus_client.c	optional xen | xenhvm
-xen/xenbus/xenbus_comms.c	optional xen | xenhvm
-xen/xenbus/xenbus_dev.c		optional xen | xenhvm
-xen/xenbus/xenbus_if.m		optional xen | xenhvm
-xen/xenbus/xenbus_probe.c	optional xen | xenhvm
-#xen/xenbus/xenbus_probe_backend.c	optional xen
-xen/xenbus/xenbus_xs.c		optional xen | xenhvm
-dev/xen/balloon/balloon.c	optional xen | xenhvm
-dev/xen/console/console.c	optional xen
-dev/xen/console/xencons_ring.c	optional xen
-dev/xen/blkfront/blkfront.c	optional xen | xenhvm
-dev/xen/netfront/netfront.c	optional xen | xenhvm
-dev/xen/xenpci/xenpci.c		optional xenpci
-dev/xen/xenpci/evtchn.c         optional xenpci
-dev/xen/xenpci/machine_reboot.c optional xenpci
->>>>>>> be573def
+	compile-with "${NORMAL_C} -I$S/gnu/fs/xfs/FreeBSD -I$S/gnu/fs/xfs/FreeBSD/support -I$S/gnu/fs/xfs"