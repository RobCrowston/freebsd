/*-
 * SPDX-License-Identifier: BSD-3-Clause
 *
 * Copyright (c) 1991 Regents of the University of California.
 * All rights reserved.
 * Copyright (c) 1994 John S. Dyson
 * All rights reserved.
 * Copyright (c) 1994 David Greenman
 * All rights reserved.
 *
 * This code is derived from software contributed to Berkeley by
 * the Systems Programming Group of the University of Utah Computer
 * Science Department and William Jolitz of UUNET Technologies Inc.
 *
 * Redistribution and use in source and binary forms, with or without
 * modification, are permitted provided that the following conditions
 * are met:
 * 1. Redistributions of source code must retain the above copyright
 *    notice, this list of conditions and the following disclaimer.
 * 2. Redistributions in binary form must reproduce the above copyright
 *    notice, this list of conditions and the following disclaimer in the
 *    documentation and/or other materials provided with the distribution.
 * 3. Neither the name of the University nor the names of its contributors
 *    may be used to endorse or promote products derived from this software
 *    without specific prior written permission.
 *
 * THIS SOFTWARE IS PROVIDED BY THE REGENTS AND CONTRIBUTORS ``AS IS'' AND
 * ANY EXPRESS OR IMPLIED WARRANTIES, INCLUDING, BUT NOT LIMITED TO, THE
 * IMPLIED WARRANTIES OF MERCHANTABILITY AND FITNESS FOR A PARTICULAR PURPOSE
 * ARE DISCLAIMED.  IN NO EVENT SHALL THE REGENTS OR CONTRIBUTORS BE LIABLE
 * FOR ANY DIRECT, INDIRECT, INCIDENTAL, SPECIAL, EXEMPLARY, OR CONSEQUENTIAL
 * DAMAGES (INCLUDING, BUT NOT LIMITED TO, PROCUREMENT OF SUBSTITUTE GOODS
 * OR SERVICES; LOSS OF USE, DATA, OR PROFITS; OR BUSINESS INTERRUPTION)
 * HOWEVER CAUSED AND ON ANY THEORY OF LIABILITY, WHETHER IN CONTRACT, STRICT
 * LIABILITY, OR TORT (INCLUDING NEGLIGENCE OR OTHERWISE) ARISING IN ANY WAY
 * OUT OF THE USE OF THIS SOFTWARE, EVEN IF ADVISED OF THE POSSIBILITY OF
 * SUCH DAMAGE.
 *
 *	from:	@(#)pmap.c	7.7 (Berkeley)	5/12/91
 *	from: src/sys/i386/i386/pmap.c,v 1.250.2.8 2000/11/21 00:09:14 ps
 *	JNPR: pmap.c,v 1.11.2.1 2007/08/16 11:51:06 girish
 */

/*
 *	Manages physical address maps.
 *
 *	Since the information managed by this module is
 *	also stored by the logical address mapping module,
 *	this module may throw away valid virtual-to-physical
 *	mappings at almost any time.  However, invalidations
 *	of virtual-to-physical mappings must be done as
 *	requested.
 *
 *	In order to cope with hardware architectures which
 *	make virtual-to-physical map invalidates expensive,
 *	this module may delay invalidate or reduced protection
 *	operations until such time as they are actually
 *	necessary.  This module is given full information as
 *	to which processors are currently using which maps,
 *	and to when physical maps must be made correct.
 */

#include <sys/cdefs.h>
__FBSDID("$FreeBSD$");

#include "opt_ddb.h"
#include "opt_pmap.h"

#include <sys/param.h>
#include <sys/systm.h>
#include <sys/lock.h>
#include <sys/mman.h>
#include <sys/msgbuf.h>
#include <sys/mutex.h>
#include <sys/pcpu.h>
#include <sys/proc.h>
#include <sys/rwlock.h>
#include <sys/sched.h>
#include <sys/smp.h>
#include <sys/sysctl.h>
#include <sys/vmmeter.h>

#ifdef DDB
#include <ddb/ddb.h>
#endif

#include <vm/vm.h>
#include <vm/vm_param.h>
#include <vm/vm_kern.h>
#include <vm/vm_page.h>
#include <vm/vm_map.h>
#include <vm/vm_object.h>
#include <vm/vm_extern.h>
#include <vm/vm_pageout.h>
#include <vm/vm_pager.h>
#include <vm/uma.h>

#include <machine/cache.h>
#include <machine/md_var.h>
#include <machine/tlb.h>

#undef PMAP_DEBUG

#if !defined(DIAGNOSTIC)
#define	PMAP_INLINE __inline
#else
#define	PMAP_INLINE
#endif

#ifdef PV_STATS
#define PV_STAT(x)	do { x ; } while (0)
#else
#define PV_STAT(x)	do { } while (0)
#endif

/*
 * Get PDEs and PTEs for user/kernel address space
 */
#define	pmap_seg_index(v)	(((v) >> SEGSHIFT) & (NPDEPG - 1))
#define	pmap_pde_index(v)	(((v) >> PDRSHIFT) & (NPDEPG - 1))
#define	pmap_pte_index(v)	(((v) >> PAGE_SHIFT) & (NPTEPG - 1))
#define	pmap_pde_pindex(v)	((v) >> PDRSHIFT)

#ifdef __mips_n64
#define	NUPDE			(NPDEPG * NPDEPG)
#define	NUSERPGTBLS		(NUPDE + NPDEPG)
#else
#define	NUPDE			(NPDEPG)
#define	NUSERPGTBLS		(NUPDE)
#endif

#define	is_kernel_pmap(x)	((x) == kernel_pmap)

struct pmap kernel_pmap_store;
pd_entry_t *kernel_segmap;

vm_offset_t virtual_avail;	/* VA of first avail page (after kernel bss) */
vm_offset_t virtual_end;	/* VA of last avail page (end of kernel AS) */

static int nkpt;
unsigned pmap_max_asid;		/* max ASID supported by the system */

#define	PMAP_ASID_RESERVED	0

vm_offset_t kernel_vm_end = VM_MIN_KERNEL_ADDRESS;

static void pmap_asid_alloc(pmap_t pmap);

static struct rwlock_padalign pvh_global_lock;

/*
 * Data for the pv entry allocation mechanism
 */
static TAILQ_HEAD(pch, pv_chunk) pv_chunks = TAILQ_HEAD_INITIALIZER(pv_chunks);
static int pv_entry_count;

static void free_pv_chunk(struct pv_chunk *pc);
static void free_pv_entry(pmap_t pmap, pv_entry_t pv);
static pv_entry_t get_pv_entry(pmap_t pmap, boolean_t try);
static vm_page_t pmap_pv_reclaim(pmap_t locked_pmap);
static void pmap_pvh_free(struct md_page *pvh, pmap_t pmap, vm_offset_t va);
static pv_entry_t pmap_pvh_remove(struct md_page *pvh, pmap_t pmap,
    vm_offset_t va);
static vm_page_t pmap_alloc_direct_page(unsigned int index, int req);
static vm_page_t pmap_enter_quick_locked(pmap_t pmap, vm_offset_t va,
    vm_page_t m, vm_prot_t prot, vm_page_t mpte);
static void pmap_grow_direct_page(int req);
static int pmap_remove_pte(struct pmap *pmap, pt_entry_t *ptq, vm_offset_t va,
    pd_entry_t pde);
static void pmap_remove_page(struct pmap *pmap, vm_offset_t va);
static void pmap_remove_entry(struct pmap *pmap, vm_page_t m, vm_offset_t va);
static boolean_t pmap_try_insert_pv_entry(pmap_t pmap, vm_page_t mpte,
    vm_offset_t va, vm_page_t m);
static void pmap_update_page(pmap_t pmap, vm_offset_t va, pt_entry_t pte);
static void pmap_invalidate_all(pmap_t pmap);
static void pmap_invalidate_page(pmap_t pmap, vm_offset_t va);
static void _pmap_unwire_ptp(pmap_t pmap, vm_offset_t va, vm_page_t m);

static vm_page_t pmap_allocpte(pmap_t pmap, vm_offset_t va, u_int flags);
static vm_page_t _pmap_allocpte(pmap_t pmap, unsigned ptepindex, u_int flags);
static int pmap_unuse_pt(pmap_t, vm_offset_t, pd_entry_t);
static pt_entry_t init_pte_prot(vm_page_t m, vm_prot_t access, vm_prot_t prot);

static void pmap_invalidate_page_action(void *arg);
static void pmap_invalidate_range_action(void *arg);
static void pmap_update_page_action(void *arg);

#ifndef __mips_n64
/*
 * This structure is for high memory (memory above 512Meg in 32 bit) support.
 * The highmem area does not have a KSEG0 mapping, and we need a mechanism to
 * do temporary per-CPU mappings for pmap_zero_page, pmap_copy_page etc.
 *
 * At bootup, we reserve 2 virtual pages per CPU for mapping highmem pages. To
 * access a highmem physical address on a CPU, we map the physical address to
 * the reserved virtual address for the CPU in the kernel pagetable.  This is
 * done with interrupts disabled(although a spinlock and sched_pin would be
 * sufficient).
 */
struct local_sysmaps {
	vm_offset_t	base;
	uint32_t	saved_intr;
	uint16_t	valid1, valid2;
};
static struct local_sysmaps sysmap_lmem[MAXCPU];

static __inline void
pmap_alloc_lmem_map(void)
{
	int i;

	for (i = 0; i < MAXCPU; i++) {
		sysmap_lmem[i].base = virtual_avail;
		virtual_avail += PAGE_SIZE * 2;
		sysmap_lmem[i].valid1 = sysmap_lmem[i].valid2 = 0;
	}
}

static __inline vm_offset_t
pmap_lmem_map1(vm_paddr_t phys)
{
	struct local_sysmaps *sysm;
	pt_entry_t *pte, npte;
	vm_offset_t va;
	uint32_t intr;
	int cpu;

	intr = intr_disable();
	cpu = PCPU_GET(cpuid);
	sysm = &sysmap_lmem[cpu];
	sysm->saved_intr = intr;
	va = sysm->base;
	npte = TLBLO_PA_TO_PFN(phys) | PTE_C_CACHE | PTE_D | PTE_V | PTE_G;
	pte = pmap_pte(kernel_pmap, va);
	*pte = npte;
	sysm->valid1 = 1;
	return (va);
}

static __inline vm_offset_t
pmap_lmem_map2(vm_paddr_t phys1, vm_paddr_t phys2)
{
	struct local_sysmaps *sysm;
	pt_entry_t *pte, npte;
	vm_offset_t va1, va2;
	uint32_t intr;
	int cpu;

	intr = intr_disable();
	cpu = PCPU_GET(cpuid);
	sysm = &sysmap_lmem[cpu];
	sysm->saved_intr = intr;
	va1 = sysm->base;
	va2 = sysm->base + PAGE_SIZE;
	npte = TLBLO_PA_TO_PFN(phys1) | PTE_C_CACHE | PTE_D | PTE_V | PTE_G;
	pte = pmap_pte(kernel_pmap, va1);
	*pte = npte;
	npte = TLBLO_PA_TO_PFN(phys2) | PTE_C_CACHE | PTE_D | PTE_V | PTE_G;
	pte = pmap_pte(kernel_pmap, va2);
	*pte = npte;
	sysm->valid1 = 1;
	sysm->valid2 = 1;
	return (va1);
}

static __inline void
pmap_lmem_unmap(void)
{
	struct local_sysmaps *sysm;
	pt_entry_t *pte;
	int cpu;

	cpu = PCPU_GET(cpuid);
	sysm = &sysmap_lmem[cpu];
	pte = pmap_pte(kernel_pmap, sysm->base);
	*pte = PTE_G;
	tlb_invalidate_address(kernel_pmap, sysm->base);
	sysm->valid1 = 0;
	if (sysm->valid2) {
		pte = pmap_pte(kernel_pmap, sysm->base + PAGE_SIZE);
		*pte = PTE_G;
		tlb_invalidate_address(kernel_pmap, sysm->base + PAGE_SIZE);
		sysm->valid2 = 0;
	}
	intr_restore(sysm->saved_intr);
}
#else  /* __mips_n64 */

static __inline void
pmap_alloc_lmem_map(void)
{
}

static __inline vm_offset_t
pmap_lmem_map1(vm_paddr_t phys)
{

	return (0);
}

static __inline vm_offset_t
pmap_lmem_map2(vm_paddr_t phys1, vm_paddr_t phys2)
{

	return (0);
}

static __inline vm_offset_t
pmap_lmem_unmap(void)
{

	return (0);
}
#endif /* !__mips_n64 */

static __inline int
pmap_pte_cache_bits(vm_paddr_t pa, vm_page_t m)
{
	vm_memattr_t ma;

	ma = pmap_page_get_memattr(m);
	if (ma == VM_MEMATTR_WRITE_BACK && !is_cacheable_mem(pa))
		ma = VM_MEMATTR_UNCACHEABLE;
	return PTE_C(ma);
}
#define PMAP_PTE_SET_CACHE_BITS(pte, ps, m) {	\
	pte &= ~PTE_C_MASK;			\
	pte |= pmap_pte_cache_bits(pa, m);	\
}

/*
 * Page table entry lookup routines.
 */
static __inline pd_entry_t *
pmap_segmap(pmap_t pmap, vm_offset_t va)
{

	return (&pmap->pm_segtab[pmap_seg_index(va)]);
}

#ifdef __mips_n64
static __inline pd_entry_t *
pmap_pdpe_to_pde(pd_entry_t *pdpe, vm_offset_t va)
{
	pd_entry_t *pde;

	pde = (pd_entry_t *)*pdpe;
	return (&pde[pmap_pde_index(va)]);
}

static __inline pd_entry_t *
pmap_pde(pmap_t pmap, vm_offset_t va)
{
	pd_entry_t *pdpe;

	pdpe = pmap_segmap(pmap, va);
	if (*pdpe == NULL)
		return (NULL);

	return (pmap_pdpe_to_pde(pdpe, va));
}
#else
static __inline pd_entry_t *
pmap_pdpe_to_pde(pd_entry_t *pdpe, vm_offset_t va)
{

	return (pdpe);
}

static __inline
pd_entry_t *pmap_pde(pmap_t pmap, vm_offset_t va)
{

	return (pmap_segmap(pmap, va));
}
#endif

static __inline pt_entry_t *
pmap_pde_to_pte(pd_entry_t *pde, vm_offset_t va)
{
	pt_entry_t *pte;

	pte = (pt_entry_t *)*pde;
	return (&pte[pmap_pte_index(va)]);
}

pt_entry_t *
pmap_pte(pmap_t pmap, vm_offset_t va)
{
	pd_entry_t *pde;

	pde = pmap_pde(pmap, va);
	if (pde == NULL || *pde == NULL)
		return (NULL);

	return (pmap_pde_to_pte(pde, va));
}

vm_offset_t
pmap_steal_memory(vm_size_t size)
{
	vm_paddr_t bank_size, pa;
	vm_offset_t va;

	size = round_page(size);
	bank_size = phys_avail[1] - phys_avail[0];
	while (size > bank_size) {
		int i;

		for (i = 0; phys_avail[i + 2]; i += 2) {
			phys_avail[i] = phys_avail[i + 2];
			phys_avail[i + 1] = phys_avail[i + 3];
		}
		phys_avail[i] = 0;
		phys_avail[i + 1] = 0;
		if (!phys_avail[0])
			panic("pmap_steal_memory: out of memory");
		bank_size = phys_avail[1] - phys_avail[0];
	}

	pa = phys_avail[0];
	phys_avail[0] += size;
	if (MIPS_DIRECT_MAPPABLE(pa) == 0)
		panic("Out of memory below 512Meg?");
	va = MIPS_PHYS_TO_DIRECT(pa);
	bzero((caddr_t)va, size);
	return (va);
}

/*
 * Bootstrap the system enough to run with virtual memory.  This
 * assumes that the phys_avail array has been initialized.
 */
static void
pmap_create_kernel_pagetable(void)
{
	int i, j;
	vm_offset_t ptaddr;
	pt_entry_t *pte;
#ifdef __mips_n64
	pd_entry_t *pde;
	vm_offset_t pdaddr;
	int npt, npde;
#endif

	/*
	 * Allocate segment table for the kernel
	 */
	kernel_segmap = (pd_entry_t *)pmap_steal_memory(PAGE_SIZE);

	/*
	 * Allocate second level page tables for the kernel
	 */
#ifdef __mips_n64
	npde = howmany(NKPT, NPDEPG);
	pdaddr = pmap_steal_memory(PAGE_SIZE * npde);
#endif
	nkpt = NKPT;
	ptaddr = pmap_steal_memory(PAGE_SIZE * nkpt);

	/*
	 * The R[4-7]?00 stores only one copy of the Global bit in the
	 * translation lookaside buffer for each 2 page entry. Thus invalid
	 * entrys must have the Global bit set so when Entry LO and Entry HI
	 * G bits are anded together they will produce a global bit to store
	 * in the tlb.
	 */
	for (i = 0, pte = (pt_entry_t *)ptaddr; i < (nkpt * NPTEPG); i++, pte++)
		*pte = PTE_G;

#ifdef __mips_n64
	for (i = 0,  npt = nkpt; npt > 0; i++) {
		kernel_segmap[i] = (pd_entry_t)(pdaddr + i * PAGE_SIZE);
		pde = (pd_entry_t *)kernel_segmap[i];

		for (j = 0; j < NPDEPG && npt > 0; j++, npt--)
			pde[j] = (pd_entry_t)(ptaddr + (i * NPDEPG + j) * PAGE_SIZE);
	}
#else
	for (i = 0, j = pmap_seg_index(VM_MIN_KERNEL_ADDRESS); i < nkpt; i++, j++)
		kernel_segmap[j] = (pd_entry_t)(ptaddr + (i * PAGE_SIZE));
#endif

	PMAP_LOCK_INIT(kernel_pmap);
	kernel_pmap->pm_segtab = kernel_segmap;
	CPU_FILL(&kernel_pmap->pm_active);
	TAILQ_INIT(&kernel_pmap->pm_pvchunk);
	kernel_pmap->pm_asid[0].asid = PMAP_ASID_RESERVED;
	kernel_pmap->pm_asid[0].gen = 0;
	kernel_vm_end += nkpt * NPTEPG * PAGE_SIZE;
}

void
pmap_bootstrap(void)
{
	int i;
	int need_local_mappings = 0;

	/* Sort. */
again:
	for (i = 0; phys_avail[i + 1] != 0; i += 2) {
		/*
		 * Keep the memory aligned on page boundary.
		 */
		phys_avail[i] = round_page(phys_avail[i]);
		phys_avail[i + 1] = trunc_page(phys_avail[i + 1]);

		if (i < 2)
			continue;
		if (phys_avail[i - 2] > phys_avail[i]) {
			vm_paddr_t ptemp[2];

			ptemp[0] = phys_avail[i + 0];
			ptemp[1] = phys_avail[i + 1];

			phys_avail[i + 0] = phys_avail[i - 2];
			phys_avail[i + 1] = phys_avail[i - 1];

			phys_avail[i - 2] = ptemp[0];
			phys_avail[i - 1] = ptemp[1];
			goto again;
		}
	}

       	/*
	 * In 32 bit, we may have memory which cannot be mapped directly.
	 * This memory will need temporary mapping before it can be
	 * accessed.
	 */
	if (!MIPS_DIRECT_MAPPABLE(phys_avail[i - 1] - 1))
		need_local_mappings = 1;

	/*
	 * Copy the phys_avail[] array before we start stealing memory from it.
	 */
	for (i = 0; phys_avail[i + 1] != 0; i += 2) {
		physmem_desc[i] = phys_avail[i];
		physmem_desc[i + 1] = phys_avail[i + 1];
	}

	Maxmem = atop(phys_avail[i - 1]);

	if (bootverbose) {
		printf("Physical memory chunk(s):\n");
		for (i = 0; phys_avail[i + 1] != 0; i += 2) {
			vm_paddr_t size;

			size = phys_avail[i + 1] - phys_avail[i];
			printf("%#08jx - %#08jx, %ju bytes (%ju pages)\n",
			    (uintmax_t) phys_avail[i],
			    (uintmax_t) phys_avail[i + 1] - 1,
			    (uintmax_t) size, (uintmax_t) size / PAGE_SIZE);
		}
		printf("Maxmem is 0x%0jx\n", ptoa((uintmax_t)Maxmem));
	}
	/*
	 * Steal the message buffer from the beginning of memory.
	 */
	msgbufp = (struct msgbuf *)pmap_steal_memory(msgbufsize);
	msgbufinit(msgbufp, msgbufsize);

	/*
	 * Steal thread0 kstack.
	 */
	kstack0 = pmap_steal_memory(KSTACK_PAGES << PAGE_SHIFT);

	virtual_avail = VM_MIN_KERNEL_ADDRESS;
	virtual_end = VM_MAX_KERNEL_ADDRESS;

#ifdef SMP
	/*
	 * Steal some virtual address space to map the pcpu area.
	 */
	virtual_avail = roundup2(virtual_avail, PAGE_SIZE * 2);
	pcpup = (struct pcpu *)virtual_avail;
	virtual_avail += PAGE_SIZE * 2;

	/*
	 * Initialize the wired TLB entry mapping the pcpu region for
	 * the BSP at 'pcpup'. Up until this point we were operating
	 * with the 'pcpup' for the BSP pointing to a virtual address
	 * in KSEG0 so there was no need for a TLB mapping.
	 */
	mips_pcpu_tlb_init(PCPU_ADDR(0));

	if (bootverbose)
		printf("pcpu is available at virtual address %p.\n", pcpup);
#endif

	if (need_local_mappings)
		pmap_alloc_lmem_map();
	pmap_create_kernel_pagetable();
	pmap_max_asid = VMNUM_PIDS;
	mips_wr_entryhi(0);
	mips_wr_pagemask(0);

 	/*
	 * Initialize the global pv list lock.
	 */
	rw_init(&pvh_global_lock, "pmap pv global");
}

/*
 * Initialize a vm_page's machine-dependent fields.
 */
void
pmap_page_init(vm_page_t m)
{

	TAILQ_INIT(&m->md.pv_list);
	m->md.pv_flags = VM_MEMATTR_DEFAULT << PV_MEMATTR_SHIFT;
}

/*
 *	Initialize the pmap module.
 *	Called by vm_init, to initialize any structures that the pmap
 *	system needs to map virtual memory.
 */
void
pmap_init(void)
{
}

/***************************************************
 * Low level helper routines.....
 ***************************************************/

#ifdef	SMP
static __inline void
pmap_call_on_active_cpus(pmap_t pmap, void (*fn)(void *), void *arg)
{
	int	cpuid, cpu, self;
	cpuset_t active_cpus;

	sched_pin();
	if (is_kernel_pmap(pmap)) {
		smp_rendezvous(NULL, fn, NULL, arg);
		goto out;
	}
	/* Force ASID update on inactive CPUs */
	CPU_FOREACH(cpu) {
		if (!CPU_ISSET(cpu, &pmap->pm_active))
			pmap->pm_asid[cpu].gen = 0;
	}
	cpuid = PCPU_GET(cpuid);
	/*
	 * XXX: barrier/locking for active?
	 *
	 * Take a snapshot of active here, any further changes are ignored.
	 * tlb update/invalidate should be harmless on inactive CPUs
	 */
	active_cpus = pmap->pm_active;
	self = CPU_ISSET(cpuid, &active_cpus);
	CPU_CLR(cpuid, &active_cpus);
	/* Optimize for the case where this cpu is the only active one */
	if (CPU_EMPTY(&active_cpus)) {
		if (self)
			fn(arg);
	} else {
		if (self)
			CPU_SET(cpuid, &active_cpus);
		smp_rendezvous_cpus(active_cpus, NULL, fn, NULL, arg);
	}
out:
	sched_unpin();
}
#else /* !SMP */
static __inline void
pmap_call_on_active_cpus(pmap_t pmap, void (*fn)(void *), void *arg)
{
	int	cpuid;

	if (is_kernel_pmap(pmap)) {
		fn(arg);
		return;
	}
	cpuid = PCPU_GET(cpuid);
	if (!CPU_ISSET(cpuid, &pmap->pm_active))
		pmap->pm_asid[cpuid].gen = 0;
	else
		fn(arg);
}
#endif /* SMP */

static void
pmap_invalidate_all(pmap_t pmap)
{

	pmap_call_on_active_cpus(pmap,
	    (void (*)(void *))tlb_invalidate_all_user, pmap);
}

struct pmap_invalidate_page_arg {
	pmap_t pmap;
	vm_offset_t va;
};

static void
pmap_invalidate_page_action(void *arg)
{
	struct pmap_invalidate_page_arg *p = arg;

	tlb_invalidate_address(p->pmap, p->va);
}

static void
pmap_invalidate_page(pmap_t pmap, vm_offset_t va)
{
	struct pmap_invalidate_page_arg arg;

	arg.pmap = pmap;
	arg.va = va;
	pmap_call_on_active_cpus(pmap, pmap_invalidate_page_action, &arg);
}

struct pmap_invalidate_range_arg {
	pmap_t pmap;
	vm_offset_t sva;
	vm_offset_t eva;
};

static void
pmap_invalidate_range_action(void *arg)
{
	struct pmap_invalidate_range_arg *p = arg;

	tlb_invalidate_range(p->pmap, p->sva, p->eva);
}

static void
pmap_invalidate_range(pmap_t pmap, vm_offset_t sva, vm_offset_t eva)
{
	struct pmap_invalidate_range_arg arg;

	arg.pmap = pmap;
	arg.sva = sva;
	arg.eva = eva;
	pmap_call_on_active_cpus(pmap, pmap_invalidate_range_action, &arg);
}

struct pmap_update_page_arg {
	pmap_t pmap;
	vm_offset_t va;
	pt_entry_t pte;
};

static void
pmap_update_page_action(void *arg)
{
	struct pmap_update_page_arg *p = arg;

	tlb_update(p->pmap, p->va, p->pte);
}

static void
pmap_update_page(pmap_t pmap, vm_offset_t va, pt_entry_t pte)
{
	struct pmap_update_page_arg arg;

	arg.pmap = pmap;
	arg.va = va;
	arg.pte = pte;
	pmap_call_on_active_cpus(pmap, pmap_update_page_action, &arg);
}

/*
 *	Routine:	pmap_extract
 *	Function:
 *		Extract the physical page address associated
 *		with the given map/virtual_address pair.
 */
vm_paddr_t
pmap_extract(pmap_t pmap, vm_offset_t va)
{
	pt_entry_t *pte;
	vm_offset_t retval = 0;

	PMAP_LOCK(pmap);
	pte = pmap_pte(pmap, va);
	if (pte) {
		retval = TLBLO_PTE_TO_PA(*pte) | (va & PAGE_MASK);
	}
	PMAP_UNLOCK(pmap);
	return (retval);
}

/*
 *	Routine:	pmap_extract_and_hold
 *	Function:
 *		Atomically extract and hold the physical page
 *		with the given pmap and virtual address pair
 *		if that mapping permits the given protection.
 */
vm_page_t
pmap_extract_and_hold(pmap_t pmap, vm_offset_t va, vm_prot_t prot)
{
	pt_entry_t pte, *ptep;
	vm_paddr_t pa, pte_pa;
	vm_page_t m;

	m = NULL;
	pa = 0;
	PMAP_LOCK(pmap);
retry:
	ptep = pmap_pte(pmap, va);
	if (ptep != NULL) {
		pte = *ptep;
		if (pte_test(&pte, PTE_V) && (!pte_test(&pte, PTE_RO) ||
		    (prot & VM_PROT_WRITE) == 0)) {
			pte_pa = TLBLO_PTE_TO_PA(pte);
			if (vm_page_pa_tryrelock(pmap, pte_pa, &pa))
				goto retry;
			m = PHYS_TO_VM_PAGE(pte_pa);
			vm_page_hold(m);
		}
	}
	PA_UNLOCK_COND(pa);
	PMAP_UNLOCK(pmap);
	return (m);
}

/***************************************************
 * Low level mapping routines.....
 ***************************************************/

/*
 * add a wired page to the kva
 */
void
pmap_kenter_attr(vm_offset_t va, vm_paddr_t pa, vm_memattr_t ma)
{
	pt_entry_t *pte;
	pt_entry_t opte, npte;

#ifdef PMAP_DEBUG
	printf("pmap_kenter:  va: %p -> pa: %p\n", (void *)va, (void *)pa);
#endif

	pte = pmap_pte(kernel_pmap, va);
	opte = *pte;
	npte = TLBLO_PA_TO_PFN(pa) | PTE_C(ma) | PTE_D | PTE_V | PTE_G;
	*pte = npte;
	if (pte_test(&opte, PTE_V) && opte != npte)
		pmap_update_page(kernel_pmap, va, npte);
}

void
pmap_kenter(vm_offset_t va, vm_paddr_t pa)
{

	KASSERT(is_cacheable_mem(pa),
		("pmap_kenter: memory at 0x%lx is not cacheable", (u_long)pa));

	pmap_kenter_attr(va, pa, VM_MEMATTR_DEFAULT);
}

/*
 * remove a page from the kernel pagetables
 */
 /* PMAP_INLINE */ void
pmap_kremove(vm_offset_t va)
{
	pt_entry_t *pte;

	/*
	 * Write back all caches from the page being destroyed
	 */
	mips_dcache_wbinv_range_index(va, PAGE_SIZE);

	pte = pmap_pte(kernel_pmap, va);
	*pte = PTE_G;
	pmap_invalidate_page(kernel_pmap, va);
}

/*
 *	Used to map a range of physical addresses into kernel
 *	virtual address space.
 *
 *	The value passed in '*virt' is a suggested virtual address for
 *	the mapping. Architectures which can support a direct-mapped
 *	physical to virtual region can return the appropriate address
 *	within that region, leaving '*virt' unchanged. Other
 *	architectures should map the pages starting at '*virt' and
 *	update '*virt' with the first usable address after the mapped
 *	region.
 *
 *	Use XKPHYS for 64 bit, and KSEG0 where possible for 32 bit.
 */
vm_offset_t
pmap_map(vm_offset_t *virt, vm_paddr_t start, vm_paddr_t end, int prot)
{
	vm_offset_t va, sva;

	if (MIPS_DIRECT_MAPPABLE(end - 1))
		return (MIPS_PHYS_TO_DIRECT(start));

	va = sva = *virt;
	while (start < end) {
		pmap_kenter(va, start);
		va += PAGE_SIZE;
		start += PAGE_SIZE;
	}
	*virt = va;
	return (sva);
}

/*
 * Add a list of wired pages to the kva
 * this routine is only used for temporary
 * kernel mappings that do not need to have
 * page modification or references recorded.
 * Note that old mappings are simply written
 * over.  The page *must* be wired.
 */
void
pmap_qenter(vm_offset_t va, vm_page_t *m, int count)
{
	int i;
	vm_offset_t origva = va;

	for (i = 0; i < count; i++) {
		pmap_flush_pvcache(m[i]);
		pmap_kenter(va, VM_PAGE_TO_PHYS(m[i]));
		va += PAGE_SIZE;
	}

	mips_dcache_wbinv_range_index(origva, PAGE_SIZE*count);
}

/*
 * this routine jerks page mappings from the
 * kernel -- it is meant only for temporary mappings.
 */
void
pmap_qremove(vm_offset_t va, int count)
{
	pt_entry_t *pte;
	vm_offset_t origva;

	if (count < 1)
		return;
	mips_dcache_wbinv_range_index(va, PAGE_SIZE * count);
	origva = va;
	do {
		pte = pmap_pte(kernel_pmap, va);
		*pte = PTE_G;
		va += PAGE_SIZE;
	} while (--count > 0);
	pmap_invalidate_range(kernel_pmap, origva, va);
}

/***************************************************
 * Page table page management routines.....
 ***************************************************/

/*
 * Decrements a page table page's wire count, which is used to record the
 * number of valid page table entries within the page.  If the wire count
 * drops to zero, then the page table page is unmapped.  Returns TRUE if the
 * page table page was unmapped and FALSE otherwise.
 */
static PMAP_INLINE boolean_t
pmap_unwire_ptp(pmap_t pmap, vm_offset_t va, vm_page_t m)
{

	--m->wire_count;
	if (m->wire_count == 0) {
		_pmap_unwire_ptp(pmap, va, m);
		return (TRUE);
	} else
		return (FALSE);
}

static void
_pmap_unwire_ptp(pmap_t pmap, vm_offset_t va, vm_page_t m)
{
	pd_entry_t *pde;

	PMAP_LOCK_ASSERT(pmap, MA_OWNED);
	/*
	 * unmap the page table page
	 */
#ifdef __mips_n64
	if (m->pindex < NUPDE)
		pde = pmap_pde(pmap, va);
	else
		pde = pmap_segmap(pmap, va);
#else
	pde = pmap_pde(pmap, va);
#endif
	*pde = 0;
	pmap->pm_stats.resident_count--;

#ifdef __mips_n64
	if (m->pindex < NUPDE) {
		pd_entry_t *pdp;
		vm_page_t pdpg;

		/*
		 * Recursively decrement next level pagetable refcount
		 */
		pdp = (pd_entry_t *)*pmap_segmap(pmap, va);
		pdpg = PHYS_TO_VM_PAGE(MIPS_DIRECT_TO_PHYS(pdp));
		pmap_unwire_ptp(pmap, va, pdpg);
	}
#endif

	/*
	 * If the page is finally unwired, simply free it.
	 */
	vm_page_free_zero(m);
<<<<<<< HEAD
	VM_CNT_ADD(v_wire_count, -1);
=======
	vm_wire_sub(1);
>>>>>>> a89e7a10
}

/*
 * After removing a page table entry, this routine is used to
 * conditionally free the page, and manage the hold/wire counts.
 */
static int
pmap_unuse_pt(pmap_t pmap, vm_offset_t va, pd_entry_t pde)
{
	vm_page_t mpte;

	if (va >= VM_MAXUSER_ADDRESS)
		return (0);
	KASSERT(pde != 0, ("pmap_unuse_pt: pde != 0"));
	mpte = PHYS_TO_VM_PAGE(MIPS_DIRECT_TO_PHYS(pde));
	return (pmap_unwire_ptp(pmap, va, mpte));
}

void
pmap_pinit0(pmap_t pmap)
{
	int i;

	PMAP_LOCK_INIT(pmap);
	pmap->pm_segtab = kernel_segmap;
	CPU_ZERO(&pmap->pm_active);
	for (i = 0; i < MAXCPU; i++) {
		pmap->pm_asid[i].asid = PMAP_ASID_RESERVED;
		pmap->pm_asid[i].gen = 0;
	}
	PCPU_SET(curpmap, pmap);
	TAILQ_INIT(&pmap->pm_pvchunk);
	bzero(&pmap->pm_stats, sizeof pmap->pm_stats);
}

static void
pmap_grow_direct_page(int req)
{

#ifdef __mips_n64
	VM_WAIT;
#else
	if (!vm_page_reclaim_contig(req, 1, 0, MIPS_KSEG0_LARGEST_PHYS,
	    PAGE_SIZE, 0))
		VM_WAIT;
#endif
}

static vm_page_t
pmap_alloc_direct_page(unsigned int index, int req)
{
	vm_page_t m;

	m = vm_page_alloc_freelist(VM_FREELIST_DIRECT, req | VM_ALLOC_WIRED |
	    VM_ALLOC_ZERO);
	if (m == NULL)
		return (NULL);

	if ((m->flags & PG_ZERO) == 0)
		pmap_zero_page(m);

	m->pindex = index;
	return (m);
}

/*
 * Initialize a preallocated and zeroed pmap structure,
 * such as one in a vmspace structure.
 */
int
pmap_pinit(pmap_t pmap)
{
	vm_offset_t ptdva;
	vm_page_t ptdpg;
	int i, req_class;

	/*
	 * allocate the page directory page
	 */
	req_class = VM_ALLOC_NORMAL;
	while ((ptdpg = pmap_alloc_direct_page(NUSERPGTBLS, req_class)) ==
	    NULL)
		pmap_grow_direct_page(req_class);

	ptdva = MIPS_PHYS_TO_DIRECT(VM_PAGE_TO_PHYS(ptdpg));
	pmap->pm_segtab = (pd_entry_t *)ptdva;
	CPU_ZERO(&pmap->pm_active);
	for (i = 0; i < MAXCPU; i++) {
		pmap->pm_asid[i].asid = PMAP_ASID_RESERVED;
		pmap->pm_asid[i].gen = 0;
	}
	TAILQ_INIT(&pmap->pm_pvchunk);
	bzero(&pmap->pm_stats, sizeof pmap->pm_stats);

	return (1);
}

/*
 * this routine is called if the page table page is not
 * mapped correctly.
 */
static vm_page_t
_pmap_allocpte(pmap_t pmap, unsigned ptepindex, u_int flags)
{
	vm_offset_t pageva;
	vm_page_t m;
	int req_class;

	/*
	 * Find or fabricate a new pagetable page
	 */
	req_class = VM_ALLOC_NORMAL;
	if ((m = pmap_alloc_direct_page(ptepindex, req_class)) == NULL) {
		if ((flags & PMAP_ENTER_NOSLEEP) == 0) {
			PMAP_UNLOCK(pmap);
			rw_wunlock(&pvh_global_lock);
			pmap_grow_direct_page(req_class);
			rw_wlock(&pvh_global_lock);
			PMAP_LOCK(pmap);
		}

		/*
		 * Indicate the need to retry.	While waiting, the page
		 * table page may have been allocated.
		 */
		return (NULL);
	}

	/*
	 * Map the pagetable page into the process address space, if it
	 * isn't already there.
	 */
	pageva = MIPS_PHYS_TO_DIRECT(VM_PAGE_TO_PHYS(m));

#ifdef __mips_n64
	if (ptepindex >= NUPDE) {
		pmap->pm_segtab[ptepindex - NUPDE] = (pd_entry_t)pageva;
	} else {
		pd_entry_t *pdep, *pde;
		int segindex = ptepindex >> (SEGSHIFT - PDRSHIFT);
		int pdeindex = ptepindex & (NPDEPG - 1);
		vm_page_t pg;

		pdep = &pmap->pm_segtab[segindex];
		if (*pdep == NULL) {
			/* recurse for allocating page dir */
			if (_pmap_allocpte(pmap, NUPDE + segindex,
			    flags) == NULL) {
				/* alloc failed, release current */
				vm_page_unwire_noq(m);
				vm_page_free_zero(m);
				return (NULL);
			}
		} else {
			pg = PHYS_TO_VM_PAGE(MIPS_DIRECT_TO_PHYS(*pdep));
			pg->wire_count++;
		}
		/* Next level entry */
		pde = (pd_entry_t *)*pdep;
		pde[pdeindex] = (pd_entry_t)pageva;
	}
#else
	pmap->pm_segtab[ptepindex] = (pd_entry_t)pageva;
#endif
	pmap->pm_stats.resident_count++;
	return (m);
}

static vm_page_t
pmap_allocpte(pmap_t pmap, vm_offset_t va, u_int flags)
{
	unsigned ptepindex;
	pd_entry_t *pde;
	vm_page_t m;

	/*
	 * Calculate pagetable page index
	 */
	ptepindex = pmap_pde_pindex(va);
retry:
	/*
	 * Get the page directory entry
	 */
	pde = pmap_pde(pmap, va);

	/*
	 * If the page table page is mapped, we just increment the hold
	 * count, and activate it.
	 */
	if (pde != NULL && *pde != NULL) {
		m = PHYS_TO_VM_PAGE(MIPS_DIRECT_TO_PHYS(*pde));
		m->wire_count++;
	} else {
		/*
		 * Here if the pte page isn't mapped, or if it has been
		 * deallocated.
		 */
		m = _pmap_allocpte(pmap, ptepindex, flags);
		if (m == NULL && (flags & PMAP_ENTER_NOSLEEP) == 0)
			goto retry;
	}
	return (m);
}


/***************************************************
 * Pmap allocation/deallocation routines.
 ***************************************************/

/*
 * Release any resources held by the given physical map.
 * Called when a pmap initialized by pmap_pinit is being released.
 * Should only be called if the map contains no valid mappings.
 */
void
pmap_release(pmap_t pmap)
{
	vm_offset_t ptdva;
	vm_page_t ptdpg;

	KASSERT(pmap->pm_stats.resident_count == 0,
	    ("pmap_release: pmap resident count %ld != 0",
	    pmap->pm_stats.resident_count));

	ptdva = (vm_offset_t)pmap->pm_segtab;
	ptdpg = PHYS_TO_VM_PAGE(MIPS_DIRECT_TO_PHYS(ptdva));

	vm_page_unwire_noq(ptdpg);
	vm_page_free_zero(ptdpg);
}

/*
 * grow the number of kernel page table entries, if needed
 */
void
pmap_growkernel(vm_offset_t addr)
{
	vm_page_t nkpg;
	pd_entry_t *pde, *pdpe;
	pt_entry_t *pte;
	int i, req_class;

	mtx_assert(&kernel_map->system_mtx, MA_OWNED);
	req_class = VM_ALLOC_INTERRUPT;
	addr = roundup2(addr, NBSEG);
	if (addr - 1 >= kernel_map->max_offset)
		addr = kernel_map->max_offset;
	while (kernel_vm_end < addr) {
		pdpe = pmap_segmap(kernel_pmap, kernel_vm_end);
#ifdef __mips_n64
		if (*pdpe == 0) {
			/* new intermediate page table entry */
			nkpg = pmap_alloc_direct_page(nkpt, req_class);
			if (nkpg == NULL)
				panic("pmap_growkernel: no memory to grow kernel");
			*pdpe = (pd_entry_t)MIPS_PHYS_TO_DIRECT(VM_PAGE_TO_PHYS(nkpg));
			continue; /* try again */
		}
#endif
		pde = pmap_pdpe_to_pde(pdpe, kernel_vm_end);
		if (*pde != 0) {
			kernel_vm_end = (kernel_vm_end + NBPDR) & ~PDRMASK;
			if (kernel_vm_end - 1 >= kernel_map->max_offset) {
				kernel_vm_end = kernel_map->max_offset;
				break;
			}
			continue;
		}

		/*
		 * This index is bogus, but out of the way
		 */
		nkpg = pmap_alloc_direct_page(nkpt, req_class);
#ifndef __mips_n64
		if (nkpg == NULL && vm_page_reclaim_contig(req_class, 1,
		    0, MIPS_KSEG0_LARGEST_PHYS, PAGE_SIZE, 0))
			nkpg = pmap_alloc_direct_page(nkpt, req_class);
#endif
		if (nkpg == NULL)
			panic("pmap_growkernel: no memory to grow kernel");
		nkpt++;
		*pde = (pd_entry_t)MIPS_PHYS_TO_DIRECT(VM_PAGE_TO_PHYS(nkpg));

		/*
		 * The R[4-7]?00 stores only one copy of the Global bit in
		 * the translation lookaside buffer for each 2 page entry.
		 * Thus invalid entrys must have the Global bit set so when
		 * Entry LO and Entry HI G bits are anded together they will
		 * produce a global bit to store in the tlb.
		 */
		pte = (pt_entry_t *)*pde;
		for (i = 0; i < NPTEPG; i++)
			pte[i] = PTE_G;

		kernel_vm_end = (kernel_vm_end + NBPDR) & ~PDRMASK;
		if (kernel_vm_end - 1 >= kernel_map->max_offset) {
			kernel_vm_end = kernel_map->max_offset;
			break;
		}
	}
}

/***************************************************
 * page management routines.
 ***************************************************/

CTASSERT(sizeof(struct pv_chunk) == PAGE_SIZE);
#ifdef __mips_n64
CTASSERT(_NPCM == 3);
CTASSERT(_NPCPV == 168);
#else
CTASSERT(_NPCM == 11);
CTASSERT(_NPCPV == 336);
#endif

static __inline struct pv_chunk *
pv_to_chunk(pv_entry_t pv)
{

	return ((struct pv_chunk *)((uintptr_t)pv & ~(uintptr_t)PAGE_MASK));
}

#define PV_PMAP(pv) (pv_to_chunk(pv)->pc_pmap)

#ifdef __mips_n64
#define	PC_FREE0_1	0xfffffffffffffffful
#define	PC_FREE2	0x000000fffffffffful
#else
#define	PC_FREE0_9	0xfffffffful	/* Free values for index 0 through 9 */
#define	PC_FREE10	0x0000fffful	/* Free values for index 10 */
#endif

static const u_long pc_freemask[_NPCM] = {
#ifdef __mips_n64
	PC_FREE0_1, PC_FREE0_1, PC_FREE2
#else
	PC_FREE0_9, PC_FREE0_9, PC_FREE0_9,
	PC_FREE0_9, PC_FREE0_9, PC_FREE0_9,
	PC_FREE0_9, PC_FREE0_9, PC_FREE0_9,
	PC_FREE0_9, PC_FREE10
#endif
};

static SYSCTL_NODE(_vm, OID_AUTO, pmap, CTLFLAG_RD, 0, "VM/pmap parameters");

SYSCTL_INT(_vm_pmap, OID_AUTO, pv_entry_count, CTLFLAG_RD, &pv_entry_count, 0,
    "Current number of pv entries");

#ifdef PV_STATS
static int pc_chunk_count, pc_chunk_allocs, pc_chunk_frees, pc_chunk_tryfail;

SYSCTL_INT(_vm_pmap, OID_AUTO, pc_chunk_count, CTLFLAG_RD, &pc_chunk_count, 0,
    "Current number of pv entry chunks");
SYSCTL_INT(_vm_pmap, OID_AUTO, pc_chunk_allocs, CTLFLAG_RD, &pc_chunk_allocs, 0,
    "Current number of pv entry chunks allocated");
SYSCTL_INT(_vm_pmap, OID_AUTO, pc_chunk_frees, CTLFLAG_RD, &pc_chunk_frees, 0,
    "Current number of pv entry chunks frees");
SYSCTL_INT(_vm_pmap, OID_AUTO, pc_chunk_tryfail, CTLFLAG_RD, &pc_chunk_tryfail, 0,
    "Number of times tried to get a chunk page but failed.");

static long pv_entry_frees, pv_entry_allocs;
static int pv_entry_spare;

SYSCTL_LONG(_vm_pmap, OID_AUTO, pv_entry_frees, CTLFLAG_RD, &pv_entry_frees, 0,
    "Current number of pv entry frees");
SYSCTL_LONG(_vm_pmap, OID_AUTO, pv_entry_allocs, CTLFLAG_RD, &pv_entry_allocs, 0,
    "Current number of pv entry allocs");
SYSCTL_INT(_vm_pmap, OID_AUTO, pv_entry_spare, CTLFLAG_RD, &pv_entry_spare, 0,
    "Current number of spare pv entries");
#endif

/*
 * We are in a serious low memory condition.  Resort to
 * drastic measures to free some pages so we can allocate
 * another pv entry chunk.
 */
static vm_page_t
pmap_pv_reclaim(pmap_t locked_pmap)
{
	struct pch newtail;
	struct pv_chunk *pc;
	pd_entry_t *pde;
	pmap_t pmap;
	pt_entry_t *pte, oldpte;
	pv_entry_t pv;
	vm_offset_t va;
	vm_page_t m, m_pc;
	u_long inuse;
	int bit, field, freed, idx;

	PMAP_LOCK_ASSERT(locked_pmap, MA_OWNED);
	pmap = NULL;
	m_pc = NULL;
	TAILQ_INIT(&newtail);
	while ((pc = TAILQ_FIRST(&pv_chunks)) != NULL) {
		TAILQ_REMOVE(&pv_chunks, pc, pc_lru);
		if (pmap != pc->pc_pmap) {
			if (pmap != NULL) {
				pmap_invalidate_all(pmap);
				if (pmap != locked_pmap)
					PMAP_UNLOCK(pmap);
			}
			pmap = pc->pc_pmap;
			/* Avoid deadlock and lock recursion. */
			if (pmap > locked_pmap)
				PMAP_LOCK(pmap);
			else if (pmap != locked_pmap && !PMAP_TRYLOCK(pmap)) {
				pmap = NULL;
				TAILQ_INSERT_TAIL(&newtail, pc, pc_lru);
				continue;
			}
		}

		/*
		 * Destroy every non-wired, 4 KB page mapping in the chunk.
		 */
		freed = 0;
		for (field = 0; field < _NPCM; field++) {
			for (inuse = ~pc->pc_map[field] & pc_freemask[field];
			    inuse != 0; inuse &= ~(1UL << bit)) {
				bit = ffsl(inuse) - 1;
				idx = field * sizeof(inuse) * NBBY + bit;
				pv = &pc->pc_pventry[idx];
				va = pv->pv_va;
				pde = pmap_pde(pmap, va);
				KASSERT(pde != NULL && *pde != 0,
				    ("pmap_pv_reclaim: pde"));
				pte = pmap_pde_to_pte(pde, va);
				oldpte = *pte;
				if (pte_test(&oldpte, PTE_W))
					continue;
				if (is_kernel_pmap(pmap))
					*pte = PTE_G;
				else
					*pte = 0;
				m = PHYS_TO_VM_PAGE(TLBLO_PTE_TO_PA(oldpte));
				if (pte_test(&oldpte, PTE_D))
					vm_page_dirty(m);
				if (m->md.pv_flags & PV_TABLE_REF)
					vm_page_aflag_set(m, PGA_REFERENCED);
				m->md.pv_flags &= ~PV_TABLE_REF;
				TAILQ_REMOVE(&m->md.pv_list, pv, pv_list);
				if (TAILQ_EMPTY(&m->md.pv_list))
					vm_page_aflag_clear(m, PGA_WRITEABLE);
				pc->pc_map[field] |= 1UL << bit;
				pmap_unuse_pt(pmap, va, *pde);
				freed++;
			}
		}
		if (freed == 0) {
			TAILQ_INSERT_TAIL(&newtail, pc, pc_lru);
			continue;
		}
		/* Every freed mapping is for a 4 KB page. */
		pmap->pm_stats.resident_count -= freed;
		PV_STAT(pv_entry_frees += freed);
		PV_STAT(pv_entry_spare += freed);
		pv_entry_count -= freed;
		TAILQ_REMOVE(&pmap->pm_pvchunk, pc, pc_list);
		for (field = 0; field < _NPCM; field++)
			if (pc->pc_map[field] != pc_freemask[field]) {
				TAILQ_INSERT_HEAD(&pmap->pm_pvchunk, pc,
				    pc_list);
				TAILQ_INSERT_TAIL(&newtail, pc, pc_lru);

				/*
				 * One freed pv entry in locked_pmap is
				 * sufficient.
				 */
				if (pmap == locked_pmap)
					goto out;
				break;
			}
		if (field == _NPCM) {
			PV_STAT(pv_entry_spare -= _NPCPV);
			PV_STAT(pc_chunk_count--);
			PV_STAT(pc_chunk_frees++);
			/* Entire chunk is free; return it. */
			m_pc = PHYS_TO_VM_PAGE(MIPS_DIRECT_TO_PHYS(
			    (vm_offset_t)pc));
			dump_drop_page(m_pc->phys_addr);
			break;
		}
	}
out:
	TAILQ_CONCAT(&pv_chunks, &newtail, pc_lru);
	if (pmap != NULL) {
		pmap_invalidate_all(pmap);
		if (pmap != locked_pmap)
			PMAP_UNLOCK(pmap);
	}
	return (m_pc);
}

/*
 * free the pv_entry back to the free list
 */
static void
free_pv_entry(pmap_t pmap, pv_entry_t pv)
{
	struct pv_chunk *pc;
	int bit, field, idx;

	rw_assert(&pvh_global_lock, RA_WLOCKED);
	PMAP_LOCK_ASSERT(pmap, MA_OWNED);
	PV_STAT(pv_entry_frees++);
	PV_STAT(pv_entry_spare++);
	pv_entry_count--;
	pc = pv_to_chunk(pv);
	idx = pv - &pc->pc_pventry[0];
	field = idx / (sizeof(u_long) * NBBY);
	bit = idx % (sizeof(u_long) * NBBY);
	pc->pc_map[field] |= 1ul << bit;
	for (idx = 0; idx < _NPCM; idx++)
		if (pc->pc_map[idx] != pc_freemask[idx]) {
			/*
			 * 98% of the time, pc is already at the head of the
			 * list.  If it isn't already, move it to the head.
			 */
			if (__predict_false(TAILQ_FIRST(&pmap->pm_pvchunk) !=
			    pc)) {
				TAILQ_REMOVE(&pmap->pm_pvchunk, pc, pc_list);
				TAILQ_INSERT_HEAD(&pmap->pm_pvchunk, pc,
				    pc_list);
			}
			return;
		}
	TAILQ_REMOVE(&pmap->pm_pvchunk, pc, pc_list);
	free_pv_chunk(pc);
}

static void
free_pv_chunk(struct pv_chunk *pc)
{
	vm_page_t m;

 	TAILQ_REMOVE(&pv_chunks, pc, pc_lru);
	PV_STAT(pv_entry_spare -= _NPCPV);
	PV_STAT(pc_chunk_count--);
	PV_STAT(pc_chunk_frees++);
	/* entire chunk is free, return it */
	m = PHYS_TO_VM_PAGE(MIPS_DIRECT_TO_PHYS((vm_offset_t)pc));
	dump_drop_page(m->phys_addr);
	vm_page_unwire(m, PQ_NONE);
	vm_page_free(m);
}

/*
 * get a new pv_entry, allocating a block from the system
 * when needed.
 */
static pv_entry_t
get_pv_entry(pmap_t pmap, boolean_t try)
{
	struct pv_chunk *pc;
	pv_entry_t pv;
	vm_page_t m;
	int bit, field, idx;

	rw_assert(&pvh_global_lock, RA_WLOCKED);
	PMAP_LOCK_ASSERT(pmap, MA_OWNED);
	PV_STAT(pv_entry_allocs++);
	pv_entry_count++;
retry:
	pc = TAILQ_FIRST(&pmap->pm_pvchunk);
	if (pc != NULL) {
		for (field = 0; field < _NPCM; field++) {
			if (pc->pc_map[field]) {
				bit = ffsl(pc->pc_map[field]) - 1;
				break;
			}
		}
		if (field < _NPCM) {
			idx = field * sizeof(pc->pc_map[field]) * NBBY + bit;
			pv = &pc->pc_pventry[idx];
			pc->pc_map[field] &= ~(1ul << bit);
			/* If this was the last item, move it to tail */
			for (field = 0; field < _NPCM; field++)
				if (pc->pc_map[field] != 0) {
					PV_STAT(pv_entry_spare--);
					return (pv);	/* not full, return */
				}
			TAILQ_REMOVE(&pmap->pm_pvchunk, pc, pc_list);
			TAILQ_INSERT_TAIL(&pmap->pm_pvchunk, pc, pc_list);
			PV_STAT(pv_entry_spare--);
			return (pv);
		}
	}
	/* No free items, allocate another chunk */
	m = vm_page_alloc_freelist(VM_FREELIST_DIRECT, VM_ALLOC_NORMAL |
	    VM_ALLOC_WIRED);
	if (m == NULL) {
		if (try) {
			pv_entry_count--;
			PV_STAT(pc_chunk_tryfail++);
			return (NULL);
		}
		m = pmap_pv_reclaim(pmap);
		if (m == NULL)
			goto retry;
	}
	PV_STAT(pc_chunk_count++);
	PV_STAT(pc_chunk_allocs++);
	dump_add_page(m->phys_addr);
	pc = (struct pv_chunk *)MIPS_PHYS_TO_DIRECT(VM_PAGE_TO_PHYS(m));
	pc->pc_pmap = pmap;
	pc->pc_map[0] = pc_freemask[0] & ~1ul;	/* preallocated bit 0 */
	for (field = 1; field < _NPCM; field++)
		pc->pc_map[field] = pc_freemask[field];
	TAILQ_INSERT_TAIL(&pv_chunks, pc, pc_lru);
	pv = &pc->pc_pventry[0];
	TAILQ_INSERT_HEAD(&pmap->pm_pvchunk, pc, pc_list);
	PV_STAT(pv_entry_spare += _NPCPV - 1);
	return (pv);
}

static pv_entry_t
pmap_pvh_remove(struct md_page *pvh, pmap_t pmap, vm_offset_t va)
{
	pv_entry_t pv;

	rw_assert(&pvh_global_lock, RA_WLOCKED);
	TAILQ_FOREACH(pv, &pvh->pv_list, pv_list) {
		if (pmap == PV_PMAP(pv) && va == pv->pv_va) {
			TAILQ_REMOVE(&pvh->pv_list, pv, pv_list);
			break;
		}
	}
	return (pv);
}

static void
pmap_pvh_free(struct md_page *pvh, pmap_t pmap, vm_offset_t va)
{
	pv_entry_t pv;

	pv = pmap_pvh_remove(pvh, pmap, va);
	KASSERT(pv != NULL, ("pmap_pvh_free: pv not found, pa %lx va %lx",
	     (u_long)VM_PAGE_TO_PHYS(__containerof(pvh, struct vm_page, md)),
	     (u_long)va));
	free_pv_entry(pmap, pv);
}

static void
pmap_remove_entry(pmap_t pmap, vm_page_t m, vm_offset_t va)
{

	rw_assert(&pvh_global_lock, RA_WLOCKED);
	pmap_pvh_free(&m->md, pmap, va);
	if (TAILQ_EMPTY(&m->md.pv_list))
		vm_page_aflag_clear(m, PGA_WRITEABLE);
}

/*
 * Conditionally create a pv entry.
 */
static boolean_t
pmap_try_insert_pv_entry(pmap_t pmap, vm_page_t mpte, vm_offset_t va,
    vm_page_t m)
{
	pv_entry_t pv;

	rw_assert(&pvh_global_lock, RA_WLOCKED);
	PMAP_LOCK_ASSERT(pmap, MA_OWNED);
	if ((pv = get_pv_entry(pmap, TRUE)) != NULL) {
		pv->pv_va = va;
		TAILQ_INSERT_TAIL(&m->md.pv_list, pv, pv_list);
		return (TRUE);
	} else
		return (FALSE);
}

/*
 * pmap_remove_pte: do the things to unmap a page in a process
 */
static int
pmap_remove_pte(struct pmap *pmap, pt_entry_t *ptq, vm_offset_t va,
    pd_entry_t pde)
{
	pt_entry_t oldpte;
	vm_page_t m;
	vm_paddr_t pa;

	rw_assert(&pvh_global_lock, RA_WLOCKED);
	PMAP_LOCK_ASSERT(pmap, MA_OWNED);

	/*
	 * Write back all cache lines from the page being unmapped.
	 */
	mips_dcache_wbinv_range_index(va, PAGE_SIZE);

	oldpte = *ptq;
	if (is_kernel_pmap(pmap))
		*ptq = PTE_G;
	else
		*ptq = 0;

	if (pte_test(&oldpte, PTE_W))
		pmap->pm_stats.wired_count -= 1;

	pmap->pm_stats.resident_count -= 1;

	if (pte_test(&oldpte, PTE_MANAGED)) {
		pa = TLBLO_PTE_TO_PA(oldpte);
		m = PHYS_TO_VM_PAGE(pa);
		if (pte_test(&oldpte, PTE_D)) {
			KASSERT(!pte_test(&oldpte, PTE_RO),
			    ("%s: modified page not writable: va: %p, pte: %#jx",
			    __func__, (void *)va, (uintmax_t)oldpte));
			vm_page_dirty(m);
		}
		if (m->md.pv_flags & PV_TABLE_REF)
			vm_page_aflag_set(m, PGA_REFERENCED);
		m->md.pv_flags &= ~PV_TABLE_REF;

		pmap_remove_entry(pmap, m, va);
	}
	return (pmap_unuse_pt(pmap, va, pde));
}

/*
 * Remove a single page from a process address space
 */
static void
pmap_remove_page(struct pmap *pmap, vm_offset_t va)
{
	pd_entry_t *pde;
	pt_entry_t *ptq;

	rw_assert(&pvh_global_lock, RA_WLOCKED);
	PMAP_LOCK_ASSERT(pmap, MA_OWNED);
	pde = pmap_pde(pmap, va);
	if (pde == NULL || *pde == 0)
		return;
	ptq = pmap_pde_to_pte(pde, va);

	/*
	 * If there is no pte for this address, just skip it!
	 */
	if (!pte_test(ptq, PTE_V))
		return;

	(void)pmap_remove_pte(pmap, ptq, va, *pde);
	pmap_invalidate_page(pmap, va);
}

/*
 *	Remove the given range of addresses from the specified map.
 *
 *	It is assumed that the start and end are properly
 *	rounded to the page size.
 */
void
pmap_remove(pmap_t pmap, vm_offset_t sva, vm_offset_t eva)
{
	pd_entry_t *pde, *pdpe;
	pt_entry_t *pte;
	vm_offset_t va, va_next;

	/*
	 * Perform an unsynchronized read.  This is, however, safe.
	 */
	if (pmap->pm_stats.resident_count == 0)
		return;

	rw_wlock(&pvh_global_lock);
	PMAP_LOCK(pmap);

	/*
	 * special handling of removing one page.  a very common operation
	 * and easy to short circuit some code.
	 */
	if ((sva + PAGE_SIZE) == eva) {
		pmap_remove_page(pmap, sva);
		goto out;
	}
	for (; sva < eva; sva = va_next) {
		pdpe = pmap_segmap(pmap, sva);
#ifdef __mips_n64
		if (*pdpe == 0) {
			va_next = (sva + NBSEG) & ~SEGMASK;
			if (va_next < sva)
				va_next = eva;
			continue;
		}
#endif
		va_next = (sva + NBPDR) & ~PDRMASK;
		if (va_next < sva)
			va_next = eva;

		pde = pmap_pdpe_to_pde(pdpe, sva);
		if (*pde == NULL)
			continue;

		/*
		 * Limit our scan to either the end of the va represented
		 * by the current page table page, or to the end of the
		 * range being removed.
		 */
		if (va_next > eva)
			va_next = eva;

		va = va_next;
		for (pte = pmap_pde_to_pte(pde, sva); sva != va_next; pte++,
		    sva += PAGE_SIZE) {
			if (!pte_test(pte, PTE_V)) {
				if (va != va_next) {
					pmap_invalidate_range(pmap, va, sva);
					va = va_next;
				}
				continue;
			}
			if (va == va_next)
				va = sva;
			if (pmap_remove_pte(pmap, pte, sva, *pde)) {
				sva += PAGE_SIZE;
				break;
			}
		}
		if (va != va_next)
			pmap_invalidate_range(pmap, va, sva);
	}
out:
	rw_wunlock(&pvh_global_lock);
	PMAP_UNLOCK(pmap);
}

/*
 *	Routine:	pmap_remove_all
 *	Function:
 *		Removes this physical page from
 *		all physical maps in which it resides.
 *		Reflects back modify bits to the pager.
 *
 *	Notes:
 *		Original versions of this routine were very
 *		inefficient because they iteratively called
 *		pmap_remove (slow...)
 */

void
pmap_remove_all(vm_page_t m)
{
	pv_entry_t pv;
	pmap_t pmap;
	pd_entry_t *pde;
	pt_entry_t *pte, tpte;

	KASSERT((m->oflags & VPO_UNMANAGED) == 0,
	    ("pmap_remove_all: page %p is not managed", m));
	rw_wlock(&pvh_global_lock);

	if (m->md.pv_flags & PV_TABLE_REF)
		vm_page_aflag_set(m, PGA_REFERENCED);

	while ((pv = TAILQ_FIRST(&m->md.pv_list)) != NULL) {
		pmap = PV_PMAP(pv);
		PMAP_LOCK(pmap);

		/*
		 * If it's last mapping writeback all caches from
		 * the page being destroyed
	 	 */
		if (TAILQ_NEXT(pv, pv_list) == NULL)
			mips_dcache_wbinv_range_index(pv->pv_va, PAGE_SIZE);

		pmap->pm_stats.resident_count--;

		pde = pmap_pde(pmap, pv->pv_va);
		KASSERT(pde != NULL && *pde != 0, ("pmap_remove_all: pde"));
		pte = pmap_pde_to_pte(pde, pv->pv_va);

		tpte = *pte;
		if (is_kernel_pmap(pmap))
			*pte = PTE_G;
		else
			*pte = 0;

		if (pte_test(&tpte, PTE_W))
			pmap->pm_stats.wired_count--;

		/*
		 * Update the vm_page_t clean and reference bits.
		 */
		if (pte_test(&tpte, PTE_D)) {
			KASSERT(!pte_test(&tpte, PTE_RO),
			    ("%s: modified page not writable: va: %p, pte: %#jx",
			    __func__, (void *)pv->pv_va, (uintmax_t)tpte));
			vm_page_dirty(m);
		}
		pmap_invalidate_page(pmap, pv->pv_va);

		TAILQ_REMOVE(&m->md.pv_list, pv, pv_list);
		pmap_unuse_pt(pmap, pv->pv_va, *pde);
		free_pv_entry(pmap, pv);
		PMAP_UNLOCK(pmap);
	}

	vm_page_aflag_clear(m, PGA_WRITEABLE);
	m->md.pv_flags &= ~PV_TABLE_REF;
	rw_wunlock(&pvh_global_lock);
}

/*
 *	Set the physical protection on the
 *	specified range of this map as requested.
 */
void
pmap_protect(pmap_t pmap, vm_offset_t sva, vm_offset_t eva, vm_prot_t prot)
{
	pt_entry_t pbits, *pte;
	pd_entry_t *pde, *pdpe;
	vm_offset_t va, va_next;
	vm_paddr_t pa;
	vm_page_t m;

	if ((prot & VM_PROT_READ) == VM_PROT_NONE) {
		pmap_remove(pmap, sva, eva);
		return;
	}
	if (prot & VM_PROT_WRITE)
		return;

	PMAP_LOCK(pmap);
	for (; sva < eva; sva = va_next) {
		pdpe = pmap_segmap(pmap, sva);
#ifdef __mips_n64
		if (*pdpe == 0) {
			va_next = (sva + NBSEG) & ~SEGMASK;
			if (va_next < sva)
				va_next = eva;
			continue;
		}
#endif
		va_next = (sva + NBPDR) & ~PDRMASK;
		if (va_next < sva)
			va_next = eva;

		pde = pmap_pdpe_to_pde(pdpe, sva);
		if (*pde == NULL)
			continue;

		/*
		 * Limit our scan to either the end of the va represented
		 * by the current page table page, or to the end of the
		 * range being write protected.
		 */
		if (va_next > eva)
			va_next = eva;

		va = va_next;
		for (pte = pmap_pde_to_pte(pde, sva); sva != va_next; pte++,
		    sva += PAGE_SIZE) {
			pbits = *pte;
			if (!pte_test(&pbits, PTE_V) || pte_test(&pbits,
			    PTE_RO)) {
				if (va != va_next) {
					pmap_invalidate_range(pmap, va, sva);
					va = va_next;
				}
				continue;
			}
			pte_set(&pbits, PTE_RO);
			if (pte_test(&pbits, PTE_D)) {
				pte_clear(&pbits, PTE_D);
				if (pte_test(&pbits, PTE_MANAGED)) {
					pa = TLBLO_PTE_TO_PA(pbits);
					m = PHYS_TO_VM_PAGE(pa);
					vm_page_dirty(m);
				}
				if (va == va_next)
					va = sva;
			} else {
				/*
				 * Unless PTE_D is set, any TLB entries
				 * mapping "sva" don't allow write access, so
				 * they needn't be invalidated.
				 */
				if (va != va_next) {
					pmap_invalidate_range(pmap, va, sva);
					va = va_next;
				}
			}
			*pte = pbits;
		}
		if (va != va_next)
			pmap_invalidate_range(pmap, va, sva);
	}
	PMAP_UNLOCK(pmap);
}

/*
 *	Insert the given physical page (p) at
 *	the specified virtual address (v) in the
 *	target physical map with the protection requested.
 *
 *	If specified, the page will be wired down, meaning
 *	that the related pte can not be reclaimed.
 *
 *	NB:  This is the only routine which MAY NOT lazy-evaluate
 *	or lose information.  That is, this routine must actually
 *	insert this page into the given map NOW.
 */
int
pmap_enter(pmap_t pmap, vm_offset_t va, vm_page_t m, vm_prot_t prot,
    u_int flags, int8_t psind __unused)
{
	vm_paddr_t pa, opa;
	pt_entry_t *pte;
	pt_entry_t origpte, newpte;
	pv_entry_t pv;
	vm_page_t mpte, om;

	va &= ~PAGE_MASK;
 	KASSERT(va <= VM_MAX_KERNEL_ADDRESS, ("pmap_enter: toobig"));
	KASSERT((m->oflags & VPO_UNMANAGED) != 0 || va < kmi.clean_sva ||
	    va >= kmi.clean_eva,
	    ("pmap_enter: managed mapping within the clean submap"));
	if ((m->oflags & VPO_UNMANAGED) == 0 && !vm_page_xbusied(m))
		VM_OBJECT_ASSERT_LOCKED(m->object);
	pa = VM_PAGE_TO_PHYS(m);
	newpte = TLBLO_PA_TO_PFN(pa) | init_pte_prot(m, flags, prot);
	if ((flags & PMAP_ENTER_WIRED) != 0)
		newpte |= PTE_W;
	if (is_kernel_pmap(pmap))
		newpte |= PTE_G;
	PMAP_PTE_SET_CACHE_BITS(newpte, pa, m);

	mpte = NULL;

	rw_wlock(&pvh_global_lock);
	PMAP_LOCK(pmap);

	/*
	 * In the case that a page table page is not resident, we are
	 * creating it here.
	 */
	if (va < VM_MAXUSER_ADDRESS) {
		mpte = pmap_allocpte(pmap, va, flags);
		if (mpte == NULL) {
			KASSERT((flags & PMAP_ENTER_NOSLEEP) != 0,
			    ("pmap_allocpte failed with sleep allowed"));
			rw_wunlock(&pvh_global_lock);
			PMAP_UNLOCK(pmap);
			return (KERN_RESOURCE_SHORTAGE);
		}
	}
	pte = pmap_pte(pmap, va);

	/*
	 * Page Directory table entry not valid, we need a new PT page
	 */
	if (pte == NULL) {
		panic("pmap_enter: invalid page directory, pdir=%p, va=%p",
		    (void *)pmap->pm_segtab, (void *)va);
	}
	om = NULL;
	origpte = *pte;
	opa = TLBLO_PTE_TO_PA(origpte);

	/*
	 * Mapping has not changed, must be protection or wiring change.
	 */
	if (pte_test(&origpte, PTE_V) && opa == pa) {
		/*
		 * Wiring change, just update stats. We don't worry about
		 * wiring PT pages as they remain resident as long as there
		 * are valid mappings in them. Hence, if a user page is
		 * wired, the PT page will be also.
		 */
		if (pte_test(&newpte, PTE_W) && !pte_test(&origpte, PTE_W))
			pmap->pm_stats.wired_count++;
		else if (!pte_test(&newpte, PTE_W) && pte_test(&origpte,
		    PTE_W))
			pmap->pm_stats.wired_count--;

		KASSERT(!pte_test(&origpte, PTE_D | PTE_RO),
		    ("%s: modified page not writable: va: %p, pte: %#jx",
		    __func__, (void *)va, (uintmax_t)origpte));

		/*
		 * Remove extra pte reference
		 */
		if (mpte)
			mpte->wire_count--;

		if (pte_test(&origpte, PTE_MANAGED)) {
			m->md.pv_flags |= PV_TABLE_REF;
			om = m;
			newpte |= PTE_MANAGED;
			if (!pte_test(&newpte, PTE_RO))
				vm_page_aflag_set(m, PGA_WRITEABLE);
		}
		goto validate;
	}

	pv = NULL;

	/*
	 * Mapping has changed, invalidate old range and fall through to
	 * handle validating new mapping.
	 */
	if (opa) {
		if (pte_test(&origpte, PTE_W))
			pmap->pm_stats.wired_count--;

		if (pte_test(&origpte, PTE_MANAGED)) {
			om = PHYS_TO_VM_PAGE(opa);
			pv = pmap_pvh_remove(&om->md, pmap, va);
		}
		if (mpte != NULL) {
			mpte->wire_count--;
			KASSERT(mpte->wire_count > 0,
			    ("pmap_enter: missing reference to page table page,"
			    " va: %p", (void *)va));
		}
	} else
		pmap->pm_stats.resident_count++;

	/*
	 * Enter on the PV list if part of our managed memory.
	 */
	if ((m->oflags & VPO_UNMANAGED) == 0) {
		m->md.pv_flags |= PV_TABLE_REF;
		if (pv == NULL)
			pv = get_pv_entry(pmap, FALSE);
		pv->pv_va = va;
		TAILQ_INSERT_TAIL(&m->md.pv_list, pv, pv_list);
		newpte |= PTE_MANAGED;
		if (!pte_test(&newpte, PTE_RO))
			vm_page_aflag_set(m, PGA_WRITEABLE);
	} else if (pv != NULL)
		free_pv_entry(pmap, pv);

	/*
	 * Increment counters
	 */
	if (pte_test(&newpte, PTE_W))
		pmap->pm_stats.wired_count++;

validate:

#ifdef PMAP_DEBUG
	printf("pmap_enter:  va: %p -> pa: %p\n", (void *)va, (void *)pa);
#endif

	/*
	 * if the mapping or permission bits are different, we need to
	 * update the pte.
	 */
	if (origpte != newpte) {
		*pte = newpte;
		if (pte_test(&origpte, PTE_V)) {
			if (pte_test(&origpte, PTE_MANAGED) && opa != pa) {
				if (om->md.pv_flags & PV_TABLE_REF)
					vm_page_aflag_set(om, PGA_REFERENCED);
				om->md.pv_flags &= ~PV_TABLE_REF;
			}
			if (pte_test(&origpte, PTE_D)) {
				KASSERT(!pte_test(&origpte, PTE_RO),
				    ("pmap_enter: modified page not writable:"
				    " va: %p, pte: %#jx", (void *)va, (uintmax_t)origpte));
				if (pte_test(&origpte, PTE_MANAGED))
					vm_page_dirty(om);
			}
			if (pte_test(&origpte, PTE_MANAGED) &&
			    TAILQ_EMPTY(&om->md.pv_list))
				vm_page_aflag_clear(om, PGA_WRITEABLE);
			pmap_update_page(pmap, va, newpte);
		}
	}

	/*
	 * Sync I & D caches for executable pages.  Do this only if the
	 * target pmap belongs to the current process.  Otherwise, an
	 * unresolvable TLB miss may occur.
	 */
	if (!is_kernel_pmap(pmap) && (pmap == &curproc->p_vmspace->vm_pmap) &&
	    (prot & VM_PROT_EXECUTE)) {
		mips_icache_sync_range(va, PAGE_SIZE);
		mips_dcache_wbinv_range(va, PAGE_SIZE);
	}
	rw_wunlock(&pvh_global_lock);
	PMAP_UNLOCK(pmap);
	return (KERN_SUCCESS);
}

/*
 * this code makes some *MAJOR* assumptions:
 * 1. Current pmap & pmap exists.
 * 2. Not wired.
 * 3. Read access.
 * 4. No page table pages.
 * but is *MUCH* faster than pmap_enter...
 */

void
pmap_enter_quick(pmap_t pmap, vm_offset_t va, vm_page_t m, vm_prot_t prot)
{

	rw_wlock(&pvh_global_lock);
	PMAP_LOCK(pmap);
	(void)pmap_enter_quick_locked(pmap, va, m, prot, NULL);
	rw_wunlock(&pvh_global_lock);
	PMAP_UNLOCK(pmap);
}

static vm_page_t
pmap_enter_quick_locked(pmap_t pmap, vm_offset_t va, vm_page_t m,
    vm_prot_t prot, vm_page_t mpte)
{
	pt_entry_t *pte, npte;
	vm_paddr_t pa;

	KASSERT(va < kmi.clean_sva || va >= kmi.clean_eva ||
	    (m->oflags & VPO_UNMANAGED) != 0,
	    ("pmap_enter_quick_locked: managed mapping within the clean submap"));
	rw_assert(&pvh_global_lock, RA_WLOCKED);
	PMAP_LOCK_ASSERT(pmap, MA_OWNED);

	/*
	 * In the case that a page table page is not resident, we are
	 * creating it here.
	 */
	if (va < VM_MAXUSER_ADDRESS) {
		pd_entry_t *pde;
		unsigned ptepindex;

		/*
		 * Calculate pagetable page index
		 */
		ptepindex = pmap_pde_pindex(va);
		if (mpte && (mpte->pindex == ptepindex)) {
			mpte->wire_count++;
		} else {
			/*
			 * Get the page directory entry
			 */
			pde = pmap_pde(pmap, va);

			/*
			 * If the page table page is mapped, we just
			 * increment the hold count, and activate it.
			 */
			if (pde && *pde != 0) {
				mpte = PHYS_TO_VM_PAGE(
				    MIPS_DIRECT_TO_PHYS(*pde));
				mpte->wire_count++;
			} else {
				mpte = _pmap_allocpte(pmap, ptepindex,
				    PMAP_ENTER_NOSLEEP);
				if (mpte == NULL)
					return (mpte);
			}
		}
	} else {
		mpte = NULL;
	}

	pte = pmap_pte(pmap, va);
	if (pte_test(pte, PTE_V)) {
		if (mpte != NULL) {
			mpte->wire_count--;
			mpte = NULL;
		}
		return (mpte);
	}

	/*
	 * Enter on the PV list if part of our managed memory.
	 */
	if ((m->oflags & VPO_UNMANAGED) == 0 &&
	    !pmap_try_insert_pv_entry(pmap, mpte, va, m)) {
		if (mpte != NULL) {
			pmap_unwire_ptp(pmap, va, mpte);
			mpte = NULL;
		}
		return (mpte);
	}

	/*
	 * Increment counters
	 */
	pmap->pm_stats.resident_count++;

	pa = VM_PAGE_TO_PHYS(m);

	/*
	 * Now validate mapping with RO protection
	 */
	npte = PTE_RO | TLBLO_PA_TO_PFN(pa) | PTE_V;
	if ((m->oflags & VPO_UNMANAGED) == 0)
		npte |= PTE_MANAGED;

	PMAP_PTE_SET_CACHE_BITS(npte, pa, m);

	if (is_kernel_pmap(pmap))
		*pte = npte | PTE_G;
	else {
		*pte = npte;
		/*
		 * Sync I & D caches.  Do this only if the target pmap
		 * belongs to the current process.  Otherwise, an
		 * unresolvable TLB miss may occur. */
		if (pmap == &curproc->p_vmspace->vm_pmap) {
			va &= ~PAGE_MASK;
			mips_icache_sync_range(va, PAGE_SIZE);
			mips_dcache_wbinv_range(va, PAGE_SIZE);
		}
	}
	return (mpte);
}

/*
 * Make a temporary mapping for a physical address.  This is only intended
 * to be used for panic dumps.
 *
 * Use XKPHYS for 64 bit, and KSEG0 where possible for 32 bit.
 */
void *
pmap_kenter_temporary(vm_paddr_t pa, int i)
{
	vm_offset_t va;

	if (i != 0)
		printf("%s: ERROR!!! More than one page of virtual address mapping not supported\n",
		    __func__);

	if (MIPS_DIRECT_MAPPABLE(pa)) {
		va = MIPS_PHYS_TO_DIRECT(pa);
	} else {
#ifndef __mips_n64    /* XXX : to be converted to new style */
		int cpu;
		register_t intr;
		struct local_sysmaps *sysm;
		pt_entry_t *pte, npte;

		/* If this is used other than for dumps, we may need to leave
		 * interrupts disasbled on return. If crash dumps don't work when
		 * we get to this point, we might want to consider this (leaving things
		 * disabled as a starting point ;-)
	 	 */
		intr = intr_disable();
		cpu = PCPU_GET(cpuid);
		sysm = &sysmap_lmem[cpu];
		/* Since this is for the debugger, no locks or any other fun */
		npte = TLBLO_PA_TO_PFN(pa) | PTE_C_CACHE | PTE_D | PTE_V |
		    PTE_G;
		pte = pmap_pte(kernel_pmap, sysm->base);
		*pte = npte;
		sysm->valid1 = 1;
		pmap_update_page(kernel_pmap, sysm->base, npte);
		va = sysm->base;
		intr_restore(intr);
#endif
	}
	return ((void *)va);
}

void
pmap_kenter_temporary_free(vm_paddr_t pa)
{
#ifndef __mips_n64    /* XXX : to be converted to new style */
	int cpu;
	register_t intr;
	struct local_sysmaps *sysm;
#endif

	if (MIPS_DIRECT_MAPPABLE(pa)) {
		/* nothing to do for this case */
		return;
	}
#ifndef __mips_n64    /* XXX : to be converted to new style */
	cpu = PCPU_GET(cpuid);
	sysm = &sysmap_lmem[cpu];
	if (sysm->valid1) {
		pt_entry_t *pte;

		intr = intr_disable();
		pte = pmap_pte(kernel_pmap, sysm->base);
		*pte = PTE_G;
		pmap_invalidate_page(kernel_pmap, sysm->base);
		intr_restore(intr);
		sysm->valid1 = 0;
	}
#endif
}

/*
 * Maps a sequence of resident pages belonging to the same object.
 * The sequence begins with the given page m_start.  This page is
 * mapped at the given virtual address start.  Each subsequent page is
 * mapped at a virtual address that is offset from start by the same
 * amount as the page is offset from m_start within the object.  The
 * last page in the sequence is the page with the largest offset from
 * m_start that can be mapped at a virtual address less than the given
 * virtual address end.  Not every virtual page between start and end
 * is mapped; only those for which a resident page exists with the
 * corresponding offset from m_start are mapped.
 */
void
pmap_enter_object(pmap_t pmap, vm_offset_t start, vm_offset_t end,
    vm_page_t m_start, vm_prot_t prot)
{
	vm_page_t m, mpte;
	vm_pindex_t diff, psize;

	VM_OBJECT_ASSERT_LOCKED(m_start->object);

	psize = atop(end - start);
	mpte = NULL;
	m = m_start;
	rw_wlock(&pvh_global_lock);
	PMAP_LOCK(pmap);
	while (m != NULL && (diff = m->pindex - m_start->pindex) < psize) {
		mpte = pmap_enter_quick_locked(pmap, start + ptoa(diff), m,
		    prot, mpte);
		m = TAILQ_NEXT(m, listq);
	}
	rw_wunlock(&pvh_global_lock);
 	PMAP_UNLOCK(pmap);
}

/*
 * pmap_object_init_pt preloads the ptes for a given object
 * into the specified pmap.  This eliminates the blast of soft
 * faults on process startup and immediately after an mmap.
 */
void
pmap_object_init_pt(pmap_t pmap, vm_offset_t addr,
    vm_object_t object, vm_pindex_t pindex, vm_size_t size)
{
	VM_OBJECT_ASSERT_WLOCKED(object);
	KASSERT(object->type == OBJT_DEVICE || object->type == OBJT_SG,
	    ("pmap_object_init_pt: non-device object"));
}

/*
 *	Clear the wired attribute from the mappings for the specified range of
 *	addresses in the given pmap.  Every valid mapping within that range
 *	must have the wired attribute set.  In contrast, invalid mappings
 *	cannot have the wired attribute set, so they are ignored.
 *
 *	The wired attribute of the page table entry is not a hardware feature,
 *	so there is no need to invalidate any TLB entries.
 */
void
pmap_unwire(pmap_t pmap, vm_offset_t sva, vm_offset_t eva)
{
	pd_entry_t *pde, *pdpe;
	pt_entry_t *pte;
	vm_offset_t va_next;

	PMAP_LOCK(pmap);
	for (; sva < eva; sva = va_next) {
		pdpe = pmap_segmap(pmap, sva);
#ifdef __mips_n64
		if (*pdpe == NULL) {
			va_next = (sva + NBSEG) & ~SEGMASK;
			if (va_next < sva)
				va_next = eva;
			continue;
		}
#endif
		va_next = (sva + NBPDR) & ~PDRMASK;
		if (va_next < sva)
			va_next = eva;
		pde = pmap_pdpe_to_pde(pdpe, sva);
		if (*pde == NULL)
			continue;
		if (va_next > eva)
			va_next = eva;
		for (pte = pmap_pde_to_pte(pde, sva); sva != va_next; pte++,
		    sva += PAGE_SIZE) {
			if (!pte_test(pte, PTE_V))
				continue;
			if (!pte_test(pte, PTE_W))
				panic("pmap_unwire: pte %#jx is missing PG_W",
				    (uintmax_t)*pte);
			pte_clear(pte, PTE_W);
			pmap->pm_stats.wired_count--;
		}
	}
	PMAP_UNLOCK(pmap);
}

/*
 *	Copy the range specified by src_addr/len
 *	from the source map to the range dst_addr/len
 *	in the destination map.
 *
 *	This routine is only advisory and need not do anything.
 */

void
pmap_copy(pmap_t dst_pmap, pmap_t src_pmap, vm_offset_t dst_addr,
    vm_size_t len, vm_offset_t src_addr)
{
}

/*
 *	pmap_zero_page zeros the specified hardware page by mapping
 *	the page into KVM and using bzero to clear its contents.
 *
 * 	Use XKPHYS for 64 bit, and KSEG0 where possible for 32 bit.
 */
void
pmap_zero_page(vm_page_t m)
{
	vm_offset_t va;
	vm_paddr_t phys = VM_PAGE_TO_PHYS(m);

	if (MIPS_DIRECT_MAPPABLE(phys)) {
		va = MIPS_PHYS_TO_DIRECT(phys);
		bzero((caddr_t)va, PAGE_SIZE);
		mips_dcache_wbinv_range(va, PAGE_SIZE);
	} else {
		va = pmap_lmem_map1(phys);
		bzero((caddr_t)va, PAGE_SIZE);
		mips_dcache_wbinv_range(va, PAGE_SIZE);
		pmap_lmem_unmap();
	}
}

/*
 *	pmap_zero_page_area zeros the specified hardware page by mapping
 *	the page into KVM and using bzero to clear its contents.
 *
 *	off and size may not cover an area beyond a single hardware page.
 */
void
pmap_zero_page_area(vm_page_t m, int off, int size)
{
	vm_offset_t va;
	vm_paddr_t phys = VM_PAGE_TO_PHYS(m);

	if (MIPS_DIRECT_MAPPABLE(phys)) {
		va = MIPS_PHYS_TO_DIRECT(phys);
		bzero((char *)(caddr_t)va + off, size);
		mips_dcache_wbinv_range(va + off, size);
	} else {
		va = pmap_lmem_map1(phys);
		bzero((char *)va + off, size);
		mips_dcache_wbinv_range(va + off, size);
		pmap_lmem_unmap();
	}
}

/*
 *	pmap_copy_page copies the specified (machine independent)
 *	page by mapping the page into virtual memory and using
 *	bcopy to copy the page, one machine dependent page at a
 *	time.
 *
 * 	Use XKPHYS for 64 bit, and KSEG0 where possible for 32 bit.
 */
void
pmap_copy_page(vm_page_t src, vm_page_t dst)
{
	vm_offset_t va_src, va_dst;
	vm_paddr_t phys_src = VM_PAGE_TO_PHYS(src);
	vm_paddr_t phys_dst = VM_PAGE_TO_PHYS(dst);

	if (MIPS_DIRECT_MAPPABLE(phys_src) && MIPS_DIRECT_MAPPABLE(phys_dst)) {
		/* easy case, all can be accessed via KSEG0 */
		/*
		 * Flush all caches for VA that are mapped to this page
		 * to make sure that data in SDRAM is up to date
		 */
		pmap_flush_pvcache(src);
		mips_dcache_wbinv_range_index(
		    MIPS_PHYS_TO_DIRECT(phys_dst), PAGE_SIZE);
		va_src = MIPS_PHYS_TO_DIRECT(phys_src);
		va_dst = MIPS_PHYS_TO_DIRECT(phys_dst);
		bcopy((caddr_t)va_src, (caddr_t)va_dst, PAGE_SIZE);
		mips_dcache_wbinv_range(va_dst, PAGE_SIZE);
	} else {
		va_src = pmap_lmem_map2(phys_src, phys_dst);
		va_dst = va_src + PAGE_SIZE;
		bcopy((void *)va_src, (void *)va_dst, PAGE_SIZE);
		mips_dcache_wbinv_range(va_dst, PAGE_SIZE);
		pmap_lmem_unmap();
	}
}

int unmapped_buf_allowed;

void
pmap_copy_pages(vm_page_t ma[], vm_offset_t a_offset, vm_page_t mb[],
    vm_offset_t b_offset, int xfersize)
{
	char *a_cp, *b_cp;
	vm_page_t a_m, b_m;
	vm_offset_t a_pg_offset, b_pg_offset;
	vm_paddr_t a_phys, b_phys;
	int cnt;

	while (xfersize > 0) {
		a_pg_offset = a_offset & PAGE_MASK;
		cnt = min(xfersize, PAGE_SIZE - a_pg_offset);
		a_m = ma[a_offset >> PAGE_SHIFT];
		a_phys = VM_PAGE_TO_PHYS(a_m);
		b_pg_offset = b_offset & PAGE_MASK;
		cnt = min(cnt, PAGE_SIZE - b_pg_offset);
		b_m = mb[b_offset >> PAGE_SHIFT];
		b_phys = VM_PAGE_TO_PHYS(b_m);
		if (MIPS_DIRECT_MAPPABLE(a_phys) &&
		    MIPS_DIRECT_MAPPABLE(b_phys)) {
			pmap_flush_pvcache(a_m);
			mips_dcache_wbinv_range_index(
			    MIPS_PHYS_TO_DIRECT(b_phys), PAGE_SIZE);
			a_cp = (char *)MIPS_PHYS_TO_DIRECT(a_phys) +
			    a_pg_offset;
			b_cp = (char *)MIPS_PHYS_TO_DIRECT(b_phys) +
			    b_pg_offset;
			bcopy(a_cp, b_cp, cnt);
			mips_dcache_wbinv_range((vm_offset_t)b_cp, cnt);
		} else {
			a_cp = (char *)pmap_lmem_map2(a_phys, b_phys);
			b_cp = (char *)a_cp + PAGE_SIZE;
			a_cp += a_pg_offset;
			b_cp += b_pg_offset;
			bcopy(a_cp, b_cp, cnt);
			mips_dcache_wbinv_range((vm_offset_t)b_cp, cnt);
			pmap_lmem_unmap();
		}
		a_offset += cnt;
		b_offset += cnt;
		xfersize -= cnt;
	}
}

vm_offset_t
pmap_quick_enter_page(vm_page_t m)
{
#if defined(__mips_n64)
	return MIPS_PHYS_TO_DIRECT(VM_PAGE_TO_PHYS(m));
#else
	vm_paddr_t pa;
	struct local_sysmaps *sysm;
	pt_entry_t *pte, npte;

	pa = VM_PAGE_TO_PHYS(m);

	if (MIPS_DIRECT_MAPPABLE(pa)) {
		if (pmap_page_get_memattr(m) != VM_MEMATTR_WRITE_BACK)
			return (MIPS_PHYS_TO_DIRECT_UNCACHED(pa));
		else
			return (MIPS_PHYS_TO_DIRECT(pa));
	}
	critical_enter();
	sysm = &sysmap_lmem[PCPU_GET(cpuid)];

	KASSERT(sysm->valid1 == 0, ("pmap_quick_enter_page: PTE busy"));

	pte = pmap_pte(kernel_pmap, sysm->base);
	npte = TLBLO_PA_TO_PFN(pa) | PTE_D | PTE_V | PTE_G;
	PMAP_PTE_SET_CACHE_BITS(npte, pa, m);
	*pte = npte;
	sysm->valid1 = 1;

	return (sysm->base);
#endif
}

void
pmap_quick_remove_page(vm_offset_t addr)
{
	mips_dcache_wbinv_range(addr, PAGE_SIZE);

#if !defined(__mips_n64)
	struct local_sysmaps *sysm;
	pt_entry_t *pte;

	if (addr >= MIPS_KSEG0_START && addr < MIPS_KSEG0_END)
		return;

	sysm = &sysmap_lmem[PCPU_GET(cpuid)];

	KASSERT(sysm->valid1 != 0,
	    ("pmap_quick_remove_page: PTE not in use"));
	KASSERT(sysm->base == addr,
	    ("pmap_quick_remove_page: invalid address"));

	pte = pmap_pte(kernel_pmap, addr);
	*pte = PTE_G;
	tlb_invalidate_address(kernel_pmap, addr);
	sysm->valid1 = 0;
	critical_exit();
#endif
}

/*
 * Returns true if the pmap's pv is one of the first
 * 16 pvs linked to from this page.  This count may
 * be changed upwards or downwards in the future; it
 * is only necessary that true be returned for a small
 * subset of pmaps for proper page aging.
 */
boolean_t
pmap_page_exists_quick(pmap_t pmap, vm_page_t m)
{
	pv_entry_t pv;
	int loops = 0;
	boolean_t rv;

	KASSERT((m->oflags & VPO_UNMANAGED) == 0,
	    ("pmap_page_exists_quick: page %p is not managed", m));
	rv = FALSE;
	rw_wlock(&pvh_global_lock);
	TAILQ_FOREACH(pv, &m->md.pv_list, pv_list) {
		if (PV_PMAP(pv) == pmap) {
			rv = TRUE;
			break;
		}
		loops++;
		if (loops >= 16)
			break;
	}
	rw_wunlock(&pvh_global_lock);
	return (rv);
}

/*
 * Remove all pages from specified address space
 * this aids process exit speeds.  Also, this code
 * is special cased for current process only, but
 * can have the more generic (and slightly slower)
 * mode enabled.  This is much faster than pmap_remove
 * in the case of running down an entire address space.
 */
void
pmap_remove_pages(pmap_t pmap)
{
	pd_entry_t *pde;
	pt_entry_t *pte, tpte;
	pv_entry_t pv;
	vm_page_t m;
	struct pv_chunk *pc, *npc;
	u_long inuse, bitmask;
	int allfree, bit, field, idx;

	if (pmap != vmspace_pmap(curthread->td_proc->p_vmspace)) {
		printf("warning: pmap_remove_pages called with non-current pmap\n");
		return;
	}
	rw_wlock(&pvh_global_lock);
	PMAP_LOCK(pmap);
	TAILQ_FOREACH_SAFE(pc, &pmap->pm_pvchunk, pc_list, npc) {
		allfree = 1;
		for (field = 0; field < _NPCM; field++) {
			inuse = ~pc->pc_map[field] & pc_freemask[field];
			while (inuse != 0) {
				bit = ffsl(inuse) - 1;
				bitmask = 1UL << bit;
				idx = field * sizeof(inuse) * NBBY + bit;
				pv = &pc->pc_pventry[idx];
				inuse &= ~bitmask;

				pde = pmap_pde(pmap, pv->pv_va);
				KASSERT(pde != NULL && *pde != 0,
				    ("pmap_remove_pages: pde"));
				pte = pmap_pde_to_pte(pde, pv->pv_va);
				if (!pte_test(pte, PTE_V))
					panic("pmap_remove_pages: bad pte");
				tpte = *pte;

/*
 * We cannot remove wired pages from a process' mapping at this time
 */
				if (pte_test(&tpte, PTE_W)) {
					allfree = 0;
					continue;
				}
				*pte = is_kernel_pmap(pmap) ? PTE_G : 0;

				m = PHYS_TO_VM_PAGE(TLBLO_PTE_TO_PA(tpte));
				KASSERT(m != NULL,
				    ("pmap_remove_pages: bad tpte %#jx",
				    (uintmax_t)tpte));

				/*
				 * Update the vm_page_t clean and reference bits.
				 */
				if (pte_test(&tpte, PTE_D))
					vm_page_dirty(m);

				/* Mark free */
				PV_STAT(pv_entry_frees++);
				PV_STAT(pv_entry_spare++);
				pv_entry_count--;
				pc->pc_map[field] |= bitmask;
				pmap->pm_stats.resident_count--;
				TAILQ_REMOVE(&m->md.pv_list, pv, pv_list);
				if (TAILQ_EMPTY(&m->md.pv_list))
					vm_page_aflag_clear(m, PGA_WRITEABLE);
				pmap_unuse_pt(pmap, pv->pv_va, *pde);
			}
		}
		if (allfree) {
			TAILQ_REMOVE(&pmap->pm_pvchunk, pc, pc_list);
			free_pv_chunk(pc);
		}
	}
	pmap_invalidate_all(pmap);
	PMAP_UNLOCK(pmap);
	rw_wunlock(&pvh_global_lock);
}

/*
 * pmap_testbit tests bits in pte's
 */
static boolean_t
pmap_testbit(vm_page_t m, int bit)
{
	pv_entry_t pv;
	pmap_t pmap;
	pt_entry_t *pte;
	boolean_t rv = FALSE;

	if (m->oflags & VPO_UNMANAGED)
		return (rv);

	rw_assert(&pvh_global_lock, RA_WLOCKED);
	TAILQ_FOREACH(pv, &m->md.pv_list, pv_list) {
		pmap = PV_PMAP(pv);
		PMAP_LOCK(pmap);
		pte = pmap_pte(pmap, pv->pv_va);
		rv = pte_test(pte, bit);
		PMAP_UNLOCK(pmap);
		if (rv)
			break;
	}
	return (rv);
}

/*
 *	pmap_page_wired_mappings:
 *
 *	Return the number of managed mappings to the given physical page
 *	that are wired.
 */
int
pmap_page_wired_mappings(vm_page_t m)
{
	pv_entry_t pv;
	pmap_t pmap;
	pt_entry_t *pte;
	int count;

	count = 0;
	if ((m->oflags & VPO_UNMANAGED) != 0)
		return (count);
	rw_wlock(&pvh_global_lock);
	TAILQ_FOREACH(pv, &m->md.pv_list, pv_list) {
		pmap = PV_PMAP(pv);
		PMAP_LOCK(pmap);
		pte = pmap_pte(pmap, pv->pv_va);
		if (pte_test(pte, PTE_W))
			count++;
		PMAP_UNLOCK(pmap);
	}
	rw_wunlock(&pvh_global_lock);
	return (count);
}

/*
 * Clear the write and modified bits in each of the given page's mappings.
 */
void
pmap_remove_write(vm_page_t m)
{
	pmap_t pmap;
	pt_entry_t pbits, *pte;
	pv_entry_t pv;

	KASSERT((m->oflags & VPO_UNMANAGED) == 0,
	    ("pmap_remove_write: page %p is not managed", m));

	/*
	 * If the page is not exclusive busied, then PGA_WRITEABLE cannot be
	 * set by another thread while the object is locked.  Thus,
	 * if PGA_WRITEABLE is clear, no page table entries need updating.
	 */
	VM_OBJECT_ASSERT_WLOCKED(m->object);
	if (!vm_page_xbusied(m) && (m->aflags & PGA_WRITEABLE) == 0)
		return;
	rw_wlock(&pvh_global_lock);
	TAILQ_FOREACH(pv, &m->md.pv_list, pv_list) {
		pmap = PV_PMAP(pv);
		PMAP_LOCK(pmap);
		pte = pmap_pte(pmap, pv->pv_va);
		KASSERT(pte != NULL && pte_test(pte, PTE_V),
		    ("page on pv_list has no pte"));
		pbits = *pte;
		if (pte_test(&pbits, PTE_D)) {
			pte_clear(&pbits, PTE_D);
			vm_page_dirty(m);
		}
		pte_set(&pbits, PTE_RO);
		if (pbits != *pte) {
			*pte = pbits;
			pmap_update_page(pmap, pv->pv_va, pbits);
		}
		PMAP_UNLOCK(pmap);
	}
	vm_page_aflag_clear(m, PGA_WRITEABLE);
	rw_wunlock(&pvh_global_lock);
}

/*
 *	pmap_ts_referenced:
 *
 *	Return the count of reference bits for a page, clearing all of them.
 */
int
pmap_ts_referenced(vm_page_t m)
{

	KASSERT((m->oflags & VPO_UNMANAGED) == 0,
	    ("pmap_ts_referenced: page %p is not managed", m));
	if (m->md.pv_flags & PV_TABLE_REF) {
		rw_wlock(&pvh_global_lock);
		m->md.pv_flags &= ~PV_TABLE_REF;
		rw_wunlock(&pvh_global_lock);
		return (1);
	}
	return (0);
}

/*
 *	pmap_is_modified:
 *
 *	Return whether or not the specified physical page was modified
 *	in any physical maps.
 */
boolean_t
pmap_is_modified(vm_page_t m)
{
	boolean_t rv;

	KASSERT((m->oflags & VPO_UNMANAGED) == 0,
	    ("pmap_is_modified: page %p is not managed", m));

	/*
	 * If the page is not exclusive busied, then PGA_WRITEABLE cannot be
	 * concurrently set while the object is locked.  Thus, if PGA_WRITEABLE
	 * is clear, no PTEs can have PTE_D set.
	 */
	VM_OBJECT_ASSERT_WLOCKED(m->object);
	if (!vm_page_xbusied(m) && (m->aflags & PGA_WRITEABLE) == 0)
		return (FALSE);
	rw_wlock(&pvh_global_lock);
	rv = pmap_testbit(m, PTE_D);
	rw_wunlock(&pvh_global_lock);
	return (rv);
}

/* N/C */

/*
 *	pmap_is_prefaultable:
 *
 *	Return whether or not the specified virtual address is elgible
 *	for prefault.
 */
boolean_t
pmap_is_prefaultable(pmap_t pmap, vm_offset_t addr)
{
	pd_entry_t *pde;
	pt_entry_t *pte;
	boolean_t rv;

	rv = FALSE;
	PMAP_LOCK(pmap);
	pde = pmap_pde(pmap, addr);
	if (pde != NULL && *pde != 0) {
		pte = pmap_pde_to_pte(pde, addr);
		rv = (*pte == 0);
	}
	PMAP_UNLOCK(pmap);
	return (rv);
}

/*
 *	Apply the given advice to the specified range of addresses within the
 *	given pmap.  Depending on the advice, clear the referenced and/or
 *	modified flags in each mapping and set the mapped page's dirty field.
 */
void
pmap_advise(pmap_t pmap, vm_offset_t sva, vm_offset_t eva, int advice)
{
	pd_entry_t *pde, *pdpe;
	pt_entry_t *pte;
	vm_offset_t va, va_next;
	vm_paddr_t pa;
	vm_page_t m;

	if (advice != MADV_DONTNEED && advice != MADV_FREE)
		return;
	rw_wlock(&pvh_global_lock);
	PMAP_LOCK(pmap);
	for (; sva < eva; sva = va_next) {
		pdpe = pmap_segmap(pmap, sva);
#ifdef __mips_n64
		if (*pdpe == 0) {
			va_next = (sva + NBSEG) & ~SEGMASK;
			if (va_next < sva)
				va_next = eva;
			continue;
		}
#endif
		va_next = (sva + NBPDR) & ~PDRMASK;
		if (va_next < sva)
			va_next = eva;

		pde = pmap_pdpe_to_pde(pdpe, sva);
		if (*pde == NULL)
			continue;

		/*
		 * Limit our scan to either the end of the va represented
		 * by the current page table page, or to the end of the
		 * range being write protected.
		 */
		if (va_next > eva)
			va_next = eva;

		va = va_next;
		for (pte = pmap_pde_to_pte(pde, sva); sva != va_next; pte++,
		    sva += PAGE_SIZE) {
			if (!pte_test(pte, PTE_MANAGED | PTE_V)) {
				if (va != va_next) {
					pmap_invalidate_range(pmap, va, sva);
					va = va_next;
				}
				continue;
			}
			pa = TLBLO_PTE_TO_PA(*pte);
			m = PHYS_TO_VM_PAGE(pa);
			m->md.pv_flags &= ~PV_TABLE_REF;
			if (pte_test(pte, PTE_D)) {
				if (advice == MADV_DONTNEED) {
					/*
					 * Future calls to pmap_is_modified()
					 * can be avoided by making the page
					 * dirty now.
					 */
					vm_page_dirty(m);
				} else {
					pte_clear(pte, PTE_D);
					if (va == va_next)
						va = sva;
				}
			} else {
				/*
				 * Unless PTE_D is set, any TLB entries
				 * mapping "sva" don't allow write access, so
				 * they needn't be invalidated.
				 */
				if (va != va_next) {
					pmap_invalidate_range(pmap, va, sva);
					va = va_next;
				}
			}
		}
		if (va != va_next)
			pmap_invalidate_range(pmap, va, sva);
	}
	rw_wunlock(&pvh_global_lock);
	PMAP_UNLOCK(pmap);
}

/*
 *	Clear the modify bits on the specified physical page.
 */
void
pmap_clear_modify(vm_page_t m)
{
	pmap_t pmap;
	pt_entry_t *pte;
	pv_entry_t pv;

	KASSERT((m->oflags & VPO_UNMANAGED) == 0,
	    ("pmap_clear_modify: page %p is not managed", m));
	VM_OBJECT_ASSERT_WLOCKED(m->object);
	KASSERT(!vm_page_xbusied(m),
	    ("pmap_clear_modify: page %p is exclusive busied", m));

	/*
	 * If the page is not PGA_WRITEABLE, then no PTEs can have PTE_D set.
	 * If the object containing the page is locked and the page is not
	 * write busied, then PGA_WRITEABLE cannot be concurrently set.
	 */
	if ((m->aflags & PGA_WRITEABLE) == 0)
		return;
	rw_wlock(&pvh_global_lock);
	TAILQ_FOREACH(pv, &m->md.pv_list, pv_list) {
		pmap = PV_PMAP(pv);
		PMAP_LOCK(pmap);
		pte = pmap_pte(pmap, pv->pv_va);
		if (pte_test(pte, PTE_D)) {
			pte_clear(pte, PTE_D);
			pmap_update_page(pmap, pv->pv_va, *pte);
		}
		PMAP_UNLOCK(pmap);
	}
	rw_wunlock(&pvh_global_lock);
}

/*
 *	pmap_is_referenced:
 *
 *	Return whether or not the specified physical page was referenced
 *	in any physical maps.
 */
boolean_t
pmap_is_referenced(vm_page_t m)
{

	KASSERT((m->oflags & VPO_UNMANAGED) == 0,
	    ("pmap_is_referenced: page %p is not managed", m));
	return ((m->md.pv_flags & PV_TABLE_REF) != 0);
}

/*
 * Miscellaneous support routines follow
 */

/*
 * Map a set of physical memory pages into the kernel virtual
 * address space. Return a pointer to where it is mapped. This
 * routine is intended to be used for mapping device memory,
 * NOT real memory.
 *
 * Use XKPHYS uncached for 64 bit, and KSEG1 where possible for 32 bit.
 */
void *
pmap_mapdev_attr(vm_paddr_t pa, vm_size_t size, vm_memattr_t ma)
{
        vm_offset_t va, tmpva, offset;

	/*
	 * KSEG1 maps only first 512M of phys address space. For
	 * pa > 0x20000000 we should make proper mapping * using pmap_kenter.
	 */
	if (MIPS_DIRECT_MAPPABLE(pa + size - 1) && ma == VM_MEMATTR_UNCACHEABLE)
		return ((void *)MIPS_PHYS_TO_DIRECT_UNCACHED(pa));
	else {
		offset = pa & PAGE_MASK;
		size = roundup(size + offset, PAGE_SIZE);

		va = kva_alloc(size);
		if (!va)
			panic("pmap_mapdev: Couldn't alloc kernel virtual memory");
		pa = trunc_page(pa);
		for (tmpva = va; size > 0;) {
			pmap_kenter_attr(tmpva, pa, ma);
			size -= PAGE_SIZE;
			tmpva += PAGE_SIZE;
			pa += PAGE_SIZE;
		}
	}

	return ((void *)(va + offset));
}

void *
pmap_mapdev(vm_paddr_t pa, vm_size_t size)
{
	return pmap_mapdev_attr(pa, size, VM_MEMATTR_UNCACHEABLE);
}

void
pmap_unmapdev(vm_offset_t va, vm_size_t size)
{
#ifndef __mips_n64
	vm_offset_t base, offset;

	/* If the address is within KSEG1 then there is nothing to do */
	if (va >= MIPS_KSEG1_START && va <= MIPS_KSEG1_END)
		return;

	base = trunc_page(va);
	offset = va & PAGE_MASK;
	size = roundup(size + offset, PAGE_SIZE);
	kva_free(base, size);
#endif
}

/*
 * perform the pmap work for mincore
 */
int
pmap_mincore(pmap_t pmap, vm_offset_t addr, vm_paddr_t *locked_pa)
{
	pt_entry_t *ptep, pte;
	vm_paddr_t pa;
	vm_page_t m;
	int val;

	PMAP_LOCK(pmap);
retry:
	ptep = pmap_pte(pmap, addr);
	pte = (ptep != NULL) ? *ptep : 0;
	if (!pte_test(&pte, PTE_V)) {
		val = 0;
		goto out;
	}
	val = MINCORE_INCORE;
	if (pte_test(&pte, PTE_D))
		val |= MINCORE_MODIFIED | MINCORE_MODIFIED_OTHER;
	pa = TLBLO_PTE_TO_PA(pte);
	if (pte_test(&pte, PTE_MANAGED)) {
		/*
		 * This may falsely report the given address as
		 * MINCORE_REFERENCED.  Unfortunately, due to the lack of
		 * per-PTE reference information, it is impossible to
		 * determine if the address is MINCORE_REFERENCED.
		 */
		m = PHYS_TO_VM_PAGE(pa);
		if ((m->aflags & PGA_REFERENCED) != 0)
			val |= MINCORE_REFERENCED | MINCORE_REFERENCED_OTHER;
	}
	if ((val & (MINCORE_MODIFIED_OTHER | MINCORE_REFERENCED_OTHER)) !=
	    (MINCORE_MODIFIED_OTHER | MINCORE_REFERENCED_OTHER) &&
	    pte_test(&pte, PTE_MANAGED)) {
		/* Ensure that "PHYS_TO_VM_PAGE(pa)->object" doesn't change. */
		if (vm_page_pa_tryrelock(pmap, pa, locked_pa))
			goto retry;
	} else
out:
		PA_UNLOCK_COND(*locked_pa);
	PMAP_UNLOCK(pmap);
	return (val);
}

void
pmap_activate(struct thread *td)
{
	pmap_t pmap, oldpmap;
	struct proc *p = td->td_proc;
	u_int cpuid;

	critical_enter();

	pmap = vmspace_pmap(p->p_vmspace);
	oldpmap = PCPU_GET(curpmap);
	cpuid = PCPU_GET(cpuid);

	if (oldpmap)
		CPU_CLR_ATOMIC(cpuid, &oldpmap->pm_active);
	CPU_SET_ATOMIC(cpuid, &pmap->pm_active);
	pmap_asid_alloc(pmap);
	if (td == curthread) {
		PCPU_SET(segbase, pmap->pm_segtab);
		mips_wr_entryhi(pmap->pm_asid[cpuid].asid);
	}

	PCPU_SET(curpmap, pmap);
	critical_exit();
}

static void
pmap_sync_icache_one(void *arg __unused)
{

	mips_icache_sync_all();
	mips_dcache_wbinv_all();
}

void
pmap_sync_icache(pmap_t pm, vm_offset_t va, vm_size_t sz)
{

	smp_rendezvous(NULL, pmap_sync_icache_one, NULL, NULL);
}

/*
 *	Increase the starting virtual address of the given mapping if a
 *	different alignment might result in more superpage mappings.
 */
void
pmap_align_superpage(vm_object_t object, vm_ooffset_t offset,
    vm_offset_t *addr, vm_size_t size)
{
	vm_offset_t superpage_offset;

	if (size < PDRSIZE)
		return;
	if (object != NULL && (object->flags & OBJ_COLORED) != 0)
		offset += ptoa(object->pg_color);
	superpage_offset = offset & PDRMASK;
	if (size - ((PDRSIZE - superpage_offset) & PDRMASK) < PDRSIZE ||
	    (*addr & PDRMASK) == superpage_offset)
		return;
	if ((*addr & PDRMASK) < superpage_offset)
		*addr = (*addr & ~PDRMASK) + superpage_offset;
	else
		*addr = ((*addr + PDRMASK) & ~PDRMASK) + superpage_offset;
}

#ifdef DDB
DB_SHOW_COMMAND(ptable, ddb_pid_dump)
{
	pmap_t pmap;
	struct thread *td = NULL;
	struct proc *p;
	int i, j, k;
	vm_paddr_t pa;
	vm_offset_t va;

	if (have_addr) {
		td = db_lookup_thread(addr, true);
		if (td == NULL) {
			db_printf("Invalid pid or tid");
			return;
		}
		p = td->td_proc;
		if (p->p_vmspace == NULL) {
			db_printf("No vmspace for process");
			return;
		}
			pmap = vmspace_pmap(p->p_vmspace);
	} else
		pmap = kernel_pmap;

	db_printf("pmap:%p segtab:%p asid:%x generation:%x\n",
	    pmap, pmap->pm_segtab, pmap->pm_asid[0].asid,
	    pmap->pm_asid[0].gen);
	for (i = 0; i < NPDEPG; i++) {
		pd_entry_t *pdpe;
		pt_entry_t *pde;
		pt_entry_t pte;

		pdpe = (pd_entry_t *)pmap->pm_segtab[i];
		if (pdpe == NULL)
			continue;
		db_printf("[%4d] %p\n", i, pdpe);
#ifdef __mips_n64
		for (j = 0; j < NPDEPG; j++) {
			pde = (pt_entry_t *)pdpe[j];
			if (pde == NULL)
				continue;
			db_printf("\t[%4d] %p\n", j, pde);
#else
		{
			j = 0;
			pde =  (pt_entry_t *)pdpe;
#endif
			for (k = 0; k < NPTEPG; k++) {
				pte = pde[k];
				if (pte == 0 || !pte_test(&pte, PTE_V))
					continue;
				pa = TLBLO_PTE_TO_PA(pte);
				va = ((u_long)i << SEGSHIFT) | (j << PDRSHIFT) | (k << PAGE_SHIFT);
				db_printf("\t\t[%04d] va: %p pte: %8jx pa:%jx\n",
				       k, (void *)va, (uintmax_t)pte, (uintmax_t)pa);
			}
		}
	}
}
#endif

/*
 * Allocate TLB address space tag (called ASID or TLBPID) and return it.
 * It takes almost as much or more time to search the TLB for a
 * specific ASID and flush those entries as it does to flush the entire TLB.
 * Therefore, when we allocate a new ASID, we just take the next number. When
 * we run out of numbers, we flush the TLB, increment the generation count
 * and start over. ASID zero is reserved for kernel use.
 */
static void
pmap_asid_alloc(pmap)
	pmap_t pmap;
{
	if (pmap->pm_asid[PCPU_GET(cpuid)].asid != PMAP_ASID_RESERVED &&
	    pmap->pm_asid[PCPU_GET(cpuid)].gen == PCPU_GET(asid_generation));
	else {
		if (PCPU_GET(next_asid) == pmap_max_asid) {
			tlb_invalidate_all_user(NULL);
			PCPU_SET(asid_generation,
			    (PCPU_GET(asid_generation) + 1) & ASIDGEN_MASK);
			if (PCPU_GET(asid_generation) == 0) {
				PCPU_SET(asid_generation, 1);
			}
			PCPU_SET(next_asid, 1);	/* 0 means invalid */
		}
		pmap->pm_asid[PCPU_GET(cpuid)].asid = PCPU_GET(next_asid);
		pmap->pm_asid[PCPU_GET(cpuid)].gen = PCPU_GET(asid_generation);
		PCPU_SET(next_asid, PCPU_GET(next_asid) + 1);
	}
}

static pt_entry_t
init_pte_prot(vm_page_t m, vm_prot_t access, vm_prot_t prot)
{
	pt_entry_t rw;

	if (!(prot & VM_PROT_WRITE))
		rw = PTE_V | PTE_RO;
	else if ((m->oflags & VPO_UNMANAGED) == 0) {
		if ((access & VM_PROT_WRITE) != 0)
			rw = PTE_V | PTE_D;
		else
			rw = PTE_V;
	} else
		/* Needn't emulate a modified bit for unmanaged pages. */
		rw = PTE_V | PTE_D;
	return (rw);
}

/*
 * pmap_emulate_modified : do dirty bit emulation
 *
 * On SMP, update just the local TLB, other CPUs will update their
 * TLBs from PTE lazily, if they get the exception.
 * Returns 0 in case of sucess, 1 if the page is read only and we
 * need to fault.
 */
int
pmap_emulate_modified(pmap_t pmap, vm_offset_t va)
{
	pt_entry_t *pte;

	PMAP_LOCK(pmap);
	pte = pmap_pte(pmap, va);
	if (pte == NULL)
		panic("pmap_emulate_modified: can't find PTE");
#ifdef SMP
	/* It is possible that some other CPU changed m-bit */
	if (!pte_test(pte, PTE_V) || pte_test(pte, PTE_D)) {
		tlb_update(pmap, va, *pte);
		PMAP_UNLOCK(pmap);
		return (0);
	}
#else
	if (!pte_test(pte, PTE_V) || pte_test(pte, PTE_D))
		panic("pmap_emulate_modified: invalid pte");
#endif
	if (pte_test(pte, PTE_RO)) {
		PMAP_UNLOCK(pmap);
		return (1);
	}
	pte_set(pte, PTE_D);
	tlb_update(pmap, va, *pte);
	if (!pte_test(pte, PTE_MANAGED))
		panic("pmap_emulate_modified: unmanaged page");
	PMAP_UNLOCK(pmap);
	return (0);
}

/*
 *	Routine:	pmap_kextract
 *	Function:
 *		Extract the physical page address associated
 *		virtual address.
 */
vm_paddr_t
pmap_kextract(vm_offset_t va)
{
	int mapped;

	/*
	 * First, the direct-mapped regions.
	 */
#if defined(__mips_n64)
	if (va >= MIPS_XKPHYS_START && va < MIPS_XKPHYS_END)
		return (MIPS_XKPHYS_TO_PHYS(va));
#endif
	if (va >= MIPS_KSEG0_START && va < MIPS_KSEG0_END)
		return (MIPS_KSEG0_TO_PHYS(va));

	if (va >= MIPS_KSEG1_START && va < MIPS_KSEG1_END)
		return (MIPS_KSEG1_TO_PHYS(va));

	/*
	 * User virtual addresses.
	 */
	if (va < VM_MAXUSER_ADDRESS) {
		pt_entry_t *ptep;

		if (curproc && curproc->p_vmspace) {
			ptep = pmap_pte(&curproc->p_vmspace->vm_pmap, va);
			if (ptep) {
				return (TLBLO_PTE_TO_PA(*ptep) |
				    (va & PAGE_MASK));
			}
			return (0);
		}
	}

	/*
	 * Should be kernel virtual here, otherwise fail
	 */
	mapped = (va >= MIPS_KSEG2_START || va < MIPS_KSEG2_END);
#if defined(__mips_n64)
	mapped = mapped || (va >= MIPS_XKSEG_START || va < MIPS_XKSEG_END);
#endif
	/*
	 * Kernel virtual.
	 */

	if (mapped) {
		pt_entry_t *ptep;

		/* Is the kernel pmap initialized? */
		if (!CPU_EMPTY(&kernel_pmap->pm_active)) {
			/* It's inside the virtual address range */
			ptep = pmap_pte(kernel_pmap, va);
			if (ptep) {
				return (TLBLO_PTE_TO_PA(*ptep) |
				    (va & PAGE_MASK));
			}
		}
		return (0);
	}

	panic("%s for unknown address space %p.", __func__, (void *)va);
}


void
pmap_flush_pvcache(vm_page_t m)
{
	pv_entry_t pv;

	if (m != NULL) {
		for (pv = TAILQ_FIRST(&m->md.pv_list); pv;
		    pv = TAILQ_NEXT(pv, pv_list)) {
			mips_dcache_wbinv_range_index(pv->pv_va, PAGE_SIZE);
		}
	}
}

void
pmap_page_set_memattr(vm_page_t m, vm_memattr_t ma)
{

	/*
	 * It appears that this function can only be called before any mappings
	 * for the page are established.  If this ever changes, this code will
	 * need to walk the pv_list and make each of the existing mappings
	 * uncacheable, being careful to sync caches and PTEs (and maybe
	 * invalidate TLB?) for any current mapping it modifies.
	 */
	if (TAILQ_FIRST(&m->md.pv_list) != NULL)
		panic("Can't change memattr on page with existing mappings");

	/* Clean memattr portion of pv_flags */
	m->md.pv_flags &= ~PV_MEMATTR_MASK;
	m->md.pv_flags |= (ma << PV_MEMATTR_SHIFT) & PV_MEMATTR_MASK;
}

static __inline void
pmap_pte_attr(pt_entry_t *pte, vm_memattr_t ma)
{
	u_int npte;

	npte = *(u_int *)pte;
	npte &= ~PTE_C_MASK;
	npte |= PTE_C(ma);
	*pte = npte;
}

int
pmap_change_attr(vm_offset_t sva, vm_size_t size, vm_memattr_t ma)
{
	pd_entry_t *pde, *pdpe;
	pt_entry_t *pte;
	vm_offset_t ova, eva, va, va_next;
	pmap_t pmap;

	ova = sva;
	eva = sva + size;
	if (eva < sva)
		return (EINVAL);

	pmap = kernel_pmap;
	PMAP_LOCK(pmap);

	for (; sva < eva; sva = va_next) {
		pdpe = pmap_segmap(pmap, sva);
#ifdef __mips_n64
		if (*pdpe == 0) {
			va_next = (sva + NBSEG) & ~SEGMASK;
			if (va_next < sva)
				va_next = eva;
			continue;
		}
#endif
		va_next = (sva + NBPDR) & ~PDRMASK;
		if (va_next < sva)
			va_next = eva;

		pde = pmap_pdpe_to_pde(pdpe, sva);
		if (*pde == NULL)
			continue;

		/*
		 * Limit our scan to either the end of the va represented
		 * by the current page table page, or to the end of the
		 * range being removed.
		 */
		if (va_next > eva)
			va_next = eva;

		va = va_next;
		for (pte = pmap_pde_to_pte(pde, sva); sva != va_next; pte++,
		    sva += PAGE_SIZE) {
			if (!pte_test(pte, PTE_V) || pte_cache_bits(pte) == ma) {
				if (va != va_next) {
					pmap_invalidate_range(pmap, va, sva);
					va = va_next;
				}
				continue;
			}
			if (va == va_next)
				va = sva;

			pmap_pte_attr(pte, ma);
		}
		if (va != va_next)
			pmap_invalidate_range(pmap, va, sva);
	}
	PMAP_UNLOCK(pmap);

	/* Flush caches to be in the safe side */
	mips_dcache_wbinv_range(ova, size);
	return 0;
}<|MERGE_RESOLUTION|>--- conflicted
+++ resolved
@@ -1009,11 +1009,7 @@
 	 * If the page is finally unwired, simply free it.
 	 */
 	vm_page_free_zero(m);
-<<<<<<< HEAD
-	VM_CNT_ADD(v_wire_count, -1);
-=======
 	vm_wire_sub(1);
->>>>>>> a89e7a10
 }
 
 /*
