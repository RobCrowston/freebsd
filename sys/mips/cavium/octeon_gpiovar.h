--- conflicted
+++ resolved
@@ -43,10 +43,7 @@
 
 struct octeon_gpio_softc {
 	device_t		dev;
-<<<<<<< HEAD
-=======
 	device_t		busdev;
->>>>>>> 7bfd35f8
 	struct mtx		gpio_mtx;
 	struct resource		*gpio_irq_res[OCTEON_GPIO_IRQS];
 	int			gpio_irq_rid[OCTEON_GPIO_IRQS];
