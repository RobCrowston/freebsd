/*-
 * Copyright (c) 1990 The Regents of the University of California.
 * All rights reserved.
 *
 * This code is derived from software contributed to Berkeley by
 * William Jolitz.
 *
 * Redistribution and use in source and binary forms, with or without
 * modification, are permitted provided that the following conditions
 * are met:
 * 1. Redistributions of source code must retain the above copyright
 *    notice, this list of conditions and the following disclaimer.
 * 2. Redistributions in binary form must reproduce the above copyright
 *    notice, this list of conditions and the following disclaimer in the
 *    documentation and/or other materials provided with the distribution.
 *
 * THIS SOFTWARE IS PROVIDED BY THE REGENTS AND CONTRIBUTORS ``AS IS'' AND
 * ANY EXPRESS OR IMPLIED WARRANTIES, INCLUDING, BUT NOT LIMITED TO, THE
 * IMPLIED WARRANTIES OF MERCHANTABILITY AND FITNESS FOR A PARTICULAR PURPOSE
 * ARE DISCLAIMED.  IN NO EVENT SHALL THE REGENTS OR CONTRIBUTORS BE LIABLE
 * FOR ANY DIRECT, INDIRECT, INCIDENTAL, SPECIAL, EXEMPLARY, OR CONSEQUENTIAL
 * DAMAGES (INCLUDING, BUT NOT LIMITED TO, PROCUREMENT OF SUBSTITUTE GOODS
 * OR SERVICES; LOSS OF USE, DATA, OR PROFITS; OR BUSINESS INTERRUPTION)
 * HOWEVER CAUSED AND ON ANY THEORY OF LIABILITY, WHETHER IN CONTRACT, STRICT
 * LIABILITY, OR TORT (INCLUDING NEGLIGENCE OR OTHERWISE) ARISING IN ANY WAY
 * OUT OF THE USE OF THIS SOFTWARE, EVEN IF ADVISED OF THE POSSIBILITY OF
 * SUCH DAMAGE.
 *
 *	from: @(#)param.h	5.8 (Berkeley) 6/28/91
 * $FreeBSD$
 */

#ifndef _MACHINE_PARAM_H_
#define	_MACHINE_PARAM_H_

/*
 * Machine dependent constants for RISC-V.
 */

#include <machine/_align.h>

#define	STACKALIGNBYTES	(16 - 1)
#define	STACKALIGN(p)	((uint64_t)(p) & ~STACKALIGNBYTES)

#ifndef MACHINE
#define	MACHINE		"riscv"
#endif
#ifndef MACHINE_ARCH
<<<<<<< HEAD
#ifdef __riscv_float_abi_soft
#define	MACHINE_ARCH	"riscv64sf"
#else
=======
/*
 * Check to see if we're building with hardware floating instructions
 * allowed. We check this instead of hard vs soft float ABI because we build the
 * kernel with soft float ABI to avoid hard float instruction generation. If
 * we ever allow a 'soft ABI but with hard floats' userland, then we'll need
 * to rethink this.
 */
#ifdef __riscv_flen
>>>>>>> d425254c
#define	MACHINE_ARCH	"riscv64"
#else
#define	MACHINE_ARCH	"riscv64sf"
#endif
#endif
#endif

#ifdef SMP
#ifndef MAXCPU
#define	MAXCPU		16
#endif
#else
#define	MAXCPU		1
#endif

#ifndef MAXMEMDOM
#define	MAXMEMDOM	1
#endif

#define	ALIGNBYTES	_ALIGNBYTES
#define	ALIGN(p)	_ALIGN(p)
/*
 * ALIGNED_POINTER is a boolean macro that checks whether an address
 * is valid to fetch data elements of type t from on this architecture.
 * This does not reflect the optimal alignment, just the possibility
 * (within reasonable limits).
 */
#define	ALIGNED_POINTER(p, t)	((((u_long)(p)) & (sizeof(t) - 1)) == 0)

/*
 * CACHE_LINE_SIZE is the compile-time maximum cache line size for an
 * architecture.  It should be used with appropriate caution.
 */
#define	CACHE_LINE_SHIFT	6
#define	CACHE_LINE_SIZE		(1 << CACHE_LINE_SHIFT)

#define	PAGE_SHIFT	12
#define	PAGE_SIZE	(1 << PAGE_SHIFT)	/* Page size */
#define	PAGE_MASK	(PAGE_SIZE - 1)

#define	MAXPAGESIZES	3	/* maximum number of supported page sizes */

#ifndef KSTACK_PAGES
#define	KSTACK_PAGES	4	/* pages of kernel stack (with pcb) */
#endif

#define	KSTACK_GUARD_PAGES	1	/* pages of kstack guard; 0 disables */
#define	PCPU_PAGES		1

/*
 * Mach derived conversion macros
 */
#define	round_page(x)		(((unsigned long)(x) + PAGE_MASK) & ~PAGE_MASK)
#define	trunc_page(x)		((unsigned long)(x) & ~PAGE_MASK)

#define	atop(x)			((unsigned long)(x) >> PAGE_SHIFT)
#define	ptoa(x)			((unsigned long)(x) << PAGE_SHIFT)

#define	riscv_btop(x)		((unsigned long)(x) >> PAGE_SHIFT)
#define	riscv_ptob(x)		((unsigned long)(x) << PAGE_SHIFT)

#define	pgtok(x)		((unsigned long)(x) * (PAGE_SIZE / 1024))

#endif /* !_MACHINE_PARAM_H_ */<|MERGE_RESOLUTION|>--- conflicted
+++ resolved
@@ -46,11 +46,6 @@
 #define	MACHINE		"riscv"
 #endif
 #ifndef MACHINE_ARCH
-<<<<<<< HEAD
-#ifdef __riscv_float_abi_soft
-#define	MACHINE_ARCH	"riscv64sf"
-#else
-=======
 /*
  * Check to see if we're building with hardware floating instructions
  * allowed. We check this instead of hard vs soft float ABI because we build the
@@ -59,11 +54,9 @@
  * to rethink this.
  */
 #ifdef __riscv_flen
->>>>>>> d425254c
 #define	MACHINE_ARCH	"riscv64"
 #else
 #define	MACHINE_ARCH	"riscv64sf"
-#endif
 #endif
 #endif
 
