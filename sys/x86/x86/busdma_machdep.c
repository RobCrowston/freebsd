/*-
 * Copyright (c) 1997, 1998 Justin T. Gibbs.
 * Copyright (c) 2013 The FreeBSD Foundation
 * All rights reserved.
 *
 * This software was developed by Konstantin Belousov <kib@FreeBSD.org>
 * under sponsorship from the FreeBSD Foundation.
 *
 * Redistribution and use in source and binary forms, with or without
 * modification, are permitted provided that the following conditions
 * are met:
 * 1. Redistributions of source code must retain the above copyright
 *    notice, this list of conditions, and the following disclaimer,
 *    without modification, immediately at the beginning of the file.
 * 2. The name of the author may not be used to endorse or promote products
 *    derived from this software without specific prior written permission.
 *
 * THIS SOFTWARE IS PROVIDED BY THE AUTHOR AND CONTRIBUTORS ``AS IS'' AND
 * ANY EXPRESS OR IMPLIED WARRANTIES, INCLUDING, BUT NOT LIMITED TO, THE
 * IMPLIED WARRANTIES OF MERCHANTABILITY AND FITNESS FOR A PARTICULAR PURPOSE
 * ARE DISCLAIMED. IN NO EVENT SHALL THE AUTHOR OR CONTRIBUTORS BE LIABLE FOR
 * ANY DIRECT, INDIRECT, INCIDENTAL, SPECIAL, EXEMPLARY, OR CONSEQUENTIAL
 * DAMAGES (INCLUDING, BUT NOT LIMITED TO, PROCUREMENT OF SUBSTITUTE GOODS
 * OR SERVICES; LOSS OF USE, DATA, OR PROFITS; OR BUSINESS INTERRUPTION)
 * HOWEVER CAUSED AND ON ANY THEORY OF LIABILITY, WHETHER IN CONTRACT, STRICT
 * LIABILITY, OR TORT (INCLUDING NEGLIGENCE OR OTHERWISE) ARISING IN ANY WAY
 * OUT OF THE USE OF THIS SOFTWARE, EVEN IF ADVISED OF THE POSSIBILITY OF
 * SUCH DAMAGE.
 */

#include <sys/cdefs.h>
__FBSDID("$FreeBSD$");

#include <sys/param.h>
#include <sys/systm.h>
#include <sys/malloc.h>
#include <sys/bus.h>
#include <sys/kernel.h>
#include <sys/ktr.h>
#include <sys/lock.h>
#include <sys/memdesc.h>
#include <sys/mutex.h>
#include <sys/uio.h>
#include <vm/vm.h>
#include <vm/vm_extern.h>
#include <vm/pmap.h>
#include <machine/bus.h>
<<<<<<< HEAD
#include <machine/md_var.h>
#include <machine/specialreg.h>

#ifdef __i386__
#define MAX_BPAGES 512
#else
#define MAX_BPAGES 8192
#endif
#define BUS_DMA_COULD_BOUNCE	BUS_DMA_BUS3
#define BUS_DMA_MIN_ALLOC_COMP	BUS_DMA_BUS4

struct bounce_zone;

struct bus_dma_tag {
	bus_dma_tag_t	  parent;
	bus_size_t	  alignment;
	bus_addr_t	  boundary;
	bus_addr_t	  lowaddr;
	bus_addr_t	  highaddr;
	bus_dma_filter_t *filter;
	void		 *filterarg;
	bus_size_t	  maxsize;
	u_int		  nsegments;
	bus_size_t	  maxsegsz;
	int		  flags;
	int		  ref_count;
	int		  map_count;
	bus_dma_lock_t	 *lockfunc;
	void		 *lockfuncarg;
	bus_dma_segment_t *segments;
	struct bounce_zone *bounce_zone;
};

struct bounce_page {
	vm_offset_t	vaddr;		/* kva of bounce buffer */
	bus_addr_t	busaddr;	/* Physical address */
	vm_offset_t	datavaddr;	/* kva of client data */
	bus_addr_t	dataaddr;	/* client physical address */
	bus_size_t	datacount;	/* client data count */
	STAILQ_ENTRY(bounce_page) links;
};

int busdma_swi_pending;

struct bounce_zone {
	STAILQ_ENTRY(bounce_zone) links;
	STAILQ_HEAD(bp_list, bounce_page) bounce_page_list;
	int		total_bpages;
	int		free_bpages;
	int		reserved_bpages;
	int		active_bpages;
	int		total_bounced;
	int		total_deferred;
	int		map_count;
	bus_size_t	alignment;
	bus_addr_t	lowaddr;
	char		zoneid[8];
	char		lowaddrid[20];
	struct sysctl_ctx_list sysctl_tree;
	struct sysctl_oid *sysctl_tree_top;
};

static struct mtx bounce_lock;
static int total_bpages;
static int busdma_zonecount;
static STAILQ_HEAD(, bounce_zone) bounce_zone_list;

static SYSCTL_NODE(_hw, OID_AUTO, busdma, CTLFLAG_RD, 0, "Busdma parameters");
SYSCTL_INT(_hw_busdma, OID_AUTO, total_bpages, CTLFLAG_RD, &total_bpages, 0,
	   "Total bounce pages");

struct bus_dmamap {
	struct bp_list	       bpages;
	int		       pagesneeded;
	int		       pagesreserved;
	bus_dma_tag_t	       dmat;
	struct memdesc	       mem;
	bus_dmamap_callback_t *callback;
	void		      *callback_arg;
	STAILQ_ENTRY(bus_dmamap) links;
};

static STAILQ_HEAD(, bus_dmamap) bounce_map_waitinglist;
static STAILQ_HEAD(, bus_dmamap) bounce_map_callbacklist;
static struct bus_dmamap nobounce_dmamap, contig_dmamap;

static void init_bounce_pages(void *dummy);
static int alloc_bounce_zone(bus_dma_tag_t dmat);
static int alloc_bounce_pages(bus_dma_tag_t dmat, u_int numpages);
static int reserve_bounce_pages(bus_dma_tag_t dmat, bus_dmamap_t map,
				int commit);
static bus_addr_t add_bounce_page(bus_dma_tag_t dmat, bus_dmamap_t map,
				  vm_offset_t vaddr, bus_addr_t addr,
				  bus_size_t size);
static void free_bounce_page(bus_dma_tag_t dmat, struct bounce_page *bpage);
int run_filter(bus_dma_tag_t dmat, bus_addr_t paddr);
static void _bus_dmamap_count_pages(bus_dma_tag_t dmat, bus_dmamap_t map,
				    pmap_t pmap, void *buf, bus_size_t buflen,
				    int flags);
static void _bus_dmamap_count_phys(bus_dma_tag_t dmat, bus_dmamap_t map,
				   vm_paddr_t buf, bus_size_t buflen,
				   int flags);
static int _bus_dmamap_reserve_pages(bus_dma_tag_t dmat, bus_dmamap_t map,
				     int flags);

#ifdef XEN
#undef pmap_kextract
#define pmap_kextract(va) pmap_kextract_ma((va))
#endif

/*
 * Return true if a match is made.
 *
 * To find a match walk the chain of bus_dma_tag_t's looking for 'paddr'.
 *
 * If paddr is within the bounds of the dma tag then call the filter callback
 * to check for a match, if there is no filter callback then assume a match.
 */
int
run_filter(bus_dma_tag_t dmat, bus_addr_t paddr)
{
	int retval;

	retval = 0;

	do {
		if (((paddr > dmat->lowaddr && paddr <= dmat->highaddr)
		 || ((paddr & (dmat->alignment - 1)) != 0))
		 && (dmat->filter == NULL
		  || (*dmat->filter)(dmat->filterarg, paddr) != 0))
			retval = 1;

		dmat = dmat->parent;		
	} while (retval == 0 && dmat != NULL);
	return (retval);
}
=======
#include <x86/include/busdma_impl.h>
>>>>>>> f6c0af93

/*
 * Convenience function for manipulating driver locks from busdma (during
 * busdma_swi, for example).  Drivers that don't provide their own locks
 * should specify &Giant to dmat->lockfuncarg.  Drivers that use their own
 * non-mutex locking scheme don't have to use this at all.
 */
void
busdma_lock_mutex(void *arg, bus_dma_lock_op_t op)
{
	struct mtx *dmtx;

	dmtx = (struct mtx *)arg;
	switch (op) {
	case BUS_DMA_LOCK:
		mtx_lock(dmtx);
		break;
	case BUS_DMA_UNLOCK:
		mtx_unlock(dmtx);
		break;
	default:
		panic("Unknown operation 0x%x for busdma_lock_mutex!", op);
	}
}

/*
 * dflt_lock should never get called.  It gets put into the dma tag when
 * lockfunc == NULL, which is only valid if the maps that are associated
 * with the tag are meant to never be defered.
 * XXX Should have a way to identify which driver is responsible here.
 */
void
bus_dma_dflt_lock(void *arg, bus_dma_lock_op_t op)
{

	panic("driver error: busdma dflt_lock called");
}

/*
 * Return true if a match is made.
 *
 * To find a match walk the chain of bus_dma_tag_t's looking for 'paddr'.
 *
 * If paddr is within the bounds of the dma tag then call the filter callback
 * to check for a match, if there is no filter callback then assume a match.
 */
int
bus_dma_run_filter(struct bus_dma_tag_common *tc, bus_addr_t paddr)
{
	int retval;

	retval = 0;
	do {
		if (((paddr > tc->lowaddr && paddr <= tc->highaddr) ||
		    ((paddr & (tc->alignment - 1)) != 0)) &&
		    (tc->filter == NULL ||
		    (*tc->filter)(tc->filterarg, paddr) != 0))
			retval = 1;

		tc = tc->parent;		
	} while (retval == 0 && tc != NULL);
	return (retval);
}

int
common_bus_dma_tag_create(struct bus_dma_tag_common *parent,
    bus_size_t alignment, bus_addr_t boundary, bus_addr_t lowaddr,
    bus_addr_t highaddr, bus_dma_filter_t *filter, void *filterarg,
    bus_size_t maxsize, int nsegments, bus_size_t maxsegsz, int flags,
    bus_dma_lock_t *lockfunc, void *lockfuncarg, size_t sz, void **dmat)
{
	void *newtag;
	struct bus_dma_tag_common *common;

	KASSERT(sz >= sizeof(struct bus_dma_tag_common), ("sz"));
	/* Basic sanity checking */
	if (boundary != 0 && boundary < maxsegsz)
		maxsegsz = boundary;
	if (maxsegsz == 0)
		return (EINVAL);
	/* Return a NULL tag on failure */
	*dmat = NULL;

	newtag = malloc(sz, M_DEVBUF, M_ZERO | M_NOWAIT);
	if (newtag == NULL) {
		CTR4(KTR_BUSDMA, "%s returned tag %p tag flags 0x%x error %d",
		    __func__, newtag, 0, ENOMEM);
		return (ENOMEM);
	}

	common = newtag;
	common->impl = &bus_dma_bounce_impl;
	common->parent = parent;
	common->alignment = alignment;
	common->boundary = boundary;
	common->lowaddr = trunc_page((vm_paddr_t)lowaddr) + (PAGE_SIZE - 1);
	common->highaddr = trunc_page((vm_paddr_t)highaddr) + (PAGE_SIZE - 1);
	common->filter = filter;
	common->filterarg = filterarg;
	common->maxsize = maxsize;
	common->nsegments = nsegments;
	common->maxsegsz = maxsegsz;
	common->flags = flags;
	common->ref_count = 1; /* Count ourself */
	if (lockfunc != NULL) {
		common->lockfunc = lockfunc;
		common->lockfuncarg = lockfuncarg;
	} else {
		common->lockfunc = bus_dma_dflt_lock;
		common->lockfuncarg = NULL;
	}

	/* Take into account any restrictions imposed by our parent tag */
	if (parent != NULL) {
		common->impl = parent->impl;
		common->lowaddr = MIN(parent->lowaddr, common->lowaddr);
		common->highaddr = MAX(parent->highaddr, common->highaddr);
		if (common->boundary == 0)
			common->boundary = parent->boundary;
		else if (parent->boundary != 0) {
			common->boundary = MIN(parent->boundary,
			    common->boundary);
		}
		if (common->filter == NULL) {
			/*
			 * Short circuit looking at our parent directly
			 * since we have encapsulated all of its information
			 */
			common->filter = parent->filter;
			common->filterarg = parent->filterarg;
			common->parent = parent->parent;
		}
		atomic_add_int(&parent->ref_count, 1);
	}
	*dmat = common;
	return (0);
}

/*
 * Allocate a device specific dma_tag.
 */
int
bus_dma_tag_create(bus_dma_tag_t parent, bus_size_t alignment,
    bus_addr_t boundary, bus_addr_t lowaddr, bus_addr_t highaddr,
    bus_dma_filter_t *filter, void *filterarg, bus_size_t maxsize,
    int nsegments, bus_size_t maxsegsz, int flags, bus_dma_lock_t *lockfunc,
    void *lockfuncarg, bus_dma_tag_t *dmat)
{
	struct bus_dma_tag_common *tc;
	int error;

	if (parent == NULL) {
		error = bus_dma_bounce_impl.tag_create(parent, alignment,
		    boundary, lowaddr, highaddr, filter, filterarg, maxsize,
		    nsegments, maxsegsz, flags, lockfunc, lockfuncarg, dmat);
	} else {
		tc = (struct bus_dma_tag_common *)parent;
		error = tc->impl->tag_create(parent, alignment,
		    boundary, lowaddr, highaddr, filter, filterarg, maxsize,
		    nsegments, maxsegsz, flags, lockfunc, lockfuncarg, dmat);
	}
	return (error);
}

int
bus_dma_tag_destroy(bus_dma_tag_t dmat)
{
	struct bus_dma_tag_common *tc;

	tc = (struct bus_dma_tag_common *)dmat;
	return (tc->impl->tag_destroy(dmat));
}

/*
 * Allocate a handle for mapping from kva/uva/physical
 * address space into bus device space.
 */
int
bus_dmamap_create(bus_dma_tag_t dmat, int flags, bus_dmamap_t *mapp)
{
	struct bus_dma_tag_common *tc;

	tc = (struct bus_dma_tag_common *)dmat;
	return (tc->impl->map_create(dmat, flags, mapp));
}

/*
 * Destroy a handle for mapping from kva/uva/physical
 * address space into bus device space.
 */
int
bus_dmamap_destroy(bus_dma_tag_t dmat, bus_dmamap_t map)
{
	struct bus_dma_tag_common *tc;

	tc = (struct bus_dma_tag_common *)dmat;
	return (tc->impl->map_destroy(dmat, map));
}


/*
 * Allocate a piece of memory that can be efficiently mapped into
 * bus device space based on the constraints lited in the dma tag.
 * A dmamap to for use with dmamap_load is also allocated.
 */
int
bus_dmamem_alloc(bus_dma_tag_t dmat, void** vaddr, int flags,
    bus_dmamap_t *mapp)
{
	struct bus_dma_tag_common *tc;

	tc = (struct bus_dma_tag_common *)dmat;
	return (tc->impl->mem_alloc(dmat, vaddr, flags, mapp));
}

/*
 * Free a piece of memory and it's allociated dmamap, that was allocated
 * via bus_dmamem_alloc.  Make the same choice for free/contigfree.
 */
void
bus_dmamem_free(bus_dma_tag_t dmat, void *vaddr, bus_dmamap_t map)
{
	struct bus_dma_tag_common *tc;

	tc = (struct bus_dma_tag_common *)dmat;
	tc->impl->mem_free(dmat, vaddr, map);
}

/*
 * Utility function to load a physical buffer.  segp contains
 * the starting segment on entrace, and the ending segment on exit.
 */
int
_bus_dmamap_load_phys(bus_dma_tag_t dmat, bus_dmamap_t map, vm_paddr_t buf,
    bus_size_t buflen, int flags, bus_dma_segment_t *segs, int *segp)
{
	struct bus_dma_tag_common *tc;

	tc = (struct bus_dma_tag_common *)dmat;
	return (tc->impl->load_phys(dmat, map, buf, buflen, flags, segs,
	    segp));
}

int
_bus_dmamap_load_ma(bus_dma_tag_t dmat, bus_dmamap_t map, struct vm_page **ma,
    bus_size_t tlen, int ma_offs, int flags, bus_dma_segment_t *segs,
    int *segp)
{
	struct bus_dma_tag_common *tc;

	tc = (struct bus_dma_tag_common *)dmat;
	return (tc->impl->load_ma(dmat, map, ma, tlen, ma_offs, flags,
	    segs, segp));
}

/*
 * Utility function to load a linear buffer.  segp contains
 * the starting segment on entrace, and the ending segment on exit.
 */
int
_bus_dmamap_load_buffer(bus_dma_tag_t dmat, bus_dmamap_t map, void *buf,
    bus_size_t buflen, pmap_t pmap, int flags, bus_dma_segment_t *segs,
    int *segp)
{
	struct bus_dma_tag_common *tc;

	tc = (struct bus_dma_tag_common *)dmat;
	return (tc->impl->load_buffer(dmat, map, buf, buflen, pmap, flags, segs,
	    segp));
}

void
__bus_dmamap_waitok(bus_dma_tag_t dmat, bus_dmamap_t map,
    struct memdesc *mem, bus_dmamap_callback_t *callback, void *callback_arg)
{
	struct bus_dma_tag_common *tc;

	tc = (struct bus_dma_tag_common *)dmat;
	tc->impl->map_waitok(dmat, map, mem, callback, callback_arg);
}

bus_dma_segment_t *
_bus_dmamap_complete(bus_dma_tag_t dmat, bus_dmamap_t map,
    bus_dma_segment_t *segs, int nsegs, int error)
{
	struct bus_dma_tag_common *tc;

	tc = (struct bus_dma_tag_common *)dmat;
	return (tc->impl->map_complete(dmat, map, segs, nsegs, error));
}

/*
 * Release the mapping held by map.
 */
void
_bus_dmamap_unload(bus_dma_tag_t dmat, bus_dmamap_t map)
{
	struct bus_dma_tag_common *tc;

	tc = (struct bus_dma_tag_common *)dmat;
	tc->impl->map_unload(dmat, map);
}

void
_bus_dmamap_sync(bus_dma_tag_t dmat, bus_dmamap_t map, bus_dmasync_op_t op)
{
	struct bus_dma_tag_common *tc;

	tc = (struct bus_dma_tag_common *)dmat;
	tc->impl->map_sync(dmat, map, op);
}<|MERGE_RESOLUTION|>--- conflicted
+++ resolved
@@ -45,146 +45,7 @@
 #include <vm/vm_extern.h>
 #include <vm/pmap.h>
 #include <machine/bus.h>
-<<<<<<< HEAD
-#include <machine/md_var.h>
-#include <machine/specialreg.h>
-
-#ifdef __i386__
-#define MAX_BPAGES 512
-#else
-#define MAX_BPAGES 8192
-#endif
-#define BUS_DMA_COULD_BOUNCE	BUS_DMA_BUS3
-#define BUS_DMA_MIN_ALLOC_COMP	BUS_DMA_BUS4
-
-struct bounce_zone;
-
-struct bus_dma_tag {
-	bus_dma_tag_t	  parent;
-	bus_size_t	  alignment;
-	bus_addr_t	  boundary;
-	bus_addr_t	  lowaddr;
-	bus_addr_t	  highaddr;
-	bus_dma_filter_t *filter;
-	void		 *filterarg;
-	bus_size_t	  maxsize;
-	u_int		  nsegments;
-	bus_size_t	  maxsegsz;
-	int		  flags;
-	int		  ref_count;
-	int		  map_count;
-	bus_dma_lock_t	 *lockfunc;
-	void		 *lockfuncarg;
-	bus_dma_segment_t *segments;
-	struct bounce_zone *bounce_zone;
-};
-
-struct bounce_page {
-	vm_offset_t	vaddr;		/* kva of bounce buffer */
-	bus_addr_t	busaddr;	/* Physical address */
-	vm_offset_t	datavaddr;	/* kva of client data */
-	bus_addr_t	dataaddr;	/* client physical address */
-	bus_size_t	datacount;	/* client data count */
-	STAILQ_ENTRY(bounce_page) links;
-};
-
-int busdma_swi_pending;
-
-struct bounce_zone {
-	STAILQ_ENTRY(bounce_zone) links;
-	STAILQ_HEAD(bp_list, bounce_page) bounce_page_list;
-	int		total_bpages;
-	int		free_bpages;
-	int		reserved_bpages;
-	int		active_bpages;
-	int		total_bounced;
-	int		total_deferred;
-	int		map_count;
-	bus_size_t	alignment;
-	bus_addr_t	lowaddr;
-	char		zoneid[8];
-	char		lowaddrid[20];
-	struct sysctl_ctx_list sysctl_tree;
-	struct sysctl_oid *sysctl_tree_top;
-};
-
-static struct mtx bounce_lock;
-static int total_bpages;
-static int busdma_zonecount;
-static STAILQ_HEAD(, bounce_zone) bounce_zone_list;
-
-static SYSCTL_NODE(_hw, OID_AUTO, busdma, CTLFLAG_RD, 0, "Busdma parameters");
-SYSCTL_INT(_hw_busdma, OID_AUTO, total_bpages, CTLFLAG_RD, &total_bpages, 0,
-	   "Total bounce pages");
-
-struct bus_dmamap {
-	struct bp_list	       bpages;
-	int		       pagesneeded;
-	int		       pagesreserved;
-	bus_dma_tag_t	       dmat;
-	struct memdesc	       mem;
-	bus_dmamap_callback_t *callback;
-	void		      *callback_arg;
-	STAILQ_ENTRY(bus_dmamap) links;
-};
-
-static STAILQ_HEAD(, bus_dmamap) bounce_map_waitinglist;
-static STAILQ_HEAD(, bus_dmamap) bounce_map_callbacklist;
-static struct bus_dmamap nobounce_dmamap, contig_dmamap;
-
-static void init_bounce_pages(void *dummy);
-static int alloc_bounce_zone(bus_dma_tag_t dmat);
-static int alloc_bounce_pages(bus_dma_tag_t dmat, u_int numpages);
-static int reserve_bounce_pages(bus_dma_tag_t dmat, bus_dmamap_t map,
-				int commit);
-static bus_addr_t add_bounce_page(bus_dma_tag_t dmat, bus_dmamap_t map,
-				  vm_offset_t vaddr, bus_addr_t addr,
-				  bus_size_t size);
-static void free_bounce_page(bus_dma_tag_t dmat, struct bounce_page *bpage);
-int run_filter(bus_dma_tag_t dmat, bus_addr_t paddr);
-static void _bus_dmamap_count_pages(bus_dma_tag_t dmat, bus_dmamap_t map,
-				    pmap_t pmap, void *buf, bus_size_t buflen,
-				    int flags);
-static void _bus_dmamap_count_phys(bus_dma_tag_t dmat, bus_dmamap_t map,
-				   vm_paddr_t buf, bus_size_t buflen,
-				   int flags);
-static int _bus_dmamap_reserve_pages(bus_dma_tag_t dmat, bus_dmamap_t map,
-				     int flags);
-
-#ifdef XEN
-#undef pmap_kextract
-#define pmap_kextract(va) pmap_kextract_ma((va))
-#endif
-
-/*
- * Return true if a match is made.
- *
- * To find a match walk the chain of bus_dma_tag_t's looking for 'paddr'.
- *
- * If paddr is within the bounds of the dma tag then call the filter callback
- * to check for a match, if there is no filter callback then assume a match.
- */
-int
-run_filter(bus_dma_tag_t dmat, bus_addr_t paddr)
-{
-	int retval;
-
-	retval = 0;
-
-	do {
-		if (((paddr > dmat->lowaddr && paddr <= dmat->highaddr)
-		 || ((paddr & (dmat->alignment - 1)) != 0))
-		 && (dmat->filter == NULL
-		  || (*dmat->filter)(dmat->filterarg, paddr) != 0))
-			retval = 1;
-
-		dmat = dmat->parent;		
-	} while (retval == 0 && dmat != NULL);
-	return (retval);
-}
-=======
 #include <x86/include/busdma_impl.h>
->>>>>>> f6c0af93
 
 /*
  * Convenience function for manipulating driver locks from busdma (during
