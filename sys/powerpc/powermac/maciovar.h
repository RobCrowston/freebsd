/*-
 * Copyright 2002 by Peter Grehan. All rights reserved.
 *
 * Redistribution and use in source and binary forms, with or without
 * modification, are permitted provided that the following conditions
 * are met:
 * 1. Redistributions of source code must retain the above copyright
 *    notice, this list of conditions and the following disclaimer.
 * 2. Redistributions in binary form must reproduce the above copyright
 *    notice, this list of conditions and the following disclaimer in the
 *    documentation and/or other materials provided with the distribution.
 * 3. The name of the author may not be used to endorse or promote products
 *    derived from this software without specific prior written permission.
 *
 * THIS SOFTWARE IS PROVIDED BY THE AUTHOR ``AS IS'' AND ANY EXPRESS OR
 * IMPLIED WARRANTIES, INCLUDING, BUT NOT LIMITED TO, THE IMPLIED WARRANTIES
 * OF MERCHANTABILITY AND FITNESS FOR A PARTICULAR PURPOSE ARE DISCLAIMED.
 * IN NO EVENT SHALL THE AUTHOR BE LIABLE FOR ANY DIRECT, INDIRECT,
 * INCIDENTAL, SPECIAL, EXEMPLARY, OR CONSEQUENTIAL DAMAGES (INCLUDING,
 * BUT NOT LIMITED TO, PROCUREMENT OF SUBSTITUTE GOODS OR SERVICES;
 * LOSS OF USE, DATA, OR PROFITS; OR BUSINESS INTERRUPTION) HOWEVER CAUSED
 * AND ON ANY THEORY OF LIABILITY, WHETHER IN CONTRACT, STRICT LIABILITY,
 * OR TORT (INCLUDING NEGLIGENCE OR OTHERWISE) ARISING IN ANY WAY
 * OUT OF THE USE OF THIS SOFTWARE, EVEN IF ADVISED OF THE POSSIBILITY OF
 * SUCH DAMAGE.
 *
 * $FreeBSD$
 */

#ifndef _MACIO_MACIOVAR_H_
#define _MACIO_MACIOVAR_H_

/*
 * The addr space size
 * XXX it would be better if this could be determined by querying the
 *     PCI device, but there isn't an access method for this
 */
#define MACIO_REG_SIZE  0x7ffff

/*
 * Feature Control Registers (FCR)
 */
#define HEATHROW_FCR	0x38
#define KEYLARGO_FCR0	0x38
#define KEYLARGO_FCR1	0x3c
#define KEYLARGO_FCR2	0x40
<<<<<<< HEAD
#define KEYLARGO_FCR3	0x44
#define KEYLARGO_FCR4	0x48
#define KEYLARGO_FCR5	0x4c
=======
>>>>>>> 476b7e3d

#define FCR_ENET_ENABLE	0x60000000
#define FCR_ENET_RESET	0x80000000

<<<<<<< HEAD
#define KEYLARGO_MEDIABAY	0x34
#define KEYLARGO_MB0_DEV_ENABLE	0x00001000
#define KEYLARGO_MB0_DEV_POWER	0x00000400
#define KEYLARGO_MB0_DEV_RESET	0x00000200
#define KEYLARGO_MB0_ENABLE	0x00000100
#define KEYLARGO_MB1_DEV_ENABLE	0x10000000
#define KEYLARGO_MB1_DEV_POWER	0x04000000
#define KEYLARGO_MB1_DEV_RESET	0x02000000
#define KEYLARGO_MB1_ENABLE	0x01000000

#define FCR0_CHOOSE_SCCB	0x00000001
#define FCR0_CHOOSE_SCCA	0x00000002
#define FCR0_SLOW_SCC_PCLK	0x00000004
#define FCR0_RESET_SCC		0x00000008
#define FCR0_SCCA_ENABLE	0x00000010
#define FCR0_SCCB_ENABLE	0x00000020
#define FCR0_SCC_CELL_ENABLE	0x00000040
#define FCR0_IRDA_ENABLE	0x00008000
#define FCR0_IRDA_CLK32_ENABLE	0x00010000
#define FCR0_IRDA_CLK19_ENABLE	0x00020000

#define FCR0_USB_REF_SUSPEND	0x10000000

#define FCR1_AUDIO_SEL_22MCLK	0x00000002
#define FCR1_AUDIO_CLK_ENABLE	0x00000008
#define FCR1_AUDIO_CLKOUT_ENABLE	0x00000020
#define FCR1_AUDIO_CELL_ENABLE	0x00000040
#define FCR1_I2S0_CELL_ENABLE	0x00000400
#define FCR1_I2S0_CLK_ENABLE	0x00001000
#define FCR1_I2S0_ENABLE	0x00002000
#define FCR1_I2S1_CELL_ENABLE	0x00020000
#define FCR1_I2S1_CLK_ENABLE	0x00080000
#define FCR1_I2S1_ENABLE	0x00100000
#define FCR1_EIDE0_ENABLE	0x00800000
#define FCR1_EIDE0_RESET	0x01000000
#define FCR1_EIDE1_ENABLE	0x04000000
#define FCR1_EIDE1_RESET	0x08000000
#define FCR1_UIDE_ENABLE	0x20000000
#define FCR1_UIDE_RESET		0x40000000

#define FCR2_IOBUS_ENABLE	0x00000002

#define FCR3_SHUTDOWN_PLL_TOTAL	0x00000001
#define FCR3_SHUTDOWN_PLL_KW6	0x00000002
#define FCR3_SHUTDOWN_PLL_KW4	0x00000004
#define FCR3_SHUTDOWN_PLL_KW35	0x00000008
#define FCR3_SHUTDOWN_PLL_KW12	0x00000010
#define FCR3_SHUTDOWN_PLL_2X	0x00000080
#define FCR3_CLK_66_ENABLE	0x00000100
#define FCR3_CLK_49_ENABLE	0x00000200
#define FCR3_CLK_45_ENABLE	0x00000400
#define FCR3_CLK_31_ENABLE	0x00000800
#define FCR3_TMR_CLK18_ENABLE	0x00001000
#define FCR3_I2S1_CLK18_ENABLE	0x00002000
#define FCR3_I2S0_CLK18_ENABLE	0x00004000
#define FCR3_VIA_CLK16_ENABLE	0x00008000
=======
/* Used only by macio_enable_wireless() for now. */
#define KEYLARGO_GPIO_BASE	0x6a
#define KEYLARGO_EXTINT_GPIO_REG_BASE	0x58
>>>>>>> 476b7e3d

/*
 * Format of a macio reg property entry.
 */
struct macio_reg {
	u_int32_t	mr_base;
	u_int32_t	mr_size;
};

/*
 * Per macio device structure.
 */
struct macio_devinfo {
	int        mdi_interrupts[6];
	int	   mdi_ninterrupts;
	int        mdi_base;
	struct ofw_bus_devinfo mdi_obdinfo;
	struct resource_list mdi_resources;
};

extern int macio_enable_wireless(device_t dev, bool enable);

#endif /* _MACIO_MACIOVAR_H_ */<|MERGE_RESOLUTION|>--- conflicted
+++ resolved
@@ -44,17 +44,17 @@
 #define KEYLARGO_FCR0	0x38
 #define KEYLARGO_FCR1	0x3c
 #define KEYLARGO_FCR2	0x40
-<<<<<<< HEAD
 #define KEYLARGO_FCR3	0x44
 #define KEYLARGO_FCR4	0x48
 #define KEYLARGO_FCR5	0x4c
-=======
->>>>>>> 476b7e3d
 
 #define FCR_ENET_ENABLE	0x60000000
 #define FCR_ENET_RESET	0x80000000
 
-<<<<<<< HEAD
+/* Used only by macio_enable_wireless() for now. */
+#define KEYLARGO_GPIO_BASE	0x6a
+#define KEYLARGO_EXTINT_GPIO_REG_BASE	0x58
+
 #define KEYLARGO_MEDIABAY	0x34
 #define KEYLARGO_MB0_DEV_ENABLE	0x00001000
 #define KEYLARGO_MB0_DEV_POWER	0x00000400
@@ -111,11 +111,6 @@
 #define FCR3_I2S1_CLK18_ENABLE	0x00002000
 #define FCR3_I2S0_CLK18_ENABLE	0x00004000
 #define FCR3_VIA_CLK16_ENABLE	0x00008000
-=======
-/* Used only by macio_enable_wireless() for now. */
-#define KEYLARGO_GPIO_BASE	0x6a
-#define KEYLARGO_EXTINT_GPIO_REG_BASE	0x58
->>>>>>> 476b7e3d
 
 /*
  * Format of a macio reg property entry.
