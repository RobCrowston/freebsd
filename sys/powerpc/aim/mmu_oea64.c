/*-
 * Copyright (c) 2001 The NetBSD Foundation, Inc.
 * All rights reserved.
 *
 * This code is derived from software contributed to The NetBSD Foundation
 * by Matt Thomas <matt@3am-software.com> of Allegro Networks, Inc.
 *
 * Redistribution and use in source and binary forms, with or without
 * modification, are permitted provided that the following conditions
 * are met:
 * 1. Redistributions of source code must retain the above copyright
 *    notice, this list of conditions and the following disclaimer.
 * 2. Redistributions in binary form must reproduce the above copyright
 *    notice, this list of conditions and the following disclaimer in the
 *    documentation and/or other materials provided with the distribution.
 * 3. All advertising materials mentioning features or use of this software
 *    must display the following acknowledgement:
 *        This product includes software developed by the NetBSD
 *        Foundation, Inc. and its contributors.
 * 4. Neither the name of The NetBSD Foundation nor the names of its
 *    contributors may be used to endorse or promote products derived
 *    from this software without specific prior written permission.
 *
 * THIS SOFTWARE IS PROVIDED BY THE NETBSD FOUNDATION, INC. AND CONTRIBUTORS
 * ``AS IS'' AND ANY EXPRESS OR IMPLIED WARRANTIES, INCLUDING, BUT NOT LIMITED
 * TO, THE IMPLIED WARRANTIES OF MERCHANTABILITY AND FITNESS FOR A PARTICULAR
 * PURPOSE ARE DISCLAIMED.  IN NO EVENT SHALL THE FOUNDATION OR CONTRIBUTORS
 * BE LIABLE FOR ANY DIRECT, INDIRECT, INCIDENTAL, SPECIAL, EXEMPLARY, OR
 * CONSEQUENTIAL DAMAGES (INCLUDING, BUT NOT LIMITED TO, PROCUREMENT OF
 * SUBSTITUTE GOODS OR SERVICES; LOSS OF USE, DATA, OR PROFITS; OR BUSINESS
 * INTERRUPTION) HOWEVER CAUSED AND ON ANY THEORY OF LIABILITY, WHETHER IN
 * CONTRACT, STRICT LIABILITY, OR TORT (INCLUDING NEGLIGENCE OR OTHERWISE)
 * ARISING IN ANY WAY OUT OF THE USE OF THIS SOFTWARE, EVEN IF ADVISED OF THE
 * POSSIBILITY OF SUCH DAMAGE.
 */
/*-
 * Copyright (C) 1995, 1996 Wolfgang Solfrank.
 * Copyright (C) 1995, 1996 TooLs GmbH.
 * All rights reserved.
 *
 * Redistribution and use in source and binary forms, with or without
 * modification, are permitted provided that the following conditions
 * are met:
 * 1. Redistributions of source code must retain the above copyright
 *    notice, this list of conditions and the following disclaimer.
 * 2. Redistributions in binary form must reproduce the above copyright
 *    notice, this list of conditions and the following disclaimer in the
 *    documentation and/or other materials provided with the distribution.
 * 3. All advertising materials mentioning features or use of this software
 *    must display the following acknowledgement:
 *	This product includes software developed by TooLs GmbH.
 * 4. The name of TooLs GmbH may not be used to endorse or promote products
 *    derived from this software without specific prior written permission.
 *
 * THIS SOFTWARE IS PROVIDED BY TOOLS GMBH ``AS IS'' AND ANY EXPRESS OR
 * IMPLIED WARRANTIES, INCLUDING, BUT NOT LIMITED TO, THE IMPLIED WARRANTIES
 * OF MERCHANTABILITY AND FITNESS FOR A PARTICULAR PURPOSE ARE DISCLAIMED.
 * IN NO EVENT SHALL TOOLS GMBH BE LIABLE FOR ANY DIRECT, INDIRECT, INCIDENTAL,
 * SPECIAL, EXEMPLARY, OR CONSEQUENTIAL DAMAGES (INCLUDING, BUT NOT LIMITED TO,
 * PROCUREMENT OF SUBSTITUTE GOODS OR SERVICES; LOSS OF USE, DATA, OR PROFITS;
 * OR BUSINESS INTERRUPTION) HOWEVER CAUSED AND ON ANY THEORY OF LIABILITY,
 * WHETHER IN CONTRACT, STRICT LIABILITY, OR TORT (INCLUDING NEGLIGENCE OR
 * OTHERWISE) ARISING IN ANY WAY OUT OF THE USE OF THIS SOFTWARE, EVEN IF
 * ADVISED OF THE POSSIBILITY OF SUCH DAMAGE.
 *
 * $NetBSD: pmap.c,v 1.28 2000/03/26 20:42:36 kleink Exp $
 */
/*-
 * Copyright (C) 2001 Benno Rice.
 * All rights reserved.
 *
 * Redistribution and use in source and binary forms, with or without
 * modification, are permitted provided that the following conditions
 * are met:
 * 1. Redistributions of source code must retain the above copyright
 *    notice, this list of conditions and the following disclaimer.
 * 2. Redistributions in binary form must reproduce the above copyright
 *    notice, this list of conditions and the following disclaimer in the
 *    documentation and/or other materials provided with the distribution.
 *
 * THIS SOFTWARE IS PROVIDED BY Benno Rice ``AS IS'' AND ANY EXPRESS OR
 * IMPLIED WARRANTIES, INCLUDING, BUT NOT LIMITED TO, THE IMPLIED WARRANTIES
 * OF MERCHANTABILITY AND FITNESS FOR A PARTICULAR PURPOSE ARE DISCLAIMED.
 * IN NO EVENT SHALL TOOLS GMBH BE LIABLE FOR ANY DIRECT, INDIRECT, INCIDENTAL,
 * SPECIAL, EXEMPLARY, OR CONSEQUENTIAL DAMAGES (INCLUDING, BUT NOT LIMITED TO,
 * PROCUREMENT OF SUBSTITUTE GOODS OR SERVICES; LOSS OF USE, DATA, OR PROFITS;
 * OR BUSINESS INTERRUPTION) HOWEVER CAUSED AND ON ANY THEORY OF LIABILITY,
 * WHETHER IN CONTRACT, STRICT LIABILITY, OR TORT (INCLUDING NEGLIGENCE OR
 * OTHERWISE) ARISING IN ANY WAY OUT OF THE USE OF THIS SOFTWARE, EVEN IF
 * ADVISED OF THE POSSIBILITY OF SUCH DAMAGE.
 */

#include <sys/cdefs.h>
__FBSDID("$FreeBSD$");

/*
 * Manages physical address maps.
 *
 * In addition to hardware address maps, this module is called upon to
 * provide software-use-only maps which may or may not be stored in the
 * same form as hardware maps.  These pseudo-maps are used to store
 * intermediate results from copy operations to and from address spaces.
 *
 * Since the information managed by this module is also stored by the
 * logical address mapping module, this module may throw away valid virtual
 * to physical mappings at almost any time.  However, invalidations of
 * mappings must be done as requested.
 *
 * In order to cope with hardware architectures which make virtual to
 * physical map invalidates expensive, this module may delay invalidate
 * reduced protection operations until such time as they are actually
 * necessary.  This module is given full information as to which processors
 * are currently using which maps, and to when physical maps must be made
 * correct.
 */

#include "opt_kstack_pages.h"

#include <sys/param.h>
#include <sys/kernel.h>
#include <sys/ktr.h>
#include <sys/lock.h>
#include <sys/msgbuf.h>
#include <sys/mutex.h>
#include <sys/proc.h>
#include <sys/sysctl.h>
#include <sys/systm.h>
#include <sys/vmmeter.h>

#include <sys/kdb.h>

#include <dev/ofw/openfirm.h>

#include <vm/vm.h>
#include <vm/vm_param.h>
#include <vm/vm_kern.h>
#include <vm/vm_page.h>
#include <vm/vm_map.h>
#include <vm/vm_object.h>
#include <vm/vm_extern.h>
#include <vm/vm_pageout.h>
#include <vm/vm_pager.h>
#include <vm/uma.h>

#include <machine/cpu.h>
#include <machine/platform.h>
#include <machine/frame.h>
#include <machine/md_var.h>
#include <machine/psl.h>
#include <machine/bat.h>
#include <machine/pte.h>
#include <machine/sr.h>
#include <machine/trap.h>
#include <machine/mmuvar.h>

#include "mmu_if.h"

#define	MOEA_DEBUG

#define TODO	panic("%s: not implemented", __func__);

static __inline u_int32_t
cntlzw(volatile u_int32_t a) {
	u_int32_t b;
	__asm ("cntlzw %0, %1" : "=r"(b) : "r"(a));
	return b;
}

static __inline uint64_t
va_to_vsid(pmap_t pm, vm_offset_t va)
{
	return ((pm->pm_sr[(uintptr_t)va >> ADDR_SR_SHFT]) & SR_VSID_MASK);
}

#define	PTESYNC()	__asm __volatile("ptesync");
#define	TLBSYNC()	__asm __volatile("tlbsync; ptesync");
#define	SYNC()		__asm __volatile("sync");
#define	EIEIO()		__asm __volatile("eieio");

/*
 * The tlbie instruction must be executed in 64-bit mode
 * so we have to twiddle MSR[SF] around every invocation.
 * Just to add to the fun, exceptions must be off as well
 * so that we can't trap in 64-bit mode. What a pain.
 */
struct mtx	tlbie_mutex;

static __inline void
TLBIE(pmap_t pmap, vm_offset_t va) {
	uint64_t vpn;
	register_t vpn_hi, vpn_lo;
	register_t msr;
	register_t scratch;

	vpn = (uint64_t)(va & ADDR_PIDX);
	if (pmap != NULL)
		vpn |= (va_to_vsid(pmap,va) << 28);
	vpn &= ~(0xffffULL << 48);

	vpn_hi = (uint32_t)(vpn >> 32);
	vpn_lo = (uint32_t)vpn;

	mtx_lock_spin(&tlbie_mutex);
	__asm __volatile("\
	    mfmsr %0; \
	    mr %1, %0; \
	    insrdi %1,%5,1,0; \
	    mtmsrd %1; \
	    ptesync; \
	    \
	    sld %1,%2,%4; \
	    or %1,%1,%3; \
	    tlbie %1; \
	    \
	    mtmsrd %0; \
	    eieio; \
	    tlbsync; \
	    ptesync;" 
	: "=r"(msr), "=r"(scratch) : "r"(vpn_hi), "r"(vpn_lo), "r"(32), "r"(1)
	    : "memory");
	mtx_unlock_spin(&tlbie_mutex);
}

#define DISABLE_TRANS(msr)	msr = mfmsr(); mtmsr(msr & ~PSL_DR); isync()
#define ENABLE_TRANS(msr)	mtmsr(msr); isync()

#define	VSID_MAKE(sr, hash)	((sr) | (((hash) & 0xfffff) << 4))
#define	VSID_TO_SR(vsid)	((vsid) & 0xf)
#define	VSID_TO_HASH(vsid)	(((vsid) >> 4) & 0xfffff)
#define	VSID_HASH_MASK		0x0000007fffffffffULL

#define	PVO_PTEGIDX_MASK	0x007UL		/* which PTEG slot */
#define	PVO_PTEGIDX_VALID	0x008UL		/* slot is valid */
#define	PVO_WIRED		0x010UL		/* PVO entry is wired */
#define	PVO_MANAGED		0x020UL		/* PVO entry is managed */
#define	PVO_BOOTSTRAP		0x080UL		/* PVO entry allocated during
						   bootstrap */
#define PVO_FAKE		0x100UL		/* fictitious phys page */
#define	PVO_VADDR(pvo)		((pvo)->pvo_vaddr & ~ADDR_POFF)
#define PVO_ISFAKE(pvo)		((pvo)->pvo_vaddr & PVO_FAKE)
#define	PVO_PTEGIDX_GET(pvo)	((pvo)->pvo_vaddr & PVO_PTEGIDX_MASK)
#define	PVO_PTEGIDX_ISSET(pvo)	((pvo)->pvo_vaddr & PVO_PTEGIDX_VALID)
#define	PVO_PTEGIDX_CLR(pvo)	\
	((void)((pvo)->pvo_vaddr &= ~(PVO_PTEGIDX_VALID|PVO_PTEGIDX_MASK)))
#define	PVO_PTEGIDX_SET(pvo, i)	\
	((void)((pvo)->pvo_vaddr |= (i)|PVO_PTEGIDX_VALID))

#define	MOEA_PVO_CHECK(pvo)

#define LOCK_TABLE() mtx_lock(&moea64_table_mutex)
#define UNLOCK_TABLE() mtx_unlock(&moea64_table_mutex);
#define ASSERT_TABLE_LOCK() mtx_assert(&moea64_table_mutex, MA_OWNED)

struct ofw_map {
	vm_offset_t	om_va;
	vm_size_t	om_len;
	vm_offset_t	om_pa_hi;
	vm_offset_t	om_pa_lo;
	u_int		om_mode;
};

/*
 * Map of physical memory regions.
 */
static struct	mem_region *regions;
static struct	mem_region *pregions;
extern u_int	phys_avail_count;
extern int	regions_sz, pregions_sz;
extern int	ofw_real_mode;

extern struct pmap ofw_pmap;

extern void bs_remap_earlyboot(void);


/*
 * Lock for the pteg and pvo tables.
 */
struct mtx	moea64_table_mutex;

/*
 * PTEG data.
 */
static struct	lpteg *moea64_pteg_table;
u_int		moea64_pteg_count;
u_int		moea64_pteg_mask;

/*
 * PVO data.
 */
struct	pvo_head *moea64_pvo_table;		/* pvo entries by pteg index */
/* lists of unmanaged pages */
struct	pvo_head moea64_pvo_kunmanaged =
    LIST_HEAD_INITIALIZER(moea64_pvo_kunmanaged);
struct	pvo_head moea64_pvo_unmanaged =
    LIST_HEAD_INITIALIZER(moea64_pvo_unmanaged);

uma_zone_t	moea64_upvo_zone; /* zone for pvo entries for unmanaged pages */
uma_zone_t	moea64_mpvo_zone; /* zone for pvo entries for managed pages */

#define	BPVO_POOL_SIZE	327680
static struct	pvo_entry *moea64_bpvo_pool;
static int	moea64_bpvo_pool_index = 0;

#define	VSID_NBPW	(sizeof(u_int32_t) * 8)
static u_int	moea64_vsid_bitmap[NPMAPS / VSID_NBPW];

static boolean_t moea64_initialized = FALSE;

/*
 * Statistics.
 */
u_int	moea64_pte_valid = 0;
u_int	moea64_pte_overflow = 0;
u_int	moea64_pvo_entries = 0;
u_int	moea64_pvo_enter_calls = 0;
u_int	moea64_pvo_remove_calls = 0;
SYSCTL_INT(_machdep, OID_AUTO, moea64_pte_valid, CTLFLAG_RD, 
    &moea64_pte_valid, 0, "");
SYSCTL_INT(_machdep, OID_AUTO, moea64_pte_overflow, CTLFLAG_RD,
    &moea64_pte_overflow, 0, "");
SYSCTL_INT(_machdep, OID_AUTO, moea64_pvo_entries, CTLFLAG_RD, 
    &moea64_pvo_entries, 0, "");
SYSCTL_INT(_machdep, OID_AUTO, moea64_pvo_enter_calls, CTLFLAG_RD,
    &moea64_pvo_enter_calls, 0, "");
SYSCTL_INT(_machdep, OID_AUTO, moea64_pvo_remove_calls, CTLFLAG_RD,
    &moea64_pvo_remove_calls, 0, "");

vm_offset_t	moea64_scratchpage_va[2];
struct	lpte 	*moea64_scratchpage_pte[2];
struct	mtx	moea64_scratchpage_mtx;

/*
 * Allocate physical memory for use in moea64_bootstrap.
 */
static vm_offset_t	moea64_bootstrap_alloc(vm_size_t, u_int);

/*
 * PTE calls.
 */
static int		moea64_pte_insert(u_int, struct lpte *);

/*
 * PVO calls.
 */
static int	moea64_pvo_enter(pmap_t, uma_zone_t, struct pvo_head *,
		    vm_offset_t, vm_offset_t, uint64_t, int);
static void	moea64_pvo_remove(struct pvo_entry *, int);
static struct	pvo_entry *moea64_pvo_find_va(pmap_t, vm_offset_t, int *);
static struct	lpte *moea64_pvo_to_pte(const struct pvo_entry *, int);

/*
 * Utility routines.
 */
static void		moea64_bridge_bootstrap(mmu_t mmup, 
			    vm_offset_t kernelstart, vm_offset_t kernelend);
static void		moea64_bridge_cpu_bootstrap(mmu_t, int ap);
static void		moea64_enter_locked(pmap_t, vm_offset_t, vm_page_t,
			    vm_prot_t, boolean_t);
static boolean_t	moea64_query_bit(vm_page_t, u_int64_t);
static u_int		moea64_clear_bit(vm_page_t, u_int64_t, u_int64_t *);
static void		moea64_kremove(mmu_t, vm_offset_t);
static void		moea64_syncicache(pmap_t pmap, vm_offset_t va, 
			    vm_offset_t pa, vm_size_t sz);
static void		tlbia(void);

/*
 * Kernel MMU interface
 */
void moea64_change_wiring(mmu_t, pmap_t, vm_offset_t, boolean_t);
void moea64_clear_modify(mmu_t, vm_page_t);
void moea64_clear_reference(mmu_t, vm_page_t);
void moea64_copy_page(mmu_t, vm_page_t, vm_page_t);
void moea64_enter(mmu_t, pmap_t, vm_offset_t, vm_page_t, vm_prot_t, boolean_t);
void moea64_enter_object(mmu_t, pmap_t, vm_offset_t, vm_offset_t, vm_page_t,
    vm_prot_t);
void moea64_enter_quick(mmu_t, pmap_t, vm_offset_t, vm_page_t, vm_prot_t);
vm_paddr_t moea64_extract(mmu_t, pmap_t, vm_offset_t);
vm_page_t moea64_extract_and_hold(mmu_t, pmap_t, vm_offset_t, vm_prot_t);
void moea64_init(mmu_t);
boolean_t moea64_is_modified(mmu_t, vm_page_t);
boolean_t moea64_ts_referenced(mmu_t, vm_page_t);
vm_offset_t moea64_map(mmu_t, vm_offset_t *, vm_offset_t, vm_offset_t, int);
boolean_t moea64_page_exists_quick(mmu_t, pmap_t, vm_page_t);
int moea64_page_wired_mappings(mmu_t, vm_page_t);
void moea64_pinit(mmu_t, pmap_t);
void moea64_pinit0(mmu_t, pmap_t);
void moea64_protect(mmu_t, pmap_t, vm_offset_t, vm_offset_t, vm_prot_t);
void moea64_qenter(mmu_t, vm_offset_t, vm_page_t *, int);
void moea64_qremove(mmu_t, vm_offset_t, int);
void moea64_release(mmu_t, pmap_t);
void moea64_remove(mmu_t, pmap_t, vm_offset_t, vm_offset_t);
void moea64_remove_all(mmu_t, vm_page_t);
void moea64_remove_write(mmu_t, vm_page_t);
void moea64_zero_page(mmu_t, vm_page_t);
void moea64_zero_page_area(mmu_t, vm_page_t, int, int);
void moea64_zero_page_idle(mmu_t, vm_page_t);
void moea64_activate(mmu_t, struct thread *);
void moea64_deactivate(mmu_t, struct thread *);
void *moea64_mapdev(mmu_t, vm_offset_t, vm_size_t);
void moea64_unmapdev(mmu_t, vm_offset_t, vm_size_t);
vm_offset_t moea64_kextract(mmu_t, vm_offset_t);
void moea64_kenter(mmu_t, vm_offset_t, vm_offset_t);
boolean_t moea64_dev_direct_mapped(mmu_t, vm_offset_t, vm_size_t);
static void moea64_sync_icache(mmu_t, pmap_t, vm_offset_t, vm_size_t);

static mmu_method_t moea64_bridge_methods[] = {
	MMUMETHOD(mmu_change_wiring,	moea64_change_wiring),
	MMUMETHOD(mmu_clear_modify,	moea64_clear_modify),
	MMUMETHOD(mmu_clear_reference,	moea64_clear_reference),
	MMUMETHOD(mmu_copy_page,	moea64_copy_page),
	MMUMETHOD(mmu_enter,		moea64_enter),
	MMUMETHOD(mmu_enter_object,	moea64_enter_object),
	MMUMETHOD(mmu_enter_quick,	moea64_enter_quick),
	MMUMETHOD(mmu_extract,		moea64_extract),
	MMUMETHOD(mmu_extract_and_hold,	moea64_extract_and_hold),
	MMUMETHOD(mmu_init,		moea64_init),
	MMUMETHOD(mmu_is_modified,	moea64_is_modified),
	MMUMETHOD(mmu_ts_referenced,	moea64_ts_referenced),
	MMUMETHOD(mmu_map,     		moea64_map),
	MMUMETHOD(mmu_page_exists_quick,moea64_page_exists_quick),
	MMUMETHOD(mmu_page_wired_mappings,moea64_page_wired_mappings),
	MMUMETHOD(mmu_pinit,		moea64_pinit),
	MMUMETHOD(mmu_pinit0,		moea64_pinit0),
	MMUMETHOD(mmu_protect,		moea64_protect),
	MMUMETHOD(mmu_qenter,		moea64_qenter),
	MMUMETHOD(mmu_qremove,		moea64_qremove),
	MMUMETHOD(mmu_release,		moea64_release),
	MMUMETHOD(mmu_remove,		moea64_remove),
	MMUMETHOD(mmu_remove_all,      	moea64_remove_all),
	MMUMETHOD(mmu_remove_write,	moea64_remove_write),
	MMUMETHOD(mmu_sync_icache,	moea64_sync_icache),
	MMUMETHOD(mmu_zero_page,       	moea64_zero_page),
	MMUMETHOD(mmu_zero_page_area,	moea64_zero_page_area),
	MMUMETHOD(mmu_zero_page_idle,	moea64_zero_page_idle),
	MMUMETHOD(mmu_activate,		moea64_activate),
	MMUMETHOD(mmu_deactivate,      	moea64_deactivate),

	/* Internal interfaces */
	MMUMETHOD(mmu_bootstrap,       	moea64_bridge_bootstrap),
	MMUMETHOD(mmu_cpu_bootstrap,   	moea64_bridge_cpu_bootstrap),
	MMUMETHOD(mmu_mapdev,		moea64_mapdev),
	MMUMETHOD(mmu_unmapdev,		moea64_unmapdev),
	MMUMETHOD(mmu_kextract,		moea64_kextract),
	MMUMETHOD(mmu_kenter,		moea64_kenter),
	MMUMETHOD(mmu_dev_direct_mapped,moea64_dev_direct_mapped),

	{ 0, 0 }
};

static mmu_def_t oea64_bridge_mmu = {
	MMU_TYPE_G5,
	moea64_bridge_methods,
	0
};
MMU_DEF(oea64_bridge_mmu);

static __inline u_int
va_to_pteg(uint64_t vsid, vm_offset_t addr)
{
	uint64_t hash;

	hash = (vsid & VSID_HASH_MASK) ^ (((uint64_t)addr & ADDR_PIDX) >>
	    ADDR_PIDX_SHFT);
	return (hash & moea64_pteg_mask);
}

static __inline struct pvo_head *
pa_to_pvoh(vm_offset_t pa, vm_page_t *pg_p)
{
	struct	vm_page *pg;

	pg = PHYS_TO_VM_PAGE(pa);

	if (pg_p != NULL)
		*pg_p = pg;

	if (pg == NULL)
		return (&moea64_pvo_unmanaged);

	return (&pg->md.mdpg_pvoh);
}

static __inline struct pvo_head *
vm_page_to_pvoh(vm_page_t m)
{

	return (&m->md.mdpg_pvoh);
}

static __inline void
moea64_attr_clear(vm_page_t m, u_int64_t ptebit)
{

	mtx_assert(&vm_page_queue_mtx, MA_OWNED);
	m->md.mdpg_attrs &= ~ptebit;
}

static __inline u_int64_t
moea64_attr_fetch(vm_page_t m)
{

	return (m->md.mdpg_attrs);
}

static __inline void
moea64_attr_save(vm_page_t m, u_int64_t ptebit)
{

	mtx_assert(&vm_page_queue_mtx, MA_OWNED);
	m->md.mdpg_attrs |= ptebit;
}

static __inline void
moea64_pte_create(struct lpte *pt, uint64_t vsid, vm_offset_t va, 
    uint64_t pte_lo)
{
	ASSERT_TABLE_LOCK();

	/*
	 * Construct a PTE.  Default to IMB initially.  Valid bit only gets
	 * set when the real pte is set in memory.
	 *
	 * Note: Don't set the valid bit for correct operation of tlb update.
	 */
	pt->pte_hi = (vsid << LPTE_VSID_SHIFT) |
	    (((uint64_t)(va & ADDR_PIDX) >> ADDR_API_SHFT64) & LPTE_API);

	pt->pte_lo = pte_lo;
}

static __inline void
moea64_pte_synch(struct lpte *pt, struct lpte *pvo_pt)
{

	ASSERT_TABLE_LOCK();

	pvo_pt->pte_lo |= pt->pte_lo & (LPTE_REF | LPTE_CHG);
}

static __inline void
moea64_pte_clear(struct lpte *pt, pmap_t pmap, vm_offset_t va, u_int64_t ptebit)
{
	ASSERT_TABLE_LOCK();

	/*
	 * As shown in Section 7.6.3.2.3
	 */
	pt->pte_lo &= ~ptebit;
	TLBIE(pmap,va);
}

static __inline void
moea64_pte_set(struct lpte *pt, struct lpte *pvo_pt)
{

	ASSERT_TABLE_LOCK();
	pvo_pt->pte_hi |= LPTE_VALID;

	/*
	 * Update the PTE as defined in section 7.6.3.1.
	 * Note that the REF/CHG bits are from pvo_pt and thus should have
	 * been saved so this routine can restore them (if desired).
	 */
	pt->pte_lo = pvo_pt->pte_lo;
	EIEIO();
	pt->pte_hi = pvo_pt->pte_hi;
	PTESYNC();
	moea64_pte_valid++;
}

static __inline void
moea64_pte_unset(struct lpte *pt, struct lpte *pvo_pt, pmap_t pmap, vm_offset_t va)
{
	ASSERT_TABLE_LOCK();
	pvo_pt->pte_hi &= ~LPTE_VALID;

	/*
	 * Force the reg & chg bits back into the PTEs.
	 */
	SYNC();

	/*
	 * Invalidate the pte.
	 */
	pt->pte_hi &= ~LPTE_VALID;
	TLBIE(pmap,va);

	/*
	 * Save the reg & chg bits.
	 */
	moea64_pte_synch(pt, pvo_pt);
	moea64_pte_valid--;
}

static __inline void
moea64_pte_change(struct lpte *pt, struct lpte *pvo_pt, pmap_t pmap, vm_offset_t va)
{

	/*
	 * Invalidate the PTE
	 */
	moea64_pte_unset(pt, pvo_pt, pmap, va);
	moea64_pte_set(pt, pvo_pt);
	if (pmap == kernel_pmap)
		isync();
}

static __inline uint64_t
moea64_calc_wimg(vm_offset_t pa)
{
	uint64_t pte_lo;
	int i;

	/*
	 * Assume the page is cache inhibited and access is guarded unless
	 * it's in our available memory array.
	 */
	pte_lo = LPTE_I | LPTE_G;
	for (i = 0; i < pregions_sz; i++) {
		if ((pa >= pregions[i].mr_start) &&
		    (pa < (pregions[i].mr_start + pregions[i].mr_size))) {
			pte_lo &= ~(LPTE_I | LPTE_G);
			pte_lo |= LPTE_M;
			break;
		}
	}

	return pte_lo;
}

/*
 * Quick sort callout for comparing memory regions.
 */
static int	mr_cmp(const void *a, const void *b);
static int	om_cmp(const void *a, const void *b);

static int
mr_cmp(const void *a, const void *b)
{
	const struct	mem_region *regiona;
	const struct	mem_region *regionb;

	regiona = a;
	regionb = b;
	if (regiona->mr_start < regionb->mr_start)
		return (-1);
	else if (regiona->mr_start > regionb->mr_start)
		return (1);
	else
		return (0);
}

static int
om_cmp(const void *a, const void *b)
{
	const struct	ofw_map *mapa;
	const struct	ofw_map *mapb;

	mapa = a;
	mapb = b;
	if (mapa->om_pa_hi < mapb->om_pa_hi)
		return (-1);
	else if (mapa->om_pa_hi > mapb->om_pa_hi)
		return (1);
	else if (mapa->om_pa_lo < mapb->om_pa_lo)
		return (-1);
	else if (mapa->om_pa_lo > mapb->om_pa_lo)
		return (1);
	else
		return (0);
}

static void
moea64_bridge_cpu_bootstrap(mmu_t mmup, int ap)
{
	int i = 0;

	/*
	 * Initialize segment registers and MMU
	 */

	mtmsr(mfmsr() & ~PSL_DR & ~PSL_IR); isync();
	for (i = 0; i < 16; i++) {
		mtsrin(i << ADDR_SR_SHFT, kernel_pmap->pm_sr[i]);
	}
	__asm __volatile ("ptesync; mtsdr1 %0; isync"
	    :: "r"((u_int)moea64_pteg_table 
		     | (32 - cntlzw(moea64_pteg_mask >> 11))));
	tlbia();
}

static void
moea64_add_ofw_mappings(mmu_t mmup, phandle_t mmu, size_t sz)
{
	struct ofw_map	translations[sz/sizeof(struct ofw_map)];
	register_t	msr;
	vm_offset_t	off;
	vm_paddr_t	pa_base;
	int		i, ofw_mappings;

	bzero(translations, sz);
	if (OF_getprop(mmu, "translations", translations, sz) == -1)
		panic("moea64_bootstrap: can't get ofw translations");

	CTR0(KTR_PMAP, "moea64_add_ofw_mappings: translations");
	sz /= sizeof(*translations);
	qsort(translations, sz, sizeof (*translations), om_cmp);

	for (i = 0, ofw_mappings = 0; i < sz; i++) {
		CTR3(KTR_PMAP, "translation: pa=%#x va=%#x len=%#x",
		    (uint32_t)(translations[i].om_pa_lo), translations[i].om_va,
		    translations[i].om_len);

		if (translations[i].om_pa_lo % PAGE_SIZE)
			panic("OFW translation not page-aligned!");

		if (translations[i].om_pa_hi)
			panic("OFW translations above 32-bit boundary!");

		pa_base = translations[i].om_pa_lo;

		/* Now enter the pages for this mapping */

		DISABLE_TRANS(msr);
		for (off = 0; off < translations[i].om_len; off += PAGE_SIZE) {
			moea64_kenter(mmup, translations[i].om_va + off,
			    pa_base + off);

			ofw_mappings++;
		}
		ENABLE_TRANS(msr);
	}
}

static void
moea64_bridge_bootstrap(mmu_t mmup, vm_offset_t kernelstart, vm_offset_t kernelend)
{
	ihandle_t	mmui;
	phandle_t	chosen;
	phandle_t	mmu;
	size_t		sz;
	int		i, j;
	vm_size_t	size, physsz, hwphyssz;
	vm_offset_t	pa, va, off;
	register_t	msr;
	void		*dpcpu;

	/* We don't have a direct map since there is no BAT */
	hw_direct_map = 0;

	/* Make sure battable is zero, since we have no BAT */
	for (i = 0; i < 16; i++) {
		battable[i].batu = 0;
		battable[i].batl = 0;
	}

	/* Get physical memory regions from firmware */
	mem_regions(&pregions, &pregions_sz, &regions, &regions_sz);
	CTR0(KTR_PMAP, "moea64_bootstrap: physical memory");

	qsort(pregions, pregions_sz, sizeof(*pregions), mr_cmp);
	if (sizeof(phys_avail)/sizeof(phys_avail[0]) < regions_sz)
		panic("moea64_bootstrap: phys_avail too small");
	qsort(regions, regions_sz, sizeof(*regions), mr_cmp);
	phys_avail_count = 0;
	physsz = 0;
	hwphyssz = 0;
	TUNABLE_ULONG_FETCH("hw.physmem", (u_long *) &hwphyssz);
	for (i = 0, j = 0; i < regions_sz; i++, j += 2) {
		CTR3(KTR_PMAP, "region: %#x - %#x (%#x)", regions[i].mr_start,
		    regions[i].mr_start + regions[i].mr_size,
		    regions[i].mr_size);
		if (hwphyssz != 0 &&
		    (physsz + regions[i].mr_size) >= hwphyssz) {
			if (physsz < hwphyssz) {
				phys_avail[j] = regions[i].mr_start;
				phys_avail[j + 1] = regions[i].mr_start +
				    hwphyssz - physsz;
				physsz = hwphyssz;
				phys_avail_count++;
			}
			break;
		}
		phys_avail[j] = regions[i].mr_start;
		phys_avail[j + 1] = regions[i].mr_start + regions[i].mr_size;
		phys_avail_count++;
		physsz += regions[i].mr_size;
	}
	physmem = btoc(physsz);

	/*
	 * Allocate PTEG table.
	 */
#ifdef PTEGCOUNT
	moea64_pteg_count = PTEGCOUNT;
#else
	moea64_pteg_count = 0x1000;

	while (moea64_pteg_count < physmem)
		moea64_pteg_count <<= 1;
#endif /* PTEGCOUNT */

	size = moea64_pteg_count * sizeof(struct lpteg);
	CTR2(KTR_PMAP, "moea64_bootstrap: %d PTEGs, %d bytes", 
	    moea64_pteg_count, size);

	/*
	 * We now need to allocate memory. This memory, to be allocated,
	 * has to reside in a page table. The page table we are about to
	 * allocate. We don't have BAT. So drop to data real mode for a minute
	 * as a measure of last resort. We do this a couple times.
	 */

	moea64_pteg_table = (struct lpteg *)moea64_bootstrap_alloc(size, size);
	DISABLE_TRANS(msr);
	bzero((void *)moea64_pteg_table, moea64_pteg_count * sizeof(struct lpteg));
	ENABLE_TRANS(msr);

	moea64_pteg_mask = moea64_pteg_count - 1;

	CTR1(KTR_PMAP, "moea64_bootstrap: PTEG table at %p", moea64_pteg_table);

	/*
	 * Allocate pv/overflow lists.
	 */
	size = sizeof(struct pvo_head) * moea64_pteg_count;

	moea64_pvo_table = (struct pvo_head *)moea64_bootstrap_alloc(size,
	    PAGE_SIZE);
	CTR1(KTR_PMAP, "moea64_bootstrap: PVO table at %p", moea64_pvo_table);

	DISABLE_TRANS(msr);
	for (i = 0; i < moea64_pteg_count; i++)
		LIST_INIT(&moea64_pvo_table[i]);
	ENABLE_TRANS(msr);

	/*
	 * Initialize the lock that synchronizes access to the pteg and pvo
	 * tables.
	 */
	mtx_init(&moea64_table_mutex, "pmap table", NULL, MTX_DEF |
	    MTX_RECURSE);

	/*
	 * Initialize the TLBIE lock. TLBIE can only be executed by one CPU.
	 */
	mtx_init(&tlbie_mutex, "tlbie mutex", NULL, MTX_SPIN);

	/*
	 * Initialise the unmanaged pvo pool.
	 */
	moea64_bpvo_pool = (struct pvo_entry *)moea64_bootstrap_alloc(
		BPVO_POOL_SIZE*sizeof(struct pvo_entry), 0);
	moea64_bpvo_pool_index = 0;

	/*
	 * Make sure kernel vsid is allocated as well as VSID 0.
	 */
	moea64_vsid_bitmap[(KERNEL_VSIDBITS & (NPMAPS - 1)) / VSID_NBPW]
		|= 1 << (KERNEL_VSIDBITS % VSID_NBPW);
	moea64_vsid_bitmap[0] |= 1;

	/*
	 * Initialize the kernel pmap (which is statically allocated).
	 */
	for (i = 0; i < 16; i++) 
		kernel_pmap->pm_sr[i] = EMPTY_SEGMENT + i;

	kernel_pmap->pmap_phys = kernel_pmap;
	kernel_pmap->pm_active = ~0;

	PMAP_LOCK_INIT(kernel_pmap);

	/*
	 * Now map in all the other buffers we allocated earlier
	 */

	DISABLE_TRANS(msr);
	size = moea64_pteg_count * sizeof(struct lpteg);
	off = (vm_offset_t)(moea64_pteg_table);
	for (pa = off; pa < off + size; pa += PAGE_SIZE) 
		moea64_kenter(mmup, pa, pa);
	size = sizeof(struct pvo_head) * moea64_pteg_count;
	off = (vm_offset_t)(moea64_pvo_table);
	for (pa = off; pa < off + size; pa += PAGE_SIZE) 
		moea64_kenter(mmup, pa, pa);
	size = BPVO_POOL_SIZE*sizeof(struct pvo_entry);
	off = (vm_offset_t)(moea64_bpvo_pool);
	for (pa = off; pa < off + size; pa += PAGE_SIZE) 
		moea64_kenter(mmup, pa, pa);

	/*
	 * Map certain important things, like ourselves.
	 *
	 * NOTE: We do not map the exception vector space. That code is
	 * used only in real mode, and leaving it unmapped allows us to
	 * catch NULL pointer deferences, instead of making NULL a valid
	 * address.
	 */

	for (pa = kernelstart & ~PAGE_MASK; pa < kernelend; pa += PAGE_SIZE) 
		moea64_kenter(mmup, pa, pa);
	ENABLE_TRANS(msr);

	if (!ofw_real_mode) {
	    /*
	     * Set up the Open Firmware pmap and add its mappings.
	     */

	    moea64_pinit(mmup, &ofw_pmap);
	    for (i = 0; i < 16; i++)
		ofw_pmap.pm_sr[i] = kernel_pmap->pm_sr[i];

	    if ((chosen = OF_finddevice("/chosen")) == -1)
		panic("moea64_bootstrap: can't find /chosen");
	    OF_getprop(chosen, "mmu", &mmui, 4);
	    if ((mmu = OF_instance_to_package(mmui)) == -1)
		panic("moea64_bootstrap: can't get mmu package");
	    if ((sz = OF_getproplen(mmu, "translations")) == -1)
		panic("moea64_bootstrap: can't get ofw translation count");
	    if (sz > 6144 /* tmpstksz - 2 KB headroom */)
		panic("moea64_bootstrap: too many ofw translations");

	    moea64_add_ofw_mappings(mmup, mmu, sz);
	}

#ifdef SMP
	TLBSYNC();
#endif

	/*
	 * Calculate the last available physical address.
	 */
	for (i = 0; phys_avail[i + 2] != 0; i += 2)
		;
	Maxmem = powerpc_btop(phys_avail[i + 1]);

	/*
	 * Initialize MMU and remap early physical mappings
	 */
	moea64_bridge_cpu_bootstrap(mmup,0);
	mtmsr(mfmsr() | PSL_DR | PSL_IR); isync();
	pmap_bootstrapped++;
	bs_remap_earlyboot();

	/*
	 * Set the start and end of kva.
	 */
	virtual_avail = VM_MIN_KERNEL_ADDRESS;
	virtual_end = VM_MAX_SAFE_KERNEL_ADDRESS; 

	/*
	 * Figure out how far we can extend virtual_end into segment 16
	 * without running into existing mappings. Segment 16 is guaranteed
	 * to contain neither RAM nor devices (at least on Apple hardware),
	 * but will generally contain some OFW mappings we should not
	 * step on.
	 */

	PMAP_LOCK(kernel_pmap);
	while (moea64_pvo_find_va(kernel_pmap, virtual_end+1, NULL) == NULL)
		virtual_end += PAGE_SIZE;
	PMAP_UNLOCK(kernel_pmap);

	/*
	 * Allocate some things for page zeroing. We put this directly
	 * in the page table, marked with LPTE_LOCKED, to avoid any
	 * of the PVO book-keeping or other parts of the VM system
	 * from even knowing that this hack exists.
	 */

	mtx_init(&moea64_scratchpage_mtx, "pvo zero page", NULL, MTX_DEF);
	for (i = 0; i < 2; i++) {
		struct lpte pt;
		uint64_t vsid;
		int pteidx, ptegidx;

		moea64_scratchpage_va[i] = (virtual_end+1) - PAGE_SIZE;
		virtual_end -= PAGE_SIZE;

		LOCK_TABLE();
		
		vsid = va_to_vsid(kernel_pmap, moea64_scratchpage_va[i]);
		moea64_pte_create(&pt, vsid, moea64_scratchpage_va[i],
		    LPTE_NOEXEC);
		pt.pte_hi |= LPTE_LOCKED;

		ptegidx = va_to_pteg(vsid, moea64_scratchpage_va[i]);
		pteidx = moea64_pte_insert(ptegidx, &pt);
		if (pt.pte_hi & LPTE_HID)
			ptegidx ^= moea64_pteg_mask;

		moea64_scratchpage_pte[i] =
		    &moea64_pteg_table[ptegidx].pt[pteidx];

		UNLOCK_TABLE();
	}

	/*
	 * Allocate a kernel stack with a guard page for thread0 and map it
	 * into the kernel page map.
	 */
	pa = moea64_bootstrap_alloc(KSTACK_PAGES * PAGE_SIZE, PAGE_SIZE);
	va = virtual_avail + KSTACK_GUARD_PAGES * PAGE_SIZE;
	virtual_avail = va + KSTACK_PAGES * PAGE_SIZE;
	CTR2(KTR_PMAP, "moea_bootstrap: kstack0 at %#x (%#x)", pa, va);
	thread0.td_kstack = va;
	thread0.td_kstack_pages = KSTACK_PAGES;
	for (i = 0; i < KSTACK_PAGES; i++) {
		moea64_kenter(mmup, va, pa);
		pa += PAGE_SIZE;
		va += PAGE_SIZE;
	}

	/*
	 * Allocate virtual address space for the message buffer.
	 */
	pa = msgbuf_phys = moea64_bootstrap_alloc(MSGBUF_SIZE, PAGE_SIZE);
	msgbufp = (struct msgbuf *)virtual_avail;
	va = virtual_avail;
	virtual_avail += round_page(MSGBUF_SIZE);
	while (va < virtual_avail) {
		moea64_kenter(mmup, va, pa);
		pa += PAGE_SIZE;
		va += PAGE_SIZE;
	}

	/*
	 * Allocate virtual address space for the dynamic percpu area.
	 */
	pa = moea64_bootstrap_alloc(DPCPU_SIZE, PAGE_SIZE);
	dpcpu = (void *)virtual_avail;
	virtual_avail += DPCPU_SIZE;
	while (va < virtual_avail) {
		moea64_kenter(mmup, va, pa);
		pa += PAGE_SIZE;
		va += PAGE_SIZE;
	}
	dpcpu_init(dpcpu, 0);
}

/*
 * Activate a user pmap.  The pmap must be activated before it's address
 * space can be accessed in any way.
 */
void
moea64_activate(mmu_t mmu, struct thread *td)
{
	pmap_t	pm, pmr;

	/*
	 * Load all the data we need up front to encourage the compiler to
	 * not issue any loads while we have interrupts disabled below.
	 */
	pm = &td->td_proc->p_vmspace->vm_pmap;
	pmr = pm->pmap_phys;

	pm->pm_active |= PCPU_GET(cpumask);
	PCPU_SET(curpmap, pmr);
}

void
moea64_deactivate(mmu_t mmu, struct thread *td)
{
	pmap_t	pm;

	pm = &td->td_proc->p_vmspace->vm_pmap;
	pm->pm_active &= ~(PCPU_GET(cpumask));
	PCPU_SET(curpmap, NULL);
}

void
moea64_change_wiring(mmu_t mmu, pmap_t pm, vm_offset_t va, boolean_t wired)
{
	struct	pvo_entry *pvo;

	PMAP_LOCK(pm);
	pvo = moea64_pvo_find_va(pm, va & ~ADDR_POFF, NULL);

	if (pvo != NULL) {
		if (wired) {
			if ((pvo->pvo_vaddr & PVO_WIRED) == 0)
				pm->pm_stats.wired_count++;
			pvo->pvo_vaddr |= PVO_WIRED;
		} else {
			if ((pvo->pvo_vaddr & PVO_WIRED) != 0)
				pm->pm_stats.wired_count--;
			pvo->pvo_vaddr &= ~PVO_WIRED;
		}
	}
	PMAP_UNLOCK(pm);
}

/*
 * This goes through and sets the physical address of our
 * special scratch PTE to the PA we want to zero or copy. Because
 * of locking issues (this can get called in pvo_enter() by
 * the UMA allocator), we can't use most other utility functions here
 */

static __inline
void moea64_set_scratchpage_pa(int which, vm_offset_t pa) {

	mtx_assert(&moea64_scratchpage_mtx, MA_OWNED);

	moea64_scratchpage_pte[which]->pte_hi &= ~LPTE_VALID;
	TLBIE(kernel_pmap, moea64_scratchpage_va[which]);
	
	moea64_scratchpage_pte[which]->pte_lo &= 
	    ~(LPTE_WIMG | LPTE_RPGN);
	moea64_scratchpage_pte[which]->pte_lo |=
	    moea64_calc_wimg(pa) | (uint64_t)pa;
	EIEIO();

	moea64_scratchpage_pte[which]->pte_hi |= LPTE_VALID;
	PTESYNC(); isync();
}

void
moea64_copy_page(mmu_t mmu, vm_page_t msrc, vm_page_t mdst)
{
	vm_offset_t	dst;
	vm_offset_t	src;

	dst = VM_PAGE_TO_PHYS(mdst);
	src = VM_PAGE_TO_PHYS(msrc);

	mtx_lock(&moea64_scratchpage_mtx);

	moea64_set_scratchpage_pa(0,src);
	moea64_set_scratchpage_pa(1,dst);

	kcopy((void *)moea64_scratchpage_va[0], 
	    (void *)moea64_scratchpage_va[1], PAGE_SIZE);

	mtx_unlock(&moea64_scratchpage_mtx);
}

void
moea64_zero_page_area(mmu_t mmu, vm_page_t m, int off, int size)
{
	vm_offset_t pa = VM_PAGE_TO_PHYS(m);

	if (!moea64_initialized)
		panic("moea64_zero_page: can't zero pa %#x", pa);
	if (size + off > PAGE_SIZE)
		panic("moea64_zero_page: size + off > PAGE_SIZE");

	mtx_lock(&moea64_scratchpage_mtx);

	moea64_set_scratchpage_pa(0,pa);
	bzero((caddr_t)moea64_scratchpage_va[0] + off, size);
	mtx_unlock(&moea64_scratchpage_mtx);
}

/*
 * Zero a page of physical memory by temporarily mapping it
 */
void
moea64_zero_page(mmu_t mmu, vm_page_t m)
{
	vm_offset_t pa = VM_PAGE_TO_PHYS(m);
	vm_offset_t off;

	if (!moea64_initialized)
		panic("moea64_zero_page: can't zero pa %#x", pa);

	mtx_lock(&moea64_scratchpage_mtx);

	moea64_set_scratchpage_pa(0,pa);
	for (off = 0; off < PAGE_SIZE; off += cacheline_size)
		__asm __volatile("dcbz 0,%0" ::
		    "r"(moea64_scratchpage_va[0] + off));
	mtx_unlock(&moea64_scratchpage_mtx);
}

void
moea64_zero_page_idle(mmu_t mmu, vm_page_t m)
{

	moea64_zero_page(mmu, m);
}

/*
 * Map the given physical page at the specified virtual address in the
 * target pmap with the protection requested.  If specified the page
 * will be wired down.
 */
void
moea64_enter(mmu_t mmu, pmap_t pmap, vm_offset_t va, vm_page_t m, 
    vm_prot_t prot, boolean_t wired)
{

	vm_page_lock_queues();
	PMAP_LOCK(pmap);
	moea64_enter_locked(pmap, va, m, prot, wired);
	vm_page_unlock_queues();
	PMAP_UNLOCK(pmap);
}

/*
 * Map the given physical page at the specified virtual address in the
 * target pmap with the protection requested.  If specified the page
 * will be wired down.
 *
 * The page queues and pmap must be locked.
 */

static void
moea64_enter_locked(pmap_t pmap, vm_offset_t va, vm_page_t m, vm_prot_t prot,
    boolean_t wired)
{
	struct		pvo_head *pvo_head;
	uma_zone_t	zone;
	vm_page_t	pg;
	uint64_t	pte_lo;
	u_int		pvo_flags;
	int		error;

	if (!moea64_initialized) {
		pvo_head = &moea64_pvo_kunmanaged;
		pg = NULL;
		zone = moea64_upvo_zone;
		pvo_flags = 0;
	} else {
		pvo_head = vm_page_to_pvoh(m);
		pg = m;
		zone = moea64_mpvo_zone;
		pvo_flags = PVO_MANAGED;
	}

	if (pmap_bootstrapped)
		mtx_assert(&vm_page_queue_mtx, MA_OWNED);
	PMAP_LOCK_ASSERT(pmap, MA_OWNED);
	KASSERT((m->oflags & VPO_BUSY) != 0 || VM_OBJECT_LOCKED(m->object),
	    ("moea64_enter_locked: page %p is not busy", m));

	/* XXX change the pvo head for fake pages */
	if ((m->flags & PG_FICTITIOUS) == PG_FICTITIOUS) {
		pvo_flags &= ~PVO_MANAGED;
		pvo_head = &moea64_pvo_kunmanaged;
		zone = moea64_upvo_zone;
	}

	pte_lo = moea64_calc_wimg(VM_PAGE_TO_PHYS(m));

	if (prot & VM_PROT_WRITE) {
		pte_lo |= LPTE_BW;
		if (pmap_bootstrapped)
			vm_page_flag_set(m, PG_WRITEABLE);
	} else
		pte_lo |= LPTE_BR;

	if (prot & VM_PROT_EXECUTE)
		pvo_flags |= VM_PROT_EXECUTE;

	if (wired)
		pvo_flags |= PVO_WIRED;

	if ((m->flags & PG_FICTITIOUS) != 0)
		pvo_flags |= PVO_FAKE;

	error = moea64_pvo_enter(pmap, zone, pvo_head, va, VM_PAGE_TO_PHYS(m),
	    pte_lo, pvo_flags);

	/*
	 * Flush the page from the instruction cache if this page is
	 * mapped executable and cacheable.
	 */
	if ((pte_lo & (LPTE_I | LPTE_G | LPTE_NOEXEC)) == 0) {
		moea64_syncicache(pmap, va, VM_PAGE_TO_PHYS(m), PAGE_SIZE);
	}
}

static void
moea64_syncicache(pmap_t pmap, vm_offset_t va, vm_offset_t pa, vm_size_t sz)
{

	/*
	 * This is much trickier than on older systems because
	 * we can't sync the icache on physical addresses directly
	 * without a direct map. Instead we check a couple of cases
	 * where the memory is already mapped in and, failing that,
	 * use the same trick we use for page zeroing to create
	 * a temporary mapping for this physical address.
	 */

	if (!pmap_bootstrapped) {
		/*
		 * If PMAP is not bootstrapped, we are likely to be
		 * in real mode.
		 */
		__syncicache((void *)pa, sz);
	} else if (pmap == kernel_pmap) {
		__syncicache((void *)va, sz);
	} else {
		/* Use the scratch page to set up a temp mapping */

		mtx_lock(&moea64_scratchpage_mtx);

		moea64_set_scratchpage_pa(1,pa & ~ADDR_POFF);
		__syncicache((void *)(moea64_scratchpage_va[1] + 
		    (va & ADDR_POFF)), sz);

		mtx_unlock(&moea64_scratchpage_mtx);
	}
}

/*
 * Maps a sequence of resident pages belonging to the same object.
 * The sequence begins with the given page m_start.  This page is
 * mapped at the given virtual address start.  Each subsequent page is
 * mapped at a virtual address that is offset from start by the same
 * amount as the page is offset from m_start within the object.  The
 * last page in the sequence is the page with the largest offset from
 * m_start that can be mapped at a virtual address less than the given
 * virtual address end.  Not every virtual page between start and end
 * is mapped; only those for which a resident page exists with the
 * corresponding offset from m_start are mapped.
 */
void
moea64_enter_object(mmu_t mmu, pmap_t pm, vm_offset_t start, vm_offset_t end,
    vm_page_t m_start, vm_prot_t prot)
{
	vm_page_t m;
	vm_pindex_t diff, psize;

	psize = atop(end - start);
	m = m_start;
	vm_page_lock_queues();
	PMAP_LOCK(pm);
	while (m != NULL && (diff = m->pindex - m_start->pindex) < psize) {
		moea64_enter_locked(pm, start + ptoa(diff), m, prot &
		    (VM_PROT_READ | VM_PROT_EXECUTE), FALSE);
		m = TAILQ_NEXT(m, listq);
	}
	vm_page_unlock_queues();
	PMAP_UNLOCK(pm);
}

void
moea64_enter_quick(mmu_t mmu, pmap_t pm, vm_offset_t va, vm_page_t m,
    vm_prot_t prot)
{
	PMAP_LOCK(pm);
	moea64_enter_locked(pm, va, m, prot & (VM_PROT_READ | VM_PROT_EXECUTE),
	    FALSE);
	PMAP_UNLOCK(pm);

}

vm_paddr_t
moea64_extract(mmu_t mmu, pmap_t pm, vm_offset_t va)
{
	struct	pvo_entry *pvo;
	vm_paddr_t pa;

	PMAP_LOCK(pm);
	pvo = moea64_pvo_find_va(pm, va & ~ADDR_POFF, NULL);
	if (pvo == NULL)
		pa = 0;
	else
		pa = (pvo->pvo_pte.lpte.pte_lo & LPTE_RPGN) | (va & ADDR_POFF);
	PMAP_UNLOCK(pm);
	return (pa);
}

/*
 * Atomically extract and hold the physical page with the given
 * pmap and virtual address pair if that mapping permits the given
 * protection.
 */
vm_page_t
moea64_extract_and_hold(mmu_t mmu, pmap_t pmap, vm_offset_t va, vm_prot_t prot)
{
	struct	pvo_entry *pvo;
	vm_page_t m;
        
	m = NULL;
	vm_page_lock_queues();
	PMAP_LOCK(pmap);
	pvo = moea64_pvo_find_va(pmap, va & ~ADDR_POFF, NULL);
	if (pvo != NULL && (pvo->pvo_pte.lpte.pte_hi & LPTE_VALID) &&
	    ((pvo->pvo_pte.lpte.pte_lo & LPTE_PP) == LPTE_RW ||
	     (prot & VM_PROT_WRITE) == 0)) {
		m = PHYS_TO_VM_PAGE(pvo->pvo_pte.lpte.pte_lo & LPTE_RPGN);
		vm_page_hold(m);
	}
	vm_page_unlock_queues();
	PMAP_UNLOCK(pmap);
	return (m);
}

static void *
moea64_uma_page_alloc(uma_zone_t zone, int bytes, u_int8_t *flags, int wait) 
{
	/*
	 * This entire routine is a horrible hack to avoid bothering kmem
	 * for new KVA addresses. Because this can get called from inside
	 * kmem allocation routines, calling kmem for a new address here
	 * can lead to multiply locking non-recursive mutexes.
	 */
	static vm_pindex_t color;
        vm_offset_t va;

        vm_page_t m;
        int pflags, needed_lock;

	*flags = UMA_SLAB_PRIV;
	needed_lock = !PMAP_LOCKED(kernel_pmap);

	if (needed_lock)
		PMAP_LOCK(kernel_pmap);

        if ((wait & (M_NOWAIT|M_USE_RESERVE)) == M_NOWAIT)
                pflags = VM_ALLOC_INTERRUPT | VM_ALLOC_WIRED;
        else
                pflags = VM_ALLOC_SYSTEM | VM_ALLOC_WIRED;
        if (wait & M_ZERO)
                pflags |= VM_ALLOC_ZERO;

        for (;;) {
                m = vm_page_alloc(NULL, color++, pflags | VM_ALLOC_NOOBJ);
                if (m == NULL) {
                        if (wait & M_NOWAIT)
                                return (NULL);
                        VM_WAIT;
                } else
                        break;
        }

	va = VM_PAGE_TO_PHYS(m);

	moea64_pvo_enter(kernel_pmap, moea64_upvo_zone,
	    &moea64_pvo_kunmanaged, va, VM_PAGE_TO_PHYS(m), LPTE_M,
	    PVO_WIRED | PVO_BOOTSTRAP);

	if (needed_lock)
		PMAP_UNLOCK(kernel_pmap);
	
	if ((wait & M_ZERO) && (m->flags & PG_ZERO) == 0)
                bzero((void *)va, PAGE_SIZE);

	return (void *)va;
}

void
moea64_init(mmu_t mmu)
{

	CTR0(KTR_PMAP, "moea64_init");

	moea64_upvo_zone = uma_zcreate("UPVO entry", sizeof (struct pvo_entry),
	    NULL, NULL, NULL, NULL, UMA_ALIGN_PTR,
	    UMA_ZONE_VM | UMA_ZONE_NOFREE);
	moea64_mpvo_zone = uma_zcreate("MPVO entry", sizeof(struct pvo_entry),
	    NULL, NULL, NULL, NULL, UMA_ALIGN_PTR,
	    UMA_ZONE_VM | UMA_ZONE_NOFREE);

	if (!hw_direct_map) {
		uma_zone_set_allocf(moea64_upvo_zone,moea64_uma_page_alloc);
		uma_zone_set_allocf(moea64_mpvo_zone,moea64_uma_page_alloc);
	}

	moea64_initialized = TRUE;
}

boolean_t
<<<<<<< HEAD
=======
moea64_is_referenced(mmu_t mmu, vm_page_t m)
{

	KASSERT((m->flags & (PG_FICTITIOUS | PG_UNMANAGED)) == 0,
	    ("moea64_is_referenced: page %p is not managed", m));
	return (moea64_query_bit(m, PTE_REF));
}

boolean_t
>>>>>>> 07c9330a
moea64_is_modified(mmu_t mmu, vm_page_t m)
{

	KASSERT((m->flags & (PG_FICTITIOUS | PG_UNMANAGED)) == 0,
	    ("moea64_is_modified: page %p is not managed", m));

	/*
	 * If the page is not VPO_BUSY, then PG_WRITEABLE cannot be
	 * concurrently set while the object is locked.  Thus, if PG_WRITEABLE
	 * is clear, no PTEs can have LPTE_CHG set.
	 */
	VM_OBJECT_LOCK_ASSERT(m->object, MA_OWNED);
	if ((m->oflags & VPO_BUSY) == 0 &&
	    (m->flags & PG_WRITEABLE) == 0)
		return (FALSE);
	return (moea64_query_bit(m, LPTE_CHG));
}

void
moea64_clear_reference(mmu_t mmu, vm_page_t m)
{

	KASSERT((m->flags & (PG_FICTITIOUS | PG_UNMANAGED)) == 0,
	    ("moea64_clear_reference: page %p is not managed", m));
	vm_page_lock_queues();
	moea64_clear_bit(m, LPTE_REF, NULL);
	vm_page_unlock_queues();
}

void
moea64_clear_modify(mmu_t mmu, vm_page_t m)
{

	KASSERT((m->flags & (PG_FICTITIOUS | PG_UNMANAGED)) == 0,
	    ("moea64_clear_modify: page %p is not managed", m));
	VM_OBJECT_LOCK_ASSERT(m->object, MA_OWNED);
	KASSERT((m->oflags & VPO_BUSY) == 0,
	    ("moea64_clear_modify: page %p is busy", m));

	/*
	 * If the page is not PG_WRITEABLE, then no PTEs can have LPTE_CHG
	 * set.  If the object containing the page is locked and the page is
	 * not VPO_BUSY, then PG_WRITEABLE cannot be concurrently set.
	 */
	if ((m->flags & PG_WRITEABLE) == 0)
		return;
	vm_page_lock_queues();
	moea64_clear_bit(m, LPTE_CHG, NULL);
	vm_page_unlock_queues();
}

/*
 * Clear the write and modified bits in each of the given page's mappings.
 */
void
moea64_remove_write(mmu_t mmu, vm_page_t m)
{
	struct	pvo_entry *pvo;
	struct	lpte *pt;
	pmap_t	pmap;
	uint64_t lo;

<<<<<<< HEAD
	mtx_assert(&vm_page_queue_mtx, MA_OWNED);
	if ((m->flags & (PG_FICTITIOUS | PG_UNMANAGED)) != 0 ||
=======
	KASSERT((m->flags & (PG_FICTITIOUS | PG_UNMANAGED)) == 0,
	    ("moea64_remove_write: page %p is not managed", m));

	/*
	 * If the page is not VPO_BUSY, then PG_WRITEABLE cannot be set by
	 * another thread while the object is locked.  Thus, if PG_WRITEABLE
	 * is clear, no page table entries need updating.
	 */
	VM_OBJECT_LOCK_ASSERT(m->object, MA_OWNED);
	if ((m->oflags & VPO_BUSY) == 0 &&
>>>>>>> 07c9330a
	    (m->flags & PG_WRITEABLE) == 0)
		return;
	lo = moea64_attr_fetch(m);
	SYNC();
	LIST_FOREACH(pvo, vm_page_to_pvoh(m), pvo_vlink) {
		pmap = pvo->pvo_pmap;
		PMAP_LOCK(pmap);
		LOCK_TABLE();
		if ((pvo->pvo_pte.lpte.pte_lo & LPTE_PP) != LPTE_BR) {
			pt = moea64_pvo_to_pte(pvo, -1);
			pvo->pvo_pte.lpte.pte_lo &= ~LPTE_PP;
			pvo->pvo_pte.lpte.pte_lo |= LPTE_BR;
			if (pt != NULL) {
				moea64_pte_synch(pt, &pvo->pvo_pte.lpte);
				lo |= pvo->pvo_pte.lpte.pte_lo;
				pvo->pvo_pte.lpte.pte_lo &= ~LPTE_CHG;
				moea64_pte_change(pt, &pvo->pvo_pte.lpte,
				    pvo->pvo_pmap, PVO_VADDR(pvo));
			}
		}
		UNLOCK_TABLE();
		PMAP_UNLOCK(pmap);
	}
	if ((lo & LPTE_CHG) != 0) {
		moea64_attr_clear(m, LPTE_CHG);
		vm_page_dirty(m);
	}
	vm_page_flag_clear(m, PG_WRITEABLE);
}

/*
 *	moea64_ts_referenced:
 *
 *	Return a count of reference bits for a page, clearing those bits.
 *	It is not necessary for every reference bit to be cleared, but it
 *	is necessary that 0 only be returned when there are truly no
 *	reference bits set.
 *
 *	XXX: The exact number of bits to check and clear is a matter that
 *	should be tested and standardized at some point in the future for
 *	optimal aging of shared pages.
 */
boolean_t
moea64_ts_referenced(mmu_t mmu, vm_page_t m)
{
	int count;

	if ((m->flags & (PG_FICTITIOUS | PG_UNMANAGED)) != 0)
		return (0);

	count = moea64_clear_bit(m, LPTE_REF, NULL);

	return (count);
}

/*
 * Map a wired page into kernel virtual address space.
 */
void
moea64_kenter(mmu_t mmu, vm_offset_t va, vm_offset_t pa)
{
	uint64_t	pte_lo;
	int		error;	

#if 0
	if (!pmap_bootstrapped) {
		if (va >= VM_MIN_KERNEL_ADDRESS && va < virtual_end)
			panic("Trying to enter an address in KVA -- %#x!\n",pa);
	}
#endif

	pte_lo = moea64_calc_wimg(pa);

	PMAP_LOCK(kernel_pmap);
	error = moea64_pvo_enter(kernel_pmap, moea64_upvo_zone,
	    &moea64_pvo_kunmanaged, va, pa, pte_lo, 
	    PVO_WIRED | VM_PROT_EXECUTE);

	if (error != 0 && error != ENOENT)
		panic("moea64_kenter: failed to enter va %#x pa %#x: %d", va,
		    pa, error);

	/*
	 * Flush the memory from the instruction cache.
	 */
	if ((pte_lo & (LPTE_I | LPTE_G)) == 0) {
		__syncicache((void *)va, PAGE_SIZE);
	}
	PMAP_UNLOCK(kernel_pmap);
}

/*
 * Extract the physical page address associated with the given kernel virtual
 * address.
 */
vm_offset_t
moea64_kextract(mmu_t mmu, vm_offset_t va)
{
	struct		pvo_entry *pvo;
	vm_paddr_t pa;

	/*
	 * Shortcut the direct-mapped case when applicable.  We never put
	 * anything but 1:1 mappings below VM_MIN_KERNEL_ADDRESS.
	 */
	if (va < VM_MIN_KERNEL_ADDRESS)
		return (va);

	PMAP_LOCK(kernel_pmap);
	pvo = moea64_pvo_find_va(kernel_pmap, va & ~ADDR_POFF, NULL);
	KASSERT(pvo != NULL, ("moea64_kextract: no addr found"));
	pa = (pvo->pvo_pte.lpte.pte_lo & LPTE_RPGN) | (va & ADDR_POFF);
	PMAP_UNLOCK(kernel_pmap);
	return (pa);
}

/*
 * Remove a wired page from kernel virtual address space.
 */
void
moea64_kremove(mmu_t mmu, vm_offset_t va)
{
	moea64_remove(mmu, kernel_pmap, va, va + PAGE_SIZE);
}

/*
 * Map a range of physical addresses into kernel virtual address space.
 *
 * The value passed in *virt is a suggested virtual address for the mapping.
 * Architectures which can support a direct-mapped physical to virtual region
 * can return the appropriate address within that region, leaving '*virt'
 * unchanged.  We cannot and therefore do not; *virt is updated with the
 * first usable address after the mapped region.
 */
vm_offset_t
moea64_map(mmu_t mmu, vm_offset_t *virt, vm_offset_t pa_start,
    vm_offset_t pa_end, int prot)
{
	vm_offset_t	sva, va;

	sva = *virt;
	va = sva;
	for (; pa_start < pa_end; pa_start += PAGE_SIZE, va += PAGE_SIZE)
		moea64_kenter(mmu, va, pa_start);
	*virt = va;

	return (sva);
}

/*
 * Returns true if the pmap's pv is one of the first
 * 16 pvs linked to from this page.  This count may
 * be changed upwards or downwards in the future; it
 * is only necessary that true be returned for a small
 * subset of pmaps for proper page aging.
 */
boolean_t
moea64_page_exists_quick(mmu_t mmu, pmap_t pmap, vm_page_t m)
{
        int loops;
	struct pvo_entry *pvo;

        if (!moea64_initialized || (m->flags & PG_FICTITIOUS))
                return FALSE;

	mtx_assert(&vm_page_queue_mtx, MA_OWNED);

	loops = 0;
	LIST_FOREACH(pvo, vm_page_to_pvoh(m), pvo_vlink) {
		if (pvo->pvo_pmap == pmap) 
			return (TRUE);
		if (++loops >= 16)
			break;
	}

	return (FALSE);
}

/*
 * Return the number of managed mappings to the given physical page
 * that are wired.
 */
int
moea64_page_wired_mappings(mmu_t mmu, vm_page_t m)
{
	struct pvo_entry *pvo;
	int count;

	count = 0;
	if (!moea64_initialized || (m->flags & PG_FICTITIOUS) != 0)
		return (count);
	mtx_assert(&vm_page_queue_mtx, MA_OWNED);
	LIST_FOREACH(pvo, vm_page_to_pvoh(m), pvo_vlink)
		if ((pvo->pvo_vaddr & PVO_WIRED) != 0)
			count++;
	return (count);
}

static u_int	moea64_vsidcontext;

void
moea64_pinit(mmu_t mmu, pmap_t pmap)
{
	int	i, mask;
	u_int	entropy;

	PMAP_LOCK_INIT(pmap);

	entropy = 0;
	__asm __volatile("mftb %0" : "=r"(entropy));

	if (pmap_bootstrapped)
		pmap->pmap_phys = (pmap_t)moea64_kextract(mmu, (vm_offset_t)pmap);
	else
		pmap->pmap_phys = pmap;

	/*
	 * Allocate some segment registers for this pmap.
	 */
	for (i = 0; i < NPMAPS; i += VSID_NBPW) {
		u_int	hash, n;

		/*
		 * Create a new value by mutiplying by a prime and adding in
		 * entropy from the timebase register.  This is to make the
		 * VSID more random so that the PT hash function collides
		 * less often.  (Note that the prime casues gcc to do shifts
		 * instead of a multiply.)
		 */
		moea64_vsidcontext = (moea64_vsidcontext * 0x1105) + entropy;
		hash = moea64_vsidcontext & (NPMAPS - 1);
		if (hash == 0)		/* 0 is special, avoid it */
			continue;
		n = hash >> 5;
		mask = 1 << (hash & (VSID_NBPW - 1));
		hash = (moea64_vsidcontext & 0xfffff);
		if (moea64_vsid_bitmap[n] & mask) {	/* collision? */
			/* anything free in this bucket? */
			if (moea64_vsid_bitmap[n] == 0xffffffff) {
				entropy = (moea64_vsidcontext >> 20);
				continue;
			}
			i = ffs(~moea64_vsid_bitmap[i]) - 1;
			mask = 1 << i;
			hash &= 0xfffff & ~(VSID_NBPW - 1);
			hash |= i;
		}
		moea64_vsid_bitmap[n] |= mask;
		for (i = 0; i < 16; i++) {
			pmap->pm_sr[i] = VSID_MAKE(i, hash);
		}
		return;
	}

	panic("moea64_pinit: out of segments");
}

/*
 * Initialize the pmap associated with process 0.
 */
void
moea64_pinit0(mmu_t mmu, pmap_t pm)
{
	moea64_pinit(mmu, pm);
	bzero(&pm->pm_stats, sizeof(pm->pm_stats));
}

/*
 * Set the physical protection on the specified range of this map as requested.
 */
void
moea64_protect(mmu_t mmu, pmap_t pm, vm_offset_t sva, vm_offset_t eva,
    vm_prot_t prot)
{
	struct	pvo_entry *pvo;
	struct	lpte *pt;
	int	pteidx;

	CTR4(KTR_PMAP, "moea64_protect: pm=%p sva=%#x eva=%#x prot=%#x", pm, sva,
	    eva, prot);


	KASSERT(pm == &curproc->p_vmspace->vm_pmap || pm == kernel_pmap,
	    ("moea64_protect: non current pmap"));

	if ((prot & VM_PROT_READ) == VM_PROT_NONE) {
		moea64_remove(mmu, pm, sva, eva);
		return;
	}

	vm_page_lock_queues();
	PMAP_LOCK(pm);
	for (; sva < eva; sva += PAGE_SIZE) {
		pvo = moea64_pvo_find_va(pm, sva, &pteidx);
		if (pvo == NULL)
			continue;

		/*
		 * Grab the PTE pointer before we diddle with the cached PTE
		 * copy.
		 */
		LOCK_TABLE();
		pt = moea64_pvo_to_pte(pvo, pteidx);

		/*
		 * Change the protection of the page.
		 */
		pvo->pvo_pte.lpte.pte_lo &= ~LPTE_PP;
		pvo->pvo_pte.lpte.pte_lo |= LPTE_BR;
		pvo->pvo_pte.lpte.pte_lo &= ~LPTE_NOEXEC;
		if ((prot & VM_PROT_EXECUTE) == 0) 
			pvo->pvo_pte.lpte.pte_lo |= LPTE_NOEXEC;

		/*
		 * If the PVO is in the page table, update that pte as well.
		 */
		if (pt != NULL) {
			moea64_pte_change(pt, &pvo->pvo_pte.lpte, 
			    pvo->pvo_pmap, PVO_VADDR(pvo));
			if ((pvo->pvo_pte.lpte.pte_lo & 
			    (LPTE_I | LPTE_G | LPTE_NOEXEC)) == 0) {
				moea64_syncicache(pm, sva,
				    pvo->pvo_pte.lpte.pte_lo & LPTE_RPGN,
				    PAGE_SIZE);
			}
		}
		UNLOCK_TABLE();
	}
	vm_page_unlock_queues();
	PMAP_UNLOCK(pm);
}

/*
 * Map a list of wired pages into kernel virtual address space.  This is
 * intended for temporary mappings which do not need page modification or
 * references recorded.  Existing mappings in the region are overwritten.
 */
void
moea64_qenter(mmu_t mmu, vm_offset_t va, vm_page_t *m, int count)
{
	while (count-- > 0) {
		moea64_kenter(mmu, va, VM_PAGE_TO_PHYS(*m));
		va += PAGE_SIZE;
		m++;
	}
}

/*
 * Remove page mappings from kernel virtual address space.  Intended for
 * temporary mappings entered by moea64_qenter.
 */
void
moea64_qremove(mmu_t mmu, vm_offset_t va, int count)
{
	while (count-- > 0) {
		moea64_kremove(mmu, va);
		va += PAGE_SIZE;
	}
}

void
moea64_release(mmu_t mmu, pmap_t pmap)
{
        int idx, mask;
        
	/*
	 * Free segment register's VSID
	 */
        if (pmap->pm_sr[0] == 0)
                panic("moea64_release");

        idx = VSID_TO_HASH(pmap->pm_sr[0]) & (NPMAPS-1);
        mask = 1 << (idx % VSID_NBPW);
        idx /= VSID_NBPW;
        moea64_vsid_bitmap[idx] &= ~mask;
	PMAP_LOCK_DESTROY(pmap);
}

/*
 * Remove the given range of addresses from the specified map.
 */
void
moea64_remove(mmu_t mmu, pmap_t pm, vm_offset_t sva, vm_offset_t eva)
{
	struct	pvo_entry *pvo;
	int	pteidx;

	vm_page_lock_queues();
	PMAP_LOCK(pm);
	for (; sva < eva; sva += PAGE_SIZE) {
		pvo = moea64_pvo_find_va(pm, sva, &pteidx);
		if (pvo != NULL) {
			moea64_pvo_remove(pvo, pteidx);
		}
	}
	vm_page_unlock_queues();
	PMAP_UNLOCK(pm);
}

/*
 * Remove physical page from all pmaps in which it resides. moea64_pvo_remove()
 * will reflect changes in pte's back to the vm_page.
 */
void
moea64_remove_all(mmu_t mmu, vm_page_t m)
{
	struct  pvo_head *pvo_head;
	struct	pvo_entry *pvo, *next_pvo;
	pmap_t	pmap;

	mtx_assert(&vm_page_queue_mtx, MA_OWNED);

	pvo_head = vm_page_to_pvoh(m);
	for (pvo = LIST_FIRST(pvo_head); pvo != NULL; pvo = next_pvo) {
		next_pvo = LIST_NEXT(pvo, pvo_vlink);

		MOEA_PVO_CHECK(pvo);	/* sanity check */
		pmap = pvo->pvo_pmap;
		PMAP_LOCK(pmap);
		moea64_pvo_remove(pvo, -1);
		PMAP_UNLOCK(pmap);
	}
	if ((m->flags & PG_WRITEABLE) && moea64_is_modified(mmu, m)) {
		moea64_attr_clear(m, LPTE_CHG);
		vm_page_dirty(m);
	}
	vm_page_flag_clear(m, PG_WRITEABLE);
}

/*
 * Allocate a physical page of memory directly from the phys_avail map.
 * Can only be called from moea64_bootstrap before avail start and end are
 * calculated.
 */
static vm_offset_t
moea64_bootstrap_alloc(vm_size_t size, u_int align)
{
	vm_offset_t	s, e;
	int		i, j;

	size = round_page(size);
	for (i = 0; phys_avail[i + 1] != 0; i += 2) {
		if (align != 0)
			s = (phys_avail[i] + align - 1) & ~(align - 1);
		else
			s = phys_avail[i];
		e = s + size;

		if (s < phys_avail[i] || e > phys_avail[i + 1])
			continue;

		if (s == phys_avail[i]) {
			phys_avail[i] += size;
		} else if (e == phys_avail[i + 1]) {
			phys_avail[i + 1] -= size;
		} else {
			for (j = phys_avail_count * 2; j > i; j -= 2) {
				phys_avail[j] = phys_avail[j - 2];
				phys_avail[j + 1] = phys_avail[j - 1];
			}

			phys_avail[i + 3] = phys_avail[i + 1];
			phys_avail[i + 1] = s;
			phys_avail[i + 2] = e;
			phys_avail_count++;
		}

		return (s);
	}
	panic("moea64_bootstrap_alloc: could not allocate memory");
}

static void
tlbia(void)
{
	vm_offset_t i;
	register_t msr, scratch;

	for (i = 0; i < 0xFF000; i += 0x00001000) {
		__asm __volatile("\
		    mfmsr %0; \
		    mr %1, %0; \
		    insrdi %1,%3,1,0; \
		    mtmsrd %1; \
		    ptesync; \
		    \
		    tlbiel %2; \
		    \
		    mtmsrd %0; \
		    eieio; \
		    tlbsync; \
		    ptesync;" 
		: "=r"(msr), "=r"(scratch) : "r"(i), "r"(1));
	}
}

static int
moea64_pvo_enter(pmap_t pm, uma_zone_t zone, struct pvo_head *pvo_head,
    vm_offset_t va, vm_offset_t pa, uint64_t pte_lo, int flags)
{
	struct	 pvo_entry *pvo;
	uint64_t vsid;
	int	 first;
	u_int	 ptegidx;
	int	 i;
	int      bootstrap;

	/*
	 * One nasty thing that can happen here is that the UMA calls to
	 * allocate new PVOs need to map more memory, which calls pvo_enter(),
	 * which calls UMA...
	 *
	 * We break the loop by detecting recursion and allocating out of
	 * the bootstrap pool.
	 */

	moea64_pvo_enter_calls++;
	first = 0;
	bootstrap = (flags & PVO_BOOTSTRAP);

	if (!moea64_initialized)
		bootstrap = 1;

	/*
	 * Compute the PTE Group index.
	 */
	va &= ~ADDR_POFF;
	vsid = va_to_vsid(pm, va);
	ptegidx = va_to_pteg(vsid, va);

	/*
	 * Remove any existing mapping for this page.  Reuse the pvo entry if
	 * there is a mapping.
	 */
	LOCK_TABLE();

	LIST_FOREACH(pvo, &moea64_pvo_table[ptegidx], pvo_olink) {
		if (pvo->pvo_pmap == pm && PVO_VADDR(pvo) == va) {
			if ((pvo->pvo_pte.lpte.pte_lo & LPTE_RPGN) == pa &&
			    (pvo->pvo_pte.lpte.pte_lo & LPTE_PP) ==
			    (pte_lo & LPTE_PP)) {
				UNLOCK_TABLE();
				return (0);
			}
			moea64_pvo_remove(pvo, -1);
			break;
		}
	}

	/*
	 * If we aren't overwriting a mapping, try to allocate.
	 */
	if (bootstrap) {
		if (moea64_bpvo_pool_index >= BPVO_POOL_SIZE) {
			panic("moea64_enter: bpvo pool exhausted, %d, %d, %d",
			      moea64_bpvo_pool_index, BPVO_POOL_SIZE, 
			      BPVO_POOL_SIZE * sizeof(struct pvo_entry));
		}
		pvo = &moea64_bpvo_pool[moea64_bpvo_pool_index];
		moea64_bpvo_pool_index++;
		bootstrap = 1;
	} else {
		/*
		 * Note: drop the table lock around the UMA allocation in
		 * case the UMA allocator needs to manipulate the page
		 * table. The mapping we are working with is already
		 * protected by the PMAP lock.
		 */
		UNLOCK_TABLE();
		pvo = uma_zalloc(zone, M_NOWAIT);
		LOCK_TABLE();
	}

	if (pvo == NULL) {
		UNLOCK_TABLE();
		return (ENOMEM);
	}

	moea64_pvo_entries++;
	pvo->pvo_vaddr = va;
	pvo->pvo_pmap = pm;
	LIST_INSERT_HEAD(&moea64_pvo_table[ptegidx], pvo, pvo_olink);
	pvo->pvo_vaddr &= ~ADDR_POFF;

	if (!(flags & VM_PROT_EXECUTE))
		pte_lo |= LPTE_NOEXEC;
	if (flags & PVO_WIRED)
		pvo->pvo_vaddr |= PVO_WIRED;
	if (pvo_head != &moea64_pvo_kunmanaged)
		pvo->pvo_vaddr |= PVO_MANAGED;
	if (bootstrap)
		pvo->pvo_vaddr |= PVO_BOOTSTRAP;
	if (flags & PVO_FAKE)
		pvo->pvo_vaddr |= PVO_FAKE;

	moea64_pte_create(&pvo->pvo_pte.lpte, vsid, va, 
	    (uint64_t)(pa) | pte_lo);

	/*
	 * Remember if the list was empty and therefore will be the first
	 * item.
	 */
	if (LIST_FIRST(pvo_head) == NULL)
		first = 1;
	LIST_INSERT_HEAD(pvo_head, pvo, pvo_vlink);

	if (pvo->pvo_vaddr & PVO_WIRED)
		pm->pm_stats.wired_count++;
	pm->pm_stats.resident_count++;

	/*
	 * We hope this succeeds but it isn't required.
	 */
	i = moea64_pte_insert(ptegidx, &pvo->pvo_pte.lpte);
	if (i >= 0) {
		PVO_PTEGIDX_SET(pvo, i);
	} else {
		panic("moea64_pvo_enter: overflow");
		moea64_pte_overflow++;
	}

	if (pm == kernel_pmap)
		isync();

	UNLOCK_TABLE();

	return (first ? ENOENT : 0);
}

static void
moea64_pvo_remove(struct pvo_entry *pvo, int pteidx)
{
	struct	lpte *pt;

	/*
	 * If there is an active pte entry, we need to deactivate it (and
	 * save the ref & cfg bits).
	 */
	LOCK_TABLE();
	pt = moea64_pvo_to_pte(pvo, pteidx);
	if (pt != NULL) {
		moea64_pte_unset(pt, &pvo->pvo_pte.lpte, pvo->pvo_pmap,
		    PVO_VADDR(pvo));
		PVO_PTEGIDX_CLR(pvo);
	} else {
		moea64_pte_overflow--;
	}

	/*
	 * Update our statistics.
	 */
	pvo->pvo_pmap->pm_stats.resident_count--;
	if (pvo->pvo_vaddr & PVO_WIRED)
		pvo->pvo_pmap->pm_stats.wired_count--;

	/*
	 * Save the REF/CHG bits into their cache if the page is managed.
	 */
	if ((pvo->pvo_vaddr & (PVO_MANAGED|PVO_FAKE)) == PVO_MANAGED) {
		struct	vm_page *pg;

		pg = PHYS_TO_VM_PAGE(pvo->pvo_pte.lpte.pte_lo & LPTE_RPGN);
		if (pg != NULL) {
			moea64_attr_save(pg, pvo->pvo_pte.lpte.pte_lo &
			    (LPTE_REF | LPTE_CHG));
		}
	}

	/*
	 * Remove this PVO from the PV list.
	 */
	LIST_REMOVE(pvo, pvo_vlink);

	/*
	 * Remove this from the overflow list and return it to the pool
	 * if we aren't going to reuse it.
	 */
	LIST_REMOVE(pvo, pvo_olink);
	UNLOCK_TABLE();

	if (!(pvo->pvo_vaddr & PVO_BOOTSTRAP))
		uma_zfree((pvo->pvo_vaddr & PVO_MANAGED) ? moea64_mpvo_zone :
		    moea64_upvo_zone, pvo);

	moea64_pvo_entries--;
	moea64_pvo_remove_calls++;
}

static __inline int
moea64_pvo_pte_index(const struct pvo_entry *pvo, int ptegidx)
{

	/*
	 * We can find the actual pte entry without searching by grabbing
	 * the PTEG index from 3 unused bits in pvo_vaddr and by
	 * noticing the HID bit.
	 */
	if (pvo->pvo_pte.lpte.pte_hi & LPTE_HID)
		ptegidx ^= moea64_pteg_mask;

	return ((ptegidx << 3) | PVO_PTEGIDX_GET(pvo));
}

static struct pvo_entry *
moea64_pvo_find_va(pmap_t pm, vm_offset_t va, int *pteidx_p)
{
	struct		pvo_entry *pvo;
	int		ptegidx;
	uint64_t	vsid;

	va &= ~ADDR_POFF;
	vsid = va_to_vsid(pm, va);
	ptegidx = va_to_pteg(vsid, va);

	LOCK_TABLE();
	LIST_FOREACH(pvo, &moea64_pvo_table[ptegidx], pvo_olink) {
		if (pvo->pvo_pmap == pm && PVO_VADDR(pvo) == va) {
			if (pteidx_p)
				*pteidx_p = moea64_pvo_pte_index(pvo, ptegidx);
			break;
		}
	}
	UNLOCK_TABLE();

	return (pvo);
}

static struct lpte *
moea64_pvo_to_pte(const struct pvo_entry *pvo, int pteidx)
{
	struct lpte *pt;

	/*
	 * If we haven't been supplied the ptegidx, calculate it.
	 */
	if (pteidx == -1) {
		int		ptegidx;
		uint64_t	vsid;

		vsid = va_to_vsid(pvo->pvo_pmap, PVO_VADDR(pvo));
		ptegidx = va_to_pteg(vsid, PVO_VADDR(pvo));
		pteidx = moea64_pvo_pte_index(pvo, ptegidx);
	}

	pt = &moea64_pteg_table[pteidx >> 3].pt[pteidx & 7];

	if ((pvo->pvo_pte.lpte.pte_hi & LPTE_VALID) && 
	    !PVO_PTEGIDX_ISSET(pvo)) {
		panic("moea64_pvo_to_pte: pvo %p has valid pte in pvo but no "
		    "valid pte index", pvo);
	}

	if ((pvo->pvo_pte.lpte.pte_hi & LPTE_VALID) == 0 && 
	    PVO_PTEGIDX_ISSET(pvo)) {
		panic("moea64_pvo_to_pte: pvo %p has valid pte index in pvo "
		    "pvo but no valid pte", pvo);
	}

	if ((pt->pte_hi ^ (pvo->pvo_pte.lpte.pte_hi & ~LPTE_VALID)) == 
	    LPTE_VALID) {
		if ((pvo->pvo_pte.lpte.pte_hi & LPTE_VALID) == 0) {
			panic("moea64_pvo_to_pte: pvo %p has valid pte in "
			    "moea64_pteg_table %p but invalid in pvo", pvo, pt);
		}

		if (((pt->pte_lo ^ pvo->pvo_pte.lpte.pte_lo) & 
		    ~(LPTE_M|LPTE_CHG|LPTE_REF)) != 0) {
			panic("moea64_pvo_to_pte: pvo %p pte does not match "
			    "pte %p in moea64_pteg_table difference is %#x", 
			    pvo, pt,
			    (uint32_t)(pt->pte_lo ^ pvo->pvo_pte.lpte.pte_lo));
		}

		ASSERT_TABLE_LOCK();
		return (pt);
	}

	if (pvo->pvo_pte.lpte.pte_hi & LPTE_VALID) {
		panic("moea64_pvo_to_pte: pvo %p has invalid pte %p in "
		    "moea64_pteg_table but valid in pvo", pvo, pt);
	}

	return (NULL);
}

static int
moea64_pte_insert(u_int ptegidx, struct lpte *pvo_pt)
{
	struct	lpte *pt;
	int	i;

	ASSERT_TABLE_LOCK();

	/*
	 * First try primary hash.
	 */
	for (pt = moea64_pteg_table[ptegidx].pt, i = 0; i < 8; i++, pt++) {
		if ((pt->pte_hi & LPTE_VALID) == 0 &&
		    (pt->pte_hi & LPTE_LOCKED) == 0) {
			pvo_pt->pte_hi &= ~LPTE_HID;
			moea64_pte_set(pt, pvo_pt);
			return (i);
		}
	}

	/*
	 * Now try secondary hash.
	 */
	ptegidx ^= moea64_pteg_mask;

	for (pt = moea64_pteg_table[ptegidx].pt, i = 0; i < 8; i++, pt++) {
		if ((pt->pte_hi & LPTE_VALID) == 0 &&
		    (pt->pte_hi & LPTE_LOCKED) == 0) {
			pvo_pt->pte_hi |= LPTE_HID;
			moea64_pte_set(pt, pvo_pt);
			return (i);
		}
	}

	panic("moea64_pte_insert: overflow");
	return (-1);
}

static boolean_t
moea64_query_bit(vm_page_t m, u_int64_t ptebit)
{
	struct	pvo_entry *pvo;
	struct	lpte *pt;

	if (moea64_attr_fetch(m) & ptebit)
		return (TRUE);

	vm_page_lock_queues();

	LIST_FOREACH(pvo, vm_page_to_pvoh(m), pvo_vlink) {
		MOEA_PVO_CHECK(pvo);	/* sanity check */

		/*
		 * See if we saved the bit off.  If so, cache it and return
		 * success.
		 */
		if (pvo->pvo_pte.lpte.pte_lo & ptebit) {
			moea64_attr_save(m, ptebit);
			MOEA_PVO_CHECK(pvo);	/* sanity check */
			vm_page_unlock_queues();
			return (TRUE);
		}
	}

	/*
	 * No luck, now go through the hard part of looking at the PTEs
	 * themselves.  Sync so that any pending REF/CHG bits are flushed to
	 * the PTEs.
	 */
	SYNC();
	LIST_FOREACH(pvo, vm_page_to_pvoh(m), pvo_vlink) {
		MOEA_PVO_CHECK(pvo);	/* sanity check */

		/*
		 * See if this pvo has a valid PTE.  if so, fetch the
		 * REF/CHG bits from the valid PTE.  If the appropriate
		 * ptebit is set, cache it and return success.
		 */
		LOCK_TABLE();
		pt = moea64_pvo_to_pte(pvo, -1);
		if (pt != NULL) {
			moea64_pte_synch(pt, &pvo->pvo_pte.lpte);
			if (pvo->pvo_pte.lpte.pte_lo & ptebit) {
				UNLOCK_TABLE();

				moea64_attr_save(m, ptebit);
				MOEA_PVO_CHECK(pvo);	/* sanity check */
				vm_page_unlock_queues();
				return (TRUE);
			}
		}
		UNLOCK_TABLE();
	}

	vm_page_unlock_queues();
	return (FALSE);
}

static u_int
moea64_clear_bit(vm_page_t m, u_int64_t ptebit, u_int64_t *origbit)
{
	u_int	count;
	struct	pvo_entry *pvo;
	struct	lpte *pt;
	uint64_t rv;

	mtx_assert(&vm_page_queue_mtx, MA_OWNED);

	/*
	 * Clear the cached value.
	 */
	rv = moea64_attr_fetch(m);
	moea64_attr_clear(m, ptebit);

	/*
	 * Sync so that any pending REF/CHG bits are flushed to the PTEs (so
	 * we can reset the right ones).  note that since the pvo entries and
	 * list heads are accessed via BAT0 and are never placed in the page
	 * table, we don't have to worry about further accesses setting the
	 * REF/CHG bits.
	 */
	SYNC();

	/*
	 * For each pvo entry, clear the pvo's ptebit.  If this pvo has a
	 * valid pte clear the ptebit from the valid pte.
	 */
	count = 0;
	LIST_FOREACH(pvo, vm_page_to_pvoh(m), pvo_vlink) {
		MOEA_PVO_CHECK(pvo);	/* sanity check */

		LOCK_TABLE();
		pt = moea64_pvo_to_pte(pvo, -1);
		if (pt != NULL) {
			moea64_pte_synch(pt, &pvo->pvo_pte.lpte);
			if (pvo->pvo_pte.lpte.pte_lo & ptebit) {
				count++;
				moea64_pte_clear(pt, pvo->pvo_pmap, PVO_VADDR(pvo), ptebit);
			}
		}
		rv |= pvo->pvo_pte.lpte.pte_lo;
		pvo->pvo_pte.lpte.pte_lo &= ~ptebit;
		MOEA_PVO_CHECK(pvo);	/* sanity check */
		UNLOCK_TABLE();
	}

	if (origbit != NULL) {
		*origbit = rv;
	}

	return (count);
}

boolean_t
moea64_dev_direct_mapped(mmu_t mmu, vm_offset_t pa, vm_size_t size)
{
	struct pvo_entry *pvo;
	vm_offset_t ppa;
	int error = 0;

	PMAP_LOCK(kernel_pmap);
	for (ppa = pa & ~ADDR_POFF; ppa < pa + size; ppa += PAGE_SIZE) {
		pvo = moea64_pvo_find_va(kernel_pmap, ppa, NULL);
		if (pvo == NULL ||
		    (pvo->pvo_pte.lpte.pte_lo & LPTE_RPGN) != ppa) {
			error = EFAULT;
			break;
		}
	}
	PMAP_UNLOCK(kernel_pmap);

	return (error);
}

/*
 * Map a set of physical memory pages into the kernel virtual
 * address space. Return a pointer to where it is mapped. This
 * routine is intended to be used for mapping device memory,
 * NOT real memory.
 */
void *
moea64_mapdev(mmu_t mmu, vm_offset_t pa, vm_size_t size)
{
	vm_offset_t va, tmpva, ppa, offset;

	ppa = trunc_page(pa);
	offset = pa & PAGE_MASK;
	size = roundup(offset + size, PAGE_SIZE);

	va = kmem_alloc_nofault(kernel_map, size);

	if (!va)
		panic("moea64_mapdev: Couldn't alloc kernel virtual memory");

	for (tmpva = va; size > 0;) {
		moea64_kenter(mmu, tmpva, ppa);
		size -= PAGE_SIZE;
		tmpva += PAGE_SIZE;
		ppa += PAGE_SIZE;
	}

	return ((void *)(va + offset));
}

void
moea64_unmapdev(mmu_t mmu, vm_offset_t va, vm_size_t size)
{
	vm_offset_t base, offset;

	base = trunc_page(va);
	offset = va & PAGE_MASK;
	size = roundup(offset + size, PAGE_SIZE);

	kmem_free(kernel_map, base, size);
}

static void
moea64_sync_icache(mmu_t mmu, pmap_t pm, vm_offset_t va, vm_size_t sz)
{
	struct pvo_entry *pvo;
	vm_offset_t lim;
	vm_paddr_t pa;
	vm_size_t len;

	PMAP_LOCK(pm);
	while (sz > 0) {
		lim = round_page(va);
		len = MIN(lim - va, sz);
		pvo = moea64_pvo_find_va(pm, va & ~ADDR_POFF, NULL);
		if (pvo != NULL) {
			pa = (pvo->pvo_pte.pte.pte_lo & LPTE_RPGN) |
			    (va & ADDR_POFF);
			moea64_syncicache(pm, va, pa, len);
		}
		va += len;
		sz -= len;
	}
	PMAP_UNLOCK(pm);
}<|MERGE_RESOLUTION|>--- conflicted
+++ resolved
@@ -379,6 +379,7 @@
 vm_page_t moea64_extract_and_hold(mmu_t, pmap_t, vm_offset_t, vm_prot_t);
 void moea64_init(mmu_t);
 boolean_t moea64_is_modified(mmu_t, vm_page_t);
+boolean_t moea64_is_referenced(mmu_t, vm_page_t);
 boolean_t moea64_ts_referenced(mmu_t, vm_page_t);
 vm_offset_t moea64_map(mmu_t, vm_offset_t *, vm_offset_t, vm_offset_t, int);
 boolean_t moea64_page_exists_quick(mmu_t, pmap_t, vm_page_t);
@@ -416,6 +417,7 @@
 	MMUMETHOD(mmu_extract_and_hold,	moea64_extract_and_hold),
 	MMUMETHOD(mmu_init,		moea64_init),
 	MMUMETHOD(mmu_is_modified,	moea64_is_modified),
+	MMUMETHOD(mmu_is_referenced,	moea64_is_referenced),
 	MMUMETHOD(mmu_ts_referenced,	moea64_ts_referenced),
 	MMUMETHOD(mmu_map,     		moea64_map),
 	MMUMETHOD(mmu_page_exists_quick,moea64_page_exists_quick),
@@ -1343,11 +1345,13 @@
 moea64_enter_quick(mmu_t mmu, pmap_t pm, vm_offset_t va, vm_page_t m,
     vm_prot_t prot)
 {
+
+	vm_page_lock_queues();
 	PMAP_LOCK(pm);
 	moea64_enter_locked(pm, va, m, prot & (VM_PROT_READ | VM_PROT_EXECUTE),
 	    FALSE);
+	vm_page_unlock_queues();
 	PMAP_UNLOCK(pm);
-
 }
 
 vm_paddr_t
@@ -1376,18 +1380,23 @@
 {
 	struct	pvo_entry *pvo;
 	vm_page_t m;
+        vm_paddr_t pa;
         
 	m = NULL;
-	vm_page_lock_queues();
+	pa = 0;
 	PMAP_LOCK(pmap);
+retry:
 	pvo = moea64_pvo_find_va(pmap, va & ~ADDR_POFF, NULL);
 	if (pvo != NULL && (pvo->pvo_pte.lpte.pte_hi & LPTE_VALID) &&
 	    ((pvo->pvo_pte.lpte.pte_lo & LPTE_PP) == LPTE_RW ||
 	     (prot & VM_PROT_WRITE) == 0)) {
+		if (vm_page_pa_tryrelock(pmap,
+			pvo->pvo_pte.lpte.pte_lo & LPTE_RPGN, &pa))
+			goto retry;
 		m = PHYS_TO_VM_PAGE(pvo->pvo_pte.lpte.pte_lo & LPTE_RPGN);
 		vm_page_hold(m);
 	}
-	vm_page_unlock_queues();
+	PA_UNLOCK_COND(pa);
 	PMAP_UNLOCK(pmap);
 	return (m);
 }
@@ -1467,8 +1476,6 @@
 }
 
 boolean_t
-<<<<<<< HEAD
-=======
 moea64_is_referenced(mmu_t mmu, vm_page_t m)
 {
 
@@ -1478,7 +1485,6 @@
 }
 
 boolean_t
->>>>>>> 07c9330a
 moea64_is_modified(mmu_t mmu, vm_page_t m)
 {
 
@@ -1541,10 +1547,6 @@
 	pmap_t	pmap;
 	uint64_t lo;
 
-<<<<<<< HEAD
-	mtx_assert(&vm_page_queue_mtx, MA_OWNED);
-	if ((m->flags & (PG_FICTITIOUS | PG_UNMANAGED)) != 0 ||
-=======
 	KASSERT((m->flags & (PG_FICTITIOUS | PG_UNMANAGED)) == 0,
 	    ("moea64_remove_write: page %p is not managed", m));
 
@@ -1555,9 +1557,9 @@
 	 */
 	VM_OBJECT_LOCK_ASSERT(m->object, MA_OWNED);
 	if ((m->oflags & VPO_BUSY) == 0 &&
->>>>>>> 07c9330a
 	    (m->flags & PG_WRITEABLE) == 0)
 		return;
+	vm_page_lock_queues();
 	lo = moea64_attr_fetch(m);
 	SYNC();
 	LIST_FOREACH(pvo, vm_page_to_pvoh(m), pvo_vlink) {
@@ -1584,6 +1586,7 @@
 		vm_page_dirty(m);
 	}
 	vm_page_flag_clear(m, PG_WRITEABLE);
+	vm_page_unlock_queues();
 }
 
 /*
@@ -1747,10 +1750,11 @@
 	count = 0;
 	if (!moea64_initialized || (m->flags & PG_FICTITIOUS) != 0)
 		return (count);
-	mtx_assert(&vm_page_queue_mtx, MA_OWNED);
+	vm_page_lock_queues();
 	LIST_FOREACH(pvo, vm_page_to_pvoh(m), pvo_vlink)
 		if ((pvo->pvo_vaddr & PVO_WIRED) != 0)
 			count++;
+	vm_page_unlock_queues();
 	return (count);
 }
 
@@ -1966,8 +1970,7 @@
 	struct	pvo_entry *pvo, *next_pvo;
 	pmap_t	pmap;
 
-	mtx_assert(&vm_page_queue_mtx, MA_OWNED);
-
+	vm_page_lock_queues();
 	pvo_head = vm_page_to_pvoh(m);
 	for (pvo = LIST_FIRST(pvo_head); pvo != NULL; pvo = next_pvo) {
 		next_pvo = LIST_NEXT(pvo, pvo_vlink);
@@ -1983,6 +1986,7 @@
 		vm_page_dirty(m);
 	}
 	vm_page_flag_clear(m, PG_WRITEABLE);
+	vm_page_unlock_queues();
 }
 
 /*
