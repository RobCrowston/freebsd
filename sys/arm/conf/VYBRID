#
# Kernel configuration for Vybrid Family boards.
#
# For more information on this file, please read the config(5) manual page,
# and/or the handbook section on Kernel Configuration Files:
#
#    http://www.FreeBSD.org/doc/en_US.ISO8859-1/books/handbook/kernelconfig-config.html
#
# The handbook is also available locally in /usr/share/doc/handbook
# if you've installed the doc distribution, otherwise always see the
# FreeBSD World Wide Web server (http://www.FreeBSD.org/) for the
# latest information.
#
# An exhaustive list of options and more detailed explanations of the
# device lines is also present in the ../../conf/NOTES and NOTES files.
# If you are in doubt as to the purpose or necessity of a line, check first
# in NOTES.
#
# $FreeBSD$

ident		VYBRID
include		"../freescale/vybrid/std.vybrid"

makeoptions	MODULES_OVERRIDE=""
makeoptions	WITHOUT_MODULES="ahc"

makeoptions	WERROR="-Werror"

options 	HZ=100
options 	SCHED_4BSD		# 4BSD scheduler
options 	PREEMPTION		# Enable kernel thread preemption
options 	INET			# InterNETworking
options 	INET6			# IPv6 communications protocols
options 	SCTP			# Stream Control Transmission Protocol
options 	FFS			# Berkeley Fast Filesystem
options 	SOFTUPDATES		# Enable FFS soft updates support
options 	UFS_ACL			# Support for access control lists
options 	UFS_DIRHASH		# Improve performance on big directories
options 	UFS_GJOURNAL		# Enable gjournal-based UFS journaling
options 	QUOTA			# Enable disk quotas for UFS
<<<<<<< HEAD
options 	NFSCL			# New Network Filesystem Client
=======
options 	NFSCL			# Network Filesystem Client
>>>>>>> 45a2a347
options 	NFSLOCKD		# Network Lock Manager
options 	NFS_ROOT		# NFS usable as /, requires NFSCL
options 	MSDOSFS			# MSDOS Filesystem
options 	CD9660			# ISO 9660 Filesystem
#options 	NANDFS			# NAND Filesystem
options 	PROCFS			# Process filesystem (requires PSEUDOFS)
options 	PSEUDOFS		# Pseudo-filesystem framework
options 	TMPFS			# Efficient memory filesystem
options 	GEOM_PART_GPT		# GUID Partition Tables
options 	GEOM_PART_BSD		# BSD partition scheme
options 	GEOM_PART_MBR		# MBR partition scheme
options 	COMPAT_43		# Compatible with BSD 4.3 [KEEP THIS!]
options 	SCSI_DELAY=5000		# Delay (in ms) before probing SCSI
options 	KTRACE			# ktrace(1) support
options 	SYSVSHM			# SYSV-style shared memory
options 	SYSVMSG			# SYSV-style message queues
options 	SYSVSEM			# SYSV-style semaphores
options 	_KPOSIX_PRIORITY_SCHEDULING # POSIX P1003_1B real-time extensions
options 	KBD_INSTALL_CDEV	# install a CDEV entry in /dev
options 	FREEBSD_BOOT_LOADER	# Process metadata passed from loader(8)
options 	VFP			# Enable floating point hardware support
#options 	SMP			# Enable multiple cores

# Debugging for use in -current
makeoptions	DEBUG=-g		# Build kernel with gdb(1) debug symbols
options 	BREAK_TO_DEBUGGER
#options 	VERBOSE_SYSINIT		# Enable verbose sysinit messages
options 	KDB			# Enable kernel debugger support
# For minimum debugger support (stable branch) use:
#options 	KDB_TRACE		# Print a stack trace for a panic
# For full debugger support use this instead:
options 	DDB			# Enable the kernel debugger
#options 	INVARIANTS		# Enable calls of extra sanity checking
#options 	INVARIANT_SUPPORT	# Extra sanity checks of internal structures, required by INVARIANTS
#options 	WITNESS			# Enable checks to detect deadlocks and cycles
#options 	WITNESS_SKIPSPIN	# Don't run witness on spinlocks for speed
#options 	DIAGNOSTIC

# NFS root from boopt/dhcp
#options 	BOOTP
#options 	BOOTP_NFSROOT
#options 	BOOTP_COMPAT
#options 	BOOTP_NFSV3
#options 	BOOTP_WIRED_TO=ffec0
<<<<<<< HEAD

#options 	ROOTDEVNAME=\"nfs:10.5.0.1:/tftpboot/cosmic\"
#options 	ROOTDEVNAME=\"nandfs:/dev/gnand0s.root\"
options 	ROOTDEVNAME=\"ufs:/dev/da0\"

options 	MUTEX_NOINLINE
options 	RWLOCK_NOINLINE
options 	NO_FFS_SNAPSHOT
options 	NO_SWAPPING

# MMC/SD/SDIO Card slot support
device		mmc			# mmc/sd bus
device		mmcsd			# mmc/sd flash cards
device		sdhci			# generic sdhci

=======

#options 	ROOTDEVNAME=\"nfs:10.5.0.1:/tftpboot/cosmic\"
#options 	ROOTDEVNAME=\"nandfs:/dev/gnand0s.root\"
options 	ROOTDEVNAME=\"ufs:/dev/da0\"

options 	MUTEX_NOINLINE
options 	RWLOCK_NOINLINE
options 	NO_FFS_SNAPSHOT
options 	NO_SWAPPING

# MMC/SD/SDIO Card slot support
device		mmc			# mmc/sd bus
device		mmcsd			# mmc/sd flash cards
device		sdhci			# generic sdhci

>>>>>>> 45a2a347
# Pseudo devices

device		loop
device		random
device		pty
device		md
device		gpio

# USB support
options 	USB_HOST_ALIGN=32	# Align usb buffers to cache line size.
device		usb
options 	USB_DEBUG
#options 	USB_REQ_DEBUG
#options 	USB_VERBOSE
#device		musb
device		ehci
#device		ohci

device		umass
device		scbus			# SCSI bus (required for ATA/SCSI)
device		da			# Direct Access (disks)
device		pass

# SATA
#device		ata
#device		atadisk
#device		mvs

device		nand

# Serial ports
device		uart

# I2C (TWSI)
device		iic
device		iicbus

# Ethernet
device		ether
device		ffec

# USB ethernet support, requires miibus
device		miibus
device		axe			# ASIX Electronics USB Ethernet
device		bpf			# Berkeley packet filter

device		sound

# SPI
device		spibus
device		vf_spi

# Framebuffer
device		vt
device		kbdmux
device		ukbd

# Flattened Device Tree
options 	FDT			# Configure using FDT/DTB data<|MERGE_RESOLUTION|>--- conflicted
+++ resolved
@@ -38,11 +38,7 @@
 options 	UFS_DIRHASH		# Improve performance on big directories
 options 	UFS_GJOURNAL		# Enable gjournal-based UFS journaling
 options 	QUOTA			# Enable disk quotas for UFS
-<<<<<<< HEAD
-options 	NFSCL			# New Network Filesystem Client
-=======
 options 	NFSCL			# Network Filesystem Client
->>>>>>> 45a2a347
 options 	NFSLOCKD		# Network Lock Manager
 options 	NFS_ROOT		# NFS usable as /, requires NFSCL
 options 	MSDOSFS			# MSDOS Filesystem
@@ -87,7 +83,6 @@
 #options 	BOOTP_COMPAT
 #options 	BOOTP_NFSV3
 #options 	BOOTP_WIRED_TO=ffec0
-<<<<<<< HEAD
 
 #options 	ROOTDEVNAME=\"nfs:10.5.0.1:/tftpboot/cosmic\"
 #options 	ROOTDEVNAME=\"nandfs:/dev/gnand0s.root\"
@@ -103,23 +98,6 @@
 device		mmcsd			# mmc/sd flash cards
 device		sdhci			# generic sdhci
 
-=======
-
-#options 	ROOTDEVNAME=\"nfs:10.5.0.1:/tftpboot/cosmic\"
-#options 	ROOTDEVNAME=\"nandfs:/dev/gnand0s.root\"
-options 	ROOTDEVNAME=\"ufs:/dev/da0\"
-
-options 	MUTEX_NOINLINE
-options 	RWLOCK_NOINLINE
-options 	NO_FFS_SNAPSHOT
-options 	NO_SWAPPING
-
-# MMC/SD/SDIO Card slot support
-device		mmc			# mmc/sd bus
-device		mmcsd			# mmc/sd flash cards
-device		sdhci			# generic sdhci
-
->>>>>>> 45a2a347
 # Pseudo devices
 
 device		loop
