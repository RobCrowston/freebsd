--- conflicted
+++ resolved
@@ -5,11 +5,7 @@
 
 cpu		CPU_CORTEXA
 machine		arm	armv6
-<<<<<<< HEAD
-makeoptions	CONF_CFLAGS="-march=armv7a -Wa,-march=armv7a"
-=======
 makeoptions	CONF_CFLAGS="-march=armv7a"
->>>>>>> 45a2a347
 
 files		"../xilinx/files.zynq7"
 
