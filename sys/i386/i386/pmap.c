--- conflicted
+++ resolved
@@ -1722,11 +1722,7 @@
 		/* Preserve the page's PG_ZERO setting. */
 		vm_page_free_toq(m);
 	}
-<<<<<<< HEAD
-	VM_CNT_ADD(v_wire_count, -count);
-=======
 	vm_wire_sub(count);
->>>>>>> a89e7a10
 }
 
 /*
