--- conflicted
+++ resolved
@@ -423,11 +423,6 @@
 
 
 
-<<<<<<< HEAD
-extern int _ucodesel, _udatasel;
-=======
-extern unsigned long linux_sznonrtsigcode;
->>>>>>> 192cfad0
 
 static void
 linux_rt_sendsig(sig_t catcher, ksiginfo_t *ksi, sigset_t *mask)
