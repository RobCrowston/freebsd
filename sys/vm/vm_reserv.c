/*-
 * SPDX-License-Identifier: BSD-2-Clause-FreeBSD
 *
 * Copyright (c) 2002-2006 Rice University
 * Copyright (c) 2007-2011 Alan L. Cox <alc@cs.rice.edu>
 * All rights reserved.
 *
 * This software was developed for the FreeBSD Project by Alan L. Cox,
 * Olivier Crameri, Peter Druschel, Sitaram Iyer, and Juan Navarro.
 *
 * Redistribution and use in source and binary forms, with or without
 * modification, are permitted provided that the following conditions
 * are met:
 * 1. Redistributions of source code must retain the above copyright
 *    notice, this list of conditions and the following disclaimer.
 * 2. Redistributions in binary form must reproduce the above copyright
 *    notice, this list of conditions and the following disclaimer in the
 *    documentation and/or other materials provided with the distribution.
 *
 * THIS SOFTWARE IS PROVIDED BY THE COPYRIGHT HOLDERS AND CONTRIBUTORS
 * ``AS IS'' AND ANY EXPRESS OR IMPLIED WARRANTIES, INCLUDING, BUT NOT
 * LIMITED TO, THE IMPLIED WARRANTIES OF MERCHANTABILITY AND FITNESS FOR
 * A PARTICULAR PURPOSE ARE DISCLAIMED.  IN NO EVENT SHALL THE COPYRIGHT
 * HOLDERS OR CONTRIBUTORS BE LIABLE FOR ANY DIRECT, INDIRECT,
 * INCIDENTAL, SPECIAL, EXEMPLARY, OR CONSEQUENTIAL DAMAGES (INCLUDING,
 * BUT NOT LIMITED TO, PROCUREMENT OF SUBSTITUTE GOODS OR SERVICES; LOSS
 * OF USE, DATA, OR PROFITS; OR BUSINESS INTERRUPTION) HOWEVER CAUSED
 * AND ON ANY THEORY OF LIABILITY, WHETHER IN CONTRACT, STRICT
 * LIABILITY, OR TORT (INCLUDING NEGLIGENCE OR OTHERWISE) ARISING IN ANY
 * WAY OUT OF THE USE OF THIS SOFTWARE, EVEN IF ADVISED OF THE
 * POSSIBILITY OF SUCH DAMAGE.
 */

/*
 *	Superpage reservation management module
 *
 * Any external functions defined by this module are only to be used by the
 * virtual memory system.
 */

#include <sys/cdefs.h>
__FBSDID("$FreeBSD$");

#include "opt_vm.h"

#include <sys/param.h>
#include <sys/kernel.h>
#include <sys/counter.h>
#include <sys/ktr.h>
#include <sys/lock.h>
#include <sys/malloc.h>
#include <sys/mutex.h>
#include <sys/queue.h>
#include <sys/rwlock.h>
#include <sys/sbuf.h>
#include <sys/sysctl.h>
#include <sys/systm.h>
#include <sys/vmmeter.h>
#include <sys/smp.h>

#include <vm/vm.h>
#include <vm/vm_param.h>
#include <vm/vm_object.h>
#include <vm/vm_page.h>
#include <vm/vm_pageout.h>
#include <vm/vm_phys.h>
#include <vm/vm_pagequeue.h>
#include <vm/vm_radix.h>
#include <vm/vm_reserv.h>

/*
 * The reservation system supports the speculative allocation of large physical
 * pages ("superpages").  Speculative allocation enables the fully automatic
 * utilization of superpages by the virtual memory system.  In other words, no
 * programmatic directives are required to use superpages.
 */

#if VM_NRESERVLEVEL > 0

/*
 * The number of small pages that are contained in a level 0 reservation
 */
#define	VM_LEVEL_0_NPAGES	(1 << VM_LEVEL_0_ORDER)

/*
 * The number of bits by which a physical address is shifted to obtain the
 * reservation number
 */
#define	VM_LEVEL_0_SHIFT	(VM_LEVEL_0_ORDER + PAGE_SHIFT)

/*
 * The size of a level 0 reservation in bytes
 */
#define	VM_LEVEL_0_SIZE		(1 << VM_LEVEL_0_SHIFT)

/*
 * Computes the index of the small page underlying the given (object, pindex)
 * within the reservation's array of small pages.
 */
#define	VM_RESERV_INDEX(object, pindex)	\
    (((object)->pg_color + (pindex)) & (VM_LEVEL_0_NPAGES - 1))

/*
 * The size of a population map entry
 */
typedef	u_long		popmap_t;

/*
 * The number of bits in a population map entry
 */
#define	NBPOPMAP	(NBBY * sizeof(popmap_t))

/*
 * The number of population map entries in a reservation
 */
#define	NPOPMAP		howmany(VM_LEVEL_0_NPAGES, NBPOPMAP)

/*
 * Clear a bit in the population map.
 */
static __inline void
popmap_clear(popmap_t popmap[], int i)
{

	popmap[i / NBPOPMAP] &= ~(1UL << (i % NBPOPMAP));
}

/*
 * Set a bit in the population map.
 */
static __inline void
popmap_set(popmap_t popmap[], int i)
{

	popmap[i / NBPOPMAP] |= 1UL << (i % NBPOPMAP);
}

/*
 * Is a bit in the population map clear?
 */
static __inline boolean_t
popmap_is_clear(popmap_t popmap[], int i)
{

	return ((popmap[i / NBPOPMAP] & (1UL << (i % NBPOPMAP))) == 0);
}

/*
 * Is a bit in the population map set?
 */
static __inline boolean_t
popmap_is_set(popmap_t popmap[], int i)
{

	return ((popmap[i / NBPOPMAP] & (1UL << (i % NBPOPMAP))) != 0);
}

/*
 * The reservation structure
 *
 * A reservation structure is constructed whenever a large physical page is
 * speculatively allocated to an object.  The reservation provides the small
 * physical pages for the range [pindex, pindex + VM_LEVEL_0_NPAGES) of offsets
 * within that object.  The reservation's "popcnt" tracks the number of these
 * small physical pages that are in use at any given time.  When and if the
 * reservation is not fully utilized, it appears in the queue of partially
 * populated reservations.  The reservation always appears on the containing
 * object's list of reservations.
 *
 * A partially populated reservation can be broken and reclaimed at any time.
 *
 * r - vm_reserv_lock
 * d - vm_reserv_domain_lock
 * o - vm_reserv_object_lock
 * c - constant after boot
 */
struct vm_reserv {
	struct mtx	lock;			/* reservation lock. */
	TAILQ_ENTRY(vm_reserv) partpopq;	/* (d) per-domain queue. */
	LIST_ENTRY(vm_reserv) objq;		/* (o, r) object queue */
	vm_object_t	object;			/* (o, r) containing object */
	vm_pindex_t	pindex;			/* (o, r) offset in object */
	vm_page_t	pages;			/* (c) first page  */
	domainid_t	domain;			/* (c) NUMA domain. */
	uint16_t	popcnt;			/* (r) # of pages in use */
	char		inpartpopq;		/* (d) */
	popmap_t	popmap[NPOPMAP];	/* (r) bit vector, used pages */
};

#define	vm_reserv_lockptr(rv)		(&(rv)->lock)
#define	vm_reserv_assert_locked(rv)					\
	    mtx_assert(vm_reserv_lockptr(rv), MA_OWNED)
#define	vm_reserv_lock(rv)		mtx_lock(vm_reserv_lockptr(rv))
#define	vm_reserv_trylock(rv)		mtx_trylock(vm_reserv_lockptr(rv))
#define	vm_reserv_unlock(rv)		mtx_unlock(vm_reserv_lockptr(rv))

static struct mtx_padalign vm_reserv_domain_locks[MAXMEMDOM];

#define	vm_reserv_domain_lockptr(d)	&vm_reserv_domain_locks[(d)]
#define	vm_reserv_domain_lock(d)	mtx_lock(vm_reserv_domain_lockptr(d))
#define	vm_reserv_domain_unlock(d)	mtx_unlock(vm_reserv_domain_lockptr(d))

/*
 * The reservation array
 *
 * This array is analoguous in function to vm_page_array.  It differs in the
 * respect that it may contain a greater number of useful reservation
 * structures than there are (physical) superpages.  These "invalid"
 * reservation structures exist to trade-off space for time in the
 * implementation of vm_reserv_from_page().  Invalid reservation structures are
 * distinguishable from "valid" reservation structures by inspecting the
 * reservation's "pages" field.  Invalid reservation structures have a NULL
 * "pages" field.
 *
 * vm_reserv_from_page() maps a small (physical) page to an element of this
 * array by computing a physical reservation number from the page's physical
 * address.  The physical reservation number is used as the array index.
 *
 * An "active" reservation is a valid reservation structure that has a non-NULL
 * "object" field and a non-zero "popcnt" field.  In other words, every active
 * reservation belongs to a particular object.  Moreover, every active
 * reservation has an entry in the containing object's list of reservations.  
 */
static vm_reserv_t vm_reserv_array;

/*
 * The partially populated reservation queue
 *
 * This queue enables the fast recovery of an unused free small page from a
 * partially populated reservation.  The reservation at the head of this queue
 * is the least recently changed, partially populated reservation.
 *
 * Access to this queue is synchronized by the free page queue lock.
 */
static TAILQ_HEAD(, vm_reserv) vm_rvq_partpop[MAXMEMDOM];

static SYSCTL_NODE(_vm, OID_AUTO, reserv, CTLFLAG_RD, 0, "Reservation Info");

static counter_u64_t vm_reserv_broken = EARLY_COUNTER;
SYSCTL_COUNTER_U64(_vm_reserv, OID_AUTO, broken, CTLFLAG_RD,
    &vm_reserv_broken, "Cumulative number of broken reservations");

static counter_u64_t vm_reserv_freed = EARLY_COUNTER;
SYSCTL_COUNTER_U64(_vm_reserv, OID_AUTO, freed, CTLFLAG_RD,
    &vm_reserv_freed, "Cumulative number of freed reservations");

static int sysctl_vm_reserv_fullpop(SYSCTL_HANDLER_ARGS);

SYSCTL_PROC(_vm_reserv, OID_AUTO, fullpop, CTLTYPE_INT | CTLFLAG_RD, NULL, 0,
    sysctl_vm_reserv_fullpop, "I", "Current number of full reservations");

static int sysctl_vm_reserv_partpopq(SYSCTL_HANDLER_ARGS);

SYSCTL_OID(_vm_reserv, OID_AUTO, partpopq, CTLTYPE_STRING | CTLFLAG_RD, NULL, 0,
    sysctl_vm_reserv_partpopq, "A", "Partially populated reservation queues");

static counter_u64_t vm_reserv_reclaimed = EARLY_COUNTER;
SYSCTL_COUNTER_U64(_vm_reserv, OID_AUTO, reclaimed, CTLFLAG_RD,
    &vm_reserv_reclaimed, "Cumulative number of reclaimed reservations");

static __read_mostly int vm_reserv_enabled;

/*
 * The object lock pool is used to synchronize the rvq.  We can not use a
 * pool mutex because it is required before malloc works.
 *
 * The "hash" function could be made faster without divide and modulo.
 */
#define	VM_RESERV_OBJ_LOCK_COUNT	MAXCPU

struct mtx_padalign vm_reserv_object_mtx[VM_RESERV_OBJ_LOCK_COUNT];

#define	vm_reserv_object_lock_idx(object)			\
	    (((uintptr_t)object / sizeof(*object)) % VM_RESERV_OBJ_LOCK_COUNT)
#define	vm_reserv_object_lock_ptr(object)			\
	    &vm_reserv_object_mtx[vm_reserv_object_lock_idx((object))]
#define	vm_reserv_object_lock(object)				\
	    mtx_lock(vm_reserv_object_lock_ptr((object)))
#define	vm_reserv_object_unlock(object)				\
	    mtx_unlock(vm_reserv_object_lock_ptr((object)))

static void		vm_reserv_break(vm_reserv_t rv);
static void		vm_reserv_depopulate(vm_reserv_t rv, int index);
static vm_reserv_t	vm_reserv_from_page(vm_page_t m);
static boolean_t	vm_reserv_has_pindex(vm_reserv_t rv,
			    vm_pindex_t pindex);
static void		vm_reserv_populate(vm_reserv_t rv, int index,
			    int count);
static void		vm_reserv_reclaim(vm_reserv_t rv);

/*
 * Returns the current number of full reservations.
 *
 * Since the number of full reservations is computed without acquiring the
 * free page queue lock, the returned value may be inexact.
 */
static int
sysctl_vm_reserv_fullpop(SYSCTL_HANDLER_ARGS)
{
	vm_paddr_t paddr;
	struct vm_phys_seg *seg;
	vm_reserv_t rv;
	int fullpop, segind;

	fullpop = 0;
	for (segind = 0; segind < vm_phys_nsegs; segind++) {
		seg = &vm_phys_segs[segind];
		paddr = roundup2(seg->start, VM_LEVEL_0_SIZE);
		while (paddr + VM_LEVEL_0_SIZE <= seg->end) {
			rv = &vm_reserv_array[paddr >> VM_LEVEL_0_SHIFT];
			fullpop += rv->popcnt == VM_LEVEL_0_NPAGES;
			paddr += VM_LEVEL_0_SIZE;
		}
	}
	return (sysctl_handle_int(oidp, &fullpop, 0, req));
}

/*
 * Describes the current state of the partially populated reservation queue.
 */
static int
sysctl_vm_reserv_partpopq(SYSCTL_HANDLER_ARGS)
{
	struct sbuf sbuf;
	vm_reserv_t rv;
	int counter, error, domain, level, unused_pages;

	error = sysctl_wire_old_buffer(req, 0);
	if (error != 0)
		return (error);
	sbuf_new_for_sysctl(&sbuf, NULL, 128, req);
	sbuf_printf(&sbuf, "\nDOMAIN    LEVEL     SIZE  NUMBER\n\n");
	for (domain = 0; domain < vm_ndomains; domain++) {
		for (level = -1; level <= VM_NRESERVLEVEL - 2; level++) {
			counter = 0;
			unused_pages = 0;
			vm_reserv_domain_lock(domain);
			TAILQ_FOREACH(rv, &vm_rvq_partpop[domain], partpopq) {
				counter++;
				unused_pages += VM_LEVEL_0_NPAGES - rv->popcnt;
			}
			vm_reserv_domain_unlock(domain);
			sbuf_printf(&sbuf, "%6d, %7d, %6dK, %6d\n",
			    domain, level,
			    unused_pages * ((int)PAGE_SIZE / 1024), counter);
		}
	}
	error = sbuf_finish(&sbuf);
	sbuf_delete(&sbuf);
	return (error);
}

/*
 * Remove a reservation from the object's objq.
 */
static void
vm_reserv_remove(vm_reserv_t rv)
{
	vm_object_t object;

	vm_reserv_assert_locked(rv);
	CTR5(KTR_VM, "%s: rv %p object %p popcnt %d inpartpop %d",
	    __FUNCTION__, rv, rv->object, rv->popcnt, rv->inpartpopq);
	KASSERT(rv->object != NULL,
	    ("vm_reserv_remove: reserv %p is free", rv));
	KASSERT(!rv->inpartpopq,
	    ("vm_reserv_remove: reserv %p's inpartpopq is TRUE", rv));
	object = rv->object;
	vm_reserv_object_lock(object);
	LIST_REMOVE(rv, objq);
	rv->object = NULL;
	vm_reserv_object_unlock(object);
}

/*
 * Insert a new reservation into the object's objq.
 */
static void
vm_reserv_insert(vm_reserv_t rv, vm_object_t object, vm_pindex_t pindex)
{
	int i;

	vm_reserv_assert_locked(rv);
	CTR6(KTR_VM,
	    "%s: rv %p(%p) object %p new %p popcnt %d",
	    __FUNCTION__, rv, rv->pages, rv->object, object,
	   rv->popcnt);
	KASSERT(rv->object == NULL,
	    ("vm_reserv_insert: reserv %p isn't free", rv));
	KASSERT(rv->popcnt == 0,
	    ("vm_reserv_insert: reserv %p's popcnt is corrupted", rv));
	KASSERT(!rv->inpartpopq,
	    ("vm_reserv_insert: reserv %p's inpartpopq is TRUE", rv));
	for (i = 0; i < NPOPMAP; i++)
		KASSERT(rv->popmap[i] == 0,
		    ("vm_reserv_insert: reserv %p's popmap is corrupted", rv));
	vm_reserv_object_lock(object);
	rv->pindex = pindex;
	rv->object = object;
	LIST_INSERT_HEAD(&object->rvq, rv, objq);
	vm_reserv_object_unlock(object);
}

/*
 * Reduces the given reservation's population count.  If the population count
 * becomes zero, the reservation is destroyed.  Additionally, moves the
 * reservation to the tail of the partially populated reservation queue if the
 * population count is non-zero.
 */
static void
vm_reserv_depopulate(vm_reserv_t rv, int index)
{
	struct vm_domain *vmd;

	vm_reserv_assert_locked(rv);
	CTR5(KTR_VM, "%s: rv %p object %p popcnt %d inpartpop %d",
	    __FUNCTION__, rv, rv->object, rv->popcnt, rv->inpartpopq);
	KASSERT(rv->object != NULL,
	    ("vm_reserv_depopulate: reserv %p is free", rv));
	KASSERT(popmap_is_set(rv->popmap, index),
	    ("vm_reserv_depopulate: reserv %p's popmap[%d] is clear", rv,
	    index));
	KASSERT(rv->popcnt > 0,
	    ("vm_reserv_depopulate: reserv %p's popcnt is corrupted", rv));
	KASSERT(rv->domain >= 0 && rv->domain < vm_ndomains,
	    ("vm_reserv_depopulate: reserv %p's domain is corrupted %d",
	    rv, rv->domain));
	if (rv->popcnt == VM_LEVEL_0_NPAGES) {
		KASSERT(rv->pages->psind == 1,
		    ("vm_reserv_depopulate: reserv %p is already demoted",
		    rv));
		rv->pages->psind = 0;
	}
	popmap_clear(rv->popmap, index);
	rv->popcnt--;
	vm_reserv_domain_lock(rv->domain);
	if (rv->inpartpopq) {
		TAILQ_REMOVE(&vm_rvq_partpop[rv->domain], rv, partpopq);
		rv->inpartpopq = FALSE;
	}
	if (rv->popcnt != 0) {
		rv->inpartpopq = TRUE;
		TAILQ_INSERT_TAIL(&vm_rvq_partpop[rv->domain], rv, partpopq);
	}
	vm_reserv_domain_unlock(rv->domain);
	vmd = VM_DOMAIN(rv->domain);
	if (rv->popcnt == 0) {
		vm_reserv_remove(rv);
		vm_domain_free_lock(vmd);
		vm_phys_free_pages(rv->pages, VM_LEVEL_0_ORDER);
		vm_domain_free_unlock(vmd);
		counter_u64_add(vm_reserv_freed, 1);
	}
	vm_domain_freecnt_inc(vmd, 1);
}

/*
 * Returns the reservation to which the given page might belong.
 */
static __inline vm_reserv_t
vm_reserv_from_page(vm_page_t m)
{

	return (&vm_reserv_array[VM_PAGE_TO_PHYS(m) >> VM_LEVEL_0_SHIFT]);
}

/*
 * Returns an existing reservation or NULL and initialized successor pointer.
 */
static vm_reserv_t
vm_reserv_from_object(vm_object_t object, vm_pindex_t pindex,
    vm_page_t mpred, vm_page_t *msuccp)
{
	vm_reserv_t rv;
	vm_page_t msucc;

	msucc = NULL;
	if (mpred != NULL) {
		KASSERT(mpred->object == object,
		    ("vm_reserv_from_object: object doesn't contain mpred"));
		KASSERT(mpred->pindex < pindex,
		    ("vm_reserv_from_object: mpred doesn't precede pindex"));
		rv = vm_reserv_from_page(mpred);
		if (rv->object == object && vm_reserv_has_pindex(rv, pindex))
			goto found;
		msucc = TAILQ_NEXT(mpred, listq);
	} else
		msucc = TAILQ_FIRST(&object->memq);
	if (msucc != NULL) {
		KASSERT(msucc->pindex > pindex,
		    ("vm_reserv_from_object: msucc doesn't succeed pindex"));
		rv = vm_reserv_from_page(msucc);
		if (rv->object == object && vm_reserv_has_pindex(rv, pindex))
			goto found;
	}
	rv = NULL;

found:
	*msuccp = msucc;

	return (rv);
}

/*
 * Returns TRUE if the given reservation contains the given page index and
 * FALSE otherwise.
 */
static __inline boolean_t
vm_reserv_has_pindex(vm_reserv_t rv, vm_pindex_t pindex)
{

	return (((pindex - rv->pindex) & ~(VM_LEVEL_0_NPAGES - 1)) == 0);
}

/*
 * Increases the given reservation's population count.  Moves the reservation
 * to the tail of the partially populated reservation queue.
 *
 * The reservation must be locked.
 */
static void
vm_reserv_populate(vm_reserv_t rv, int index, int count)
{

	vm_reserv_assert_locked(rv);
	CTR5(KTR_VM, "%s: rv %p object %p popcnt %d inpartpop %d",
	    __FUNCTION__, rv, rv->object, rv->popcnt, rv->inpartpopq);
	KASSERT(rv->object != NULL,
	    ("vm_reserv_populate: reserv %p is free", rv));
	KASSERT(rv->popcnt >= 0 && rv->popcnt + count <= VM_LEVEL_0_NPAGES,
	    ("vm_reserv_populate: reserv %p is already full", rv));
	KASSERT(rv->pages->psind == 0,
	    ("vm_reserv_populate: reserv %p is already promoted", rv));
	KASSERT(rv->domain >= 0 && rv->domain < vm_ndomains,
	    ("vm_reserv_populate: reserv %p's domain is corrupted %d",
	    rv, rv->domain));

	rv->popcnt += count;
	for (; count > 0; count--, index++) {
		KASSERT(popmap_is_clear(rv->popmap, index),
		    ("vm_reserv_populate: reserv %p's popmap[%d] is set", rv,
		    index));
		popmap_set(rv->popmap, index);
	}
	vm_reserv_domain_lock(rv->domain);
	if (rv->inpartpopq) {
		TAILQ_REMOVE(&vm_rvq_partpop[rv->domain], rv, partpopq);
		rv->inpartpopq = FALSE;
	}
	if (rv->popcnt < VM_LEVEL_0_NPAGES) {
		rv->inpartpopq = TRUE;
		TAILQ_INSERT_TAIL(&vm_rvq_partpop[rv->domain], rv, partpopq);
	} else {
		KASSERT(rv->pages->psind == 0,
		    ("vm_reserv_populate: reserv %p is already promoted",
		    rv));
		rv->pages->psind = 1;
	}
	vm_reserv_domain_unlock(rv->domain);
}

/*
 * Attempts to allocate a contiguous set of physical pages from existing
 * reservations.  See vm_reserv_alloc_contig() for a description of the
 * function's parameters.
 *
 * The page "mpred" must immediately precede the offset "pindex" within the
 * specified object.
 *
 * The object must be locked.
 */
vm_page_t
vm_reserv_extend_contig(int req, vm_object_t object, vm_pindex_t pindex,
    int domain, u_long npages, vm_paddr_t low, vm_paddr_t high,
    u_long alignment, vm_paddr_t boundary, vm_page_t mpred)
{
	struct vm_domain *vmd;
	vm_paddr_t pa, size;
	vm_page_t m, msucc;
	vm_reserv_t rv;
	int i, index;

	VM_OBJECT_ASSERT_WLOCKED(object);
	KASSERT(npages != 0, ("vm_reserv_alloc_contig: npages is 0"));
	if (vm_reserv_enabled == 0)
		return (NULL);

	/*
	 * Is a reservation fundamentally impossible?
	 */
	if (pindex < VM_RESERV_INDEX(object, pindex) ||
	    pindex + npages > object->size || object->resident_page_count == 0)
		return (NULL);

	/*
	 * All reservations of a particular size have the same alignment.
	 * Assuming that the first page is allocated from a reservation, the
	 * least significant bits of its physical address can be determined
	 * from its offset from the beginning of the reservation and the size
	 * of the reservation.
	 *
	 * Could the specified index within a reservation of the smallest
	 * possible size satisfy the alignment and boundary requirements?
	 */
	pa = VM_RESERV_INDEX(object, pindex) << PAGE_SHIFT;
	if ((pa & (alignment - 1)) != 0)
		return (NULL);
	size = npages << PAGE_SHIFT;
	if (((pa ^ (pa + size - 1)) & ~(boundary - 1)) != 0)
		return (NULL);

	/*
	 * Look for an existing reservation.
	 */
	rv = vm_reserv_from_object(object, pindex, mpred, &msucc);
	if (rv == NULL)
		return (NULL);
	KASSERT(object != kernel_object || rv->domain == domain,
	    ("vm_reserv_extend_contig: Domain mismatch from reservation."));
	index = VM_RESERV_INDEX(object, pindex);
	/* Does the allocation fit within the reservation? */
	if (index + npages > VM_LEVEL_0_NPAGES)
		return (NULL);
	domain = rv->domain;
	vmd = VM_DOMAIN(domain);
	vm_reserv_lock(rv);
	if (rv->object != object)
		goto out;
	m = &rv->pages[index];
	pa = VM_PAGE_TO_PHYS(m);
	if (pa < low || pa + size > high || (pa & (alignment - 1)) != 0 ||
	    ((pa ^ (pa + size - 1)) & ~(boundary - 1)) != 0)
		goto out;
	/* Handle vm_page_rename(m, new_object, ...). */
	for (i = 0; i < npages; i++) {
		if (popmap_is_set(rv->popmap, index + i))
			goto out;
	}
	if (vm_domain_allocate(vmd, req, npages, false) == 0)
		goto out;
	vm_reserv_populate(rv, index, npages);
	vm_reserv_unlock(rv);
	return (m);

out:
	vm_reserv_unlock(rv);
	return (NULL);
}

/*
 * Allocates a contiguous set of physical pages of the given size "npages"
 * from newly created reservations.  All of the physical pages
 * must be at or above the given physical address "low" and below the given
 * physical address "high".  The given value "alignment" determines the
 * alignment of the first physical page in the set.  If the given value
 * "boundary" is non-zero, then the set of physical pages cannot cross any
 * physical address boundary that is a multiple of that value.  Both
 * "alignment" and "boundary" must be a power of two.
 *
 * Callers should first invoke vm_reserv_extend_contig() to attempt an
 * allocation from existing reservations.
 *
 * The page "mpred" must immediately precede the offset "pindex" within the
 * specified object.
 *
 * The object and free page queue must be locked.
 */
vm_page_t
vm_reserv_alloc_contig(int req, vm_object_t object, vm_pindex_t pindex, int domain,
    u_long npages, vm_paddr_t low, vm_paddr_t high, u_long alignment,
    vm_paddr_t boundary, vm_page_t mpred)
{
	struct vm_domain *vmd;
	vm_paddr_t pa, size;
	vm_page_t m, m_ret, msucc;
	vm_pindex_t first, leftcap, rightcap;
	vm_reserv_t rv;
	u_long allocpages, maxpages, minpages;
	int index, n;

	VM_OBJECT_ASSERT_WLOCKED(object);
	KASSERT(npages != 0, ("vm_reserv_alloc_contig: npages is 0"));
	if (vm_reserv_enabled == 0)
		return (NULL);

	/*
	 * Is a reservation fundamentally impossible?
	 */
	if (pindex < VM_RESERV_INDEX(object, pindex) ||
	    pindex + npages > object->size)
		return (NULL);

	/*
	 * All reservations of a particular size have the same alignment.
	 * Assuming that the first page is allocated from a reservation, the
	 * least significant bits of its physical address can be determined
	 * from its offset from the beginning of the reservation and the size
	 * of the reservation.
	 *
	 * Could the specified index within a reservation of the smallest
	 * possible size satisfy the alignment and boundary requirements?
	 */
	pa = VM_RESERV_INDEX(object, pindex) << PAGE_SHIFT;
	if ((pa & (alignment - 1)) != 0)
		return (NULL);
	size = npages << PAGE_SHIFT;
	if (((pa ^ (pa + size - 1)) & ~(boundary - 1)) != 0)
		return (NULL);

	/*
	 * Callers should've extended an existing reservation prior to
	 * calling this function.  If a reservation exists it is
	 * incompatible with the allocation.
	 */
	rv = vm_reserv_from_object(object, pindex, mpred, &msucc);
	if (rv != NULL)
		return (NULL);

	/*
	 * Could at least one reservation fit between the first index to the
	 * left that can be used ("leftcap") and the first index to the right
	 * that cannot be used ("rightcap")?
	 *
	 * We must synchronize with the reserv object lock to protect the
	 * pindex/object of the resulting reservations against rename while
	 * we are inspecting.
	 */
	first = pindex - VM_RESERV_INDEX(object, pindex);
	minpages = VM_RESERV_INDEX(object, pindex) + npages;
	maxpages = roundup2(minpages, VM_LEVEL_0_NPAGES);
	allocpages = maxpages;
	vm_reserv_object_lock(object);
	if (mpred != NULL) {
		if ((rv = vm_reserv_from_page(mpred))->object != object)
			leftcap = mpred->pindex + 1;
		else
			leftcap = rv->pindex + VM_LEVEL_0_NPAGES;
		if (leftcap > first) {
			vm_reserv_object_unlock(object);
			return (NULL);
		}
	}
	if (msucc != NULL) {
		if ((rv = vm_reserv_from_page(msucc))->object != object)
			rightcap = msucc->pindex;
		else
			rightcap = rv->pindex;
		if (first + maxpages > rightcap) {
			if (maxpages == VM_LEVEL_0_NPAGES) {
				vm_reserv_object_unlock(object);
				return (NULL);
			}

			/*
			 * At least one reservation will fit between "leftcap"
			 * and "rightcap".  However, a reservation for the
			 * last of the requested pages will not fit.  Reduce
			 * the size of the upcoming allocation accordingly.
			 */
			allocpages = minpages;
		}
	}
	vm_reserv_object_unlock(object);

	/*
	 * Would the last new reservation extend past the end of the object?
	 */
	if (first + maxpages > object->size) {
		/*
		 * Don't allocate the last new reservation if the object is a
		 * vnode or backed by another object that is a vnode. 
		 */
		if (object->type == OBJT_VNODE ||
		    (object->backing_object != NULL &&
		    object->backing_object->type == OBJT_VNODE)) {
			if (maxpages == VM_LEVEL_0_NPAGES)
				return (NULL);
			allocpages = minpages;
		}
		/* Speculate that the object may grow. */
	}

	/*
	 * Allocate the physical pages.  The alignment and boundary specified
	 * for this allocation may be different from the alignment and
	 * boundary specified for the requested pages.  For instance, the
	 * specified index may not be the first page within the first new
	 * reservation.
	 */
	m = NULL;
	vmd = VM_DOMAIN(domain);
<<<<<<< HEAD
	if (vm_domain_allocate(vmd, req, npages, false) == npages) {
=======
	if (vm_domain_allocate(vmd, req, npages)) {
>>>>>>> db3bdec9
		vm_domain_free_lock(vmd);
		m = vm_phys_alloc_contig(domain, allocpages, low, high,
		    ulmax(alignment, VM_LEVEL_0_SIZE),
		    boundary > VM_LEVEL_0_SIZE ? boundary : 0);
		vm_domain_free_unlock(vmd);
		if (m == NULL) {
			vm_domain_freecnt_inc(vmd, npages);
			return (NULL);
		}
	} else
		return (NULL);
	KASSERT(vm_phys_domain(m) == domain,
	    ("vm_reserv_alloc_contig: Page domain does not match requested."));

	/*
	 * The allocated physical pages always begin at a reservation
	 * boundary, but they do not always end at a reservation boundary.
	 * Initialize every reservation that is completely covered by the
	 * allocated physical pages.
	 */
	m_ret = NULL;
	index = VM_RESERV_INDEX(object, pindex);
	do {
		rv = vm_reserv_from_page(m);
		KASSERT(rv->pages == m,
		    ("vm_reserv_alloc_contig: reserv %p's pages is corrupted",
		    rv));
		vm_reserv_lock(rv);
		vm_reserv_insert(rv, object, first);
		n = ulmin(VM_LEVEL_0_NPAGES - index, npages);
		vm_reserv_populate(rv, index, n);
		npages -= n;
		if (m_ret == NULL) {
			m_ret = &rv->pages[index];
			index = 0;
		}
		vm_reserv_unlock(rv);
		m += VM_LEVEL_0_NPAGES;
		first += VM_LEVEL_0_NPAGES;
		allocpages -= VM_LEVEL_0_NPAGES;
	} while (allocpages >= VM_LEVEL_0_NPAGES);
	return (m_ret);
}

/*
 * Attempts to extend an existing reservation and allocate the request page to
 * the object.  Opportunistically returns up to "*countp" contiguous pages if
 * the caller so requests.  The number of pages allocated is returned in
 * "*countp".
 *
 * The page "mpred" must immediately precede the offset "pindex" within the
 * specified object.
 *
 * The object must be locked.
 */
vm_page_t
vm_reserv_extend(int req, vm_object_t object, vm_pindex_t pindex, int domain,
    vm_page_t mpred, int *countp)
{
	struct vm_domain *vmd;
	vm_page_t m, msucc;
	vm_reserv_t rv;
	int avail, index, nalloc;

	VM_OBJECT_ASSERT_WLOCKED(object);
	if (vm_reserv_enabled == 0)
		return (NULL);

	/*
	 * Could a reservation currently exist?
	 */
	if (pindex < VM_RESERV_INDEX(object, pindex) ||
	    pindex >= object->size || object->resident_page_count == 0)
		return (NULL);

	/*
	 * Look for an existing reservation.
	 */
	rv = vm_reserv_from_object(object, pindex, mpred, &msucc);
	if (rv == NULL)
		return (NULL);

	KASSERT(object != kernel_object || rv->domain == domain,
	    ("vm_reserv_extend: Domain mismatch from reservation."));
	domain = rv->domain;
	vmd = VM_DOMAIN(domain);
	index = VM_RESERV_INDEX(object, pindex);
	m = &rv->pages[index];
	vm_reserv_lock(rv);
	/* Handle reclaim race. */
	if (rv->object != object ||
	    /* Handle vm_page_rename(m, new_object, ...). */
	    popmap_is_set(rv->popmap, index)) {
		m = NULL;
		goto out;
	}

	/*
	 * If the caller is prepared to accept multiple pages, try to allocate
	 * them.  We are constrained by:
	 *   1) the number of pages the caller can accept,
	 *   2) the number of free pages in the reservation succeeding "index",
	 *   3) the number of available free pages in the domain.
	 */
	nalloc = countp != NULL ? imin(VM_LEVEL_0_NPAGES - index, *countp) : 1;
	if ((avail = vm_domain_allocate(vmd, req, nalloc, true)) > 0) {
		if (countp != NULL) {
			for (nalloc = 1; nalloc < avail; nalloc++)
				if (popmap_is_set(rv->popmap, index + nalloc))
					break;
			if (nalloc < avail)
				/* Return leftover pages. */
				vm_domain_freecnt_inc(vmd, avail - nalloc);
			*countp = nalloc;
		}
		vm_reserv_populate(rv, index, nalloc);
	} else
		m = NULL;
out:
	vm_reserv_unlock(rv);

	return (m);
}

/*
 * Attempts to allocate a new reservation for the object, and allocates a page
 * from that reservation.  Callers should first invoke vm_reserv_extend() to
 * attempt an allocation from an existing reservation. Opportunistically
 * returns up to *"countp" contiguous pages if the caller so requests.
 * The number of pages allocated is returned in "*countp".
 *
 * The page "mpred" must immediately precede the offset "pindex" within the
 * specified object.
 *
 * The object and per-domain free page queues must be locked.
 */
vm_page_t
vm_reserv_alloc_page(int req, vm_object_t object, vm_pindex_t pindex, int domain,
    vm_page_t mpred, int *countp)
{
	struct vm_domain *vmd;
	vm_page_t m, msucc;
	vm_pindex_t first, leftcap, rightcap;
	vm_reserv_t rv;
	int avail, index, nalloc;

	VM_OBJECT_ASSERT_WLOCKED(object);
	if (vm_reserv_enabled == 0)
		return (NULL);

	/*
	 * Is a reservation fundamentally impossible?
	 */
	if (pindex < VM_RESERV_INDEX(object, pindex) ||
	    pindex >= object->size)
		return (NULL);

	/*
	 * Callers should've extended an existing reservation prior to
	 * calling this function.  If a reservation exists it is
	 * incompatible with the allocation.
	 */
	rv = vm_reserv_from_object(object, pindex, mpred, &msucc);
	if (rv != NULL)
		return (NULL);

	/*
	 * Could a reservation fit between the first index to the left that
	 * can be used and the first index to the right that cannot be used?
	 *
	 * We must synchronize with the reserv object lock to protect the
	 * pindex/object of the resulting reservations against rename while
	 * we are inspecting.
	 */
	first = pindex - VM_RESERV_INDEX(object, pindex);
	vm_reserv_object_lock(object);
	if (mpred != NULL) {
		if ((rv = vm_reserv_from_page(mpred))->object != object)
			leftcap = mpred->pindex + 1;
		else
			leftcap = rv->pindex + VM_LEVEL_0_NPAGES;
		if (leftcap > first) {
			vm_reserv_object_unlock(object);
			return (NULL);
		}
	}
	if (msucc != NULL) {
		if ((rv = vm_reserv_from_page(msucc))->object != object)
			rightcap = msucc->pindex;
		else
			rightcap = rv->pindex;
		if (first + VM_LEVEL_0_NPAGES > rightcap) {
			vm_reserv_object_unlock(object);
			return (NULL);
		}
	}
	vm_reserv_object_unlock(object);

	/*
	 * Would a new reservation extend past the end of the object? 
	 */
	if (first + VM_LEVEL_0_NPAGES > object->size) {
		/*
		 * Don't allocate a new reservation if the object is a vnode or
		 * backed by another object that is a vnode. 
		 */
		if (object->type == OBJT_VNODE ||
		    (object->backing_object != NULL &&
		    object->backing_object->type == OBJT_VNODE))
			return (NULL);
		/* Speculate that the object may grow. */
	}

	/*
	 * Allocate and populate the new reservation.
	 *
	 * If the caller is prepared to accept multiple pages, try to allocate
	 * them.  We are constrained by:
	 *   1) the number of pages the caller can accept,
	 *   2) the number of free pages in the reservation succeeding "index",
	 *   3) the number of available free pages in the domain.
	 */
	index = VM_RESERV_INDEX(object, pindex);
	m = NULL;
	nalloc = countp != NULL ? imin(VM_LEVEL_0_NPAGES - index, *countp) : 1;
	vmd = VM_DOMAIN(domain);
	if ((avail = vm_domain_allocate(vmd, req, nalloc, true)) > 0) {
		vm_domain_free_lock(vmd);
		m = vm_phys_alloc_pages(domain, VM_FREEPOOL_DEFAULT,
		    VM_LEVEL_0_ORDER);
		vm_domain_free_unlock(vmd);
		if (m == NULL) {
			vm_domain_freecnt_inc(vmd, avail);
			return (NULL);
		}
	} else
		return (NULL);
	rv = vm_reserv_from_page(m);
	vm_reserv_lock(rv);
	KASSERT(rv->pages == m,
	    ("vm_reserv_alloc_page: reserv %p's pages is corrupted", rv));
	vm_reserv_insert(rv, object, first);
	m = &rv->pages[index];
	if (countp != NULL) {
		for (nalloc = 1; nalloc < avail; nalloc++)
			if (popmap_is_set(rv->popmap, index + nalloc))
				break;
		if (nalloc < avail)
			/* Return leftover pages. */
			vm_domain_freecnt_inc(vmd, avail - nalloc);
		*countp = nalloc;
	}
	vm_reserv_populate(rv, index, nalloc);
	vm_reserv_unlock(rv);

	return (m);
}

/*
 * Breaks the given reservation.  All free pages in the reservation
 * are returned to the physical memory allocator.  The reservation's
 * population count and map are reset to their initial state.
 *
 * The given reservation must not be in the partially populated reservation
 * queue.  The free page queue lock must be held.
 */
static void
vm_reserv_break(vm_reserv_t rv)
{
	int begin_zeroes, hi, i, lo;

	vm_reserv_assert_locked(rv);
	CTR5(KTR_VM, "%s: rv %p object %p popcnt %d inpartpop %d",
	    __FUNCTION__, rv, rv->object, rv->popcnt, rv->inpartpopq);
	vm_reserv_remove(rv);
	rv->pages->psind = 0;
	i = hi = 0;
	do {
		/* Find the next 0 bit.  Any previous 0 bits are < "hi". */
		lo = ffsl(~(((1UL << hi) - 1) | rv->popmap[i]));
		if (lo == 0) {
			/* Redundantly clears bits < "hi". */
			rv->popmap[i] = 0;
			rv->popcnt -= NBPOPMAP - hi;
			while (++i < NPOPMAP) {
				lo = ffsl(~rv->popmap[i]);
				if (lo == 0) {
					rv->popmap[i] = 0;
					rv->popcnt -= NBPOPMAP;
				} else
					break;
			}
			if (i == NPOPMAP)
				break;
			hi = 0;
		}
		KASSERT(lo > 0, ("vm_reserv_break: lo is %d", lo));
		/* Convert from ffsl() to ordinary bit numbering. */
		lo--;
		if (lo > 0) {
			/* Redundantly clears bits < "hi". */
			rv->popmap[i] &= ~((1UL << lo) - 1);
			rv->popcnt -= lo - hi;
		}
		begin_zeroes = NBPOPMAP * i + lo;
		/* Find the next 1 bit. */
		do
			hi = ffsl(rv->popmap[i]);
		while (hi == 0 && ++i < NPOPMAP);
		if (i != NPOPMAP)
			/* Convert from ffsl() to ordinary bit numbering. */
			hi--;
		vm_domain_free_lock(VM_DOMAIN(rv->domain));
		vm_phys_free_contig(&rv->pages[begin_zeroes], NBPOPMAP * i +
		    hi - begin_zeroes);
		vm_domain_free_unlock(VM_DOMAIN(rv->domain));
	} while (i < NPOPMAP);
	KASSERT(rv->popcnt == 0,
	    ("vm_reserv_break: reserv %p's popcnt is corrupted", rv));
	counter_u64_add(vm_reserv_broken, 1);
}

/*
 * Breaks all reservations belonging to the given object.
 */
void
vm_reserv_break_all(vm_object_t object)
{
	vm_reserv_t rv;

	/*
	 * This access of object->rvq is unsynchronized so that the
	 * object rvq lock can nest after the domain_free lock.  We
	 * must check for races in the results.  However, the object
	 * lock prevents new additions, so we are guaranteed that when
	 * it returns NULL the object is properly empty.
	 */
	while ((rv = LIST_FIRST(&object->rvq)) != NULL) {
		vm_reserv_lock(rv);
		/* Reclaim race. */
		if (rv->object != object) {
			vm_reserv_unlock(rv);
			continue;
		}
		vm_reserv_domain_lock(rv->domain);
		if (rv->inpartpopq) {
			TAILQ_REMOVE(&vm_rvq_partpop[rv->domain], rv, partpopq);
			rv->inpartpopq = FALSE;
		}
		vm_reserv_domain_unlock(rv->domain);
		vm_reserv_break(rv);
		vm_reserv_unlock(rv);
	}
}

/*
 * Frees the given page if it belongs to a reservation.  Returns TRUE if the
 * page is freed and FALSE otherwise.
 *
 * The free page queue lock must be held.
 */
boolean_t
vm_reserv_free_page(vm_page_t m)
{
	vm_reserv_t rv;
	boolean_t ret;

	rv = vm_reserv_from_page(m);
	if (rv->object == NULL)
		return (FALSE);
<<<<<<< HEAD
	vm_reserv_depopulate(rv, m - rv->pages);
	return (TRUE);
}

/*
 * Initializes the reservation management system.  Specifically, initializes
 * the reservation array.
 *
 * Requires that vm_page_array and first_page are initialized!
 */
void
vm_reserv_init(void)
{
	vm_paddr_t paddr;
	struct vm_phys_seg *seg;
	int i, segind;
=======
	vm_reserv_lock(rv);
	/* Re-validate after lock. */
	if (rv->object != NULL) {
		vm_reserv_depopulate(rv, m - rv->pages);
		ret = TRUE;
	} else
		ret = FALSE;
	vm_reserv_unlock(rv);
>>>>>>> db3bdec9

	return (ret);
}

/*
 * Returns true if the given page belongs to a reservation and that page is
 * free.  Otherwise, returns false.
 */
bool
vm_reserv_is_page_free(vm_page_t m)
{
	vm_reserv_t rv;

	rv = vm_reserv_from_page(m);
	if (rv->object == NULL)
		return (false);
	return (popmap_is_clear(rv->popmap, m - rv->pages));
}

/*
 * If the given page belongs to a reservation, returns the level of that
 * reservation.  Otherwise, returns -1.
 */
int
vm_reserv_level(vm_page_t m)
{
	vm_reserv_t rv;

	rv = vm_reserv_from_page(m);
	return (rv->object != NULL ? 0 : -1);
}

/*
 * Returns a reservation level if the given page belongs to a fully populated
 * reservation and -1 otherwise.
 */
int
vm_reserv_level_iffullpop(vm_page_t m)
{
	vm_reserv_t rv;

	rv = vm_reserv_from_page(m);
	return (rv->popcnt == VM_LEVEL_0_NPAGES ? 0 : -1);
}

/*
 * Breaks the given partially populated reservation, releasing its free pages
 * to the physical memory allocator.
 *
 * The free page queue lock must be held.
 */
static void
vm_reserv_reclaim(vm_reserv_t rv)
{

	vm_reserv_assert_locked(rv);
	CTR5(KTR_VM, "%s: rv %p object %p popcnt %d inpartpop %d",
	    __FUNCTION__, rv, rv->object, rv->popcnt, rv->inpartpopq);
	vm_reserv_domain_lock(rv->domain);
	KASSERT(rv->inpartpopq,
	    ("vm_reserv_reclaim: reserv %p's inpartpopq is FALSE", rv));
	KASSERT(rv->domain >= 0 && rv->domain < vm_ndomains,
	    ("vm_reserv_reclaim: reserv %p's domain is corrupted %d",
	    rv, rv->domain));
	TAILQ_REMOVE(&vm_rvq_partpop[rv->domain], rv, partpopq);
	rv->inpartpopq = FALSE;
	vm_reserv_domain_unlock(rv->domain);
	vm_reserv_break(rv);
	counter_u64_add(vm_reserv_reclaimed, 1);
}

/*
 * Breaks the reservation at the head of the partially populated reservation
 * queue, releasing its free pages to the physical memory allocator, and
 * returns the number of pages released.
 *
 * The free page queue lock must be held.
 */
int
vm_reserv_reclaim_inactive(int domain)
{
	vm_reserv_t rv;
	int freed;

	if (vm_reserv_enabled == 0)
		return (false);
	while ((rv = TAILQ_FIRST(&vm_rvq_partpop[domain])) != NULL) {
		vm_reserv_lock(rv);
		if (rv != TAILQ_FIRST(&vm_rvq_partpop[domain])) {
			vm_reserv_unlock(rv);
			continue;
		}
		freed = VM_LEVEL_0_NPAGES - rv->popcnt;
		vm_reserv_reclaim(rv);
		vm_reserv_unlock(rv);
		return (freed);
	}
	return (0);
}

/*
 * Searches the partially populated reservation queue for the least recently
 * changed reservation with free pages that satisfy the given request for
 * contiguous physical memory.  If a satisfactory reservation is found, it is
 * broken.  Returns TRUE if a reservation is broken and FALSE otherwise.
 *
 * The free page queue lock must be held.
 */
boolean_t
vm_reserv_reclaim_contig(int domain, u_long npages, vm_paddr_t low,
    vm_paddr_t high, u_long alignment, vm_paddr_t boundary)
{
	vm_paddr_t pa, size;
	vm_reserv_t rv, rvn;
	int hi, i, lo, low_index, next_free;

	if (vm_reserv_enabled == 0)
		return (FALSE);
	if (npages > VM_LEVEL_0_NPAGES - 1)
		return (FALSE);
	size = npages << PAGE_SHIFT;
	vm_reserv_domain_lock(domain);
again:
	for (rv = TAILQ_FIRST(&vm_rvq_partpop[domain]); rv != NULL; rv = rvn) {
		rvn = TAILQ_NEXT(rv, partpopq);
		pa = VM_PAGE_TO_PHYS(&rv->pages[VM_LEVEL_0_NPAGES - 1]);
		if (pa + PAGE_SIZE - size < low) {
			/* This entire reservation is too low; go to next. */
			continue;
		}
		pa = VM_PAGE_TO_PHYS(&rv->pages[0]);
		if (pa + size > high) {
			/* This entire reservation is too high; go to next. */
			continue;
		}
		if (vm_reserv_trylock(rv) == 0) {
			vm_reserv_domain_unlock(domain);
			vm_reserv_lock(rv);
			if (!rv->inpartpopq) {
				vm_reserv_domain_lock(domain);
				if (!rvn->inpartpopq)
					goto again;
				continue;
			}
		} else
			vm_reserv_domain_unlock(domain);
		if (pa < low) {
			/* Start the search for free pages at "low". */
			low_index = (low + PAGE_MASK - pa) >> PAGE_SHIFT;
			i = low_index / NBPOPMAP;
			hi = low_index % NBPOPMAP;
		} else
			i = hi = 0;
		do {
			/* Find the next free page. */
			lo = ffsl(~(((1UL << hi) - 1) | rv->popmap[i]));
			while (lo == 0 && ++i < NPOPMAP)
				lo = ffsl(~rv->popmap[i]);
			if (i == NPOPMAP)
				break;
			/* Convert from ffsl() to ordinary bit numbering. */
			lo--;
			next_free = NBPOPMAP * i + lo;
			pa = VM_PAGE_TO_PHYS(&rv->pages[next_free]);
			KASSERT(pa >= low,
			    ("vm_reserv_reclaim_contig: pa is too low"));
			if (pa + size > high) {
				/* The rest of this reservation is too high. */
				break;
			} else if ((pa & (alignment - 1)) != 0 ||
			    ((pa ^ (pa + size - 1)) & ~(boundary - 1)) != 0) {
				/*
				 * The current page doesn't meet the alignment
				 * and/or boundary requirements.  Continue
				 * searching this reservation until the rest
				 * of its free pages are either excluded or
				 * exhausted.
				 */
				hi = lo + 1;
				if (hi >= NBPOPMAP) {
					hi = 0;
					i++;
				}
				continue;
			}
			/* Find the next used page. */
			hi = ffsl(rv->popmap[i] & ~((1UL << lo) - 1));
			while (hi == 0 && ++i < NPOPMAP) {
				if ((NBPOPMAP * i - next_free) * PAGE_SIZE >=
				    size) {
					vm_reserv_reclaim(rv);
					vm_reserv_unlock(rv);
					return (TRUE);
				}
				hi = ffsl(rv->popmap[i]);
			}
			/* Convert from ffsl() to ordinary bit numbering. */
			if (i != NPOPMAP)
				hi--;
			if ((NBPOPMAP * i + hi - next_free) * PAGE_SIZE >=
			    size) {
				vm_reserv_reclaim(rv);
				vm_reserv_unlock(rv);
				return (TRUE);
			}
		} while (i < NPOPMAP);
		vm_reserv_unlock(rv);
		vm_reserv_domain_lock(domain);
		if (rvn != NULL && !rvn->inpartpopq)
			goto again;
	}
	vm_reserv_domain_unlock(domain);
	return (FALSE);
}

/*
 * Transfers the reservation underlying the given page to a new object.
 *
 * The object must be locked.
 */
void
vm_reserv_rename(vm_page_t m, vm_object_t new_object, vm_object_t old_object,
    vm_pindex_t old_object_offset)
{
	vm_reserv_t rv;

	VM_OBJECT_ASSERT_WLOCKED(new_object);
	rv = vm_reserv_from_page(m);
	if (rv->object == old_object) {
		vm_reserv_lock(rv);
		CTR6(KTR_VM,
		    "%s: rv %p object %p new %p popcnt %d inpartpop %d",
		    __FUNCTION__, rv, rv->object, new_object, rv->popcnt,
		    rv->inpartpopq);
		if (rv->object == old_object) {
			vm_reserv_object_lock(old_object);
			rv->object = NULL;
			LIST_REMOVE(rv, objq);
			vm_reserv_object_unlock(old_object);
			vm_reserv_object_lock(new_object);
			rv->object = new_object;
			rv->pindex -= old_object_offset;
			LIST_INSERT_HEAD(&new_object->rvq, rv, objq);
			vm_reserv_object_unlock(new_object);
		}
		vm_reserv_unlock(rv);
	}
}

/*
 * Returns the size (in bytes) of a reservation of the specified level.
 */
int
vm_reserv_size(int level)
{

	switch (level) {
	case 0:
		return (VM_LEVEL_0_SIZE);
	case -1:
		return (PAGE_SIZE);
	default:
		return (0);
	}
}

/*
 * Allocates the virtual and physical memory required by the reservation
 * management system's data structures, in particular, the reservation array.
 */
vm_paddr_t
vm_reserv_startup(vm_offset_t *vaddr, vm_paddr_t end, vm_paddr_t high_water)
{
	vm_paddr_t new_end;
	size_t size;

	/*
	 * Calculate the size (in bytes) of the reservation array.  Round up
	 * from "high_water" because every small page is mapped to an element
	 * in the reservation array based on its physical address.  Thus, the
	 * number of elements in the reservation array can be greater than the
	 * number of superpages. 
	 */
	size = howmany(high_water, VM_LEVEL_0_SIZE) * sizeof(struct vm_reserv);

	/*
	 * Allocate and map the physical memory for the reservation array.  The
	 * next available virtual address is returned by reference.
	 */
	new_end = end - round_page(size);
	vm_reserv_array = (void *)(uintptr_t)pmap_map(vaddr, new_end, end,
	    VM_PROT_READ | VM_PROT_WRITE);
	bzero(vm_reserv_array, size);

	/*
	 * Return the next available physical address.
	 */
	return (new_end);
}

/*
 * Initializes the reservation management system.  Specifically, initializes
 * the reservation array.
 *
 * Requires that vm_page_array and first_page are initialized!
 */
static void
vm_reserv_init(void *unused)
{
	vm_paddr_t paddr;
	struct vm_reserv *rv;
	struct vm_phys_seg *seg;
	int i, segind;

	/*
	 * Initialize the reservation array.  Specifically, initialize the
	 * "pages" field for every element that has an underlying superpage.
	 */
	for (segind = 0; segind < vm_phys_nsegs; segind++) {
		seg = &vm_phys_segs[segind];
		paddr = roundup2(seg->start, VM_LEVEL_0_SIZE);
		while (paddr + VM_LEVEL_0_SIZE <= seg->end) {
			rv = &vm_reserv_array[paddr >> VM_LEVEL_0_SHIFT];
			rv->pages = PHYS_TO_VM_PAGE(paddr);
			rv->domain = seg->domain;
			mtx_init(&rv->lock, "vm reserv", NULL, MTX_DEF);
			paddr += VM_LEVEL_0_SIZE;
		}
	}
	for (i = 0; i < MAXMEMDOM; i++) {
		mtx_init(&vm_reserv_domain_locks[i], "VM reserv domain", NULL,
		    MTX_DEF);
		TAILQ_INIT(&vm_rvq_partpop[i]);
	}

	for (i = 0; i < VM_RESERV_OBJ_LOCK_COUNT; i++)
		mtx_init(&vm_reserv_object_mtx[i], "resv obj lock", NULL,
		    MTX_DEF);

	vm_reserv_freed = counter_u64_alloc(M_WAITOK); 
	vm_reserv_broken = counter_u64_alloc(M_WAITOK); 
	vm_reserv_reclaimed = counter_u64_alloc(M_WAITOK); 

	vm_reserv_enabled = 1;
}
SYSINIT(vm_reserv_init, SI_SUB_CPU, SI_ORDER_ANY, vm_reserv_init, NULL);

/*
 * Returns the superpage containing the given page.
 */
vm_page_t
vm_reserv_to_superpage(vm_page_t m)
{
	vm_reserv_t rv;

	VM_OBJECT_ASSERT_LOCKED(m->object);
	rv = vm_reserv_from_page(m);
	if (rv->object == m->object && rv->popcnt == VM_LEVEL_0_NPAGES)
		m = rv->pages;
	else
		m = NULL;

	return (m);
}

#endif	/* VM_NRESERVLEVEL > 0 */<|MERGE_RESOLUTION|>--- conflicted
+++ resolved
@@ -789,11 +789,7 @@
 	 */
 	m = NULL;
 	vmd = VM_DOMAIN(domain);
-<<<<<<< HEAD
 	if (vm_domain_allocate(vmd, req, npages, false) == npages) {
-=======
-	if (vm_domain_allocate(vmd, req, npages)) {
->>>>>>> db3bdec9
 		vm_domain_free_lock(vmd);
 		m = vm_phys_alloc_contig(domain, allocpages, low, high,
 		    ulmax(alignment, VM_LEVEL_0_SIZE),
@@ -1164,24 +1160,6 @@
 	rv = vm_reserv_from_page(m);
 	if (rv->object == NULL)
 		return (FALSE);
-<<<<<<< HEAD
-	vm_reserv_depopulate(rv, m - rv->pages);
-	return (TRUE);
-}
-
-/*
- * Initializes the reservation management system.  Specifically, initializes
- * the reservation array.
- *
- * Requires that vm_page_array and first_page are initialized!
- */
-void
-vm_reserv_init(void)
-{
-	vm_paddr_t paddr;
-	struct vm_phys_seg *seg;
-	int i, segind;
-=======
 	vm_reserv_lock(rv);
 	/* Re-validate after lock. */
 	if (rv->object != NULL) {
@@ -1190,7 +1168,6 @@
 	} else
 		ret = FALSE;
 	vm_reserv_unlock(rv);
->>>>>>> db3bdec9
 
 	return (ret);
 }
