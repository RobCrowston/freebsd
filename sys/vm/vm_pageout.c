--- conflicted
+++ resolved
@@ -1126,107 +1126,6 @@
 	}
 }
 
-<<<<<<< HEAD
-=======
-struct pgo_pglist {
-	struct pglist	pgl;
-	int		count;
-};
-
-static void
-vm_pageout_pglist_init(struct pgo_pglist *pglist)
-{
-
-	TAILQ_INIT(&pglist->pgl);
-	pglist->count = 0;
-}
-
-static void
-vm_pageout_pglist_append(struct pgo_pglist *pglist, vm_page_t m)
-{
-	m->flags &= ~PG_ZERO;
-	if (vm_page_free_prep(m, false)) {
-		TAILQ_INSERT_TAIL(&pglist->pgl, m, listq);
-		pglist->count++;
-	}
-}
-
-static void
-vm_pageout_pglist_flush(struct pgo_pglist *pglist, bool force)
-{
-	if (pglist->count > 64 || (force && pglist->count != 0)) {
-		vm_page_free_phys_pglist(&pglist->pgl);
-		vm_pageout_pglist_init(pglist);
-	}
-}
-
-
-static int
-vm_pageout_free_pages(struct pgo_pglist *pglist, vm_object_t object,
-    vm_page_t m)
-{
-	vm_page_t p, pp;
-	struct mtx *mtx;
-	vm_pindex_t start;
-	int pcount, count;
-
-	pcount = MAX(object->iosize / PAGE_SIZE, 1);
-	mtx = vm_page_lockptr(m);
-	count = 1;
-	if (pcount == 1) {
-		vm_pageout_pglist_append(pglist, m);
-		goto out;
-	}
-
-	/* Find the first page in the block. */
-	start = m->pindex - (m->pindex % pcount);
-	for (p = m; p->pindex > start && (pp = vm_page_prev(p)) != NULL; 
-	    p = pp);
-
-	/* Free the original page so we don't validate it twice. */
-	if (p == m)
-		p = vm_page_next(m);
-	vm_pageout_pglist_append(pglist, m);
-	/* Iterate through the block range and free compatible pages. */
-	for (m = p; m != NULL && m->pindex < start + pcount; m = p) {
-		p = TAILQ_NEXT(m, listq);
-		if (mtx != vm_page_lockptr(m)) {
-			mtx_unlock(mtx);
-			mtx = vm_page_lockptr(m);
-			mtx_lock(mtx);
-		}
-		if (vm_page_held(m) || vm_page_busied(m) ||
-		    m->queue != PQ_INACTIVE)
-			continue;
-		if (m->valid == 0)
-			goto free_page;
-		if ((m->aflags & PGA_REFERENCED) != 0)
-			continue;
-		if (object->ref_count != 0) {
-			if (pmap_ts_referenced(m)) {
-				vm_page_aflag_set(m, PGA_REFERENCED);
-				continue;
-			}
-			vm_page_test_dirty(m);
-			if (m->dirty == 0)
-				pmap_remove_all(m);
-		}
-		if (m->dirty)
-			continue;
-free_page:
-		vm_pageout_pglist_append(pglist, m);
-		count++;
-	}
-out:
-	mtx_unlock(mtx);
-	VM_OBJECT_WUNLOCK(object);
-	vm_pageout_pglist_flush(pglist, false);
-	VM_CNT_ADD(v_dfree, count);
-
-	return (count);
-}
-
->>>>>>> eb312aa7
 /*
  *	vm_pageout_scan does the dirty work for the pageout daemon.
  *
