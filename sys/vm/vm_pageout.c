/*-
 * Copyright (c) 1991 Regents of the University of California.
 * All rights reserved.
 * Copyright (c) 1994 John S. Dyson
 * All rights reserved.
 * Copyright (c) 1994 David Greenman
 * All rights reserved.
 * Copyright (c) 2005 Yahoo! Technologies Norway AS
 * All rights reserved.
 *
 * This code is derived from software contributed to Berkeley by
 * The Mach Operating System project at Carnegie-Mellon University.
 *
 * Redistribution and use in source and binary forms, with or without
 * modification, are permitted provided that the following conditions
 * are met:
 * 1. Redistributions of source code must retain the above copyright
 *    notice, this list of conditions and the following disclaimer.
 * 2. Redistributions in binary form must reproduce the above copyright
 *    notice, this list of conditions and the following disclaimer in the
 *    documentation and/or other materials provided with the distribution.
 * 3. All advertising materials mentioning features or use of this software
 *    must display the following acknowledgement:
 *	This product includes software developed by the University of
 *	California, Berkeley and its contributors.
 * 4. Neither the name of the University nor the names of its contributors
 *    may be used to endorse or promote products derived from this software
 *    without specific prior written permission.
 *
 * THIS SOFTWARE IS PROVIDED BY THE REGENTS AND CONTRIBUTORS ``AS IS'' AND
 * ANY EXPRESS OR IMPLIED WARRANTIES, INCLUDING, BUT NOT LIMITED TO, THE
 * IMPLIED WARRANTIES OF MERCHANTABILITY AND FITNESS FOR A PARTICULAR PURPOSE
 * ARE DISCLAIMED.  IN NO EVENT SHALL THE REGENTS OR CONTRIBUTORS BE LIABLE
 * FOR ANY DIRECT, INDIRECT, INCIDENTAL, SPECIAL, EXEMPLARY, OR CONSEQUENTIAL
 * DAMAGES (INCLUDING, BUT NOT LIMITED TO, PROCUREMENT OF SUBSTITUTE GOODS
 * OR SERVICES; LOSS OF USE, DATA, OR PROFITS; OR BUSINESS INTERRUPTION)
 * HOWEVER CAUSED AND ON ANY THEORY OF LIABILITY, WHETHER IN CONTRACT, STRICT
 * LIABILITY, OR TORT (INCLUDING NEGLIGENCE OR OTHERWISE) ARISING IN ANY WAY
 * OUT OF THE USE OF THIS SOFTWARE, EVEN IF ADVISED OF THE POSSIBILITY OF
 * SUCH DAMAGE.
 *
 *	from: @(#)vm_pageout.c	7.4 (Berkeley) 5/7/91
 *
 *
 * Copyright (c) 1987, 1990 Carnegie-Mellon University.
 * All rights reserved.
 *
 * Authors: Avadis Tevanian, Jr., Michael Wayne Young
 *
 * Permission to use, copy, modify and distribute this software and
 * its documentation is hereby granted, provided that both the copyright
 * notice and this permission notice appear in all copies of the
 * software, derivative works or modified versions, and any portions
 * thereof, and that both notices appear in supporting documentation.
 *
 * CARNEGIE MELLON ALLOWS FREE USE OF THIS SOFTWARE IN ITS "AS IS"
 * CONDITION.  CARNEGIE MELLON DISCLAIMS ANY LIABILITY OF ANY KIND
 * FOR ANY DAMAGES WHATSOEVER RESULTING FROM THE USE OF THIS SOFTWARE.
 *
 * Carnegie Mellon requests users of this software to return to
 *
 *  Software Distribution Coordinator  or  Software.Distribution@CS.CMU.EDU
 *  School of Computer Science
 *  Carnegie Mellon University
 *  Pittsburgh PA 15213-3890
 *
 * any improvements or extensions that they make and grant Carnegie the
 * rights to redistribute these changes.
 */

/*
 *	The proverbial page-out daemon.
 */

#include <sys/cdefs.h>
__FBSDID("$FreeBSD$");

#include "opt_vm.h"

#include <sys/param.h>
#include <sys/systm.h>
#include <sys/kernel.h>
#include <sys/eventhandler.h>
#include <sys/lock.h>
#include <sys/mutex.h>
#include <sys/proc.h>
#include <sys/kthread.h>
#include <sys/ktr.h>
#include <sys/mount.h>
#include <sys/racct.h>
#include <sys/resourcevar.h>
#include <sys/sched.h>
#include <sys/sdt.h>
#include <sys/signalvar.h>
#include <sys/smp.h>
#include <sys/time.h>
#include <sys/vnode.h>
#include <sys/vmmeter.h>
#include <sys/rwlock.h>
#include <sys/sx.h>
#include <sys/sysctl.h>

#include <vm/vm.h>
#include <vm/vm_param.h>
#include <vm/vm_object.h>
#include <vm/vm_page.h>
#include <vm/vm_map.h>
#include <vm/vm_pageout.h>
#include <vm/vm_pager.h>
#include <vm/vm_phys.h>
#include <vm/swap_pager.h>
#include <vm/vm_extern.h>
#include <vm/uma.h>

/*
 * System initialization
 */

/* the kernel process "vm_pageout"*/
static void vm_pageout(void);
static void vm_pageout_init(void);
static int vm_pageout_clean(vm_page_t m, int *numpagedout);
static int vm_pageout_cluster(vm_page_t m);
static bool vm_pageout_scan(struct vm_domain *vmd, int pass);
static void vm_pageout_mightbe_oom(struct vm_domain *vmd, int page_shortage,
    int starting_page_shortage);

SYSINIT(pagedaemon_init, SI_SUB_KTHREAD_PAGE, SI_ORDER_FIRST, vm_pageout_init,
    NULL);

struct proc *pageproc;

static struct kproc_desc page_kp = {
	"pagedaemon",
	vm_pageout,
	&pageproc
};
SYSINIT(pagedaemon, SI_SUB_KTHREAD_PAGE, SI_ORDER_SECOND, kproc_start,
    &page_kp);

SDT_PROVIDER_DEFINE(vm);
SDT_PROBE_DEFINE(vm, , , vm__lowmem_scan);

#if !defined(NO_SWAPPING)
/* the kernel process "vm_daemon"*/
static void vm_daemon(void);
static struct	proc *vmproc;

static struct kproc_desc vm_kp = {
	"vmdaemon",
	vm_daemon,
	&vmproc
};
SYSINIT(vmdaemon, SI_SUB_KTHREAD_VM, SI_ORDER_FIRST, kproc_start, &vm_kp);
#endif

/* Sleep intervals for pagedaemon threads, in subdivisions of one second. */
#define	VM_LAUNDER_INTERVAL	10
#define	VM_INACT_SCAN_INTERVAL	2

#define	VM_LAUNDER_RATE		(VM_LAUNDER_INTERVAL / VM_INACT_SCAN_INTERVAL)

int vm_pageout_deficit;		/* Estimated number of pages deficit */
u_int vm_pageout_wakeup_thresh;
static int vm_pageout_oom_seq = 12;
bool vm_pageout_wanted;		/* Event on which pageout daemon sleeps */
bool vm_pages_needed;		/* Are threads waiting for free pages? */

static enum {
	VM_LAUNDRY_IDLE,
	VM_LAUNDRY_BACKGROUND,
	VM_LAUNDRY_SHORTFALL,
} vm_laundry_request;		/* Pending request for dirty page laundering. */

#if !defined(NO_SWAPPING)
static int vm_pageout_req_swapout;	/* XXX */
static int vm_daemon_needed;
static struct mtx vm_daemon_mtx;
/* Allow for use by vm_pageout before vm_daemon is initialized. */
MTX_SYSINIT(vm_daemon, &vm_daemon_mtx, "vm daemon", MTX_DEF);
#endif
static int vm_pageout_update_period;
static int disable_swap_pageouts;
static int lowmem_period = 10;
static time_t lowmem_uptime;
static u_int vm_background_launder_target;

#if defined(NO_SWAPPING)
static int vm_swap_enabled = 0;
static int vm_swap_idle_enabled = 0;
#else
static int vm_swap_enabled = 1;
static int vm_swap_idle_enabled = 0;
#endif

static int vm_panic_on_oom = 0;

SYSCTL_INT(_vm, OID_AUTO, panic_on_oom,
	CTLFLAG_RWTUN, &vm_panic_on_oom, 0,
	"panic on out of memory instead of killing the largest process");

SYSCTL_INT(_vm, OID_AUTO, pageout_wakeup_thresh,
	CTLFLAG_RW, &vm_pageout_wakeup_thresh, 0,
	"free page threshold for waking up the pageout daemon");

SYSCTL_INT(_vm, OID_AUTO, pageout_update_period,
	CTLFLAG_RW, &vm_pageout_update_period, 0,
	"Maximum active LRU update period");
  
SYSCTL_INT(_vm, OID_AUTO, lowmem_period, CTLFLAG_RW, &lowmem_period, 0,
	"Low memory callback period");

#if defined(NO_SWAPPING)
SYSCTL_INT(_vm, VM_SWAPPING_ENABLED, swap_enabled,
	CTLFLAG_RD, &vm_swap_enabled, 0, "Enable entire process swapout");
SYSCTL_INT(_vm, OID_AUTO, swap_idle_enabled,
	CTLFLAG_RD, &vm_swap_idle_enabled, 0, "Allow swapout on idle criteria");
#else
SYSCTL_INT(_vm, VM_SWAPPING_ENABLED, swap_enabled,
	CTLFLAG_RW, &vm_swap_enabled, 0, "Enable entire process swapout");
SYSCTL_INT(_vm, OID_AUTO, swap_idle_enabled,
	CTLFLAG_RW, &vm_swap_idle_enabled, 0, "Allow swapout on idle criteria");
#endif

SYSCTL_INT(_vm, OID_AUTO, disable_swapspace_pageouts,
	CTLFLAG_RW, &disable_swap_pageouts, 0, "Disallow swapout of dirty pages");

static int pageout_lock_miss;
SYSCTL_INT(_vm, OID_AUTO, pageout_lock_miss,
	CTLFLAG_RD, &pageout_lock_miss, 0, "vget() lock misses during pageout");

SYSCTL_INT(_vm, OID_AUTO, pageout_oom_seq,
	CTLFLAG_RW, &vm_pageout_oom_seq, 0,
	"back-to-back calls to oom detector to start OOM");

static int act_scan_laundry_weight = 3;
SYSCTL_INT(_vm, OID_AUTO, act_scan_laundry_weight,
	CTLFLAG_RW, &act_scan_laundry_weight, 0,
	"weight given to clean vs. dirty pages in active queue scans");

SYSCTL_UINT(_vm, OID_AUTO, background_launder_target,
	CTLFLAG_RW, &vm_background_launder_target, 0,
	"background laundering target, in pages");

static u_int vm_background_launder_rate = 4096;
SYSCTL_UINT(_vm, OID_AUTO, background_launder_rate,
	CTLFLAG_RW, &vm_background_launder_rate, 0,
	"background laundering rate, in kilobytes per second");

static u_int vm_background_launder_max = 20 * 1024;
SYSCTL_UINT(_vm, OID_AUTO, background_launder_max,
	CTLFLAG_RW, &vm_background_launder_max, 0,
	"background laundering cap, in kilobytes");

#define VM_PAGEOUT_PAGE_COUNT 16
int vm_pageout_page_count = VM_PAGEOUT_PAGE_COUNT;

int vm_page_max_wired;		/* XXX max # of wired pages system-wide */
SYSCTL_INT(_vm, OID_AUTO, max_wired,
	CTLFLAG_RW, &vm_page_max_wired, 0, "System-wide limit to wired page count");

static u_int isqrt(u_int num);
static boolean_t vm_pageout_fallback_object_lock(vm_page_t, vm_page_t *);
static int vm_pageout_launder(struct vm_domain *vmd, int launder,
    bool shortfall);
static void vm_pageout_laundry_worker(void *arg);
#if !defined(NO_SWAPPING)
static void vm_pageout_map_deactivate_pages(vm_map_t, long);
static void vm_pageout_object_deactivate_pages(pmap_t, vm_object_t, long);
static void vm_req_vmdaemon(int req);
#endif
static boolean_t vm_pageout_page_lock(vm_page_t, vm_page_t *);

/*
 * Initialize a dummy page for marking the caller's place in the specified
 * paging queue.  In principle, this function only needs to set the flag
 * PG_MARKER.  Nonetheless, it write busies and initializes the hold count
 * to one as safety precautions.
 */ 
static void
vm_pageout_init_marker(vm_page_t marker, u_short queue)
{

	bzero(marker, sizeof(*marker));
	marker->flags = PG_MARKER;
	marker->busy_lock = VPB_SINGLE_EXCLUSIVER;
	marker->queue = queue;
	marker->hold_count = 1;
}

/*
 * vm_pageout_fallback_object_lock:
 * 
 * Lock vm object currently associated with `m'. VM_OBJECT_TRYWLOCK is
 * known to have failed and page queue must be either PQ_ACTIVE or
 * PQ_INACTIVE.  To avoid lock order violation, unlock the page queue
 * while locking the vm object.  Use marker page to detect page queue
 * changes and maintain notion of next page on page queue.  Return
 * TRUE if no changes were detected, FALSE otherwise.  vm object is
 * locked on return.
 * 
 * This function depends on both the lock portion of struct vm_object
 * and normal struct vm_page being type stable.
 */
static boolean_t
vm_pageout_fallback_object_lock(vm_page_t m, vm_page_t *next)
{
	struct vm_page marker;
	struct vm_pagequeue *pq;
	boolean_t unchanged;
	u_short queue;
	vm_object_t object;

	queue = m->queue;
	vm_pageout_init_marker(&marker, queue);
	pq = vm_page_pagequeue(m);
	object = m->object;
	
	TAILQ_INSERT_AFTER(&pq->pq_pl, m, &marker, plinks.q);
	vm_pagequeue_unlock(pq);
	vm_page_unlock(m);
	VM_OBJECT_WLOCK(object);
	vm_page_lock(m);
	vm_pagequeue_lock(pq);

	/*
	 * The page's object might have changed, and/or the page might
	 * have moved from its original position in the queue.  If the
	 * page's object has changed, then the caller should abandon
	 * processing the page because the wrong object lock was
	 * acquired.  Use the marker's plinks.q, not the page's, to
	 * determine if the page has been moved.  The state of the
	 * page's plinks.q can be indeterminate; whereas, the marker's
	 * plinks.q must be valid.
	 */
	*next = TAILQ_NEXT(&marker, plinks.q);
	unchanged = m->object == object &&
	    m == TAILQ_PREV(&marker, pglist, plinks.q);
	KASSERT(!unchanged || m->queue == queue,
	    ("page %p queue %d %d", m, queue, m->queue));
	TAILQ_REMOVE(&pq->pq_pl, &marker, plinks.q);
	return (unchanged);
}

/*
 * Lock the page while holding the page queue lock.  Use marker page
 * to detect page queue changes and maintain notion of next page on
 * page queue.  Return TRUE if no changes were detected, FALSE
 * otherwise.  The page is locked on return. The page queue lock might
 * be dropped and reacquired.
 *
 * This function depends on normal struct vm_page being type stable.
 */
static boolean_t
vm_pageout_page_lock(vm_page_t m, vm_page_t *next)
{
	struct vm_page marker;
	struct vm_pagequeue *pq;
	boolean_t unchanged;
	u_short queue;

	vm_page_lock_assert(m, MA_NOTOWNED);
	if (vm_page_trylock(m))
		return (TRUE);

	queue = m->queue;
	vm_pageout_init_marker(&marker, queue);
	pq = vm_page_pagequeue(m);

	TAILQ_INSERT_AFTER(&pq->pq_pl, m, &marker, plinks.q);
	vm_pagequeue_unlock(pq);
	vm_page_lock(m);
	vm_pagequeue_lock(pq);

	/* Page queue might have changed. */
	*next = TAILQ_NEXT(&marker, plinks.q);
	unchanged = m == TAILQ_PREV(&marker, pglist, plinks.q);
	KASSERT(!unchanged || m->queue == queue,
	    ("page %p queue %d %d", m, queue, m->queue));
	TAILQ_REMOVE(&pq->pq_pl, &marker, plinks.q);
	return (unchanged);
}

/*
 * Scan for pages at adjacent offsets within the given page's object that are
 * eligible for laundering, form a cluster of these pages and the given page,
 * and launder that cluster.
 */
static int
vm_pageout_cluster(vm_page_t m)
{
	vm_object_t object;
	vm_page_t mc[2 * vm_pageout_page_count], p, pb, ps;
	vm_pindex_t pindex;
	int ib, is, page_base, pageout_count;

	vm_page_assert_locked(m);
	object = m->object;
	VM_OBJECT_ASSERT_WLOCKED(object);
	pindex = m->pindex;

	/*
	 * We can't clean the page if it is busy or held.
	 */
	vm_page_assert_unbusied(m);
	KASSERT(m->hold_count == 0, ("page %p is held", m));
	vm_page_dequeue(m);
	vm_page_unlock(m);

	mc[vm_pageout_page_count] = pb = ps = m;
	pageout_count = 1;
	page_base = vm_pageout_page_count;
	ib = 1;
	is = 1;

	/*
	 * We can cluster only if the page is not clean, busy, or held, and
	 * the page is in the laundry queue.
	 *
	 * During heavy mmap/modification loads the pageout
	 * daemon can really fragment the underlying file
	 * due to flushing pages out of order and not trying to
	 * align the clusters (which leaves sporadic out-of-order
	 * holes).  To solve this problem we do the reverse scan
	 * first and attempt to align our cluster, then do a 
	 * forward scan if room remains.
	 */
more:
	while (ib != 0 && pageout_count < vm_pageout_page_count) {
		if (ib > pindex) {
			ib = 0;
			break;
		}
		if ((p = vm_page_prev(pb)) == NULL || vm_page_busied(p)) {
			ib = 0;
			break;
		}
		vm_page_test_dirty(p);
		if (p->dirty == 0) {
			ib = 0;
			break;
		}
		vm_page_lock(p);
		if (!vm_page_in_laundry(p) ||
		    p->hold_count != 0) {	/* may be undergoing I/O */
			vm_page_unlock(p);
			ib = 0;
			break;
		}
		vm_page_dequeue(p);
		vm_page_unlock(p);
		mc[--page_base] = pb = p;
		++pageout_count;
		++ib;

		/*
		 * We are at an alignment boundary.  Stop here, and switch
		 * directions.  Do not clear ib.
		 */
		if ((pindex - (ib - 1)) % vm_pageout_page_count == 0)
			break;
	}
	while (pageout_count < vm_pageout_page_count && 
	    pindex + is < object->size) {
		if ((p = vm_page_next(ps)) == NULL || vm_page_busied(p))
			break;
		vm_page_test_dirty(p);
		if (p->dirty == 0)
			break;
		vm_page_lock(p);
		if (!vm_page_in_laundry(p) ||
		    p->hold_count != 0) {	/* may be undergoing I/O */
			vm_page_unlock(p);
			break;
		}
		vm_page_dequeue(p);
		vm_page_unlock(p);
		mc[page_base + pageout_count] = ps = p;
		++pageout_count;
		++is;
	}

	/*
	 * If we exhausted our forward scan, continue with the reverse scan
	 * when possible, even past an alignment boundary.  This catches
	 * boundary conditions.
	 */
	if (ib != 0 && pageout_count < vm_pageout_page_count)
		goto more;

	return (vm_pageout_flush(&mc[page_base], pageout_count, 0, 0, NULL,
	    NULL));
}

/*
 * vm_pageout_flush() - launder the given pages
 *
 *	The given pages are laundered.  Note that we setup for the start of
 *	I/O ( i.e. busy the page ), mark it read-only, and bump the object
 *	reference count all in here rather then in the parent.  If we want
 *	the parent to do more sophisticated things we may have to change
 *	the ordering.
 *
 *	Returned runlen is the count of pages between mreq and first
 *	page after mreq with status VM_PAGER_AGAIN.
 *	*eio is set to TRUE if pager returned VM_PAGER_ERROR or VM_PAGER_FAIL
 *	for any page in runlen set.
 */
int
vm_pageout_flush(vm_page_t *mc, int count, int flags, int mreq, int *prunlen,
    boolean_t *eio)
{
	vm_object_t object = mc[0]->object;
	int pageout_status[count];
	int numpagedout = 0;
	int i, runlen;

	VM_OBJECT_ASSERT_WLOCKED(object);

	/*
	 * Initiate I/O.  Bump the vm_page_t->busy counter and
	 * mark the pages read-only.
	 *
	 * We do not have to fixup the clean/dirty bits here... we can
	 * allow the pager to do it after the I/O completes.
	 *
	 * NOTE! mc[i]->dirty may be partial or fragmented due to an
	 * edge case with file fragments.
	 */
	for (i = 0; i < count; i++) {
		KASSERT(mc[i]->valid == VM_PAGE_BITS_ALL,
		    ("vm_pageout_flush: partially invalid page %p index %d/%d",
			mc[i], i, count));
		vm_page_sbusy(mc[i]);
		pmap_remove_write(mc[i]);
	}
	vm_object_pip_add(object, count);

	vm_pager_put_pages(object, mc, count, flags, pageout_status);

	runlen = count - mreq;
	if (eio != NULL)
		*eio = FALSE;
	for (i = 0; i < count; i++) {
		vm_page_t mt = mc[i];

		KASSERT(pageout_status[i] == VM_PAGER_PEND ||
		    !pmap_page_is_write_mapped(mt),
		    ("vm_pageout_flush: page %p is not write protected", mt));
		switch (pageout_status[i]) {
		case VM_PAGER_OK:
		case VM_PAGER_PEND:
			numpagedout++;
			break;
		case VM_PAGER_BAD:
			/*
			 * Page outside of range of object. Right now we
			 * essentially lose the changes by pretending it
			 * worked.
			 */
			vm_page_undirty(mt);
			vm_page_lock(mt);
			vm_page_deactivate(mt);
			vm_page_unlock(mt);
			break;
		case VM_PAGER_ERROR:
		case VM_PAGER_FAIL:
			/*
			 * If the page couldn't be paged out, then reactivate
			 * it so that it doesn't clog the laundry and inactive
			 * queues.  (We will try paging it out again later).
			 */
			vm_page_lock(mt);
			vm_page_activate(mt);
			vm_page_unlock(mt);
			if (eio != NULL && i >= mreq && i - mreq < runlen)
				*eio = TRUE;
			break;
		case VM_PAGER_AGAIN:
			if (i >= mreq && i - mreq < runlen)
				runlen = i - mreq;
			break;
		}

		/*
		 * If the operation is still going, leave the page busy to
		 * block all other accesses. Also, leave the paging in
		 * progress indicator set so that we don't attempt an object
		 * collapse.
		 */
		if (pageout_status[i] != VM_PAGER_PEND) {
			vm_object_pip_wakeup(object);
			vm_page_sunbusy(mt);
		}
	}
	if (prunlen != NULL)
		*prunlen = runlen;
	return (numpagedout);
}

#if !defined(NO_SWAPPING)
/*
 *	vm_pageout_object_deactivate_pages
 *
 *	Deactivate enough pages to satisfy the inactive target
 *	requirements.
 *
 *	The object and map must be locked.
 */
static void
vm_pageout_object_deactivate_pages(pmap_t pmap, vm_object_t first_object,
    long desired)
{
	vm_object_t backing_object, object;
	vm_page_t p;
	int act_delta, remove_mode;

	VM_OBJECT_ASSERT_LOCKED(first_object);
	if ((first_object->flags & OBJ_FICTITIOUS) != 0)
		return;
	for (object = first_object;; object = backing_object) {
		if (pmap_resident_count(pmap) <= desired)
			goto unlock_return;
		VM_OBJECT_ASSERT_LOCKED(object);
		if ((object->flags & OBJ_UNMANAGED) != 0 ||
		    object->paging_in_progress != 0)
			goto unlock_return;

		remove_mode = 0;
		if (object->shadow_count > 1)
			remove_mode = 1;
		/*
		 * Scan the object's entire memory queue.
		 */
		TAILQ_FOREACH(p, &object->memq, listq) {
			if (pmap_resident_count(pmap) <= desired)
				goto unlock_return;
			if (vm_page_busied(p))
				continue;
			PCPU_INC(cnt.v_pdpages);
			vm_page_lock(p);
			if (p->wire_count != 0 || p->hold_count != 0 ||
			    !pmap_page_exists_quick(pmap, p)) {
				vm_page_unlock(p);
				continue;
			}
			act_delta = pmap_ts_referenced(p);
			if ((p->aflags & PGA_REFERENCED) != 0) {
				if (act_delta == 0)
					act_delta = 1;
				vm_page_aflag_clear(p, PGA_REFERENCED);
			}
			if (!vm_page_active(p) && act_delta != 0) {
				vm_page_activate(p);
				p->act_count += act_delta;
			} else if (vm_page_active(p)) {
				if (act_delta == 0) {
					p->act_count -= min(p->act_count,
					    ACT_DECLINE);
					if (!remove_mode && p->act_count == 0) {
						pmap_remove_all(p);
						vm_page_deactivate(p);
					} else
						vm_page_requeue(p);
				} else {
					vm_page_activate(p);
					if (p->act_count < ACT_MAX -
					    ACT_ADVANCE)
						p->act_count += ACT_ADVANCE;
					vm_page_requeue(p);
				}
			} else if (vm_page_inactive(p))
				pmap_remove_all(p);
			vm_page_unlock(p);
		}
		if ((backing_object = object->backing_object) == NULL)
			goto unlock_return;
		VM_OBJECT_RLOCK(backing_object);
		if (object != first_object)
			VM_OBJECT_RUNLOCK(object);
	}
unlock_return:
	if (object != first_object)
		VM_OBJECT_RUNLOCK(object);
}

/*
 * deactivate some number of pages in a map, try to do it fairly, but
 * that is really hard to do.
 */
static void
vm_pageout_map_deactivate_pages(map, desired)
	vm_map_t map;
	long desired;
{
	vm_map_entry_t tmpe;
	vm_object_t obj, bigobj;
	int nothingwired;

	if (!vm_map_trylock(map))
		return;

	bigobj = NULL;
	nothingwired = TRUE;

	/*
	 * first, search out the biggest object, and try to free pages from
	 * that.
	 */
	tmpe = map->header.next;
	while (tmpe != &map->header) {
		if ((tmpe->eflags & MAP_ENTRY_IS_SUB_MAP) == 0) {
			obj = tmpe->object.vm_object;
			if (obj != NULL && VM_OBJECT_TRYRLOCK(obj)) {
				if (obj->shadow_count <= 1 &&
				    (bigobj == NULL ||
				     bigobj->resident_page_count < obj->resident_page_count)) {
					if (bigobj != NULL)
						VM_OBJECT_RUNLOCK(bigobj);
					bigobj = obj;
				} else
					VM_OBJECT_RUNLOCK(obj);
			}
		}
		if (tmpe->wired_count > 0)
			nothingwired = FALSE;
		tmpe = tmpe->next;
	}

	if (bigobj != NULL) {
		vm_pageout_object_deactivate_pages(map->pmap, bigobj, desired);
		VM_OBJECT_RUNLOCK(bigobj);
	}
	/*
	 * Next, hunt around for other pages to deactivate.  We actually
	 * do this search sort of wrong -- .text first is not the best idea.
	 */
	tmpe = map->header.next;
	while (tmpe != &map->header) {
		if (pmap_resident_count(vm_map_pmap(map)) <= desired)
			break;
		if ((tmpe->eflags & MAP_ENTRY_IS_SUB_MAP) == 0) {
			obj = tmpe->object.vm_object;
			if (obj != NULL) {
				VM_OBJECT_RLOCK(obj);
				vm_pageout_object_deactivate_pages(map->pmap, obj, desired);
				VM_OBJECT_RUNLOCK(obj);
			}
		}
		tmpe = tmpe->next;
	}

	/*
	 * Remove all mappings if a process is swapped out, this will free page
	 * table pages.
	 */
	if (desired == 0 && nothingwired) {
		pmap_remove(vm_map_pmap(map), vm_map_min(map),
		    vm_map_max(map));
	}

	vm_map_unlock(map);
}
#endif		/* !defined(NO_SWAPPING) */

/*
 * Attempt to acquire all of the necessary locks to launder a page and
 * then call through the clustering layer to PUTPAGES.  Wait a short
 * time for a vnode lock.
 *
 * Requires the page and object lock on entry, releases both before return.
 * Returns 0 on success and an errno otherwise.
 */
static int
vm_pageout_clean(vm_page_t m, int *numpagedout)
{
	struct vnode *vp;
	struct mount *mp;
	vm_object_t object;
	vm_pindex_t pindex;
	int error, lockmode;

	vm_page_assert_locked(m);
	object = m->object;
	VM_OBJECT_ASSERT_WLOCKED(object);
	error = 0;
	vp = NULL;
	mp = NULL;

	/*
	 * The object is already known NOT to be dead.   It
	 * is possible for the vget() to block the whole
	 * pageout daemon, but the new low-memory handling
	 * code should prevent it.
	 *
	 * We can't wait forever for the vnode lock, we might
	 * deadlock due to a vn_read() getting stuck in
	 * vm_wait while holding this vnode.  We skip the 
	 * vnode if we can't get it in a reasonable amount
	 * of time.
	 */
	if (object->type == OBJT_VNODE) {
		vm_page_unlock(m);
		vp = object->handle;
		if (vp->v_type == VREG &&
		    vn_start_write(vp, &mp, V_NOWAIT) != 0) {
			mp = NULL;
			error = EDEADLK;
			goto unlock_all;
		}
		KASSERT(mp != NULL,
		    ("vp %p with NULL v_mount", vp));
		vm_object_reference_locked(object);
		pindex = m->pindex;
		VM_OBJECT_WUNLOCK(object);
		lockmode = MNT_SHARED_WRITES(vp->v_mount) ?
		    LK_SHARED : LK_EXCLUSIVE;
		if (vget(vp, lockmode | LK_TIMELOCK, curthread)) {
			vp = NULL;
			error = EDEADLK;
			goto unlock_mp;
		}
		VM_OBJECT_WLOCK(object);
		vm_page_lock(m);
		/*
		 * While the object and page were unlocked, the page
		 * may have been:
		 * (1) moved to a different queue,
		 * (2) reallocated to a different object,
		 * (3) reallocated to a different offset, or
		 * (4) cleaned.
		 */
		if (!vm_page_in_laundry(m) || m->object != object ||
		    m->pindex != pindex || m->dirty == 0) {
			vm_page_unlock(m);
			error = ENXIO;
			goto unlock_all;
		}

		/*
		 * The page may have been busied or held while the object
		 * and page locks were released.
		 */
		if (vm_page_busied(m) || m->hold_count != 0) {
			vm_page_unlock(m);
			error = EBUSY;
			goto unlock_all;
		}
	}

	/*
	 * If a page is dirty, then it is either being washed
	 * (but not yet cleaned) or it is still in the
	 * laundry.  If it is still in the laundry, then we
	 * start the cleaning operation. 
	 */
	if ((*numpagedout = vm_pageout_cluster(m)) == 0)
		error = EIO;

unlock_all:
	VM_OBJECT_WUNLOCK(object);

unlock_mp:
	vm_page_lock_assert(m, MA_NOTOWNED);
	if (mp != NULL) {
		if (vp != NULL)
			vput(vp);
		vm_object_deallocate(object);
		vn_finished_write(mp);
	}

	return (error);
}

/*
 * Attempt to launder the specified number of pages.
 *
 * Returns the number of pages successfully laundered.
 */
static int
vm_pageout_launder(struct vm_domain *vmd, int launder, bool shortfall)
{
	struct vm_pagequeue *pq;
	vm_object_t object;
	vm_page_t m, next;
	int act_delta, error, maxscan, numpagedout, starting_target;
	int vnodes_skipped;
	bool pageout_ok, queue_locked;

	starting_target = launder;
	vnodes_skipped = 0;

	/*
	 * Scan the laundry queue for pages eligible to be laundered.  We stop
	 * once the target number of dirty pages have been laundered, or once
	 * we've reached the end of the queue.  A single iteration of this loop
	 * may cause more than one page to be laundered because of clustering.
	 *
	 * maxscan ensures that we don't re-examine requeued pages.  Any
	 * additional pages written as part of a cluster are subtracted from
	 * maxscan since they must be taken from the laundry queue.
	 */
	pq = &vmd->vmd_pagequeues[PQ_LAUNDRY];
	maxscan = pq->pq_cnt;

	vm_pagequeue_lock(pq);
	queue_locked = true;
	for (m = TAILQ_FIRST(&pq->pq_pl);
	    m != NULL && maxscan-- > 0 && launder > 0;
	    m = next) {
		vm_pagequeue_assert_locked(pq);
		KASSERT(queue_locked, ("unlocked laundry queue"));
		KASSERT(vm_page_in_laundry(m),
		    ("page %p has an inconsistent queue", m));
		next = TAILQ_NEXT(m, plinks.q);
		if ((m->flags & PG_MARKER) != 0)
			continue;
		KASSERT((m->flags & PG_FICTITIOUS) == 0,
		    ("PG_FICTITIOUS page %p cannot be in laundry queue", m));
		KASSERT((m->oflags & VPO_UNMANAGED) == 0,
		    ("VPO_UNMANAGED page %p cannot be in laundry queue", m));
		if (!vm_pageout_page_lock(m, &next) || m->hold_count != 0) {
			vm_page_unlock(m);
			continue;
		}
		object = m->object;
		if ((!VM_OBJECT_TRYWLOCK(object) &&
		    (!vm_pageout_fallback_object_lock(m, &next) ||
		    m->hold_count != 0)) || vm_page_busied(m)) {
			VM_OBJECT_WUNLOCK(object);
			vm_page_unlock(m);
			continue;
		}

		/*
		 * Unlock the laundry queue, invalidating the 'next' pointer.
		 * Use a marker to remember our place in the laundry queue.
		 */
		TAILQ_INSERT_AFTER(&pq->pq_pl, m, &vmd->vmd_laundry_marker,
		    plinks.q);
		vm_pagequeue_unlock(pq);
		queue_locked = false;

		/*
		 * Invalid pages can be easily freed.  They cannot be
		 * mapped; vm_page_free() asserts this.
		 */
		if (m->valid == 0)
			goto free_page;

		/*
		 * If the page has been referenced and the object is not dead,
		 * reactivate or requeue the page depending on whether the
		 * object is mapped.
		 */
		if ((m->aflags & PGA_REFERENCED) != 0) {
			vm_page_aflag_clear(m, PGA_REFERENCED);
			act_delta = 1;
		} else
			act_delta = 0;
		if (object->ref_count != 0)
			act_delta += pmap_ts_referenced(m);
		else {
			KASSERT(!pmap_page_is_mapped(m),
			    ("page %p is mapped", m));
		}
		if (act_delta != 0) {
			if (object->ref_count != 0) {
				PCPU_INC(cnt.v_reactivated);
				vm_page_activate(m);

				/*
				 * Increase the activation count if the page
				 * was referenced while in the laundry queue.
				 * This makes it less likely that the page will
				 * be returned prematurely to the inactive
				 * queue.
 				 */
				m->act_count += act_delta + ACT_ADVANCE;

				/*
				 * If this was a background laundering, count
				 * activated pages towards our target.  The
				 * purpose of background laundering is to ensure
				 * that pages are eventually cycled through the
				 * laundry queue, and an activation is a valid
				 * way out.
				 */
				if (!shortfall)
					launder--;
				goto drop_page;
			} else if ((object->flags & OBJ_DEAD) == 0)
				goto requeue_page;
		}

		/*
		 * If the page appears to be clean at the machine-independent
		 * layer, then remove all of its mappings from the pmap in
		 * anticipation of freeing it.  If, however, any of the page's
		 * mappings allow write access, then the page may still be
		 * modified until the last of those mappings are removed.
		 */
		if (object->ref_count != 0) {
			vm_page_test_dirty(m);
			if (m->dirty == 0)
				pmap_remove_all(m);
		}

		/*
		 * Clean pages are freed, and dirty pages are paged out unless
		 * they belong to a dead object.  Requeueing dirty pages from
		 * dead objects is pointless, as they are being paged out and
		 * freed by the thread that destroyed the object.
		 */
		if (m->dirty == 0) {
free_page:
			vm_page_free(m);
			PCPU_INC(cnt.v_dfree);
		} else if ((object->flags & OBJ_DEAD) == 0) {
			if (object->type != OBJT_SWAP &&
			    object->type != OBJT_DEFAULT)
				pageout_ok = true;
			else if (disable_swap_pageouts)
				pageout_ok = false;
			else
				pageout_ok = true;
			if (!pageout_ok) {
requeue_page:
				vm_pagequeue_lock(pq);
				queue_locked = true;
				vm_page_requeue_locked(m);
				goto drop_page;
			}

			/*
			 * Form a cluster with adjacent, dirty pages from the
			 * same object, and page out that entire cluster.
			 *
			 * The adjacent, dirty pages must also be in the
			 * laundry.  However, their mappings are not checked
			 * for new references.  Consequently, a recently
			 * referenced page may be paged out.  However, that
			 * page will not be prematurely reclaimed.  After page
			 * out, the page will be placed in the inactive queue,
			 * where any new references will be detected and the
			 * page reactivated.
			 */
			error = vm_pageout_clean(m, &numpagedout);
			if (error == 0) {
				launder -= numpagedout;
				maxscan -= numpagedout - 1;
			} else if (error == EDEADLK) {
				pageout_lock_miss++;
				vnodes_skipped++;
			}
			goto relock_queue;
		}
drop_page:
		vm_page_unlock(m);
		VM_OBJECT_WUNLOCK(object);
relock_queue:
		if (!queue_locked) {
			vm_pagequeue_lock(pq);
			queue_locked = true;
		}
		next = TAILQ_NEXT(&vmd->vmd_laundry_marker, plinks.q);
		TAILQ_REMOVE(&pq->pq_pl, &vmd->vmd_laundry_marker, plinks.q);
	}
	vm_pagequeue_unlock(pq);

	/*
	 * Wakeup the sync daemon if we skipped a vnode in a writeable object
	 * and we didn't launder enough pages.
	 */
	if (vnodes_skipped > 0 && launder > 0)
		(void)speedup_syncer();

	return (starting_target - launder);
}

/*
 * Compute the integer square root.
 */
static u_int
isqrt(u_int num)
{
	u_int bit, root, tmp;

	bit = 1u << ((NBBY * sizeof(u_int)) - 2);
	while (bit > num)
		bit >>= 2;
	root = 0;
	while (bit != 0) {
		tmp = root + bit;
		root >>= 1;
		if (num >= tmp) {
			num -= tmp;
			root += bit;
		}
		bit >>= 2;
	}
	return (root);
}

/*
 * Perform the work of the laundry thread: periodically wake up and determine
 * whether any pages need to be laundered.  If so, determine the number of pages
 * that need to be laundered, and launder them.
 */
static void
vm_pageout_laundry_worker(void *arg)
{
	struct vm_domain *domain;
	struct vm_pagequeue *pq;
	uint64_t nclean, ndirty;
	u_int last_launder, wakeups;
	int cycle, domidx, last_target, launder, prev_shortfall, shortfall;
	int sleeptime, target;

	domidx = (uintptr_t)arg;
	domain = &vm_dom[domidx];
	pq = &domain->vmd_pagequeues[PQ_LAUNDRY];
	KASSERT(domain->vmd_segs != 0, ("domain without segments"));
	vm_pageout_init_marker(&domain->vmd_laundry_marker, PQ_LAUNDRY);

	cycle = 0;
	last_launder = 0;
	shortfall = prev_shortfall = 0;
	target = 0;

	/*
	 * The pageout laundry worker is never done, so loop forever.
	 */
	for (;;) {
		KASSERT(cycle >= 0, ("negative cycle %d", cycle));
		KASSERT(target >= 0, ("negative target %d", target));
		launder = 0;
		wakeups = VM_METER_PCPU_CNT(v_pdwakeups);

		/*
		 * First determine whether we need to launder pages to meet a
		 * shortage of free pages.
		 */
		if (shortfall > 0) {
			target = shortfall;
			cycle = VM_LAUNDER_RATE;
			prev_shortfall = shortfall;
		}
		if (prev_shortfall > 0) {
			/*
			 * We entered shortfall at some point in the recent
			 * past.  If we have reached our target, or the
			 * laundering run is finished and we're not currently in
			 * shortfall, we have no immediate need to launder
			 * pages.  Otherwise keep laundering.
			 */
			if (vm_laundry_target() <= 0 || cycle == 0) {
				prev_shortfall = target = 0;
			} else {
				last_launder = wakeups;
				launder = target / cycle--;
				goto dolaundry;
			}
		}

		/*
		 * There's no immediate need to launder any pages; see if we
		 * meet the conditions to perform background laundering:
		 *
		 * 1. The ratio of dirty to clean inactive pages exceeds the
		 *    background laundering threshold and the pagedaemon has
		 *    been woken up to reclaim pages since our last
		 *    laundering, or
		 * 2. we haven't yet reached the target of the current
		 *    background laundering run.
		 *
		 * The background laundering threshold is not a constant.
		 * Instead, it is a slowly growing function of the number of
		 * page daemon wakeups since the last laundering.  Thus, as the
		 * ratio of dirty to clean inactive pages grows, the amount of
		 * memory pressure required to trigger laundering decreases.
		 */
		nclean = vm_cnt.v_inactive_count + vm_cnt.v_free_count;
		ndirty = vm_cnt.v_laundry_count;
		if (target == 0 && wakeups != last_launder &&
		    ndirty * isqrt(wakeups - last_launder) >= nclean) {
			target = vm_background_launder_target;
		}

		/*
		 * We have a non-zero background laundering target.  If we've
		 * laundered up to our maximum without observing a page daemon
		 * wakeup, just stop.  This is a safety belt that ensures we
		 * don't launder an excessive amount if memory pressure is low
		 * and the ratio of dirty to clean pages is large.  Otherwise,
		 * proceed at the background laundering rate.
		 */
		if (target > 0) {
			if (wakeups != last_launder) {
				last_launder = wakeups;
				last_target = target;
			} else if (last_target - target >=
			    vm_background_launder_max * PAGE_SIZE / 1024) {
				target = 0;
			}
			launder = vm_background_launder_rate * PAGE_SIZE / 1024;
			launder /= VM_LAUNDER_INTERVAL;
			if (launder > target)
				launder = target;
		}

dolaundry:
		if (launder > 0)
			/*
			 * Because of I/O clustering, the number of laundered
			 * pages could exceed "target" by the maximum size of
			 * a cluster minus one. 
			 */
			target -= min(vm_pageout_launder(domain, launder,
			    shortfall > 0), target);

		/*
		 * Sleep for a little bit if we're in the middle of a laundering
		 * run or a pagedaemon thread has signalled us since the last run
		 * started.  Otherwise, wait for a kick from the pagedaemon.
		 */
		vm_pagequeue_lock(pq);
		if (target > 0 || vm_laundry_request != VM_LAUNDRY_IDLE)
			sleeptime = hz / VM_LAUNDER_INTERVAL;
		else
			sleeptime = 0;
		(void)mtx_sleep(&vm_laundry_request, vm_pagequeue_lockptr(pq),
		    PVM, "laundr", sleeptime);
		if (vm_laundry_request == VM_LAUNDRY_SHORTFALL)
			shortfall = vm_laundry_target() + vm_pageout_deficit;
		else
			shortfall = 0;
		if (target == 0)
			vm_laundry_request = VM_LAUNDRY_IDLE;
		vm_pagequeue_unlock(pq);
	}
}

/*
 *	vm_pageout_scan does the dirty work for the pageout daemon.
 *
 *	pass 0 - Update active LRU/deactivate pages
 *	pass 1 - Free inactive pages
<<<<<<< HEAD
=======
 *	pass 2 - Launder dirty pages
 *
 * Returns true if pass was zero or enough pages were freed by the inactive
 * queue scan to meet the target.
>>>>>>> fe2c9dd8
 */
static bool
vm_pageout_scan(struct vm_domain *vmd, int pass)
{
	vm_page_t m, next;
	struct vm_pagequeue *pq, *laundryq;
	vm_object_t object;
	long min_scan;
<<<<<<< HEAD
	int act_delta, addl_page_shortage, deficit, maxscan;
	int page_shortage, scan_tick, scanned, starting_page_shortage;
	boolean_t queue_locked;
=======
	int act_delta, addl_page_shortage, deficit, error, inactq_shortage;
	int maxlaunder, maxscan, page_shortage, scan_tick, scanned;
	int starting_page_shortage, vnodes_skipped;
	boolean_t pageout_ok, queue_locked;
>>>>>>> fe2c9dd8

	/*
	 * If we need to reclaim memory ask kernel caches to return
	 * some.  We rate limit to avoid thrashing.
	 */
	if (vmd == &vm_dom[0] && pass > 0 &&
	    (time_uptime - lowmem_uptime) >= lowmem_period) {
		/*
		 * Decrease registered cache sizes.
		 */
		SDT_PROBE0(vm, , , vm__lowmem_scan);
		EVENTHANDLER_INVOKE(vm_lowmem, 0);
		/*
		 * We do this explicitly after the caches have been
		 * drained above.
		 */
		uma_reclaim();
		lowmem_uptime = time_uptime;
	}

	/*
	 * The addl_page_shortage is the number of temporarily
	 * stuck pages in the inactive queue.  In other words, the
	 * number of pages from the inactive count that should be
	 * discounted in setting the target for the active queue scan.
	 */
	addl_page_shortage = 0;

	/*
	 * Calculate the number of pages that we want to free.  This number
	 * can be negative if many pages are freed between the wakeup call to
	 * the page daemon and this calculation.
	 */
	if (pass > 0) {
		deficit = atomic_readandclear_int(&vm_pageout_deficit);
		page_shortage = vm_paging_target() + deficit;
	} else
		page_shortage = deficit = 0;
	starting_page_shortage = page_shortage;

	/*
	 * Start scanning the inactive queue for pages that we can free.  The
	 * scan will stop when we reach the target or we have scanned the
	 * entire queue.  (Note that m->act_count is not used to make
	 * decisions for the inactive queue, only for the active queue.)
	 */
	pq = &vmd->vmd_pagequeues[PQ_INACTIVE];
	maxscan = pq->pq_cnt;
	vm_pagequeue_lock(pq);
	queue_locked = TRUE;
	for (m = TAILQ_FIRST(&pq->pq_pl);
	     m != NULL && maxscan-- > 0 && page_shortage > 0;
	     m = next) {
		vm_pagequeue_assert_locked(pq);
		KASSERT(queue_locked, ("unlocked inactive queue"));
		KASSERT(vm_page_inactive(m), ("Inactive queue %p", m));

		PCPU_INC(cnt.v_pdpages);
		next = TAILQ_NEXT(m, plinks.q);

		/*
		 * skip marker pages
		 */
		if (m->flags & PG_MARKER)
			continue;

		KASSERT((m->flags & PG_FICTITIOUS) == 0,
		    ("Fictitious page %p cannot be in inactive queue", m));
		KASSERT((m->oflags & VPO_UNMANAGED) == 0,
		    ("Unmanaged page %p cannot be in inactive queue", m));

		/*
		 * The page or object lock acquisitions fail if the
		 * page was removed from the queue or moved to a
		 * different position within the queue.  In either
		 * case, addl_page_shortage should not be incremented.
		 */
		if (!vm_pageout_page_lock(m, &next))
			goto unlock_page;
		else if (m->hold_count != 0) {
			/*
			 * Held pages are essentially stuck in the
			 * queue.  So, they ought to be discounted
			 * from the inactive count.  See the
			 * calculation of inactq_shortage before the
			 * loop over the active queue below.
			 */
			addl_page_shortage++;
			goto unlock_page;
		}
		object = m->object;
		if (!VM_OBJECT_TRYWLOCK(object)) {
			if (!vm_pageout_fallback_object_lock(m, &next))
				goto unlock_object;
			else if (m->hold_count != 0) {
				addl_page_shortage++;
				goto unlock_object;
			}
		}
		if (vm_page_busied(m)) {
			/*
			 * Don't mess with busy pages.  Leave them at
			 * the front of the queue.  Most likely, they
			 * are being paged out and will leave the
			 * queue shortly after the scan finishes.  So,
			 * they ought to be discounted from the
			 * inactive count.
			 */
			addl_page_shortage++;
unlock_object:
			VM_OBJECT_WUNLOCK(object);
unlock_page:
			vm_page_unlock(m);
			continue;
		}
		KASSERT(m->hold_count == 0, ("Held page %p", m));

		/*
		 * Dequeue the inactive page and unlock the inactive page
		 * queue, invalidating the 'next' pointer.  Dequeueing the
		 * page here avoids a later reacquisition (and release) of
		 * the inactive page queue lock when vm_page_activate(),
		 * vm_page_free(), or vm_page_launder() is called.  Use a
		 * marker to remember our place in the inactive queue.
		 */
		TAILQ_INSERT_AFTER(&pq->pq_pl, m, &vmd->vmd_marker, plinks.q);
		vm_page_dequeue_locked(m);
		vm_pagequeue_unlock(pq);
		queue_locked = FALSE;

		/*
		 * Invalid pages can be easily freed. They cannot be
		 * mapped, vm_page_free() asserts this.
		 */
		if (m->valid == 0)
			goto free_page;

		/*
		 * If the page has been referenced and the object is not dead,
		 * reactivate or requeue the page depending on whether the
		 * object is mapped.
		 */
		if ((m->aflags & PGA_REFERENCED) != 0) {
			vm_page_aflag_clear(m, PGA_REFERENCED);
			act_delta = 1;
		} else
			act_delta = 0;
		if (object->ref_count != 0) {
			act_delta += pmap_ts_referenced(m);
		} else {
			KASSERT(!pmap_page_is_mapped(m),
			    ("vm_pageout_scan: page %p is mapped", m));
		}
		if (act_delta != 0) {
			if (object->ref_count != 0) {
				PCPU_INC(cnt.v_reactivated);
				vm_page_activate(m);

				/*
				 * Increase the activation count if the page
				 * was referenced while in the inactive queue.
				 * This makes it less likely that the page will
				 * be returned prematurely to the inactive
				 * queue.
 				 */
				m->act_count += act_delta + ACT_ADVANCE;
				goto drop_page;
			} else if ((object->flags & OBJ_DEAD) == 0) {
				vm_pagequeue_lock(pq);
				queue_locked = TRUE;
				m->queue = PQ_INACTIVE;
				TAILQ_INSERT_TAIL(&pq->pq_pl, m, plinks.q);
				vm_pagequeue_cnt_inc(pq);
				goto drop_page;
			}
		}

		/*
		 * If the page appears to be clean at the machine-independent
		 * layer, then remove all of its mappings from the pmap in
		 * anticipation of freeing it.  If, however, any of the page's
		 * mappings allow write access, then the page may still be
		 * modified until the last of those mappings are removed.
		 */
		if (object->ref_count != 0) {
			vm_page_test_dirty(m);
			if (m->dirty == 0)
				pmap_remove_all(m);
		}

		/*
		 * Clean pages can be freed, but dirty pages must be sent back
		 * to the laundry, unless they belong to a dead object.
		 * Requeueing dirty pages from dead objects is pointless, as
		 * they are being paged out and freed by the thread that
		 * destroyed the object.
		 */
		if (m->dirty == 0) {
free_page:
			vm_page_free(m);
			PCPU_INC(cnt.v_dfree);
			--page_shortage;
		} else if ((object->flags & OBJ_DEAD) == 0)
			vm_page_launder(m);
drop_page:
		vm_page_unlock(m);
		VM_OBJECT_WUNLOCK(object);
		if (!queue_locked) {
			vm_pagequeue_lock(pq);
			queue_locked = TRUE;
		}
		next = TAILQ_NEXT(&vmd->vmd_marker, plinks.q);
		TAILQ_REMOVE(&pq->pq_pl, &vmd->vmd_marker, plinks.q);
	}
	vm_pagequeue_unlock(pq);

	/*
	 * Wake up the laundry thread so that it can perform any needed
	 * laundering.  If we didn't meet our target, we're in shortfall and
	 * need to launder more aggressively.
	 */
	if (vm_laundry_request == VM_LAUNDRY_IDLE &&
	    starting_page_shortage > 0) {
		laundryq = &vm_dom[0].vmd_pagequeues[PQ_LAUNDRY];
		vm_pagequeue_lock(laundryq);
		if (page_shortage > 0)
			vm_laundry_request = VM_LAUNDRY_SHORTFALL;
		else if (vm_laundry_request != VM_LAUNDRY_SHORTFALL)
			vm_laundry_request = VM_LAUNDRY_BACKGROUND;
		wakeup(&vm_laundry_request);
		vm_pagequeue_unlock(laundryq);
		PCPU_INC(cnt.v_ltwakeups);
	}

#if !defined(NO_SWAPPING)
	/*
	 * Wakeup the swapout daemon if we didn't free the targeted number of
	 * pages.
	 */
	if (vm_swap_enabled && page_shortage > 0)
		vm_req_vmdaemon(VM_SWAP_NORMAL);
#endif

	/*
	 * If the inactive queue scan fails repeatedly to meet its
	 * target, kill the largest process.
	 */
	vm_pageout_mightbe_oom(vmd, page_shortage, starting_page_shortage);

	/*
	 * Compute the number of pages we want to try to move from the
	 * active queue to either the inactive or laundry queue.
	 *
	 * When scanning active pages, we make clean pages count more heavily
	 * towards the page shortage than dirty pages.  This is because dirty
	 * pages must be laundered before they can be reused and thus have less
	 * utility when attempting to quickly alleviate a shortage.  However,
	 * this weighting also causes the scan to deactivate dirty pages more
	 * more aggressively, improving the effectiveness of clustering and
	 * ensuring that they can eventually be reused.
	 */
<<<<<<< HEAD
	page_shortage = vm_cnt.v_inactive_target - (vm_cnt.v_inactive_count +
	    vm_cnt.v_laundry_count / act_scan_laundry_weight) +
=======
	inactq_shortage = vm_cnt.v_inactive_target - vm_cnt.v_inactive_count +
>>>>>>> fe2c9dd8
	    vm_paging_target() + deficit + addl_page_shortage;
	page_shortage *= act_scan_laundry_weight;

	pq = &vmd->vmd_pagequeues[PQ_ACTIVE];
	vm_pagequeue_lock(pq);
	maxscan = pq->pq_cnt;

	/*
	 * If we're just idle polling attempt to visit every
	 * active page within 'update_period' seconds.
	 */
	scan_tick = ticks;
	if (vm_pageout_update_period != 0) {
		min_scan = pq->pq_cnt;
		min_scan *= scan_tick - vmd->vmd_last_active_scan;
		min_scan /= hz * vm_pageout_update_period;
	} else
		min_scan = 0;
	if (min_scan > 0 || (inactq_shortage > 0 && maxscan > 0))
		vmd->vmd_last_active_scan = scan_tick;

	/*
	 * Scan the active queue for pages that can be deactivated.  Update
	 * the per-page activity counter and use it to identify deactivation
	 * candidates.  Held pages may be deactivated.
	 */
	for (m = TAILQ_FIRST(&pq->pq_pl), scanned = 0; m != NULL && (scanned <
	    min_scan || (inactq_shortage > 0 && scanned < maxscan)); m = next,
	    scanned++) {
		KASSERT(m->queue == PQ_ACTIVE,
		    ("vm_pageout_scan: page %p isn't active", m));
		next = TAILQ_NEXT(m, plinks.q);
		if ((m->flags & PG_MARKER) != 0)
			continue;
		KASSERT((m->flags & PG_FICTITIOUS) == 0,
		    ("Fictitious page %p cannot be in active queue", m));
		KASSERT((m->oflags & VPO_UNMANAGED) == 0,
		    ("Unmanaged page %p cannot be in active queue", m));
		if (!vm_pageout_page_lock(m, &next)) {
			vm_page_unlock(m);
			continue;
		}

		/*
		 * The count for page daemon pages is updated after checking
		 * the page for eligibility.
		 */
		PCPU_INC(cnt.v_pdpages);

		/*
		 * Check to see "how much" the page has been used.
		 */
		if ((m->aflags & PGA_REFERENCED) != 0) {
			vm_page_aflag_clear(m, PGA_REFERENCED);
			act_delta = 1;
		} else
			act_delta = 0;

		/*
		 * Perform an unsynchronized object ref count check.  While
		 * the page lock ensures that the page is not reallocated to
		 * another object, in particular, one with unmanaged mappings
		 * that cannot support pmap_ts_referenced(), two races are,
		 * nonetheless, possible:
		 * 1) The count was transitioning to zero, but we saw a non-
		 *    zero value.  pmap_ts_referenced() will return zero
		 *    because the page is not mapped.
		 * 2) The count was transitioning to one, but we saw zero. 
		 *    This race delays the detection of a new reference.  At
		 *    worst, we will deactivate and reactivate the page.
		 */
		if (m->object->ref_count != 0)
			act_delta += pmap_ts_referenced(m);

		/*
		 * Advance or decay the act_count based on recent usage.
		 */
		if (act_delta != 0) {
			m->act_count += ACT_ADVANCE + act_delta;
			if (m->act_count > ACT_MAX)
				m->act_count = ACT_MAX;
		} else
			m->act_count -= min(m->act_count, ACT_DECLINE);

		/*
		 * Move this page to the tail of the active, inactive or laundry
		 * queue depending on usage.
		 */
		if (m->act_count == 0) {
			/* Dequeue to avoid later lock recursion. */
			vm_page_dequeue_locked(m);
<<<<<<< HEAD

			/*
			 * When not short for inactive pages, let dirty pages go
			 * through the inactive queue before moving to the
			 * laundry queues.  This gives them some extra time to
			 * be reactivated, potentially avoiding an expensive
			 * pageout.  During a page shortage, the inactive queue
			 * is necessarily small, so we may move dirty pages
			 * directly to the laundry queue.
			 */
			if (page_shortage <= 0)
				vm_page_deactivate(m);
			else {
				/*
				 * Calling vm_page_test_dirty() here would
				 * require acquisition of the object's write
				 * lock.  However, during a page shortage,
				 * directing dirty pages into the laundry
				 * queue is only an optimization and not a
				 * requirement.  Therefore, we simply rely on
				 * the opportunistic updates to the page's
				 * dirty field by the pmap.
				 */
				if (m->dirty == 0) {
					vm_page_deactivate(m);
					page_shortage -=
					    act_scan_laundry_weight;
				} else {
					vm_page_launder(m);
					page_shortage--;
				}
			}
=======
			vm_page_deactivate(m);
			inactq_shortage--;
>>>>>>> fe2c9dd8
		} else
			vm_page_requeue_locked(m);
		vm_page_unlock(m);
	}
	vm_pagequeue_unlock(pq);
#if !defined(NO_SWAPPING)
	/*
	 * Idle process swapout -- run once per second when we are reclaiming
	 * pages.
	 */
	if (vm_swap_idle_enabled && pass > 0) {
		static long lsec;
		if (time_second != lsec) {
			vm_req_vmdaemon(VM_SWAP_IDLE);
			lsec = time_second;
		}
	}
#endif
	return (page_shortage <= 0);
}

static int vm_pageout_oom_vote;

/*
 * The pagedaemon threads randlomly select one to perform the
 * OOM.  Trying to kill processes before all pagedaemons
 * failed to reach free target is premature.
 */
static void
vm_pageout_mightbe_oom(struct vm_domain *vmd, int page_shortage,
    int starting_page_shortage)
{
	int old_vote;

	if (starting_page_shortage <= 0 || starting_page_shortage !=
	    page_shortage)
		vmd->vmd_oom_seq = 0;
	else
		vmd->vmd_oom_seq++;
	if (vmd->vmd_oom_seq < vm_pageout_oom_seq) {
		if (vmd->vmd_oom) {
			vmd->vmd_oom = FALSE;
			atomic_subtract_int(&vm_pageout_oom_vote, 1);
		}
		return;
	}

	/*
	 * Do not follow the call sequence until OOM condition is
	 * cleared.
	 */
	vmd->vmd_oom_seq = 0;

	if (vmd->vmd_oom)
		return;

	vmd->vmd_oom = TRUE;
	old_vote = atomic_fetchadd_int(&vm_pageout_oom_vote, 1);
	if (old_vote != vm_ndomains - 1)
		return;

	/*
	 * The current pagedaemon thread is the last in the quorum to
	 * start OOM.  Initiate the selection and signaling of the
	 * victim.
	 */
	vm_pageout_oom(VM_OOM_MEM);

	/*
	 * After one round of OOM terror, recall our vote.  On the
	 * next pass, current pagedaemon would vote again if the low
	 * memory condition is still there, due to vmd_oom being
	 * false.
	 */
	vmd->vmd_oom = FALSE;
	atomic_subtract_int(&vm_pageout_oom_vote, 1);
}

/*
 * The OOM killer is the page daemon's action of last resort when
 * memory allocation requests have been stalled for a prolonged period
 * of time because it cannot reclaim memory.  This function computes
 * the approximate number of physical pages that could be reclaimed if
 * the specified address space is destroyed.
 *
 * Private, anonymous memory owned by the address space is the
 * principal resource that we expect to recover after an OOM kill.
 * Since the physical pages mapped by the address space's COW entries
 * are typically shared pages, they are unlikely to be released and so
 * they are not counted.
 *
 * To get to the point where the page daemon runs the OOM killer, its
 * efforts to write-back vnode-backed pages may have stalled.  This
 * could be caused by a memory allocation deadlock in the write path
 * that might be resolved by an OOM kill.  Therefore, physical pages
 * belonging to vnode-backed objects are counted, because they might
 * be freed without being written out first if the address space holds
 * the last reference to an unlinked vnode.
 *
 * Similarly, physical pages belonging to OBJT_PHYS objects are
 * counted because the address space might hold the last reference to
 * the object.
 */
static long
vm_pageout_oom_pagecount(struct vmspace *vmspace)
{
	vm_map_t map;
	vm_map_entry_t entry;
	vm_object_t obj;
	long res;

	map = &vmspace->vm_map;
	KASSERT(!map->system_map, ("system map"));
	sx_assert(&map->lock, SA_LOCKED);
	res = 0;
	for (entry = map->header.next; entry != &map->header;
	    entry = entry->next) {
		if ((entry->eflags & MAP_ENTRY_IS_SUB_MAP) != 0)
			continue;
		obj = entry->object.vm_object;
		if (obj == NULL)
			continue;
		if ((entry->eflags & MAP_ENTRY_NEEDS_COPY) != 0 &&
		    obj->ref_count != 1)
			continue;
		switch (obj->type) {
		case OBJT_DEFAULT:
		case OBJT_SWAP:
		case OBJT_PHYS:
		case OBJT_VNODE:
			res += obj->resident_page_count;
			break;
		}
	}
	return (res);
}

void
vm_pageout_oom(int shortage)
{
	struct proc *p, *bigproc;
	vm_offset_t size, bigsize;
	struct thread *td;
	struct vmspace *vm;

	/*
	 * We keep the process bigproc locked once we find it to keep anyone
	 * from messing with it; however, there is a possibility of
	 * deadlock if process B is bigproc and one of it's child processes
	 * attempts to propagate a signal to B while we are waiting for A's
	 * lock while walking this list.  To avoid this, we don't block on
	 * the process lock but just skip a process if it is already locked.
	 */
	bigproc = NULL;
	bigsize = 0;
	sx_slock(&allproc_lock);
	FOREACH_PROC_IN_SYSTEM(p) {
		int breakout;

		PROC_LOCK(p);

		/*
		 * If this is a system, protected or killed process, skip it.
		 */
		if (p->p_state != PRS_NORMAL || (p->p_flag & (P_INEXEC |
		    P_PROTECTED | P_SYSTEM | P_WEXIT)) != 0 ||
		    p->p_pid == 1 || P_KILLED(p) ||
		    (p->p_pid < 48 && swap_pager_avail != 0)) {
			PROC_UNLOCK(p);
			continue;
		}
		/*
		 * If the process is in a non-running type state,
		 * don't touch it.  Check all the threads individually.
		 */
		breakout = 0;
		FOREACH_THREAD_IN_PROC(p, td) {
			thread_lock(td);
			if (!TD_ON_RUNQ(td) &&
			    !TD_IS_RUNNING(td) &&
			    !TD_IS_SLEEPING(td) &&
			    !TD_IS_SUSPENDED(td) &&
			    !TD_IS_SWAPPED(td)) {
				thread_unlock(td);
				breakout = 1;
				break;
			}
			thread_unlock(td);
		}
		if (breakout) {
			PROC_UNLOCK(p);
			continue;
		}
		/*
		 * get the process size
		 */
		vm = vmspace_acquire_ref(p);
		if (vm == NULL) {
			PROC_UNLOCK(p);
			continue;
		}
		_PHOLD_LITE(p);
		PROC_UNLOCK(p);
		sx_sunlock(&allproc_lock);
		if (!vm_map_trylock_read(&vm->vm_map)) {
			vmspace_free(vm);
			sx_slock(&allproc_lock);
			PRELE(p);
			continue;
		}
		size = vmspace_swap_count(vm);
		if (shortage == VM_OOM_MEM)
			size += vm_pageout_oom_pagecount(vm);
		vm_map_unlock_read(&vm->vm_map);
		vmspace_free(vm);
		sx_slock(&allproc_lock);

		/*
		 * If this process is bigger than the biggest one,
		 * remember it.
		 */
		if (size > bigsize) {
			if (bigproc != NULL)
				PRELE(bigproc);
			bigproc = p;
			bigsize = size;
		} else {
			PRELE(p);
		}
	}
	sx_sunlock(&allproc_lock);
	if (bigproc != NULL) {
		if (vm_panic_on_oom != 0)
			panic("out of swap space");
		PROC_LOCK(bigproc);
		killproc(bigproc, "out of swap space");
		sched_nice(bigproc, PRIO_MIN);
		_PRELE(bigproc);
		PROC_UNLOCK(bigproc);
		wakeup(&vm_cnt.v_free_count);
	}
}

static void
vm_pageout_worker(void *arg)
{
	struct vm_domain *domain;
	int domidx;
	bool target_met;

	domidx = (uintptr_t)arg;
	domain = &vm_dom[domidx];
	target_met = true;

	/*
	 * XXXKIB It could be useful to bind pageout daemon threads to
	 * the cores belonging to the domain, from which vm_page_array
	 * is allocated.
	 */

	KASSERT(domain->vmd_segs != 0, ("domain without segments"));
	domain->vmd_last_active_scan = ticks;
	vm_pageout_init_marker(&domain->vmd_marker, PQ_INACTIVE);
	vm_pageout_init_marker(&domain->vmd_inacthead, PQ_INACTIVE);
	TAILQ_INSERT_HEAD(&domain->vmd_pagequeues[PQ_INACTIVE].pq_pl,
	    &domain->vmd_inacthead, plinks.q);

	/*
	 * The pageout daemon worker is never done, so loop forever.
	 */
	while (TRUE) {
		mtx_lock(&vm_page_queue_free_mtx);

		/*
		 * Generally, after a level >= 1 scan, if there are enough
		 * free pages to wakeup the waiters, then they are already
		 * awake.  A call to vm_page_free() during the scan awakened
		 * them.  However, in the following case, this wakeup serves
		 * to bound the amount of time that a thread might wait.
		 * Suppose a thread's call to vm_page_alloc() fails, but
		 * before that thread calls VM_WAIT, enough pages are freed by
		 * other threads to alleviate the free page shortage.  The
		 * thread will, nonetheless, wait until another page is freed
		 * or this wakeup is performed.
		 */
		if (vm_pages_needed && !vm_page_count_min()) {
			vm_pages_needed = false;
			wakeup(&vm_cnt.v_free_count);
		}

		/*
		 * Do not clear vm_pageout_wanted until we reach our free page
		 * target.  Otherwise, we may be awakened over and over again,
		 * wasting CPU time.
		 */
		if (vm_pageout_wanted && target_met)
			vm_pageout_wanted = false;

		/*
		 * Might the page daemon receive a wakeup call?
		 */
		if (vm_pageout_wanted) {
			/*
			 * No.  Either vm_pageout_wanted was set by another
			 * thread during the previous scan, which must have
			 * been a level 0 scan, or vm_pageout_wanted was
			 * already set and the scan failed to free enough
			 * pages.  If we haven't yet performed a level >= 2
			 * scan (unlimited dirty cleaning), then upgrade the
			 * level and scan again now.  Otherwise, sleep a bit
			 * and try again later.
			 */
			mtx_unlock(&vm_page_queue_free_mtx);
			if (domain->vmd_pass > 1)
				pause("psleep", hz / 2);
			domain->vmd_pass++;
		} else {
			/*
			 * Yes.  Sleep until pages need to be reclaimed or
			 * have their reference stats updated.
			 */
			if (mtx_sleep(&vm_pageout_wanted,
			    &vm_page_queue_free_mtx, PDROP | PVM, "psleep",
			    hz) == 0) {
				PCPU_INC(cnt.v_pdwakeups);
				domain->vmd_pass = 1;
			} else
				domain->vmd_pass = 0;
		}

		target_met = vm_pageout_scan(domain, domain->vmd_pass);
	}
}

/*
 *	vm_pageout_init initialises basic pageout daemon settings.
 */
static void
vm_pageout_init(void)
{
	/*
	 * Initialize some paging parameters.
	 */
	vm_cnt.v_interrupt_free_min = 2;
	if (vm_cnt.v_page_count < 2000)
		vm_pageout_page_count = 8;

	/*
	 * v_free_reserved needs to include enough for the largest
	 * swap pager structures plus enough for any pv_entry structs
	 * when paging. 
	 */
	if (vm_cnt.v_page_count > 1024)
		vm_cnt.v_free_min = 4 + (vm_cnt.v_page_count - 1024) / 200;
	else
		vm_cnt.v_free_min = 4;
	vm_cnt.v_pageout_free_min = (2*MAXBSIZE)/PAGE_SIZE +
	    vm_cnt.v_interrupt_free_min;
	vm_cnt.v_free_reserved = vm_pageout_page_count +
	    vm_cnt.v_pageout_free_min + (vm_cnt.v_page_count / 768);
	vm_cnt.v_free_severe = vm_cnt.v_free_min / 2;
	vm_cnt.v_free_target = 4 * vm_cnt.v_free_min + vm_cnt.v_free_reserved;
	vm_cnt.v_free_min += vm_cnt.v_free_reserved;
	vm_cnt.v_free_severe += vm_cnt.v_free_reserved;
	vm_cnt.v_inactive_target = (3 * vm_cnt.v_free_target) / 2;
	if (vm_cnt.v_inactive_target > vm_cnt.v_free_count / 3)
		vm_cnt.v_inactive_target = vm_cnt.v_free_count / 3;

	/*
	 * Set the default wakeup threshold to be 10% above the minimum
	 * page limit.  This keeps the steady state out of shortfall.
	 */
	vm_pageout_wakeup_thresh = (vm_cnt.v_free_min / 10) * 11;

	/*
	 * Set interval in seconds for active scan.  We want to visit each
	 * page at least once every ten minutes.  This is to prevent worst
	 * case paging behaviors with stale active LRU.
	 */
	if (vm_pageout_update_period == 0)
		vm_pageout_update_period = 600;

	/* XXX does not really belong here */
	if (vm_page_max_wired == 0)
		vm_page_max_wired = vm_cnt.v_free_count / 3;

	/*
	 * Target amount of memory to move out of the laundry queue during a
	 * background laundering.  This is proportional to the amount of system
	 * memory.
	 */
	vm_background_launder_target = (vm_cnt.v_free_target -
	    vm_cnt.v_free_min) / 10;
}

/*
 *     vm_pageout is the high level pageout daemon.
 */
static void
vm_pageout(void)
{
	int error;
#ifdef VM_NUMA_ALLOC
	int i;
#endif

	swap_pager_swap_init();
	error = kthread_add(vm_pageout_laundry_worker, NULL, curproc, NULL,
	    0, 0, "laundry: dom0");
	if (error != 0)
		panic("starting laundry for domain 0, error %d", error);
#ifdef VM_NUMA_ALLOC
	for (i = 1; i < vm_ndomains; i++) {
		error = kthread_add(vm_pageout_worker, (void *)(uintptr_t)i,
		    curproc, NULL, 0, 0, "dom%d", i);
		if (error != 0) {
			panic("starting pageout for domain %d, error %d\n",
			    i, error);
		}
	}
#endif
	error = kthread_add(uma_reclaim_worker, NULL, curproc, NULL,
	    0, 0, "uma");
	if (error != 0)
		panic("starting uma_reclaim helper, error %d\n", error);
	vm_pageout_worker((void *)(uintptr_t)0);
}

/*
 * Unless the free page queue lock is held by the caller, this function
 * should be regarded as advisory.  Specifically, the caller should
 * not msleep() on &vm_cnt.v_free_count following this function unless
 * the free page queue lock is held until the msleep() is performed.
 */
void
pagedaemon_wakeup(void)
{

	if (!vm_pageout_wanted && curthread->td_proc != pageproc) {
		vm_pageout_wanted = true;
		wakeup(&vm_pageout_wanted);
	}
}

#if !defined(NO_SWAPPING)
static void
vm_req_vmdaemon(int req)
{
	static int lastrun = 0;

	mtx_lock(&vm_daemon_mtx);
	vm_pageout_req_swapout |= req;
	if ((ticks > (lastrun + hz)) || (ticks < lastrun)) {
		wakeup(&vm_daemon_needed);
		lastrun = ticks;
	}
	mtx_unlock(&vm_daemon_mtx);
}

static void
vm_daemon(void)
{
	struct rlimit rsslim;
	struct proc *p;
	struct thread *td;
	struct vmspace *vm;
	int breakout, swapout_flags, tryagain, attempts;
#ifdef RACCT
	uint64_t rsize, ravailable;
#endif

	while (TRUE) {
		mtx_lock(&vm_daemon_mtx);
		msleep(&vm_daemon_needed, &vm_daemon_mtx, PPAUSE, "psleep",
#ifdef RACCT
		    racct_enable ? hz : 0
#else
		    0
#endif
		);
		swapout_flags = vm_pageout_req_swapout;
		vm_pageout_req_swapout = 0;
		mtx_unlock(&vm_daemon_mtx);
		if (swapout_flags)
			swapout_procs(swapout_flags);

		/*
		 * scan the processes for exceeding their rlimits or if
		 * process is swapped out -- deactivate pages
		 */
		tryagain = 0;
		attempts = 0;
again:
		attempts++;
		sx_slock(&allproc_lock);
		FOREACH_PROC_IN_SYSTEM(p) {
			vm_pindex_t limit, size;

			/*
			 * if this is a system process or if we have already
			 * looked at this process, skip it.
			 */
			PROC_LOCK(p);
			if (p->p_state != PRS_NORMAL ||
			    p->p_flag & (P_INEXEC | P_SYSTEM | P_WEXIT)) {
				PROC_UNLOCK(p);
				continue;
			}
			/*
			 * if the process is in a non-running type state,
			 * don't touch it.
			 */
			breakout = 0;
			FOREACH_THREAD_IN_PROC(p, td) {
				thread_lock(td);
				if (!TD_ON_RUNQ(td) &&
				    !TD_IS_RUNNING(td) &&
				    !TD_IS_SLEEPING(td) &&
				    !TD_IS_SUSPENDED(td)) {
					thread_unlock(td);
					breakout = 1;
					break;
				}
				thread_unlock(td);
			}
			if (breakout) {
				PROC_UNLOCK(p);
				continue;
			}
			/*
			 * get a limit
			 */
			lim_rlimit_proc(p, RLIMIT_RSS, &rsslim);
			limit = OFF_TO_IDX(
			    qmin(rsslim.rlim_cur, rsslim.rlim_max));

			/*
			 * let processes that are swapped out really be
			 * swapped out set the limit to nothing (will force a
			 * swap-out.)
			 */
			if ((p->p_flag & P_INMEM) == 0)
				limit = 0;	/* XXX */
			vm = vmspace_acquire_ref(p);
			_PHOLD_LITE(p);
			PROC_UNLOCK(p);
			if (vm == NULL) {
				PRELE(p);
				continue;
			}
			sx_sunlock(&allproc_lock);

			size = vmspace_resident_count(vm);
			if (size >= limit) {
				vm_pageout_map_deactivate_pages(
				    &vm->vm_map, limit);
			}
#ifdef RACCT
			if (racct_enable) {
				rsize = IDX_TO_OFF(size);
				PROC_LOCK(p);
				racct_set(p, RACCT_RSS, rsize);
				ravailable = racct_get_available(p, RACCT_RSS);
				PROC_UNLOCK(p);
				if (rsize > ravailable) {
					/*
					 * Don't be overly aggressive; this
					 * might be an innocent process,
					 * and the limit could've been exceeded
					 * by some memory hog.  Don't try
					 * to deactivate more than 1/4th
					 * of process' resident set size.
					 */
					if (attempts <= 8) {
						if (ravailable < rsize -
						    (rsize / 4)) {
							ravailable = rsize -
							    (rsize / 4);
						}
					}
					vm_pageout_map_deactivate_pages(
					    &vm->vm_map,
					    OFF_TO_IDX(ravailable));
					/* Update RSS usage after paging out. */
					size = vmspace_resident_count(vm);
					rsize = IDX_TO_OFF(size);
					PROC_LOCK(p);
					racct_set(p, RACCT_RSS, rsize);
					PROC_UNLOCK(p);
					if (rsize > ravailable)
						tryagain = 1;
				}
			}
#endif
			vmspace_free(vm);
			sx_slock(&allproc_lock);
			PRELE(p);
		}
		sx_sunlock(&allproc_lock);
		if (tryagain != 0 && attempts <= 10)
			goto again;
	}
}
#endif			/* !defined(NO_SWAPPING) */<|MERGE_RESOLUTION|>--- conflicted
+++ resolved
@@ -1246,13 +1246,9 @@
  *
  *	pass 0 - Update active LRU/deactivate pages
  *	pass 1 - Free inactive pages
-<<<<<<< HEAD
-=======
- *	pass 2 - Launder dirty pages
  *
  * Returns true if pass was zero or enough pages were freed by the inactive
  * queue scan to meet the target.
->>>>>>> fe2c9dd8
  */
 static bool
 vm_pageout_scan(struct vm_domain *vmd, int pass)
@@ -1261,16 +1257,9 @@
 	struct vm_pagequeue *pq, *laundryq;
 	vm_object_t object;
 	long min_scan;
-<<<<<<< HEAD
-	int act_delta, addl_page_shortage, deficit, maxscan;
+	int act_delta, addl_page_shortage, deficit, inactq_shortage, maxscan;
 	int page_shortage, scan_tick, scanned, starting_page_shortage;
 	boolean_t queue_locked;
-=======
-	int act_delta, addl_page_shortage, deficit, error, inactq_shortage;
-	int maxlaunder, maxscan, page_shortage, scan_tick, scanned;
-	int starting_page_shortage, vnodes_skipped;
-	boolean_t pageout_ok, queue_locked;
->>>>>>> fe2c9dd8
 
 	/*
 	 * If we need to reclaim memory ask kernel caches to return
@@ -1532,12 +1521,8 @@
 	 * more aggressively, improving the effectiveness of clustering and
 	 * ensuring that they can eventually be reused.
 	 */
-<<<<<<< HEAD
-	page_shortage = vm_cnt.v_inactive_target - (vm_cnt.v_inactive_count +
+	inactq_shortage = vm_cnt.v_inactive_target - (vm_cnt.v_inactive_count +
 	    vm_cnt.v_laundry_count / act_scan_laundry_weight) +
-=======
-	inactq_shortage = vm_cnt.v_inactive_target - vm_cnt.v_inactive_count +
->>>>>>> fe2c9dd8
 	    vm_paging_target() + deficit + addl_page_shortage;
 	page_shortage *= act_scan_laundry_weight;
 
@@ -1629,7 +1614,6 @@
 		if (m->act_count == 0) {
 			/* Dequeue to avoid later lock recursion. */
 			vm_page_dequeue_locked(m);
-<<<<<<< HEAD
 
 			/*
 			 * When not short for inactive pages, let dirty pages go
@@ -1640,7 +1624,7 @@
 			 * is necessarily small, so we may move dirty pages
 			 * directly to the laundry queue.
 			 */
-			if (page_shortage <= 0)
+			if (inactq_shortage <= 0)
 				vm_page_deactivate(m);
 			else {
 				/*
@@ -1655,17 +1639,13 @@
 				 */
 				if (m->dirty == 0) {
 					vm_page_deactivate(m);
-					page_shortage -=
+					inactq_shortage -=
 					    act_scan_laundry_weight;
 				} else {
 					vm_page_launder(m);
-					page_shortage--;
+					inactq_shortage--;
 				}
 			}
-=======
-			vm_page_deactivate(m);
-			inactq_shortage--;
->>>>>>> fe2c9dd8
 		} else
 			vm_page_requeue_locked(m);
 		vm_page_unlock(m);
