--- conflicted
+++ resolved
@@ -1208,12 +1208,7 @@
  *	vm_pageout_scan does the dirty work for the pageout daemon.
  *
  *	pass 0 - Update active LRU/deactivate pages
-<<<<<<< HEAD
- *	pass 1 - Move inactive to cache or free
-=======
  *	pass 1 - Free inactive pages
- *	pass 2 - Launder dirty pages
->>>>>>> 7f9d3411
  */
 static void
 vm_pageout_scan(struct vm_domain *vmd, int pass)
@@ -1264,35 +1259,10 @@
 	starting_page_shortage = page_shortage;
 
 	/*
-<<<<<<< HEAD
-	 * Start scanning the inactive queue for pages we can move to the
-	 * cache or free.  The scan will stop when the target is reached or
-	 * we have scanned the entire inactive queue.  Note that m->act_count
-	 * is not used to form decisions for the inactive queue, only for the
-	 * active queue.
-=======
-	 * maxlaunder limits the number of dirty pages we flush per scan.
-	 * For most systems a smaller value (16 or 32) is more robust under
-	 * extreme memory and disk pressure because any unnecessary writes
-	 * to disk can result in extreme performance degredation.  However,
-	 * systems with excessive dirty pages (especially when MAP_NOSYNC is
-	 * used) will die horribly with limited laundering.  If the pageout
-	 * daemon cannot clean enough pages in the first pass, we let it go
-	 * all out in succeeding passes.
-	 */
-	if ((maxlaunder = vm_max_launder) <= 1)
-		maxlaunder = 1;
-	if (pass > 1)
-		maxlaunder = 10000;
-
-	vnodes_skipped = 0;
-
-	/*
 	 * Start scanning the inactive queue for pages that we can free.  The
 	 * scan will stop when we reach the target or we have scanned the
 	 * entire queue.  (Note that m->act_count is not used to make
 	 * decisions for the inactive queue, only for the active queue.)
->>>>>>> 7f9d3411
 	 */
 	pq = &vmd->vmd_pagequeues[PQ_INACTIVE];
 	maxscan = pq->pq_cnt;
@@ -1477,17 +1447,6 @@
 #endif
 
 	/*
-<<<<<<< HEAD
-=======
-	 * Wakeup the sync daemon if we skipped a vnode in a writeable object
-	 * and we didn't free enough pages.
-	 */
-	if (vnodes_skipped > 0 && page_shortage > vm_cnt.v_free_target -
-	    vm_cnt.v_free_min)
-		(void)speedup_syncer();
-
-	/*
->>>>>>> 7f9d3411
 	 * If the inactive queue scan fails repeatedly to meet its
 	 * target, kill the largest process.
 	 */
