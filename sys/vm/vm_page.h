--- conflicted
+++ resolved
@@ -120,11 +120,7 @@
 	struct vm_page *right;		/* splay tree link (O)		*/
 
 	vm_object_t object;		/* which object am I in (O,P)*/
-<<<<<<< HEAD
-	vm_pindex_t pindex;		/* offset into object (O,Q) */
-=======
 	vm_pindex_t pindex;		/* offset into object (O,P) */
->>>>>>> 567164fb
 	vm_paddr_t phys_addr;		/* physical address of page */
 	struct md_page md;		/* machine dependant stuff */
 	uint8_t	queue;			/* page queue index (P,Q) */
@@ -132,20 +128,12 @@
 	short hold_count;		/* page hold count (P) */
 	uint8_t	order;			/* index of the buddy queue */
 	uint8_t pool;
-<<<<<<< HEAD
-	u_short cow;			/* page cow mapping count (Q) */
-	u_int wire_count;		/* wired down maps refs (P) */
-	short hold_count;		/* page hold count (P) */
-	u_short oflags;			/* page flags (O) */
-	u_char	act_count;		/* page usage count (P) */
-=======
 	u_short cow;			/* page cow mapping count (P) */
 	u_int wire_count;		/* wired down maps refs (P) */
 	uint8_t aflags;			/* access is atomic */
 	uint8_t flags;			/* see below, often immutable after alloc */
 	u_short oflags;			/* page flags (O) */
 	u_char	act_count;		/* page usage count (O) */
->>>>>>> 567164fb
 	u_char	busy;			/* page busy count (O) */
 	/* NOTE that these must support one bit per DEV_BSIZE in a page!!! */
 	/* so, on normal X86 kernels, they must be at least 8 bits wide */
