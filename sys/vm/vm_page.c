/*-
 * SPDX-License-Identifier: (BSD-3-Clause AND MIT-CMU)
 *
 * Copyright (c) 1991 Regents of the University of California.
 * All rights reserved.
 * Copyright (c) 1998 Matthew Dillon.  All Rights Reserved.
 *
 * This code is derived from software contributed to Berkeley by
 * The Mach Operating System project at Carnegie-Mellon University.
 *
 * Redistribution and use in source and binary forms, with or without
 * modification, are permitted provided that the following conditions
 * are met:
 * 1. Redistributions of source code must retain the above copyright
 *    notice, this list of conditions and the following disclaimer.
 * 2. Redistributions in binary form must reproduce the above copyright
 *    notice, this list of conditions and the following disclaimer in the
 *    documentation and/or other materials provided with the distribution.
 * 3. Neither the name of the University nor the names of its contributors
 *    may be used to endorse or promote products derived from this software
 *    without specific prior written permission.
 *
 * THIS SOFTWARE IS PROVIDED BY THE REGENTS AND CONTRIBUTORS ``AS IS'' AND
 * ANY EXPRESS OR IMPLIED WARRANTIES, INCLUDING, BUT NOT LIMITED TO, THE
 * IMPLIED WARRANTIES OF MERCHANTABILITY AND FITNESS FOR A PARTICULAR PURPOSE
 * ARE DISCLAIMED.  IN NO EVENT SHALL THE REGENTS OR CONTRIBUTORS BE LIABLE
 * FOR ANY DIRECT, INDIRECT, INCIDENTAL, SPECIAL, EXEMPLARY, OR CONSEQUENTIAL
 * DAMAGES (INCLUDING, BUT NOT LIMITED TO, PROCUREMENT OF SUBSTITUTE GOODS
 * OR SERVICES; LOSS OF USE, DATA, OR PROFITS; OR BUSINESS INTERRUPTION)
 * HOWEVER CAUSED AND ON ANY THEORY OF LIABILITY, WHETHER IN CONTRACT, STRICT
 * LIABILITY, OR TORT (INCLUDING NEGLIGENCE OR OTHERWISE) ARISING IN ANY WAY
 * OUT OF THE USE OF THIS SOFTWARE, EVEN IF ADVISED OF THE POSSIBILITY OF
 * SUCH DAMAGE.
 *
 *	from: @(#)vm_page.c	7.4 (Berkeley) 5/7/91
 */

/*-
 * Copyright (c) 1987, 1990 Carnegie-Mellon University.
 * All rights reserved.
 *
 * Authors: Avadis Tevanian, Jr., Michael Wayne Young
 *
 * Permission to use, copy, modify and distribute this software and
 * its documentation is hereby granted, provided that both the copyright
 * notice and this permission notice appear in all copies of the
 * software, derivative works or modified versions, and any portions
 * thereof, and that both notices appear in supporting documentation.
 *
 * CARNEGIE MELLON ALLOWS FREE USE OF THIS SOFTWARE IN ITS "AS IS"
 * CONDITION.  CARNEGIE MELLON DISCLAIMS ANY LIABILITY OF ANY KIND
 * FOR ANY DAMAGES WHATSOEVER RESULTING FROM THE USE OF THIS SOFTWARE.
 *
 * Carnegie Mellon requests users of this software to return to
 *
 *  Software Distribution Coordinator  or  Software.Distribution@CS.CMU.EDU
 *  School of Computer Science
 *  Carnegie Mellon University
 *  Pittsburgh PA 15213-3890
 *
 * any improvements or extensions that they make and grant Carnegie the
 * rights to redistribute these changes.
 */

/*
 *			GENERAL RULES ON VM_PAGE MANIPULATION
 *
 *	- A page queue lock is required when adding or removing a page from a
 *	  page queue regardless of other locks or the busy state of a page.
 *
 *		* In general, no thread besides the page daemon can acquire or
 *		  hold more than one page queue lock at a time.
 *
 *		* The page daemon can acquire and hold any pair of page queue
 *		  locks in any order.
 *
 *		* Batch queues are used to defer insertions of pages into the
 *		  main paging queues.  The aim is to reduce contention at the
 *		  entry point of the queue by inserting multiple pages in an
 *		  O(1) operation.  This comes at the expense of strict LRU.
 *		  Only a page lock is required to insert a page into a batch
 *		  queue.
 *
 *	- The object lock is required when inserting or removing
 *	  pages from an object (vm_page_insert() or vm_page_remove()).
 *
 */

/*
 *	Resident memory management module.
 */

#include <sys/cdefs.h>
__FBSDID("$FreeBSD$");

#include "opt_vm.h"

#include <sys/param.h>
#include <sys/systm.h>
#include <sys/lock.h>
#include <sys/domainset.h>
#include <sys/kernel.h>
#include <sys/limits.h>
#include <sys/linker.h>
#include <sys/malloc.h>
#include <sys/mman.h>
#include <sys/msgbuf.h>
#include <sys/mutex.h>
#include <sys/proc.h>
#include <sys/rwlock.h>
#include <sys/sbuf.h>
#include <sys/smp.h>
#include <sys/sysctl.h>
#include <sys/vmmeter.h>
#include <sys/vnode.h>

#include <vm/vm.h>
#include <vm/pmap.h>
#include <vm/vm_param.h>
#include <vm/vm_domainset.h>
#include <vm/vm_kern.h>
#include <vm/vm_map.h>
#include <vm/vm_object.h>
#include <vm/vm_page.h>
#include <vm/vm_pageout.h>
#include <vm/vm_phys.h>
#include <vm/vm_pagequeue.h>
#include <vm/vm_pager.h>
#include <vm/vm_radix.h>
#include <vm/vm_reserv.h>
#include <vm/vm_extern.h>
#include <vm/uma.h>
#include <vm/uma_int.h>

#include <machine/md_var.h>

extern int	uma_startup_count(int);
extern void	uma_startup(void *, int);
extern int	vmem_startup_count(void);

/*
 *	Associated with page of user-allocatable memory is a
 *	page structure.
 */

struct vm_domain vm_dom[MAXMEMDOM];

struct mtx_padalign __exclusive_cache_line pa_lock[PA_LOCK_COUNT];

struct mtx_padalign __exclusive_cache_line vm_domainset_lock;
/* The following fields are protected by the domainset lock. */
domainset_t __exclusive_cache_line vm_min_domains;
domainset_t __exclusive_cache_line vm_severe_domains;
static int vm_min_waiters;
static int vm_severe_waiters;
static int vm_pageproc_waiters;

/*
 * bogus page -- for I/O to/from partially complete buffers,
 * or for paging into sparsely invalid regions.
 */
vm_page_t bogus_page;

vm_page_t vm_page_array;
long vm_page_array_size;
long first_page;

static int boot_pages;
SYSCTL_INT(_vm, OID_AUTO, boot_pages, CTLFLAG_RDTUN | CTLFLAG_NOFETCH,
    &boot_pages, 0,
    "number of pages allocated for bootstrapping the VM system");

static int pa_tryrelock_restart;
SYSCTL_INT(_vm, OID_AUTO, tryrelock_restart, CTLFLAG_RD,
    &pa_tryrelock_restart, 0, "Number of tryrelock restarts");

static TAILQ_HEAD(, vm_page) blacklist_head;
static int sysctl_vm_page_blacklist(SYSCTL_HANDLER_ARGS);
SYSCTL_PROC(_vm, OID_AUTO, page_blacklist, CTLTYPE_STRING | CTLFLAG_RD |
    CTLFLAG_MPSAFE, NULL, 0, sysctl_vm_page_blacklist, "A", "Blacklist pages");

static uma_zone_t fakepg_zone;

static void vm_page_alloc_check(vm_page_t m);
static void vm_page_clear_dirty_mask(vm_page_t m, vm_page_bits_t pagebits);
static void vm_page_enqueue(uint8_t queue, vm_page_t m);
<<<<<<< HEAD
static int vm_page_free_phys(struct vm_domain *vmd, vm_page_t m);
=======
>>>>>>> 78fd3a94
static void vm_page_init(void *dummy);
static int vm_page_insert_after(vm_page_t m, vm_object_t object,
    vm_pindex_t pindex, vm_page_t mpred);
static void vm_page_insert_radixdone(vm_page_t m, vm_object_t object,
    vm_page_t mpred);
static int vm_page_reclaim_run(int req_class, int domain, u_long npages,
    vm_page_t m_run, vm_paddr_t high);
static int vm_domain_alloc_fail(struct vm_domain *vmd, vm_object_t object,
    int req);
static int vm_page_import(void *arg, void **store, int cnt, int domain,
    int flags);
static void vm_page_release(void *arg, void **store, int cnt);

SYSINIT(vm_page, SI_SUB_VM, SI_ORDER_SECOND, vm_page_init, NULL);

static void
vm_page_init(void *dummy)
{

	fakepg_zone = uma_zcreate("fakepg", sizeof(struct vm_page), NULL, NULL,
	    NULL, NULL, UMA_ALIGN_PTR, UMA_ZONE_NOFREE | UMA_ZONE_VM);
	bogus_page = vm_page_alloc(NULL, 0, VM_ALLOC_NOOBJ |
	    VM_ALLOC_NORMAL | VM_ALLOC_WIRED);
}

/*
 * The cache page zone is initialized later since we need to be able to allocate
 * pages before UMA is fully initialized.
 */
static void
vm_page_init_cache_zones(void *dummy __unused)
{
	struct vm_domain *vmd;
	int i;

	for (i = 0; i < vm_ndomains; i++) {
		vmd = VM_DOMAIN(i);
		/*
		 * Don't allow the page cache to take up more than .25% of
		 * memory.
		 */
		if (vmd->vmd_page_count / 400 < 256 * mp_ncpus)
			continue;
		vmd->vmd_pgcache = uma_zcache_create("vm pgcache",
		    sizeof(struct vm_page), NULL, NULL, NULL, NULL,
		    vm_page_import, vm_page_release, vmd,
		    /* UMA_ZONE_NOBUCKETCACHE |*/
		    UMA_ZONE_MAXBUCKET | UMA_ZONE_VM);
	}
}
SYSINIT(vm_page2, SI_SUB_VM_CONF, SI_ORDER_ANY, vm_page_init_cache_zones, NULL);

/* Make sure that u_long is at least 64 bits when PAGE_SIZE is 32K. */
#if PAGE_SIZE == 32768
#ifdef CTASSERT
CTASSERT(sizeof(u_long) >= 8);
#endif
#endif

/*
 * Try to acquire a physical address lock while a pmap is locked.  If we
 * fail to trylock we unlock and lock the pmap directly and cache the
 * locked pa in *locked.  The caller should then restart their loop in case
 * the virtual to physical mapping has changed.
 */
int
vm_page_pa_tryrelock(pmap_t pmap, vm_paddr_t pa, vm_paddr_t *locked)
{
	vm_paddr_t lockpa;

	lockpa = *locked;
	*locked = pa;
	if (lockpa) {
		PA_LOCK_ASSERT(lockpa, MA_OWNED);
		if (PA_LOCKPTR(pa) == PA_LOCKPTR(lockpa))
			return (0);
		PA_UNLOCK(lockpa);
	}
	if (PA_TRYLOCK(pa))
		return (0);
	PMAP_UNLOCK(pmap);
	atomic_add_int(&pa_tryrelock_restart, 1);
	PA_LOCK(pa);
	PMAP_LOCK(pmap);
	return (EAGAIN);
}

/*
 *	vm_set_page_size:
 *
 *	Sets the page size, perhaps based upon the memory
 *	size.  Must be called before any use of page-size
 *	dependent functions.
 */
void
vm_set_page_size(void)
{
	if (vm_cnt.v_page_size == 0)
		vm_cnt.v_page_size = PAGE_SIZE;
	if (((vm_cnt.v_page_size - 1) & vm_cnt.v_page_size) != 0)
		panic("vm_set_page_size: page size not a power of two");
}

/*
 *	vm_page_blacklist_next:
 *
 *	Find the next entry in the provided string of blacklist
 *	addresses.  Entries are separated by space, comma, or newline.
 *	If an invalid integer is encountered then the rest of the
 *	string is skipped.  Updates the list pointer to the next
 *	character, or NULL if the string is exhausted or invalid.
 */
static vm_paddr_t
vm_page_blacklist_next(char **list, char *end)
{
	vm_paddr_t bad;
	char *cp, *pos;

	if (list == NULL || *list == NULL)
		return (0);
	if (**list =='\0') {
		*list = NULL;
		return (0);
	}

	/*
	 * If there's no end pointer then the buffer is coming from
	 * the kenv and we know it's null-terminated.
	 */
	if (end == NULL)
		end = *list + strlen(*list);

	/* Ensure that strtoq() won't walk off the end */
	if (*end != '\0') {
		if (*end == '\n' || *end == ' ' || *end  == ',')
			*end = '\0';
		else {
			printf("Blacklist not terminated, skipping\n");
			*list = NULL;
			return (0);
		}
	}

	for (pos = *list; *pos != '\0'; pos = cp) {
		bad = strtoq(pos, &cp, 0);
		if (*cp == '\0' || *cp == ' ' || *cp == ',' || *cp == '\n') {
			if (bad == 0) {
				if (++cp < end)
					continue;
				else
					break;
			}
		} else
			break;
		if (*cp == '\0' || ++cp >= end)
			*list = NULL;
		else
			*list = cp;
		return (trunc_page(bad));
	}
	printf("Garbage in RAM blacklist, skipping\n");
	*list = NULL;
	return (0);
}

/*
 *	vm_page_blacklist_check:
 *
 *	Iterate through the provided string of blacklist addresses, pulling
 *	each entry out of the physical allocator free list and putting it
 *	onto a list for reporting via the vm.page_blacklist sysctl.
 */
static void
vm_page_blacklist_check(char *list, char *end)
{
	struct vm_domain *vmd;
	vm_paddr_t pa;
	vm_page_t m;
	char *next;
	int ret;

	next = list;
	while (next != NULL) {
		if ((pa = vm_page_blacklist_next(&next, end)) == 0)
			continue;
		m = vm_phys_paddr_to_vm_page(pa);
		if (m == NULL)
			continue;
		vmd = vm_pagequeue_domain(m);
		vm_domain_free_lock(vmd);
		ret = vm_phys_unfree_page(m);
		vm_domain_free_unlock(vmd);
		if (ret == TRUE) {
			TAILQ_INSERT_TAIL(&blacklist_head, m, listq);
			if (bootverbose)
				printf("Skipping page with pa 0x%jx\n",
				    (uintmax_t)pa);
		}
	}
}

/*
 *	vm_page_blacklist_load:
 *
 *	Search for a special module named "ram_blacklist".  It'll be a
 *	plain text file provided by the user via the loader directive
 *	of the same name.
 */
static void
vm_page_blacklist_load(char **list, char **end)
{
	void *mod;
	u_char *ptr;
	u_int len;

	mod = NULL;
	ptr = NULL;

	mod = preload_search_by_type("ram_blacklist");
	if (mod != NULL) {
		ptr = preload_fetch_addr(mod);
		len = preload_fetch_size(mod);
        }
	*list = ptr;
	if (ptr != NULL)
		*end = ptr + len;
	else
		*end = NULL;
	return;
}

static int
sysctl_vm_page_blacklist(SYSCTL_HANDLER_ARGS)
{
	vm_page_t m;
	struct sbuf sbuf;
	int error, first;

	first = 1;
	error = sysctl_wire_old_buffer(req, 0);
	if (error != 0)
		return (error);
	sbuf_new_for_sysctl(&sbuf, NULL, 128, req);
	TAILQ_FOREACH(m, &blacklist_head, listq) {
		sbuf_printf(&sbuf, "%s%#jx", first ? "" : ",",
		    (uintmax_t)m->phys_addr);
		first = 0;
	}
	error = sbuf_finish(&sbuf);
	sbuf_delete(&sbuf);
	return (error);
}

static void
vm_page_domain_init(int domain)
{
	struct vm_domain *vmd;
	struct vm_pagequeue *pq;
	int i, j;

	vmd = VM_DOMAIN(domain);
	bzero(vmd, sizeof(*vmd));
	*__DECONST(char **, &vmd->vmd_pagequeues[PQ_INACTIVE].pq_name) =
	    "vm inactive pagequeue";
	*__DECONST(char **, &vmd->vmd_pagequeues[PQ_ACTIVE].pq_name) =
	    "vm active pagequeue";
	*__DECONST(char **, &vmd->vmd_pagequeues[PQ_LAUNDRY].pq_name) =
	    "vm laundry pagequeue";
	*__DECONST(char **, &vmd->vmd_pagequeues[PQ_UNSWAPPABLE].pq_name) =
	    "vm unswappable pagequeue";
	vmd->vmd_domain = domain;
	vmd->vmd_page_count = 0;
	vmd->vmd_free_count = 0;
	vmd->vmd_segs = 0;
	vmd->vmd_oom = FALSE;
	for (i = 0; i < PQ_COUNT; i++) {
		pq = &vmd->vmd_pagequeues[i];
		TAILQ_INIT(&pq->pq_pl);
		mtx_init(&pq->pq_mutex, pq->pq_name, "vm pagequeue",
		    MTX_DEF | MTX_DUPOK);

		/*
		 * The batch queue limits are set in vm_pageout_init() once
		 * we've set the paging targets.
		 */
		for (j = 0; j < BPQ_COUNT; j++) {
			TAILQ_INIT(&pq->pq_bpqs[j].bpq_pl);
			pq->pq_bpqs[j].bpq_lim = 1;
		}
	}
	mtx_init(&vmd->vmd_free_mtx, "vm page free queue", NULL, MTX_DEF);
	mtx_init(&vmd->vmd_pageout_mtx, "vm pageout lock", NULL, MTX_DEF);
	snprintf(vmd->vmd_name, sizeof(vmd->vmd_name), "%d", domain);
}

/*
 * Initialize a physical page in preparation for adding it to the free
 * lists.
 */
static void
vm_page_init_page(vm_page_t m, vm_paddr_t pa, int segind)
{

	m->object = NULL;
	m->wire_count = 0;
	m->busy_lock = VPB_UNBUSIED;
	m->hold_count = 0;
	m->flags = 0;
	m->phys_addr = pa;
	m->queue = PQ_NONE;
	m->psind = 0;
	m->segind = segind;
	m->order = VM_NFREEORDER;
	m->pool = VM_FREEPOOL_DEFAULT;
	m->valid = m->dirty = 0;
	pmap_page_init(m);
}

/*
 *	vm_page_startup:
 *
 *	Initializes the resident memory module.  Allocates physical memory for
 *	bootstrapping UMA and some data structures that are used to manage
 *	physical pages.  Initializes these structures, and populates the free
 *	page queues.
 */
vm_offset_t
vm_page_startup(vm_offset_t vaddr)
{
	struct vm_phys_seg *seg;
	vm_page_t m;
	char *list, *listend;
	vm_offset_t mapped;
	vm_paddr_t end, high_avail, low_avail, new_end, page_range, size;
	vm_paddr_t biggestsize, last_pa, pa;
	u_long pagecount;
	int biggestone, i, segind;

	biggestsize = 0;
	biggestone = 0;
	vaddr = round_page(vaddr);

	for (i = 0; phys_avail[i + 1]; i += 2) {
		phys_avail[i] = round_page(phys_avail[i]);
		phys_avail[i + 1] = trunc_page(phys_avail[i + 1]);
	}
	for (i = 0; phys_avail[i + 1]; i += 2) {
		size = phys_avail[i + 1] - phys_avail[i];
		if (size > biggestsize) {
			biggestone = i;
			biggestsize = size;
		}
	}

	end = phys_avail[biggestone+1];

	/*
	 * Initialize the page and queue locks.
	 */
	mtx_init(&vm_domainset_lock, "vm domainset lock", NULL, MTX_DEF);
	for (i = 0; i < PA_LOCK_COUNT; i++)
		mtx_init(&pa_lock[i], "vm page", NULL, MTX_DEF);
	for (i = 0; i < vm_ndomains; i++)
		vm_page_domain_init(i);

	/*
	 * Allocate memory for use when boot strapping the kernel memory
	 * allocator.  Tell UMA how many zones we are going to create
	 * before going fully functional.  UMA will add its zones.
	 *
	 * VM startup zones: vmem, vmem_btag, VM OBJECT, RADIX NODE, MAP,
	 * KMAP ENTRY, MAP ENTRY, VMSPACE.
	 */
	boot_pages = uma_startup_count(8);

#ifndef UMA_MD_SMALL_ALLOC
	/* vmem_startup() calls uma_prealloc(). */
	boot_pages += vmem_startup_count();
	/* vm_map_startup() calls uma_prealloc(). */
	boot_pages += howmany(MAX_KMAP,
	    UMA_SLAB_SPACE / sizeof(struct vm_map));

	/*
	 * Before going fully functional kmem_init() does allocation
	 * from "KMAP ENTRY" and vmem_create() does allocation from "vmem".
	 */
	boot_pages += 2;
#endif
	/*
	 * CTFLAG_RDTUN doesn't work during the early boot process, so we must
	 * manually fetch the value.
	 */
	TUNABLE_INT_FETCH("vm.boot_pages", &boot_pages);
	new_end = end - (boot_pages * UMA_SLAB_SIZE);
	new_end = trunc_page(new_end);
	mapped = pmap_map(&vaddr, new_end, end,
	    VM_PROT_READ | VM_PROT_WRITE);
	bzero((void *)mapped, end - new_end);
	uma_startup((void *)mapped, boot_pages);

#ifdef WITNESS
	end = new_end;
	new_end = end - round_page(witness_startup_count());
	mapped = pmap_map(&vaddr, new_end, end,
	    VM_PROT_READ | VM_PROT_WRITE);
	bzero((void *)mapped, end - new_end);
	witness_startup((void *)mapped);
#endif

#if defined(__aarch64__) || defined(__amd64__) || defined(__arm__) || \
    defined(__i386__) || defined(__mips__)
	/*
	 * Allocate a bitmap to indicate that a random physical page
	 * needs to be included in a minidump.
	 *
	 * The amd64 port needs this to indicate which direct map pages
	 * need to be dumped, via calls to dump_add_page()/dump_drop_page().
	 *
	 * However, i386 still needs this workspace internally within the
	 * minidump code.  In theory, they are not needed on i386, but are
	 * included should the sf_buf code decide to use them.
	 */
	last_pa = 0;
	for (i = 0; dump_avail[i + 1] != 0; i += 2)
		if (dump_avail[i + 1] > last_pa)
			last_pa = dump_avail[i + 1];
	page_range = last_pa / PAGE_SIZE;
	vm_page_dump_size = round_page(roundup2(page_range, NBBY) / NBBY);
	new_end -= vm_page_dump_size;
	vm_page_dump = (void *)(uintptr_t)pmap_map(&vaddr, new_end,
	    new_end + vm_page_dump_size, VM_PROT_READ | VM_PROT_WRITE);
	bzero((void *)vm_page_dump, vm_page_dump_size);
#else
	(void)last_pa;
#endif
#if defined(__aarch64__) || defined(__amd64__) || defined(__mips__)
	/*
	 * Include the UMA bootstrap pages and vm_page_dump in a crash dump.
	 * When pmap_map() uses the direct map, they are not automatically 
	 * included.
	 */
	for (pa = new_end; pa < end; pa += PAGE_SIZE)
		dump_add_page(pa);
#endif
	phys_avail[biggestone + 1] = new_end;
#ifdef __amd64__
	/*
	 * Request that the physical pages underlying the message buffer be
	 * included in a crash dump.  Since the message buffer is accessed
	 * through the direct map, they are not automatically included.
	 */
	pa = DMAP_TO_PHYS((vm_offset_t)msgbufp->msg_ptr);
	last_pa = pa + round_page(msgbufsize);
	while (pa < last_pa) {
		dump_add_page(pa);
		pa += PAGE_SIZE;
	}
#endif
	/*
	 * Compute the number of pages of memory that will be available for
	 * use, taking into account the overhead of a page structure per page.
	 * In other words, solve
	 *	"available physical memory" - round_page(page_range *
	 *	    sizeof(struct vm_page)) = page_range * PAGE_SIZE 
	 * for page_range.  
	 */
	low_avail = phys_avail[0];
	high_avail = phys_avail[1];
	for (i = 0; i < vm_phys_nsegs; i++) {
		if (vm_phys_segs[i].start < low_avail)
			low_avail = vm_phys_segs[i].start;
		if (vm_phys_segs[i].end > high_avail)
			high_avail = vm_phys_segs[i].end;
	}
	/* Skip the first chunk.  It is already accounted for. */
	for (i = 2; phys_avail[i + 1] != 0; i += 2) {
		if (phys_avail[i] < low_avail)
			low_avail = phys_avail[i];
		if (phys_avail[i + 1] > high_avail)
			high_avail = phys_avail[i + 1];
	}
	first_page = low_avail / PAGE_SIZE;
#ifdef VM_PHYSSEG_SPARSE
	size = 0;
	for (i = 0; i < vm_phys_nsegs; i++)
		size += vm_phys_segs[i].end - vm_phys_segs[i].start;
	for (i = 0; phys_avail[i + 1] != 0; i += 2)
		size += phys_avail[i + 1] - phys_avail[i];
#elif defined(VM_PHYSSEG_DENSE)
	size = high_avail - low_avail;
#else
#error "Either VM_PHYSSEG_DENSE or VM_PHYSSEG_SPARSE must be defined."
#endif

#ifdef VM_PHYSSEG_DENSE
	/*
	 * In the VM_PHYSSEG_DENSE case, the number of pages can account for
	 * the overhead of a page structure per page only if vm_page_array is
	 * allocated from the last physical memory chunk.  Otherwise, we must
	 * allocate page structures representing the physical memory
	 * underlying vm_page_array, even though they will not be used.
	 */
	if (new_end != high_avail)
		page_range = size / PAGE_SIZE;
	else
#endif
	{
		page_range = size / (PAGE_SIZE + sizeof(struct vm_page));

		/*
		 * If the partial bytes remaining are large enough for
		 * a page (PAGE_SIZE) without a corresponding
		 * 'struct vm_page', then new_end will contain an
		 * extra page after subtracting the length of the VM
		 * page array.  Compensate by subtracting an extra
		 * page from new_end.
		 */
		if (size % (PAGE_SIZE + sizeof(struct vm_page)) >= PAGE_SIZE) {
			if (new_end == high_avail)
				high_avail -= PAGE_SIZE;
			new_end -= PAGE_SIZE;
		}
	}
	end = new_end;

	/*
	 * Reserve an unmapped guard page to trap access to vm_page_array[-1].
	 * However, because this page is allocated from KVM, out-of-bounds
	 * accesses using the direct map will not be trapped.
	 */
	vaddr += PAGE_SIZE;

	/*
	 * Allocate physical memory for the page structures, and map it.
	 */
	new_end = trunc_page(end - page_range * sizeof(struct vm_page));
	mapped = pmap_map(&vaddr, new_end, end,
	    VM_PROT_READ | VM_PROT_WRITE);
	vm_page_array = (vm_page_t)mapped;
	vm_page_array_size = page_range;

#if VM_NRESERVLEVEL > 0
	/*
	 * Allocate physical memory for the reservation management system's
	 * data structures, and map it.
	 */
	if (high_avail == end)
		high_avail = new_end;
	new_end = vm_reserv_startup(&vaddr, new_end, high_avail);
#endif
#if defined(__aarch64__) || defined(__amd64__) || defined(__mips__)
	/*
	 * Include vm_page_array and vm_reserv_array in a crash dump.
	 */
	for (pa = new_end; pa < end; pa += PAGE_SIZE)
		dump_add_page(pa);
#endif
	phys_avail[biggestone + 1] = new_end;

	/*
	 * Add physical memory segments corresponding to the available
	 * physical pages.
	 */
	for (i = 0; phys_avail[i + 1] != 0; i += 2)
		vm_phys_add_seg(phys_avail[i], phys_avail[i + 1]);

	/*
	 * Initialize the physical memory allocator.
	 */
	vm_phys_init();

	/*
	 * Initialize the page structures and add every available page to the
	 * physical memory allocator's free lists.
	 */
	vm_cnt.v_page_count = 0;
	for (segind = 0; segind < vm_phys_nsegs; segind++) {
		seg = &vm_phys_segs[segind];
		for (m = seg->first_page, pa = seg->start; pa < seg->end;
		    m++, pa += PAGE_SIZE)
			vm_page_init_page(m, pa, segind);

		/*
		 * Add the segment to the free lists only if it is covered by
		 * one of the ranges in phys_avail.  Because we've added the
		 * ranges to the vm_phys_segs array, we can assume that each
		 * segment is either entirely contained in one of the ranges,
		 * or doesn't overlap any of them.
		 */
		for (i = 0; phys_avail[i + 1] != 0; i += 2) {
			struct vm_domain *vmd;

			if (seg->start < phys_avail[i] ||
			    seg->end > phys_avail[i + 1])
				continue;

			m = seg->first_page;
			pagecount = (u_long)atop(seg->end - seg->start);

			vmd = VM_DOMAIN(seg->domain);
			vm_domain_free_lock(vmd);
			vm_phys_free_contig(m, pagecount);
			vm_domain_free_unlock(vmd);
			vm_domain_freecnt_inc(vmd, pagecount);
			vm_cnt.v_page_count += (u_int)pagecount;

			vmd = VM_DOMAIN(seg->domain);;
			vmd->vmd_page_count += (u_int)pagecount;
			vmd->vmd_segs |= 1UL << m->segind;
			break;
		}
	}

	/*
	 * Remove blacklisted pages from the physical memory allocator.
	 */
	TAILQ_INIT(&blacklist_head);
	vm_page_blacklist_load(&list, &listend);
	vm_page_blacklist_check(list, listend);

	list = kern_getenv("vm.blacklist");
	vm_page_blacklist_check(list, NULL);

	freeenv(list);

	/*
	 * Set an initial domain policy for thread0 so that allocations
	 * can work.
	 */
	domainset_zero();

	return (vaddr);
}

void
vm_page_reference(vm_page_t m)
{

	vm_page_aflag_set(m, PGA_REFERENCED);
}

/*
 *	vm_page_busy_downgrade:
 *
 *	Downgrade an exclusive busy page into a single shared busy page.
 */
void
vm_page_busy_downgrade(vm_page_t m)
{
	u_int x;
	bool locked;

	vm_page_assert_xbusied(m);
	locked = mtx_owned(vm_page_lockptr(m));

	for (;;) {
		x = m->busy_lock;
		x &= VPB_BIT_WAITERS;
		if (x != 0 && !locked)
			vm_page_lock(m);
		if (atomic_cmpset_rel_int(&m->busy_lock,
		    VPB_SINGLE_EXCLUSIVER | x, VPB_SHARERS_WORD(1)))
			break;
		if (x != 0 && !locked)
			vm_page_unlock(m);
	}
	if (x != 0) {
		wakeup(m);
		if (!locked)
			vm_page_unlock(m);
	}
}

/*
 *	vm_page_sbusied:
 *
 *	Return a positive value if the page is shared busied, 0 otherwise.
 */
int
vm_page_sbusied(vm_page_t m)
{
	u_int x;

	x = m->busy_lock;
	return ((x & VPB_BIT_SHARED) != 0 && x != VPB_UNBUSIED);
}

/*
 *	vm_page_sunbusy:
 *
 *	Shared unbusy a page.
 */
void
vm_page_sunbusy(vm_page_t m)
{
	u_int x;

	vm_page_lock_assert(m, MA_NOTOWNED);
	vm_page_assert_sbusied(m);

	for (;;) {
		x = m->busy_lock;
		if (VPB_SHARERS(x) > 1) {
			if (atomic_cmpset_int(&m->busy_lock, x,
			    x - VPB_ONE_SHARER))
				break;
			continue;
		}
		if ((x & VPB_BIT_WAITERS) == 0) {
			KASSERT(x == VPB_SHARERS_WORD(1),
			    ("vm_page_sunbusy: invalid lock state"));
			if (atomic_cmpset_int(&m->busy_lock,
			    VPB_SHARERS_WORD(1), VPB_UNBUSIED))
				break;
			continue;
		}
		KASSERT(x == (VPB_SHARERS_WORD(1) | VPB_BIT_WAITERS),
		    ("vm_page_sunbusy: invalid lock state for waiters"));

		vm_page_lock(m);
		if (!atomic_cmpset_int(&m->busy_lock, x, VPB_UNBUSIED)) {
			vm_page_unlock(m);
			continue;
		}
		wakeup(m);
		vm_page_unlock(m);
		break;
	}
}

/*
 *	vm_page_busy_sleep:
 *
 *	Sleep and release the page lock, using the page pointer as wchan.
 *	This is used to implement the hard-path of busying mechanism.
 *
 *	The given page must be locked.
 *
 *	If nonshared is true, sleep only if the page is xbusy.
 */
void
vm_page_busy_sleep(vm_page_t m, const char *wmesg, bool nonshared)
{
	u_int x;

	vm_page_assert_locked(m);

	x = m->busy_lock;
	if (x == VPB_UNBUSIED || (nonshared && (x & VPB_BIT_SHARED) != 0) ||
	    ((x & VPB_BIT_WAITERS) == 0 &&
	    !atomic_cmpset_int(&m->busy_lock, x, x | VPB_BIT_WAITERS))) {
		vm_page_unlock(m);
		return;
	}
	msleep(m, vm_page_lockptr(m), PVM | PDROP, wmesg, 0);
}

/*
 *	vm_page_trysbusy:
 *
 *	Try to shared busy a page.
 *	If the operation succeeds 1 is returned otherwise 0.
 *	The operation never sleeps.
 */
int
vm_page_trysbusy(vm_page_t m)
{
	u_int x;

	for (;;) {
		x = m->busy_lock;
		if ((x & VPB_BIT_SHARED) == 0)
			return (0);
		if (atomic_cmpset_acq_int(&m->busy_lock, x, x + VPB_ONE_SHARER))
			return (1);
	}
}

static void
vm_page_xunbusy_locked(vm_page_t m)
{

	vm_page_assert_xbusied(m);
	vm_page_assert_locked(m);

	atomic_store_rel_int(&m->busy_lock, VPB_UNBUSIED);
	/* There is a waiter, do wakeup() instead of vm_page_flash(). */
	wakeup(m);
}

void
vm_page_xunbusy_maybelocked(vm_page_t m)
{
	bool lockacq;

	vm_page_assert_xbusied(m);

	/*
	 * Fast path for unbusy.  If it succeeds, we know that there
	 * are no waiters, so we do not need a wakeup.
	 */
	if (atomic_cmpset_rel_int(&m->busy_lock, VPB_SINGLE_EXCLUSIVER,
	    VPB_UNBUSIED))
		return;

	lockacq = !mtx_owned(vm_page_lockptr(m));
	if (lockacq)
		vm_page_lock(m);
	vm_page_xunbusy_locked(m);
	if (lockacq)
		vm_page_unlock(m);
}

/*
 *	vm_page_xunbusy_hard:
 *
 *	Called after the first try the exclusive unbusy of a page failed.
 *	It is assumed that the waiters bit is on.
 */
void
vm_page_xunbusy_hard(vm_page_t m)
{

	vm_page_assert_xbusied(m);

	vm_page_lock(m);
	vm_page_xunbusy_locked(m);
	vm_page_unlock(m);
}

/*
 *	vm_page_flash:
 *
 *	Wakeup anyone waiting for the page.
 *	The ownership bits do not change.
 *
 *	The given page must be locked.
 */
void
vm_page_flash(vm_page_t m)
{
	u_int x;

	vm_page_lock_assert(m, MA_OWNED);

	for (;;) {
		x = m->busy_lock;
		if ((x & VPB_BIT_WAITERS) == 0)
			return;
		if (atomic_cmpset_int(&m->busy_lock, x,
		    x & (~VPB_BIT_WAITERS)))
			break;
	}
	wakeup(m);
}

/*
 * Avoid releasing and reacquiring the same page lock.
 */
void
vm_page_change_lock(vm_page_t m, struct mtx **mtx)
{
	struct mtx *mtx1;

	mtx1 = vm_page_lockptr(m);
	if (*mtx == mtx1)
		return;
	if (*mtx != NULL)
		mtx_unlock(*mtx);
	*mtx = mtx1;
	mtx_lock(mtx1);
}

/*
 * Keep page from being freed by the page daemon
 * much of the same effect as wiring, except much lower
 * overhead and should be used only for *very* temporary
 * holding ("wiring").
 */
void
vm_page_hold(vm_page_t mem)
{

	vm_page_lock_assert(mem, MA_OWNED);
        mem->hold_count++;
}

void
vm_page_unhold(vm_page_t mem)
{

	vm_page_lock_assert(mem, MA_OWNED);
	KASSERT(mem->hold_count >= 1, ("vm_page_unhold: hold count < 0!!!"));
	--mem->hold_count;
	if (mem->hold_count == 0 && (mem->flags & PG_UNHOLDFREE) != 0)
		vm_page_free_toq(mem);
}

/*
 *	vm_page_unhold_pages:
 *
 *	Unhold each of the pages that is referenced by the given array.
 */
void
vm_page_unhold_pages(vm_page_t *ma, int count)
{
	struct mtx *mtx;

	mtx = NULL;
	for (; count != 0; count--) {
		vm_page_change_lock(*ma, &mtx);
		vm_page_unhold(*ma);
		ma++;
	}
	if (mtx != NULL)
		mtx_unlock(mtx);
}

vm_page_t
PHYS_TO_VM_PAGE(vm_paddr_t pa)
{
	vm_page_t m;

#ifdef VM_PHYSSEG_SPARSE
	m = vm_phys_paddr_to_vm_page(pa);
	if (m == NULL)
		m = vm_phys_fictitious_to_vm_page(pa);
	return (m);
#elif defined(VM_PHYSSEG_DENSE)
	long pi;

	pi = atop(pa);
	if (pi >= first_page && (pi - first_page) < vm_page_array_size) {
		m = &vm_page_array[pi - first_page];
		return (m);
	}
	return (vm_phys_fictitious_to_vm_page(pa));
#else
#error "Either VM_PHYSSEG_DENSE or VM_PHYSSEG_SPARSE must be defined."
#endif
}

/*
 *	vm_page_getfake:
 *
 *	Create a fictitious page with the specified physical address and
 *	memory attribute.  The memory attribute is the only the machine-
 *	dependent aspect of a fictitious page that must be initialized.
 */
vm_page_t
vm_page_getfake(vm_paddr_t paddr, vm_memattr_t memattr)
{
	vm_page_t m;

	m = uma_zalloc(fakepg_zone, M_WAITOK | M_ZERO);
	vm_page_initfake(m, paddr, memattr);
	return (m);
}

void
vm_page_initfake(vm_page_t m, vm_paddr_t paddr, vm_memattr_t memattr)
{

	if ((m->flags & PG_FICTITIOUS) != 0) {
		/*
		 * The page's memattr might have changed since the
		 * previous initialization.  Update the pmap to the
		 * new memattr.
		 */
		goto memattr;
	}
	m->phys_addr = paddr;
	m->queue = PQ_NONE;
	/* Fictitious pages don't use "segind". */
	m->flags = PG_FICTITIOUS;
	/* Fictitious pages don't use "order" or "pool". */
	m->oflags = VPO_UNMANAGED;
	m->busy_lock = VPB_SINGLE_EXCLUSIVER;
	m->wire_count = 1;
	pmap_page_init(m);
memattr:
	pmap_page_set_memattr(m, memattr);
}

/*
 *	vm_page_putfake:
 *
 *	Release a fictitious page.
 */
void
vm_page_putfake(vm_page_t m)
{

	KASSERT((m->oflags & VPO_UNMANAGED) != 0, ("managed %p", m));
	KASSERT((m->flags & PG_FICTITIOUS) != 0,
	    ("vm_page_putfake: bad page %p", m));
	uma_zfree(fakepg_zone, m);
}

/*
 *	vm_page_updatefake:
 *
 *	Update the given fictitious page to the specified physical address and
 *	memory attribute.
 */
void
vm_page_updatefake(vm_page_t m, vm_paddr_t paddr, vm_memattr_t memattr)
{

	KASSERT((m->flags & PG_FICTITIOUS) != 0,
	    ("vm_page_updatefake: bad page %p", m));
	m->phys_addr = paddr;
	pmap_page_set_memattr(m, memattr);
}

/*
 *	vm_page_free:
 *
 *	Free a page.
 */
void
vm_page_free(vm_page_t m)
{

	m->flags &= ~PG_ZERO;
	vm_page_free_toq(m);
}

/*
 *	vm_page_free_zero:
 *
 *	Free a page to the zerod-pages queue
 */
void
vm_page_free_zero(vm_page_t m)
{

	m->flags |= PG_ZERO;
	vm_page_free_toq(m);
}

/*
 * Unbusy and handle the page queueing for a page from a getpages request that
 * was optionally read ahead or behind.
 */
void
vm_page_readahead_finish(vm_page_t m)
{

	/* We shouldn't put invalid pages on queues. */
	KASSERT(m->valid != 0, ("%s: %p is invalid", __func__, m));

	/*
	 * Since the page is not the actually needed one, whether it should
	 * be activated or deactivated is not obvious.  Empirical results
	 * have shown that deactivating the page is usually the best choice,
	 * unless the page is wanted by another thread.
	 */
	vm_page_lock(m);
	if ((m->busy_lock & VPB_BIT_WAITERS) != 0)
		vm_page_activate(m);
	else
		vm_page_deactivate(m);
	vm_page_unlock(m);
	vm_page_xunbusy(m);
}

/*
 *	vm_page_sleep_if_busy:
 *
 *	Sleep and release the page queues lock if the page is busied.
 *	Returns TRUE if the thread slept.
 *
 *	The given page must be unlocked and object containing it must
 *	be locked.
 */
int
vm_page_sleep_if_busy(vm_page_t m, const char *msg)
{
	vm_object_t obj;

	vm_page_lock_assert(m, MA_NOTOWNED);
	VM_OBJECT_ASSERT_WLOCKED(m->object);

	if (vm_page_busied(m)) {
		/*
		 * The page-specific object must be cached because page
		 * identity can change during the sleep, causing the
		 * re-lock of a different object.
		 * It is assumed that a reference to the object is already
		 * held by the callers.
		 */
		obj = m->object;
		vm_page_lock(m);
		VM_OBJECT_WUNLOCK(obj);
		vm_page_busy_sleep(m, msg, false);
		VM_OBJECT_WLOCK(obj);
		return (TRUE);
	}
	return (FALSE);
}

/*
 *	vm_page_dirty_KBI:		[ internal use only ]
 *
 *	Set all bits in the page's dirty field.
 *
 *	The object containing the specified page must be locked if the
 *	call is made from the machine-independent layer.
 *
 *	See vm_page_clear_dirty_mask().
 *
 *	This function should only be called by vm_page_dirty().
 */
void
vm_page_dirty_KBI(vm_page_t m)
{

	/* Refer to this operation by its public name. */
	KASSERT(m->valid == VM_PAGE_BITS_ALL,
	    ("vm_page_dirty: page is invalid!"));
	m->dirty = VM_PAGE_BITS_ALL;
}

/*
 *	vm_page_insert:		[ internal use only ]
 *
 *	Inserts the given mem entry into the object and object list.
 *
 *	The object must be locked.
 */
int
vm_page_insert(vm_page_t m, vm_object_t object, vm_pindex_t pindex)
{
	vm_page_t mpred;

	VM_OBJECT_ASSERT_WLOCKED(object);
	mpred = vm_radix_lookup_le(&object->rtree, pindex);
	return (vm_page_insert_after(m, object, pindex, mpred));
}

/*
 *	vm_page_insert_after:
 *
 *	Inserts the page "m" into the specified object at offset "pindex".
 *
 *	The page "mpred" must immediately precede the offset "pindex" within
 *	the specified object.
 *
 *	The object must be locked.
 */
static int
vm_page_insert_after(vm_page_t m, vm_object_t object, vm_pindex_t pindex,
    vm_page_t mpred)
{
	vm_page_t msucc;

	VM_OBJECT_ASSERT_WLOCKED(object);
	KASSERT(m->object == NULL,
	    ("vm_page_insert_after: page already inserted"));
	if (mpred != NULL) {
		KASSERT(mpred->object == object,
		    ("vm_page_insert_after: object doesn't contain mpred"));
		KASSERT(mpred->pindex < pindex,
		    ("vm_page_insert_after: mpred doesn't precede pindex"));
		msucc = TAILQ_NEXT(mpred, listq);
	} else
		msucc = TAILQ_FIRST(&object->memq);
	if (msucc != NULL)
		KASSERT(msucc->pindex > pindex,
		    ("vm_page_insert_after: msucc doesn't succeed pindex"));

	/*
	 * Record the object/offset pair in this page
	 */
	m->object = object;
	m->pindex = pindex;

	/*
	 * Now link into the object's ordered list of backed pages.
	 */
	if (vm_radix_insert(&object->rtree, m)) {
		m->object = NULL;
		m->pindex = 0;
		return (1);
	}
	vm_page_insert_radixdone(m, object, mpred);
	return (0);
}

/*
 *	vm_page_insert_radixdone:
 *
 *	Complete page "m" insertion into the specified object after the
 *	radix trie hooking.
 *
 *	The page "mpred" must precede the offset "m->pindex" within the
 *	specified object.
 *
 *	The object must be locked.
 */
static void
vm_page_insert_radixdone(vm_page_t m, vm_object_t object, vm_page_t mpred)
{

	VM_OBJECT_ASSERT_WLOCKED(object);
	KASSERT(object != NULL && m->object == object,
	    ("vm_page_insert_radixdone: page %p has inconsistent object", m));
	if (mpred != NULL) {
		KASSERT(mpred->object == object,
		    ("vm_page_insert_after: object doesn't contain mpred"));
		KASSERT(mpred->pindex < m->pindex,
		    ("vm_page_insert_after: mpred doesn't precede pindex"));
	}

	if (mpred != NULL)
		TAILQ_INSERT_AFTER(&object->memq, mpred, m, listq);
	else
		TAILQ_INSERT_HEAD(&object->memq, m, listq);

	/*
	 * Show that the object has one more resident page.
	 */
	object->resident_page_count++;

	/*
	 * Hold the vnode until the last page is released.
	 */
	if (object->resident_page_count == 1 && object->type == OBJT_VNODE)
		vhold(object->handle);

	/*
	 * Since we are inserting a new and possibly dirty page,
	 * update the object's OBJ_MIGHTBEDIRTY flag.
	 */
	if (pmap_page_is_write_mapped(m))
		vm_object_set_writeable_dirty(object);
}

/*
 *	vm_page_remove:
 *
 *	Removes the specified page from its containing object, but does not
 *	invalidate any backing storage.
 *
 *	The object must be locked.  The page must be locked if it is managed.
 */
void
vm_page_remove(vm_page_t m)
{
	vm_object_t object;
	vm_page_t mrem;

	if ((m->oflags & VPO_UNMANAGED) == 0)
		vm_page_assert_locked(m);
	if ((object = m->object) == NULL)
		return;
	VM_OBJECT_ASSERT_WLOCKED(object);
	if (vm_page_xbusied(m))
		vm_page_xunbusy_maybelocked(m);
	mrem = vm_radix_remove(&object->rtree, m->pindex);
	KASSERT(mrem == m, ("removed page %p, expected page %p", mrem, m));

	/*
	 * Now remove from the object's list of backed pages.
	 */
	TAILQ_REMOVE(&object->memq, m, listq);

	/*
	 * And show that the object has one fewer resident page.
	 */
	object->resident_page_count--;

	/*
	 * The vnode may now be recycled.
	 */
	if (object->resident_page_count == 0 && object->type == OBJT_VNODE)
		vdrop(object->handle);

	m->object = NULL;
}

/*
 *	vm_page_lookup:
 *
 *	Returns the page associated with the object/offset
 *	pair specified; if none is found, NULL is returned.
 *
 *	The object must be locked.
 */
vm_page_t
vm_page_lookup(vm_object_t object, vm_pindex_t pindex)
{

	VM_OBJECT_ASSERT_LOCKED(object);
	return (vm_radix_lookup(&object->rtree, pindex));
}

/*
 *	vm_page_find_least:
 *
 *	Returns the page associated with the object with least pindex
 *	greater than or equal to the parameter pindex, or NULL.
 *
 *	The object must be locked.
 */
vm_page_t
vm_page_find_least(vm_object_t object, vm_pindex_t pindex)
{
	vm_page_t m;

	VM_OBJECT_ASSERT_LOCKED(object);
	if ((m = TAILQ_FIRST(&object->memq)) != NULL && m->pindex < pindex)
		m = vm_radix_lookup_ge(&object->rtree, pindex);
	return (m);
}

/*
 * Returns the given page's successor (by pindex) within the object if it is
 * resident; if none is found, NULL is returned.
 *
 * The object must be locked.
 */
vm_page_t
vm_page_next(vm_page_t m)
{
	vm_page_t next;

	VM_OBJECT_ASSERT_LOCKED(m->object);
	if ((next = TAILQ_NEXT(m, listq)) != NULL) {
		MPASS(next->object == m->object);
		if (next->pindex != m->pindex + 1)
			next = NULL;
	}
	return (next);
}

/*
 * Returns the given page's predecessor (by pindex) within the object if it is
 * resident; if none is found, NULL is returned.
 *
 * The object must be locked.
 */
vm_page_t
vm_page_prev(vm_page_t m)
{
	vm_page_t prev;

	VM_OBJECT_ASSERT_LOCKED(m->object);
	if ((prev = TAILQ_PREV(m, pglist, listq)) != NULL) {
		MPASS(prev->object == m->object);
		if (prev->pindex != m->pindex - 1)
			prev = NULL;
	}
	return (prev);
}

/*
 * Uses the page mnew as a replacement for an existing page at index
 * pindex which must be already present in the object.
 *
 * The existing page must not be on a paging queue.
 */
vm_page_t
vm_page_replace(vm_page_t mnew, vm_object_t object, vm_pindex_t pindex)
{
	vm_page_t mold;

	VM_OBJECT_ASSERT_WLOCKED(object);
	KASSERT(mnew->object == NULL,
	    ("vm_page_replace: page %p already in object", mnew));
	KASSERT(mnew->queue == PQ_NONE,
	    ("vm_page_replace: new page %p is on a paging queue", mnew));

	/*
	 * This function mostly follows vm_page_insert() and
	 * vm_page_remove() without the radix, object count and vnode
	 * dance.  Double check such functions for more comments.
	 */

	mnew->object = object;
	mnew->pindex = pindex;
	mold = vm_radix_replace(&object->rtree, mnew);
	KASSERT(mold->queue == PQ_NONE,
	    ("vm_page_replace: old page %p is on a paging queue", mold));

	/* Keep the resident page list in sorted order. */
	TAILQ_INSERT_AFTER(&object->memq, mold, mnew, listq);
	TAILQ_REMOVE(&object->memq, mold, listq);

	mold->object = NULL;
	vm_page_xunbusy_maybelocked(mold);

	/*
	 * The object's resident_page_count does not change because we have
	 * swapped one page for another, but OBJ_MIGHTBEDIRTY.
	 */
	if (pmap_page_is_write_mapped(mnew))
		vm_object_set_writeable_dirty(object);
	return (mold);
}

/*
 *	vm_page_rename:
 *
 *	Move the given memory entry from its
 *	current object to the specified target object/offset.
 *
 *	Note: swap associated with the page must be invalidated by the move.  We
 *	      have to do this for several reasons:  (1) we aren't freeing the
 *	      page, (2) we are dirtying the page, (3) the VM system is probably
 *	      moving the page from object A to B, and will then later move
 *	      the backing store from A to B and we can't have a conflict.
 *
 *	Note: we *always* dirty the page.  It is necessary both for the
 *	      fact that we moved it, and because we may be invalidating
 *	      swap.
 *
 *	The objects must be locked.
 */
int
vm_page_rename(vm_page_t m, vm_object_t new_object, vm_pindex_t new_pindex)
{
	vm_page_t mpred;
	vm_pindex_t opidx;

	VM_OBJECT_ASSERT_WLOCKED(new_object);

	mpred = vm_radix_lookup_le(&new_object->rtree, new_pindex);
	KASSERT(mpred == NULL || mpred->pindex != new_pindex,
	    ("vm_page_rename: pindex already renamed"));

	/*
	 * Create a custom version of vm_page_insert() which does not depend
	 * by m_prev and can cheat on the implementation aspects of the
	 * function.
	 */
	opidx = m->pindex;
	m->pindex = new_pindex;
	if (vm_radix_insert(&new_object->rtree, m)) {
		m->pindex = opidx;
		return (1);
	}

	/*
	 * The operation cannot fail anymore.  The removal must happen before
	 * the listq iterator is tainted.
	 */
	m->pindex = opidx;
	vm_page_lock(m);
	vm_page_remove(m);

	/* Return back to the new pindex to complete vm_page_insert(). */
	m->pindex = new_pindex;
	m->object = new_object;
	vm_page_unlock(m);
	vm_page_insert_radixdone(m, new_object, mpred);
	vm_page_dirty(m);
	return (0);
}

/*
 *	vm_page_alloc:
 *
 *	Allocate and return a page that is associated with the specified
 *	object and offset pair.  By default, this page is exclusive busied.
 *
 *	The caller must always specify an allocation class.
 *
 *	allocation classes:
 *	VM_ALLOC_NORMAL		normal process request
 *	VM_ALLOC_SYSTEM		system *really* needs a page
 *	VM_ALLOC_INTERRUPT	interrupt time request
 *
 *	optional allocation flags:
 *	VM_ALLOC_COUNT(number)	the number of additional pages that the caller
 *				intends to allocate
 *	VM_ALLOC_NOBUSY		do not exclusive busy the page
 *	VM_ALLOC_NODUMP		do not include the page in a kernel core dump
 *	VM_ALLOC_NOOBJ		page is not associated with an object and
 *				should not be exclusive busy
 *	VM_ALLOC_SBUSY		shared busy the allocated page
 *	VM_ALLOC_WIRED		wire the allocated page
 *	VM_ALLOC_ZERO		prefer a zeroed page
 */
vm_page_t
vm_page_alloc(vm_object_t object, vm_pindex_t pindex, int req)
{

	return (vm_page_alloc_after(object, pindex, req, object != NULL ?
	    vm_radix_lookup_le(&object->rtree, pindex) : NULL));
}

vm_page_t
vm_page_alloc_domain(vm_object_t object, vm_pindex_t pindex, int domain,
    int req)
{

	return (vm_page_alloc_domain_after(object, pindex, domain, req,
	    object != NULL ? vm_radix_lookup_le(&object->rtree, pindex) :
	    NULL));
}

/*
 * Allocate a page in the specified object with the given page index.  To
 * optimize insertion of the page into the object, the caller must also specifiy
 * the resident page in the object with largest index smaller than the given
 * page index, or NULL if no such page exists.
 */
vm_page_t
vm_page_alloc_after(vm_object_t object, vm_pindex_t pindex,
    int req, vm_page_t mpred)
{
	struct vm_domainset_iter di;
	vm_page_t m;
	int domain;

	vm_domainset_iter_page_init(&di, object, pindex, &domain, &req);
	do {
		m = vm_page_alloc_domain_after(object, pindex, domain, req,
		    mpred);
		if (m != NULL)
			break;
	} while (vm_domainset_iter_page(&di, &domain, &req) == 0);

	return (m);
}

/*
 * Returns true if the number of free pages exceeds the minimum
 * for the request class and false otherwise.
 */
int
vm_domain_allocate(struct vm_domain *vmd, int req, int npages)
{
	u_int limit, old, new;

	req = req & VM_ALLOC_CLASS_MASK;

	/*
	 * The page daemon is allowed to dig deeper into the free page list.
	 */
	if (curproc == pageproc && req != VM_ALLOC_INTERRUPT)
		req = VM_ALLOC_SYSTEM;
	if (req == VM_ALLOC_INTERRUPT)
		limit = 0;
	else if (req == VM_ALLOC_SYSTEM)
		limit = vmd->vmd_interrupt_free_min;
	else
		limit = vmd->vmd_free_reserved;

	/*
	 * Attempt to reserve the pages.  Fail if we're below the limit.
	 */
	limit += npages;
<<<<<<< HEAD
	do {
		old = vmd->vmd_free_count;
		if (old < limit)
			return (0);
		new = old - npages;
	} while (atomic_cmpset_int(&vmd->vmd_free_count, old, new) == 0);
=======
	old = vmd->vmd_free_count;
	do {
		if (old < limit)
			return (0);
		new = old - npages;
	} while (atomic_fcmpset_int(&vmd->vmd_free_count, &old, new) == 0);
>>>>>>> 78fd3a94

	/* Wake the page daemon if we've crossed the threshold. */
	if (vm_paging_needed(vmd, new) && !vm_paging_needed(vmd, old))
		pagedaemon_wakeup(vmd->vmd_domain);

	/* Only update bitsets on transitions. */
	if ((old >= vmd->vmd_free_min && new < vmd->vmd_free_min) ||
	    (old >= vmd->vmd_free_severe && new < vmd->vmd_free_severe))
		vm_domain_set(vmd);

	return (1);
}

vm_page_t
vm_page_alloc_domain_after(vm_object_t object, vm_pindex_t pindex, int domain,
    int req, vm_page_t mpred)
{
	struct vm_domain *vmd;
	vm_page_t m;
	int flags;

	KASSERT((object != NULL) == ((req & VM_ALLOC_NOOBJ) == 0) &&
	    (object != NULL || (req & VM_ALLOC_SBUSY) == 0) &&
	    ((req & (VM_ALLOC_NOBUSY | VM_ALLOC_SBUSY)) !=
	    (VM_ALLOC_NOBUSY | VM_ALLOC_SBUSY)),
	    ("inconsistent object(%p)/req(%x)", object, req));
	KASSERT(object == NULL || (req & VM_ALLOC_WAITOK) == 0,
	    ("Can't sleep and retry object insertion."));
	KASSERT(mpred == NULL || mpred->pindex < pindex,
	    ("mpred %p doesn't precede pindex 0x%jx", mpred,
	    (uintmax_t)pindex));
	if (object != NULL)
		VM_OBJECT_ASSERT_WLOCKED(object);

again:
	m = NULL;
#if VM_NRESERVLEVEL > 0
	/*
	 * Can we allocate the page from a reservation?
	 */
	if (vm_object_reserv(object) &&
	    ((m = vm_reserv_extend(req, object, pindex, domain, mpred)) != NULL ||
	    (m = vm_reserv_alloc_page(req, object, pindex, domain, mpred)) != NULL)) {
		domain = vm_phys_domain(m);
		vmd = VM_DOMAIN(domain);
		goto found;
	}
#endif
	vmd = VM_DOMAIN(domain);
<<<<<<< HEAD
	if (object != NULL && !vm_object_reserv(object) &&
	    vmd->vmd_pgcache != NULL) {
		m = uma_zalloc(vmd->vmd_pgcache, M_NOWAIT);
		if (m != NULL)
			goto found;
	}
=======
>>>>>>> 78fd3a94
	if (vm_domain_allocate(vmd, req, 1)) {
		/*
		 * If not, allocate it from the free page queues.
		 */
		vm_domain_free_lock(vmd);
		m = vm_phys_alloc_pages(domain, object != NULL ?
		    VM_FREEPOOL_DEFAULT : VM_FREEPOOL_DIRECT, 0);
		vm_domain_free_unlock(vmd);
<<<<<<< HEAD
		if (m == NULL)
			vm_domain_freecnt_inc(vmd, 1);
=======
		if (m == NULL) {
			vm_domain_freecnt_inc(vmd, 1);
#if VM_NRESERVLEVEL > 0
			if (vm_reserv_reclaim_inactive(domain))
				goto again;
#endif
		}
>>>>>>> 78fd3a94
	}
	if (m == NULL) {
#if VM_NRESERVLEVEL > 0
		if (vm_reserv_reclaim_inactive(domain))
			goto again;
#endif
		/*
		 * Not allocatable, give up.
		 */
		if (vm_domain_alloc_fail(vmd, object, req))
			goto again;
		return (NULL);
	}

	/*
	 *  At this point we had better have found a good page.
	 */
	KASSERT(m != NULL, ("missing page"));

found:
	vm_page_alloc_check(m);

	/*
	 * Initialize the page.  Only the PG_ZERO flag is inherited.
	 */
	flags = 0;
	if ((req & VM_ALLOC_ZERO) != 0)
		flags = PG_ZERO;
	flags &= m->flags;
	if ((req & VM_ALLOC_NODUMP) != 0)
		flags |= PG_NODUMP;
	m->flags = flags;
	m->aflags = 0;
	m->oflags = object == NULL || (object->flags & OBJ_UNMANAGED) != 0 ?
	    VPO_UNMANAGED : 0;
	m->busy_lock = VPB_UNBUSIED;
	if ((req & (VM_ALLOC_NOBUSY | VM_ALLOC_NOOBJ | VM_ALLOC_SBUSY)) == 0)
		m->busy_lock = VPB_SINGLE_EXCLUSIVER;
	if ((req & VM_ALLOC_SBUSY) != 0)
		m->busy_lock = VPB_SHARERS_WORD(1);
	if (req & VM_ALLOC_WIRED) {
		/*
		 * The page lock is not required for wiring a page until that
		 * page is inserted into the object.
		 */
		vm_wire_add(1);
		m->wire_count = 1;
	}
	m->act_count = 0;

	if (object != NULL) {
		if (vm_page_insert_after(m, object, pindex, mpred)) {
			if (req & VM_ALLOC_WIRED) {
				vm_wire_sub(1);
				m->wire_count = 0;
			}
			KASSERT(m->object == NULL, ("page %p has object", m));
			m->oflags = VPO_UNMANAGED;
			m->busy_lock = VPB_UNBUSIED;
			/* Don't change PG_ZERO. */
			vm_page_lock(m);
			vm_page_free_toq(m);
			vm_page_unlock(m);
			if (req & VM_ALLOC_WAITFAIL) {
				VM_OBJECT_WUNLOCK(object);
				vm_radix_wait();
				VM_OBJECT_WLOCK(object);
			}
			return (NULL);
		}

		/* Ignore device objects; the pager sets "memattr" for them. */
		if (object->memattr != VM_MEMATTR_DEFAULT &&
		    (object->flags & OBJ_FICTITIOUS) == 0)
			pmap_page_set_memattr(m, object->memattr);
	} else
		m->pindex = pindex;

	return (m);
}

/*
 *	vm_page_alloc_contig:
 *
 *	Allocate a contiguous set of physical pages of the given size "npages"
 *	from the free lists.  All of the physical pages must be at or above
 *	the given physical address "low" and below the given physical address
 *	"high".  The given value "alignment" determines the alignment of the
 *	first physical page in the set.  If the given value "boundary" is
 *	non-zero, then the set of physical pages cannot cross any physical
 *	address boundary that is a multiple of that value.  Both "alignment"
 *	and "boundary" must be a power of two.
 *
 *	If the specified memory attribute, "memattr", is VM_MEMATTR_DEFAULT,
 *	then the memory attribute setting for the physical pages is configured
 *	to the object's memory attribute setting.  Otherwise, the memory
 *	attribute setting for the physical pages is configured to "memattr",
 *	overriding the object's memory attribute setting.  However, if the
 *	object's memory attribute setting is not VM_MEMATTR_DEFAULT, then the
 *	memory attribute setting for the physical pages cannot be configured
 *	to VM_MEMATTR_DEFAULT.
 *
 *	The specified object may not contain fictitious pages.
 *
 *	The caller must always specify an allocation class.
 *
 *	allocation classes:
 *	VM_ALLOC_NORMAL		normal process request
 *	VM_ALLOC_SYSTEM		system *really* needs a page
 *	VM_ALLOC_INTERRUPT	interrupt time request
 *
 *	optional allocation flags:
 *	VM_ALLOC_NOBUSY		do not exclusive busy the page
 *	VM_ALLOC_NODUMP		do not include the page in a kernel core dump
 *	VM_ALLOC_NOOBJ		page is not associated with an object and
 *				should not be exclusive busy
 *	VM_ALLOC_SBUSY		shared busy the allocated page
 *	VM_ALLOC_WIRED		wire the allocated page
 *	VM_ALLOC_ZERO		prefer a zeroed page
 */
vm_page_t
vm_page_alloc_contig(vm_object_t object, vm_pindex_t pindex, int req,
    u_long npages, vm_paddr_t low, vm_paddr_t high, u_long alignment,
    vm_paddr_t boundary, vm_memattr_t memattr)
{
	struct vm_domainset_iter di;
	vm_page_t m;
	int domain;

	vm_domainset_iter_page_init(&di, object, pindex, &domain, &req);
	do {
		m = vm_page_alloc_contig_domain(object, pindex, domain, req,
		    npages, low, high, alignment, boundary, memattr);
		if (m != NULL)
			break;
	} while (vm_domainset_iter_page(&di, &domain, &req) == 0);

	return (m);
}

vm_page_t
vm_page_alloc_contig_domain(vm_object_t object, vm_pindex_t pindex, int domain,
    int req, u_long npages, vm_paddr_t low, vm_paddr_t high, u_long alignment,
    vm_paddr_t boundary, vm_memattr_t memattr)
{
	struct vm_domain *vmd;
	vm_page_t m, m_ret, mpred;
	u_int busy_lock, flags, oflags;

	mpred = NULL;	/* XXX: pacify gcc */
	KASSERT((object != NULL) == ((req & VM_ALLOC_NOOBJ) == 0) &&
	    (object != NULL || (req & VM_ALLOC_SBUSY) == 0) &&
	    ((req & (VM_ALLOC_NOBUSY | VM_ALLOC_SBUSY)) !=
	    (VM_ALLOC_NOBUSY | VM_ALLOC_SBUSY)),
	    ("vm_page_alloc_contig: inconsistent object(%p)/req(%x)", object,
	    req));
	KASSERT(object == NULL || (req & VM_ALLOC_WAITOK) == 0,
	    ("Can't sleep and retry object insertion."));
	if (object != NULL) {
		VM_OBJECT_ASSERT_WLOCKED(object);
		KASSERT((object->flags & OBJ_FICTITIOUS) == 0,
		    ("vm_page_alloc_contig: object %p has fictitious pages",
		    object));
	}
	KASSERT(npages > 0, ("vm_page_alloc_contig: npages is zero"));

	if (object != NULL) {
		mpred = vm_radix_lookup_le(&object->rtree, pindex);
		KASSERT(mpred == NULL || mpred->pindex != pindex,
		    ("vm_page_alloc_contig: pindex already allocated"));
	}

	/*
	 * Can we allocate the pages without the number of free pages falling
	 * below the lower bound for the allocation class?
	 */
again:
#if VM_NRESERVLEVEL > 0
	/*
	 * Can we allocate the pages from a reservation?
	 */
	if (vm_object_reserv(object) &&
	    ((m_ret = vm_reserv_extend_contig(req, object, pindex, domain,
	    npages, low, high, alignment, boundary, mpred)) != NULL ||
	    (m_ret = vm_reserv_alloc_contig(req, object, pindex, domain,
	    npages, low, high, alignment, boundary, mpred)) != NULL)) {
		domain = vm_phys_domain(m_ret);
		vmd = VM_DOMAIN(domain);
		goto found;
	}
#endif
	m_ret = NULL;
	vmd = VM_DOMAIN(domain);
	if (vm_domain_allocate(vmd, req, npages)) {
		/*
		 * allocate them from the free page queues.
		 */
		vm_domain_free_lock(vmd);
		m_ret = vm_phys_alloc_contig(domain, npages, low, high,
		    alignment, boundary);
		vm_domain_free_unlock(vmd);
<<<<<<< HEAD
		if (m_ret == NULL)
			vm_domain_freecnt_inc(vmd, npages);
=======
		if (m_ret == NULL) {
			vm_domain_freecnt_inc(vmd, npages);
#if VM_NRESERVLEVEL > 0
			if (vm_reserv_reclaim_contig(domain, npages, low,
			    high, alignment, boundary))
				goto again;
#endif
		}
>>>>>>> 78fd3a94
	}
	if (m_ret == NULL) {
#if VM_NRESERVLEVEL > 0
		if (vm_reserv_reclaim_contig(domain, npages, low, high, alignment,
		    boundary))
			goto again;
#endif
		if (vm_domain_alloc_fail(vmd, object, req))
			goto again;
		return (NULL);
	}
#if VM_NRESERVLEVEL > 0
found:
#endif
	for (m = m_ret; m < &m_ret[npages]; m++)
		vm_page_alloc_check(m);

	/*
	 * Initialize the pages.  Only the PG_ZERO flag is inherited.
	 */
	flags = 0;
	if ((req & VM_ALLOC_ZERO) != 0)
		flags = PG_ZERO;
	if ((req & VM_ALLOC_NODUMP) != 0)
		flags |= PG_NODUMP;
	oflags = object == NULL || (object->flags & OBJ_UNMANAGED) != 0 ?
	    VPO_UNMANAGED : 0;
	busy_lock = VPB_UNBUSIED;
	if ((req & (VM_ALLOC_NOBUSY | VM_ALLOC_NOOBJ | VM_ALLOC_SBUSY)) == 0)
		busy_lock = VPB_SINGLE_EXCLUSIVER;
	if ((req & VM_ALLOC_SBUSY) != 0)
		busy_lock = VPB_SHARERS_WORD(1);
	if ((req & VM_ALLOC_WIRED) != 0)
		vm_wire_add(npages);
	if (object != NULL) {
		if (object->memattr != VM_MEMATTR_DEFAULT &&
		    memattr == VM_MEMATTR_DEFAULT)
			memattr = object->memattr;
	}
	for (m = m_ret; m < &m_ret[npages]; m++) {
		m->aflags = 0;
		m->flags = (m->flags | PG_NODUMP) & flags;
		m->busy_lock = busy_lock;
		if ((req & VM_ALLOC_WIRED) != 0)
			m->wire_count = 1;
		m->act_count = 0;
		m->oflags = oflags;
		if (object != NULL) {
			if (vm_page_insert_after(m, object, pindex, mpred)) {
				if ((req & VM_ALLOC_WIRED) != 0)
					vm_wire_sub(npages);
				KASSERT(m->object == NULL,
				    ("page %p has object", m));
				mpred = m;
				for (m = m_ret; m < &m_ret[npages]; m++) {
					if (m <= mpred &&
					    (req & VM_ALLOC_WIRED) != 0)
						m->wire_count = 0;
					m->oflags = VPO_UNMANAGED;
					m->busy_lock = VPB_UNBUSIED;
					/* Don't change PG_ZERO. */
					vm_page_lock(m);
					vm_page_free_toq(m);
					vm_page_unlock(m);
				}
				if (req & VM_ALLOC_WAITFAIL) {
					VM_OBJECT_WUNLOCK(object);
					vm_radix_wait();
					VM_OBJECT_WLOCK(object);
				}
				return (NULL);
			}
			mpred = m;
		} else
			m->pindex = pindex;
		if (memattr != VM_MEMATTR_DEFAULT)
			pmap_page_set_memattr(m, memattr);
		pindex++;
	}
	return (m_ret);
}

/*
 * Check a page that has been freshly dequeued from a freelist.
 */
static void
vm_page_alloc_check(vm_page_t m)
{

	KASSERT(m->object == NULL, ("page %p has object", m));
	KASSERT(m->queue == PQ_NONE,
	    ("page %p has unexpected queue %d", m, m->queue));
	KASSERT(!vm_page_held(m), ("page %p is held", m));
	KASSERT(!vm_page_busied(m), ("page %p is busy", m));
	KASSERT(m->dirty == 0, ("page %p is dirty", m));
	KASSERT(pmap_page_get_memattr(m) == VM_MEMATTR_DEFAULT,
	    ("page %p has unexpected memattr %d",
	    m, pmap_page_get_memattr(m)));
	KASSERT(m->valid == 0, ("free page %p is valid", m));
}

/*
 * 	vm_page_alloc_freelist:
 *
 *	Allocate a physical page from the specified free page list.
 *
 *	The caller must always specify an allocation class.
 *
 *	allocation classes:
 *	VM_ALLOC_NORMAL		normal process request
 *	VM_ALLOC_SYSTEM		system *really* needs a page
 *	VM_ALLOC_INTERRUPT	interrupt time request
 *
 *	optional allocation flags:
 *	VM_ALLOC_COUNT(number)	the number of additional pages that the caller
 *				intends to allocate
 *	VM_ALLOC_WIRED		wire the allocated page
 *	VM_ALLOC_ZERO		prefer a zeroed page
 */
vm_page_t
vm_page_alloc_freelist(int freelist, int req)
{
	struct vm_domainset_iter di;
	vm_page_t m;
	int domain;

	vm_domainset_iter_page_init(&di, NULL, 0, &domain, &req);
	do {
		m = vm_page_alloc_freelist_domain(domain, freelist, req);
		if (m != NULL)
			break;
	} while (vm_domainset_iter_page(&di, &domain, &req) == 0);

	return (m);
}

vm_page_t
vm_page_alloc_freelist_domain(int domain, int freelist, int req)
{
	struct vm_domain *vmd;
	vm_page_t m;
	u_int flags;

	/*
	 * Do not allocate reserved pages unless the req has asked for it.
	 */
	vmd = VM_DOMAIN(domain);
again:
	if (vm_domain_allocate(vmd, req, 1)) {
		vm_domain_free_lock(vmd);
		m = vm_phys_alloc_freelist_pages(domain, freelist,
		    VM_FREEPOOL_DIRECT, 0);
		vm_domain_free_unlock(vmd);
		if (m == NULL)
			vm_domain_freecnt_inc(vmd, 1);
	}
	if (m == NULL) {
		if (vm_domain_alloc_fail(vmd, NULL, req))
			goto again;
		return (NULL);
	}
	vm_page_alloc_check(m);

	/*
	 * Initialize the page.  Only the PG_ZERO flag is inherited.
	 */
	m->aflags = 0;
	flags = 0;
	if ((req & VM_ALLOC_ZERO) != 0)
		flags = PG_ZERO;
	m->flags &= flags;
	if ((req & VM_ALLOC_WIRED) != 0) {
		/*
		 * The page lock is not required for wiring a page that does
		 * not belong to an object.
		 */
		vm_wire_add(1);
		m->wire_count = 1;
	}
	/* Unmanaged pages don't use "act_count". */
	m->oflags = VPO_UNMANAGED;
	return (m);
}

static int
vm_page_import(void *arg, void **store, int cnt, int domain, int flags)
{
	struct vm_domain *vmd;
	vm_page_t m;
	int i, j, n;

	vmd = arg;
	domain = vmd->vmd_domain;
	n = 64;	/* Starting stride. */
	vm_domain_free_lock(vmd);
	for (i = 0; i < cnt; i+=n) {
		n = vm_phys_alloc_npages(domain, VM_FREELIST_DEFAULT, &m,
		    MIN(n, cnt-i));
		if (n == 0)
			break;
		if (!vm_domain_allocate(vmd, VM_ALLOC_NORMAL, n)) {
			vm_phys_free_contig(m, n);
			break;
		}
		for (j = 0; j < n; j++)
			store[i+j] = m++;
	}
	vm_domain_free_unlock(vmd);

	return (i);
}

static void
vm_page_release(void *arg, void **store, int cnt)
{
	struct vm_domain *vmd;
	vm_page_t m;
	int i;

	vmd = arg;
	vm_domain_free_lock(vmd);
	for (i = 0; i < cnt; i++) {
		m = (vm_page_t)store[i];
		vm_phys_free_pages(m, 0);
	}
	vm_domain_free_unlock(vmd);
	vm_domain_freecnt_inc(vmd, cnt);
}

#define	VPSC_ANY	0	/* No restrictions. */
#define	VPSC_NORESERV	1	/* Skip reservations; implies VPSC_NOSUPER. */
#define	VPSC_NOSUPER	2	/* Skip superpages. */

/*
 *	vm_page_scan_contig:
 *
 *	Scan vm_page_array[] between the specified entries "m_start" and
 *	"m_end" for a run of contiguous physical pages that satisfy the
 *	specified conditions, and return the lowest page in the run.  The
 *	specified "alignment" determines the alignment of the lowest physical
 *	page in the run.  If the specified "boundary" is non-zero, then the
 *	run of physical pages cannot span a physical address that is a
 *	multiple of "boundary".
 *
 *	"m_end" is never dereferenced, so it need not point to a vm_page
 *	structure within vm_page_array[].
 *
 *	"npages" must be greater than zero.  "m_start" and "m_end" must not
 *	span a hole (or discontiguity) in the physical address space.  Both
 *	"alignment" and "boundary" must be a power of two.
 */
vm_page_t
vm_page_scan_contig(u_long npages, vm_page_t m_start, vm_page_t m_end,
    u_long alignment, vm_paddr_t boundary, int options)
{
	struct mtx *m_mtx;
	vm_object_t object;
	vm_paddr_t pa;
	vm_page_t m, m_run;
#if VM_NRESERVLEVEL > 0
	int level;
#endif
	int m_inc, order, run_ext, run_len;

	KASSERT(npages > 0, ("npages is 0"));
	KASSERT(powerof2(alignment), ("alignment is not a power of 2"));
	KASSERT(powerof2(boundary), ("boundary is not a power of 2"));
	m_run = NULL;
	run_len = 0;
	m_mtx = NULL;
	for (m = m_start; m < m_end && run_len < npages; m += m_inc) {
		KASSERT((m->flags & PG_MARKER) == 0,
		    ("page %p is PG_MARKER", m));
		KASSERT((m->flags & PG_FICTITIOUS) == 0 || m->wire_count == 1,
		    ("fictitious page %p has invalid wire count", m));

		/*
		 * If the current page would be the start of a run, check its
		 * physical address against the end, alignment, and boundary
		 * conditions.  If it doesn't satisfy these conditions, either
		 * terminate the scan or advance to the next page that
		 * satisfies the failed condition.
		 */
		if (run_len == 0) {
			KASSERT(m_run == NULL, ("m_run != NULL"));
			if (m + npages > m_end)
				break;
			pa = VM_PAGE_TO_PHYS(m);
			if ((pa & (alignment - 1)) != 0) {
				m_inc = atop(roundup2(pa, alignment) - pa);
				continue;
			}
			if (rounddown2(pa ^ (pa + ptoa(npages) - 1),
			    boundary) != 0) {
				m_inc = atop(roundup2(pa, boundary) - pa);
				continue;
			}
		} else
			KASSERT(m_run != NULL, ("m_run == NULL"));

		vm_page_change_lock(m, &m_mtx);
		m_inc = 1;
retry:
		if (vm_page_held(m))
			run_ext = 0;
#if VM_NRESERVLEVEL > 0
		else if ((level = vm_reserv_level(m)) >= 0 &&
		    (options & VPSC_NORESERV) != 0) {
			run_ext = 0;
			/* Advance to the end of the reservation. */
			pa = VM_PAGE_TO_PHYS(m);
			m_inc = atop(roundup2(pa + 1, vm_reserv_size(level)) -
			    pa);
		}
#endif
		else if ((object = m->object) != NULL) {
			/*
			 * The page is considered eligible for relocation if
			 * and only if it could be laundered or reclaimed by
			 * the page daemon.
			 */
			if (!VM_OBJECT_TRYRLOCK(object)) {
				mtx_unlock(m_mtx);
				VM_OBJECT_RLOCK(object);
				mtx_lock(m_mtx);
				if (m->object != object) {
					/*
					 * The page may have been freed.
					 */
					VM_OBJECT_RUNLOCK(object);
					goto retry;
				} else if (vm_page_held(m)) {
					run_ext = 0;
					goto unlock;
				}
			}
			KASSERT((m->flags & PG_UNHOLDFREE) == 0,
			    ("page %p is PG_UNHOLDFREE", m));
			/* Don't care: PG_NODUMP, PG_ZERO. */
			if (object->type != OBJT_DEFAULT &&
			    object->type != OBJT_SWAP &&
			    object->type != OBJT_VNODE) {
				run_ext = 0;
#if VM_NRESERVLEVEL > 0
			} else if ((options & VPSC_NOSUPER) != 0 &&
			    (level = vm_reserv_level_iffullpop(m)) >= 0) {
				run_ext = 0;
				/* Advance to the end of the superpage. */
				pa = VM_PAGE_TO_PHYS(m);
				m_inc = atop(roundup2(pa + 1,
				    vm_reserv_size(level)) - pa);
#endif
			} else if (object->memattr == VM_MEMATTR_DEFAULT &&
			    m->queue != PQ_NONE && !vm_page_busied(m)) {
				/*
				 * The page is allocated but eligible for
				 * relocation.  Extend the current run by one
				 * page.
				 */
				KASSERT(pmap_page_get_memattr(m) ==
				    VM_MEMATTR_DEFAULT,
				    ("page %p has an unexpected memattr", m));
				KASSERT((m->oflags & (VPO_SWAPINPROG |
				    VPO_SWAPSLEEP | VPO_UNMANAGED)) == 0,
				    ("page %p has unexpected oflags", m));
				/* Don't care: VPO_NOSYNC. */
				run_ext = 1;
			} else
				run_ext = 0;
unlock:
			VM_OBJECT_RUNLOCK(object);
#if VM_NRESERVLEVEL > 0
		} else if (level >= 0) {
			/*
			 * The page is reserved but not yet allocated.  In
			 * other words, it is still free.  Extend the current
			 * run by one page.
			 */
			run_ext = 1;
#endif
		} else if ((order = m->order) < VM_NFREEORDER) {
			/*
			 * The page is enqueued in the physical memory
			 * allocator's free page queues.  Moreover, it is the
			 * first page in a power-of-two-sized run of
			 * contiguous free pages.  Add these pages to the end
			 * of the current run, and jump ahead.
			 */
			run_ext = 1 << order;
			m_inc = 1 << order;
		} else {
			/*
			 * Skip the page for one of the following reasons: (1)
			 * It is enqueued in the physical memory allocator's
			 * free page queues.  However, it is not the first
			 * page in a run of contiguous free pages.  (This case
			 * rarely occurs because the scan is performed in
			 * ascending order.) (2) It is not reserved, and it is
			 * transitioning from free to allocated.  (Conversely,
			 * the transition from allocated to free for managed
			 * pages is blocked by the page lock.) (3) It is
			 * allocated but not contained by an object and not
			 * wired, e.g., allocated by Xen's balloon driver.
			 */
			run_ext = 0;
		}

		/*
		 * Extend or reset the current run of pages.
		 */
		if (run_ext > 0) {
			if (run_len == 0)
				m_run = m;
			run_len += run_ext;
		} else {
			if (run_len > 0) {
				m_run = NULL;
				run_len = 0;
			}
		}
	}
	if (m_mtx != NULL)
		mtx_unlock(m_mtx);
	if (run_len >= npages)
		return (m_run);
	return (NULL);
}

/*
 *	vm_page_reclaim_run:
 *
 *	Try to relocate each of the allocated virtual pages within the
 *	specified run of physical pages to a new physical address.  Free the
 *	physical pages underlying the relocated virtual pages.  A virtual page
 *	is relocatable if and only if it could be laundered or reclaimed by
 *	the page daemon.  Whenever possible, a virtual page is relocated to a
 *	physical address above "high".
 *
 *	Returns 0 if every physical page within the run was already free or
 *	just freed by a successful relocation.  Otherwise, returns a non-zero
 *	value indicating why the last attempt to relocate a virtual page was
 *	unsuccessful.
 *
 *	"req_class" must be an allocation class.
 */
static int
vm_page_reclaim_run(int req_class, int domain, u_long npages, vm_page_t m_run,
    vm_paddr_t high)
{
	struct mtx *m_mtx;
	struct spglist free;
	vm_object_t object;
	vm_paddr_t pa;
	vm_page_t m, m_end, m_new;
	int error, order, req;

	KASSERT((req_class & VM_ALLOC_CLASS_MASK) == req_class,
	    ("req_class is not an allocation class"));
	SLIST_INIT(&free);
	error = 0;
	m = m_run;
	m_end = m_run + npages;
	m_mtx = NULL;
	for (; error == 0 && m < m_end; m++) {
		KASSERT((m->flags & (PG_FICTITIOUS | PG_MARKER)) == 0,
		    ("page %p is PG_FICTITIOUS or PG_MARKER", m));

		/*
		 * Avoid releasing and reacquiring the same page lock.
		 */
		vm_page_change_lock(m, &m_mtx);
retry:
		if (vm_page_held(m))
			error = EBUSY;
		else if ((object = m->object) != NULL) {
			/*
			 * The page is relocated if and only if it could be
			 * laundered or reclaimed by the page daemon.
			 */
			if (!VM_OBJECT_TRYWLOCK(object)) {
				mtx_unlock(m_mtx);
				VM_OBJECT_WLOCK(object);
				mtx_lock(m_mtx);
				if (m->object != object) {
					/*
					 * The page may have been freed.
					 */
					VM_OBJECT_WUNLOCK(object);
					goto retry;
				} else if (vm_page_held(m)) {
					error = EBUSY;
					goto unlock;
				}
			}
			KASSERT((m->flags & PG_UNHOLDFREE) == 0,
			    ("page %p is PG_UNHOLDFREE", m));
			/* Don't care: PG_NODUMP, PG_ZERO. */
			if (object->type != OBJT_DEFAULT &&
			    object->type != OBJT_SWAP &&
			    object->type != OBJT_VNODE)
				error = EINVAL;
			else if (object->memattr != VM_MEMATTR_DEFAULT)
				error = EINVAL;
			else if (m->queue != PQ_NONE && !vm_page_busied(m)) {
				KASSERT(pmap_page_get_memattr(m) ==
				    VM_MEMATTR_DEFAULT,
				    ("page %p has an unexpected memattr", m));
				KASSERT((m->oflags & (VPO_SWAPINPROG |
				    VPO_SWAPSLEEP | VPO_UNMANAGED)) == 0,
				    ("page %p has unexpected oflags", m));
				/* Don't care: VPO_NOSYNC. */
				if (m->valid != 0) {
					/*
					 * First, try to allocate a new page
					 * that is above "high".  Failing
					 * that, try to allocate a new page
					 * that is below "m_run".  Allocate
					 * the new page between the end of
					 * "m_run" and "high" only as a last
					 * resort.
					 */
					req = req_class | VM_ALLOC_NOOBJ;
					if ((m->flags & PG_NODUMP) != 0)
						req |= VM_ALLOC_NODUMP;
					if (trunc_page(high) !=
					    ~(vm_paddr_t)PAGE_MASK) {
						m_new = vm_page_alloc_contig(
						    NULL, 0, req, 1,
						    round_page(high),
						    ~(vm_paddr_t)0,
						    PAGE_SIZE, 0,
						    VM_MEMATTR_DEFAULT);
					} else
						m_new = NULL;
					if (m_new == NULL) {
						pa = VM_PAGE_TO_PHYS(m_run);
						m_new = vm_page_alloc_contig(
						    NULL, 0, req, 1,
						    0, pa - 1, PAGE_SIZE, 0,
						    VM_MEMATTR_DEFAULT);
					}
					if (m_new == NULL) {
						pa += ptoa(npages);
						m_new = vm_page_alloc_contig(
						    NULL, 0, req, 1,
						    pa, high, PAGE_SIZE, 0,
						    VM_MEMATTR_DEFAULT);
					}
					if (m_new == NULL) {
						error = ENOMEM;
						goto unlock;
					}
					KASSERT(m_new->wire_count == 0,
					    ("page %p is wired", m));

					/*
					 * Replace "m" with the new page.  For
					 * vm_page_replace(), "m" must be busy
					 * and dequeued.  Finally, change "m"
					 * as if vm_page_free() was called.
					 */
					if (object->ref_count != 0)
						pmap_remove_all(m);
					m_new->aflags = m->aflags;
					KASSERT(m_new->oflags == VPO_UNMANAGED,
					    ("page %p is managed", m));
					m_new->oflags = m->oflags & VPO_NOSYNC;
					pmap_copy_page(m, m_new);
					m_new->valid = m->valid;
					m_new->dirty = m->dirty;
					m->flags &= ~PG_ZERO;
					vm_page_xbusy(m);
					vm_page_remque(m);
					vm_page_replace_checked(m_new, object,
					    m->pindex, m);
<<<<<<< HEAD
					m->valid = 0;
					vm_page_undirty(m);
					m->oflags = VPO_UNMANAGED;
#if VM_NRESERVLEVEL > 0
					if (!vm_reserv_free_page(m))
#endif
						SLIST_INSERT_HEAD(&free, m,
						    plinks.s.ss);
=======
					if (vm_page_free_prep(m, false))
						SLIST_INSERT_HEAD(&free, m,
						    plinks.s.ss);

>>>>>>> 78fd3a94
					/*
					 * The new page must be deactivated
					 * before the object is unlocked.
					 */
					vm_page_change_lock(m_new, &m_mtx);
					vm_page_deactivate(m_new);
				} else {
					m->flags &= ~PG_ZERO;
					vm_page_remque(m);
					vm_page_remove(m);
					if (vm_page_free_prep(m, false))
						SLIST_INSERT_HEAD(&free, m,
						    plinks.s.ss);
					KASSERT(m->dirty == 0,
					    ("page %p is dirty", m));
					m->oflags = VPO_UNMANAGED;
#if VM_NRESERVLEVEL > 0
					if (!vm_reserv_free_page(m))
#endif
						SLIST_INSERT_HEAD(&free, m,
						    plinks.s.ss);
				}
			} else
				error = EBUSY;
unlock:
			VM_OBJECT_WUNLOCK(object);
		} else {
			MPASS(vm_phys_domain(m) == domain);
			/* XXX order unsynchronized? */
			order = m->order;
			if (order < VM_NFREEORDER) {
				/*
				 * The page is enqueued in the physical memory
				 * allocator's free page queues.  Moreover, it
				 * is the first page in a power-of-two-sized
				 * run of contiguous free pages.  Jump ahead
				 * to the last page within that run, and
				 * continue from there.
				 */
				m += (1 << order) - 1;
			}
#if VM_NRESERVLEVEL > 0
			else if (vm_reserv_is_page_free(m))
				order = 0;
#endif
			if (order == VM_NFREEORDER)
				error = EINVAL;
		}
	}
	if (m_mtx != NULL)
		mtx_unlock(m_mtx);
	if ((m = SLIST_FIRST(&free)) != NULL) {
		struct vm_domain *vmd;
		int cnt;

		vmd = VM_DOMAIN(domain);
		cnt = 0;
		vm_domain_free_lock(vmd);
		do {
			MPASS(vm_phys_domain(m) == domain);
			SLIST_REMOVE_HEAD(&free, plinks.s.ss);
<<<<<<< HEAD
			cnt += vm_page_free_phys(vmd, m);
=======
			vm_phys_free_pages(m, 0);
			cnt++;
>>>>>>> 78fd3a94
		} while ((m = SLIST_FIRST(&free)) != NULL);
		vm_domain_free_unlock(vmd);
		vm_domain_freecnt_inc(vmd, cnt);
	}
	return (error);
}

#define	NRUNS	16

CTASSERT(powerof2(NRUNS));

#define	RUN_INDEX(count)	((count) & (NRUNS - 1))

#define	MIN_RECLAIM	8

/*
 *	vm_page_reclaim_contig:
 *
 *	Reclaim allocated, contiguous physical memory satisfying the specified
 *	conditions by relocating the virtual pages using that physical memory.
 *	Returns true if reclamation is successful and false otherwise.  Since
 *	relocation requires the allocation of physical pages, reclamation may
 *	fail due to a shortage of free pages.  When reclamation fails, callers
 *	are expected to perform vm_wait() before retrying a failed allocation
 *	operation, e.g., vm_page_alloc_contig().
 *
 *	The caller must always specify an allocation class through "req".
 *
 *	allocation classes:
 *	VM_ALLOC_NORMAL		normal process request
 *	VM_ALLOC_SYSTEM		system *really* needs a page
 *	VM_ALLOC_INTERRUPT	interrupt time request
 *
 *	The optional allocation flags are ignored.
 *
 *	"npages" must be greater than zero.  Both "alignment" and "boundary"
 *	must be a power of two.
 */
bool
vm_page_reclaim_contig_domain(int domain, int req, u_long npages,
    vm_paddr_t low, vm_paddr_t high, u_long alignment, vm_paddr_t boundary)
{
	struct vm_domain *vmd;
	vm_paddr_t curr_low;
	vm_page_t m_run, m_runs[NRUNS];
	u_long count, reclaimed;
	int error, i, options, req_class;

	KASSERT(npages > 0, ("npages is 0"));
	KASSERT(powerof2(alignment), ("alignment is not a power of 2"));
	KASSERT(powerof2(boundary), ("boundary is not a power of 2"));
	req_class = req & VM_ALLOC_CLASS_MASK;

	/*
	 * The page daemon is allowed to dig deeper into the free page list.
	 */
	if (curproc == pageproc && req_class != VM_ALLOC_INTERRUPT)
		req_class = VM_ALLOC_SYSTEM;

	/*
	 * Return if the number of free pages cannot satisfy the requested
	 * allocation.
	 */
	vmd = VM_DOMAIN(domain);
	count = vmd->vmd_free_count;
	if (count < npages + vmd->vmd_free_reserved || (count < npages +
	    vmd->vmd_interrupt_free_min && req_class == VM_ALLOC_SYSTEM) ||
	    (count < npages && req_class == VM_ALLOC_INTERRUPT))
		return (false);

	/*
	 * Scan up to three times, relaxing the restrictions ("options") on
	 * the reclamation of reservations and superpages each time.
	 */
	for (options = VPSC_NORESERV;;) {
		/*
		 * Find the highest runs that satisfy the given constraints
		 * and restrictions, and record them in "m_runs".
		 */
		curr_low = low;
		count = 0;
		for (;;) {
			m_run = vm_phys_scan_contig(domain, npages, curr_low,
			    high, alignment, boundary, options);
			if (m_run == NULL)
				break;
			curr_low = VM_PAGE_TO_PHYS(m_run) + ptoa(npages);
			m_runs[RUN_INDEX(count)] = m_run;
			count++;
		}

		/*
		 * Reclaim the highest runs in LIFO (descending) order until
		 * the number of reclaimed pages, "reclaimed", is at least
		 * MIN_RECLAIM.  Reset "reclaimed" each time because each
		 * reclamation is idempotent, and runs will (likely) recur
		 * from one scan to the next as restrictions are relaxed.
		 */
		reclaimed = 0;
		for (i = 0; count > 0 && i < NRUNS; i++) {
			count--;
			m_run = m_runs[RUN_INDEX(count)];
			error = vm_page_reclaim_run(req_class, domain, npages,
			    m_run, high);
			if (error == 0) {
				reclaimed += npages;
				if (reclaimed >= MIN_RECLAIM)
					return (true);
			}
		}

		/*
		 * Either relax the restrictions on the next scan or return if
		 * the last scan had no restrictions.
		 */
		if (options == VPSC_NORESERV)
			options = VPSC_NOSUPER;
		else if (options == VPSC_NOSUPER)
			options = VPSC_ANY;
		else if (options == VPSC_ANY)
			return (reclaimed != 0);
	}
}

bool
vm_page_reclaim_contig(int req, u_long npages, vm_paddr_t low, vm_paddr_t high,
    u_long alignment, vm_paddr_t boundary)
{
	struct vm_domainset_iter di;
	int domain;
	bool ret;

	vm_domainset_iter_page_init(&di, NULL, 0, &domain, &req);
	do {
		ret = vm_page_reclaim_contig_domain(domain, req, npages, low,
		    high, alignment, boundary);
		if (ret)
			break;
	} while (vm_domainset_iter_page(&di, &domain, &req) == 0);

	return (ret);
}

/*
 * Set the domain in the appropriate page level domainset.
 */
void
vm_domain_set(struct vm_domain *vmd)
{

	mtx_lock(&vm_domainset_lock);
	if (!vmd->vmd_minset && vm_paging_min(vmd)) {
		vmd->vmd_minset = 1;
		DOMAINSET_SET(vmd->vmd_domain, &vm_min_domains);
	}
	if (!vmd->vmd_severeset && vm_paging_severe(vmd)) {
		vmd->vmd_severeset = 1;
		DOMAINSET_CLR(vmd->vmd_domain, &vm_severe_domains);
	}
	mtx_unlock(&vm_domainset_lock);
}

/*
 * Clear the domain from the appropriate page level domainset.
 */
void
vm_domain_clear(struct vm_domain *vmd)
{

	mtx_lock(&vm_domainset_lock);
	if (vmd->vmd_minset && !vm_paging_min(vmd)) {
		vmd->vmd_minset = 0;
		DOMAINSET_CLR(vmd->vmd_domain, &vm_min_domains);
		if (vm_min_waiters != 0) {
			vm_min_waiters = 0;
			wakeup(&vm_min_domains);
		}
	}
	if (vmd->vmd_severeset && !vm_paging_severe(vmd)) {
		vmd->vmd_severeset = 0;
		DOMAINSET_CLR(vmd->vmd_domain, &vm_severe_domains);
		if (vm_severe_waiters != 0) {
			vm_severe_waiters = 0;
			wakeup(&vm_severe_domains);
		}
	}

	/*
	 * If pageout daemon needs pages, then tell it that there are
	 * some free.
	 */
	if (vmd->vmd_pageout_pages_needed &&
	    vmd->vmd_free_count >= vmd->vmd_pageout_free_min) {
		wakeup(&vmd->vmd_pageout_pages_needed);
		vmd->vmd_pageout_pages_needed = 0;
	}

	/* See comments in vm_wait_doms(). */
	if (vm_pageproc_waiters) {
		vm_pageproc_waiters = 0;
		wakeup(&vm_pageproc_waiters);
	}
	mtx_unlock(&vm_domainset_lock);
}

/*
 * Wait for free pages to exceed the min threshold globally.
 */
void
vm_wait_min(void)
{

	mtx_lock(&vm_domainset_lock);
	while (vm_page_count_min()) {
		vm_min_waiters++;
		msleep(&vm_min_domains, &vm_domainset_lock, PVM, "vmwait", 0);
	}
	mtx_unlock(&vm_domainset_lock);
}

/*
 * Wait for free pages to exceed the severe threshold globally.
 */
void
vm_wait_severe(void)
{

	mtx_lock(&vm_domainset_lock);
	while (vm_page_count_severe()) {
		vm_severe_waiters++;
		msleep(&vm_severe_domains, &vm_domainset_lock, PVM,
		    "vmwait", 0);
	}
	mtx_unlock(&vm_domainset_lock);
}

u_int
vm_wait_count(void)
{

	return (vm_severe_waiters + vm_min_waiters + vm_pageproc_waiters);
}

static void
vm_wait_doms(const domainset_t *wdoms)
{

	/*
	 * We use racey wakeup synchronization to avoid expensive global
	 * locking for the pageproc when sleeping with a non-specific vm_wait.
	 * To handle this, we only sleep for one tick in this instance.  It
	 * is expected that most allocations for the pageproc will come from
	 * kmem or vm_page_grab* which will use the more specific and
	 * race-free vm_wait_domain().
	 */
	if (curproc == pageproc) {
		mtx_lock(&vm_domainset_lock);
		vm_pageproc_waiters++;
		msleep(&vm_pageproc_waiters, &vm_domainset_lock, PVM | PDROP,
		    "pageprocwait", 1);
	} else {
		/*
		 * XXX Ideally we would wait only until the allocation could
		 * be satisfied.  This condition can cause new allocators to
		 * consume all freed pages while old allocators wait.
		 */
		mtx_lock(&vm_domainset_lock);
		if (DOMAINSET_SUBSET(&vm_min_domains, wdoms)) {
			vm_min_waiters++;
			msleep(&vm_min_domains, &vm_domainset_lock, PVM,
			    "vmwait", 0);
		}
		mtx_unlock(&vm_domainset_lock);
	}
}

/*
 *	vm_wait_domain:
 *
 *	Sleep until free pages are available for allocation.
 *	- Called in various places after failed memory allocations.
 */
void
vm_wait_domain(int domain)
{
	struct vm_domain *vmd;
	domainset_t wdom;

	vmd = VM_DOMAIN(domain);
	vm_domain_free_assert_unlocked(vmd);

	if (curproc == pageproc) {
		mtx_lock(&vm_domainset_lock);
		if (vmd->vmd_free_count < vmd->vmd_pageout_free_min) {
			vmd->vmd_pageout_pages_needed = 1;
			msleep(&vmd->vmd_pageout_pages_needed,
			    &vm_domainset_lock, PDROP | PSWP, "VMWait", 0);
		} else
			mtx_unlock(&vm_domainset_lock);
	} else {
		if (pageproc == NULL)
			panic("vm_wait in early boot");
		DOMAINSET_ZERO(&wdom);
		DOMAINSET_SET(vmd->vmd_domain, &wdom);
		vm_wait_doms(&wdom);
	}
}

/*
 *	vm_wait:
 *
 *	Sleep until free pages are available for allocation in the
 *	affinity domains of the obj.  If obj is NULL, the domain set
 *	for the calling thread is used.
 *	Called in various places after failed memory allocations.
 */
void
vm_wait(vm_object_t obj)
{
	struct domainset *d;

	d = NULL;

	/*
	 * Carefully fetch pointers only once: the struct domainset
	 * itself is ummutable but the pointer might change.
	 */
	if (obj != NULL)
		d = obj->domain.dr_policy;
	if (d == NULL)
		d = curthread->td_domain.dr_policy;

	vm_wait_doms(&d->ds_mask);
}

/*
 *	vm_domain_alloc_fail:
 *
 *	Called when a page allocation function fails.  Informs the
 *	pagedaemon and performs the requested wait.  Requires the
 *	domain_free and object lock on entry.  Returns with the
 *	object lock held and free lock released.  Returns an error when
 *	retry is necessary.
 *
 */
static int
vm_domain_alloc_fail(struct vm_domain *vmd, vm_object_t object, int req)
{

	vm_domain_free_assert_unlocked(vmd);

	atomic_add_int(&vmd->vmd_pageout_deficit,
	    max((u_int)req >> VM_ALLOC_COUNT_SHIFT, 1));
	if (req & (VM_ALLOC_WAITOK | VM_ALLOC_WAITFAIL)) {
		if (object != NULL) 
			VM_OBJECT_WUNLOCK(object);
		vm_wait_domain(vmd->vmd_domain);
		if (object != NULL) 
			VM_OBJECT_WLOCK(object);
		if (req & VM_ALLOC_WAITOK)
			return (EAGAIN);
	}

	return (0);
}

/*
 *	vm_waitpfault:
 *
 *	Sleep until free pages are available for allocation.
 *	- Called only in vm_fault so that processes page faulting
 *	  can be easily tracked.
 *	- Sleeps at a lower priority than vm_wait() so that vm_wait()ing
 *	  processes will be able to grab memory first.  Do not change
 *	  this balance without careful testing first.
 */
void
vm_waitpfault(void)
{

	mtx_lock(&vm_domainset_lock);
	if (vm_page_count_min()) {
		vm_min_waiters++;
		msleep(&vm_min_domains, &vm_domainset_lock, PUSER, "pfault", 0);
	}
	mtx_unlock(&vm_domainset_lock);
}

struct vm_pagequeue *
vm_page_pagequeue(vm_page_t m)
{

	return (&vm_pagequeue_domain(m)->vmd_pagequeues[m->queue]);
}

/*
 *     vm_page_enqueue_batch:
 *
 *     Concatenate the pages in a batch queue to their corresponding paging
 *     queue.
 *
 *     The pagequeue must be locked.
 */
static void
vm_page_enqueue_batch(struct vm_pagequeue *pq, u_int idx)
{
	struct vm_batchqueue *bpq;

	KASSERT(idx < BPQ_COUNT, ("invalid batch queue index %u", idx));
	vm_pagequeue_assert_locked(pq);

	bpq = &pq->pq_bpqs[idx];
	if (bpq->bpq_cnt != 0) {
		TAILQ_CONCAT(&pq->pq_pl, &bpq->bpq_pl, plinks.q);
		vm_pagequeue_cnt_add(pq, bpq->bpq_cnt);
		bpq->bpq_cnt = 0;
	}
}

/*
 *	vm_page_dequeue:
 *
 *	Remove the given page from its current page queue.
 *
 *	The page must be locked.
 */
void
vm_page_dequeue(vm_page_t m)
{
	struct vm_pagequeue *pq;

	vm_page_assert_locked(m);
	KASSERT(m->queue < PQ_COUNT, ("vm_page_dequeue: page %p is not queued",
	    m));
	pq = vm_page_pagequeue(m);
	vm_pagequeue_lock(pq);
	m->queue = PQ_NONE;
	vm_page_enqueue_batch(pq, BPQ_IDX(m));
	TAILQ_REMOVE(&pq->pq_pl, m, plinks.q);
	vm_pagequeue_cnt_dec(pq);
	vm_pagequeue_unlock(pq);
}

/*
 *	vm_page_dequeue_locked:
 *
 *	Remove the given page from its current page queue.
 *
 *	The page and page queue must be locked.
 */
void
vm_page_dequeue_locked(vm_page_t m)
{
	struct vm_pagequeue *pq;

	vm_page_lock_assert(m, MA_OWNED);
	pq = vm_page_pagequeue(m);
	vm_pagequeue_assert_locked(pq);
	vm_page_enqueue_batch(pq, BPQ_IDX(m));
	m->queue = PQ_NONE;
	TAILQ_REMOVE(&pq->pq_pl, m, plinks.q);
	vm_pagequeue_cnt_dec(pq);
}

/*
 *	vm_page_enqueue:
 *
 *	Add the given page to the specified page queue.
 *
 *	The page must be locked.
 */
static void
vm_page_enqueue(uint8_t queue, vm_page_t m)
{
	struct vm_batchqueue *bpq;
	struct vm_pagequeue *pq;

	vm_page_lock_assert(m, MA_OWNED);
	KASSERT(queue < PQ_COUNT,
	    ("vm_page_enqueue: invalid queue %u request for page %p",
	    queue, m));
	pq = &vm_pagequeue_domain(m)->vmd_pagequeues[queue];
	m->queue = queue;
	bpq = &pq->pq_bpqs[BPQ_IDX(m)];
	TAILQ_INSERT_TAIL(&bpq->bpq_pl, m, plinks.q);
	if (bpq->bpq_cnt++ >= bpq->bpq_lim) {
		vm_pagequeue_lock(pq);
		vm_page_enqueue_batch(pq, BPQ_IDX(m));
		vm_pagequeue_unlock(pq);
	}
}

/*
 *	vm_page_requeue:
 *
 *	Move the given page to the tail of its current page queue.
 *
 *	The page must be locked.
 */
void
vm_page_requeue(vm_page_t m)
{
	struct vm_pagequeue *pq;

	vm_page_lock_assert(m, MA_OWNED);
	KASSERT(m->queue != PQ_NONE,
	    ("vm_page_requeue: page %p is not queued", m));
	pq = vm_page_pagequeue(m);
	vm_pagequeue_lock(pq);
	vm_page_enqueue_batch(pq, BPQ_IDX(m));
	TAILQ_REMOVE(&pq->pq_pl, m, plinks.q);
	TAILQ_INSERT_TAIL(&pq->pq_pl, m, plinks.q);
	vm_pagequeue_unlock(pq);
}

/*
 *	vm_page_requeue_locked:
 *
 *	Move the given page to the tail of its current page queue.
 *
 *	The page queue must be locked.
 */
void
vm_page_requeue_locked(vm_page_t m)
{
	struct vm_pagequeue *pq;

	vm_page_lock_assert(m, MA_OWNED);
	KASSERT(m->queue != PQ_NONE,
	    ("vm_page_requeue_locked: page %p is not queued", m));
	pq = vm_page_pagequeue(m);
	vm_pagequeue_assert_locked(pq);
	vm_page_enqueue_batch(pq, BPQ_IDX(m));
	TAILQ_REMOVE(&pq->pq_pl, m, plinks.q);
	TAILQ_INSERT_TAIL(&pq->pq_pl, m, plinks.q);
}

/*
 *	vm_page_activate:
 *
 *	Put the specified page on the active list (if appropriate).
 *	Ensure that act_count is at least ACT_INIT but do not otherwise
 *	mess with it.
 *
 *	The page must be locked.
 */
void
vm_page_activate(vm_page_t m)
{
	int queue;

	vm_page_lock_assert(m, MA_OWNED);
	if ((queue = m->queue) != PQ_ACTIVE) {
		if (m->wire_count == 0 && (m->oflags & VPO_UNMANAGED) == 0) {
			if (m->act_count < ACT_INIT)
				m->act_count = ACT_INIT;
			if (queue != PQ_NONE)
				vm_page_dequeue(m);
			vm_page_enqueue(PQ_ACTIVE, m);
		}
	} else {
		if (m->act_count < ACT_INIT)
			m->act_count = ACT_INIT;
	}
}

/*
 *	vm_page_free_prep:
 *
 *	Prepares the given page to be put on the free list,
 *	disassociating it from any VM object. The caller may return
 *	the page to the free list only if this function returns true.
 *
 *	The object must be locked.  The page must be locked if it is
 *	managed.  For a queued managed page, the pagequeue_locked
 *	argument specifies whether the page queue is already locked.
 */
bool
vm_page_free_prep(vm_page_t m, bool pagequeue_locked)
{

#if defined(DIAGNOSTIC) && defined(PHYS_TO_DMAP)
	if (PMAP_HAS_DMAP && (m->flags & PG_ZERO) != 0) {
		uint64_t *p;
		int i;
		p = (uint64_t *)PHYS_TO_DMAP(VM_PAGE_TO_PHYS(m));
		for (i = 0; i < PAGE_SIZE / sizeof(uint64_t); i++, p++)
			KASSERT(*p == 0, ("vm_page_free_prep %p PG_ZERO %d %jx",
			    m, i, (uintmax_t)*p));
	}
#endif
	if ((m->oflags & VPO_UNMANAGED) == 0) {
		vm_page_lock_assert(m, MA_OWNED);
		KASSERT(!pmap_page_is_mapped(m),
		    ("vm_page_free_toq: freeing mapped page %p", m));
	} else
		KASSERT(m->queue == PQ_NONE,
		    ("vm_page_free_toq: unmanaged page %p is queued", m));
	VM_CNT_INC(v_tfree);

	if (vm_page_sbusied(m))
		panic("vm_page_free: freeing busy page %p", m);

	vm_page_remove(m);

	/*
	 * If fictitious remove object association and
	 * return.
	 */
	if ((m->flags & PG_FICTITIOUS) != 0) {
		KASSERT(m->wire_count == 1,
		    ("fictitious page %p is not wired", m));
		KASSERT(m->queue == PQ_NONE,
		    ("fictitious page %p is queued", m));
		return (false);
	}

	if (m->queue != PQ_NONE) {
		if (pagequeue_locked)
			vm_page_dequeue_locked(m);
		else
			vm_page_dequeue(m);
	}
	m->valid = 0;
	vm_page_undirty(m);

	if (m->wire_count != 0)
		panic("vm_page_free: freeing wired page %p", m);
	if (m->hold_count != 0) {
		m->flags &= ~PG_ZERO;
		KASSERT((m->flags & PG_UNHOLDFREE) == 0,
		    ("vm_page_free: freeing PG_UNHOLDFREE page %p", m));
		m->flags |= PG_UNHOLDFREE;
		return (false);
	}

	/*
	 * Restore the default memory attribute to the page.
	 */
	if (pmap_page_get_memattr(m) != VM_MEMATTR_DEFAULT)
		pmap_page_set_memattr(m, VM_MEMATTR_DEFAULT);
#if VM_NRESERVLEVEL > 0
	if (vm_reserv_free_page(m))
		return (false);
#endif

<<<<<<< HEAD
	return (true);
}

/*
 * Insert the page into the physical memory allocator's free page
 * queues.  This is the last step to free a page.  The caller is
 * responsible for adjusting the free page count.
 */
static int
vm_page_free_phys(struct vm_domain *vmd, vm_page_t m)
{

	vm_domain_free_assert_locked(vmd);

#if VM_NRESERVLEVEL > 0
	if (vm_reserv_free_page(m))
		return (0);
#endif
	vm_phys_free_pages(m, 0);
	return (1);
=======
#if VM_NRESERVLEVEL > 0
	if (vm_reserv_free_page(m))
		return (false);
#endif

	return (true);
>>>>>>> 78fd3a94
}

void
vm_page_free_phys_pglist(struct pglist *tq)
{
	struct vm_domain *vmd;
	vm_page_t m;
	int cnt;

	if (TAILQ_EMPTY(tq))
		return;
	vmd = NULL;
	cnt = 0;
	TAILQ_FOREACH(m, tq, listq) {
		if (vmd != vm_pagequeue_domain(m)) {
			if (vmd != NULL) {
				vm_domain_free_unlock(vmd);
				vm_domain_freecnt_inc(vmd, cnt);
				cnt = 0;
			}
			vmd = vm_pagequeue_domain(m);
			vm_domain_free_lock(vmd);
		}
<<<<<<< HEAD
		cnt += vm_page_free_phys(vmd, m);
=======
		vm_phys_free_pages(m, 0);
		cnt++;
>>>>>>> 78fd3a94
	}
	if (vmd != NULL) {
		vm_domain_free_unlock(vmd);
		vm_domain_freecnt_inc(vmd, cnt);
	}
}

/*
 *	vm_page_free_toq:
 *
 *	Returns the given page to the free list, disassociating it
 *	from any VM object.
 *
 *	The object must be locked.  The page must be locked if it is
 *	managed.
 */
void
vm_page_free_toq(vm_page_t m)
{
	struct vm_domain *vmd;
	int freed;

	if (!vm_page_free_prep(m, false))
		return;
	vmd = vm_pagequeue_domain(m);
	vm_domain_free_lock(vmd);
<<<<<<< HEAD
	freed = vm_page_free_phys(vmd, m);
=======
	vm_phys_free_pages(m, 0);
>>>>>>> 78fd3a94
	vm_domain_free_unlock(vmd);
	if (freed)
		vm_domain_freecnt_inc(vmd, 1);
}

/*
 *	vm_page_free_pages_toq:
 *
 *	Returns a list of pages to the free list, disassociating it
 *	from any VM object.  In other words, this is equivalent to
 *	calling vm_page_free_toq() for each page of a list of VM objects.
 *
 *	The objects must be locked.  The pages must be locked if it is
 *	managed.
 */
void
vm_page_free_pages_toq(struct spglist *free, bool update_wire_count)
{
	vm_page_t m;
	struct pglist pgl;
	int count;

	if (SLIST_EMPTY(free))
		return;

	count = 0;
	TAILQ_INIT(&pgl);
	while ((m = SLIST_FIRST(free)) != NULL) {
		count++;
		SLIST_REMOVE_HEAD(free, plinks.s.ss);
		if (vm_page_free_prep(m, false))
			TAILQ_INSERT_TAIL(&pgl, m, listq);
	}

	vm_page_free_phys_pglist(&pgl);

	if (update_wire_count)
		vm_wire_sub(count);
}

/*
 *	vm_page_wire:
 *
 * Mark this page as wired down.  If the page is fictitious, then
 * its wire count must remain one.
 *
 * The page must be locked.
 */
void
vm_page_wire(vm_page_t m)
{

	vm_page_assert_locked(m);
	if ((m->flags & PG_FICTITIOUS) != 0) {
		KASSERT(m->wire_count == 1,
		    ("vm_page_wire: fictitious page %p's wire count isn't one",
		    m));
		return;
	}
	if (m->wire_count == 0) {
		KASSERT((m->oflags & VPO_UNMANAGED) == 0 ||
		    m->queue == PQ_NONE,
		    ("vm_page_wire: unmanaged page %p is queued", m));
		vm_wire_add(1);
	}
	m->wire_count++;
	KASSERT(m->wire_count != 0, ("vm_page_wire: wire_count overflow m=%p", m));
}

/*
 * vm_page_unwire:
 *
 * Release one wiring of the specified page, potentially allowing it to be
 * paged out.  Returns TRUE if the number of wirings transitions to zero and
 * FALSE otherwise.
 *
 * Only managed pages belonging to an object can be paged out.  If the number
 * of wirings transitions to zero and the page is eligible for page out, then
 * the page is added to the specified paging queue (unless PQ_NONE is
 * specified, in which case the page is dequeued if it belongs to a paging
 * queue).
 *
 * If a page is fictitious, then its wire count must always be one.
 *
 * A managed page must be locked.
 */
bool
vm_page_unwire(vm_page_t m, uint8_t queue)
{
	bool unwired;

	KASSERT(queue < PQ_COUNT || queue == PQ_NONE,
	    ("vm_page_unwire: invalid queue %u request for page %p",
	    queue, m));

	unwired = vm_page_unwire_noq(m);
	if (unwired && (m->oflags & VPO_UNMANAGED) == 0 && m->object != NULL) {
		if (m->queue == queue) {
			if (queue == PQ_ACTIVE)
				vm_page_reference(m);
			else if (queue != PQ_NONE)
				vm_page_requeue(m);
		} else {
			vm_page_remque(m);
			if (queue != PQ_NONE) {
				vm_page_enqueue(queue, m);
				if (queue == PQ_ACTIVE)
					/* Initialize act_count. */
					vm_page_activate(m);
			}
		}
	}
	return (unwired);
}

/*
 *
 * vm_page_unwire_noq:
 *
 * Unwire a page without (re-)inserting it into a page queue.  It is up
 * to the caller to enqueue, requeue, or free the page as appropriate.
 * In most cases, vm_page_unwire() should be used instead.
 */
bool
vm_page_unwire_noq(vm_page_t m)
{

	if ((m->oflags & VPO_UNMANAGED) == 0)
		vm_page_assert_locked(m);
	if ((m->flags & PG_FICTITIOUS) != 0) {
		KASSERT(m->wire_count == 1,
	    ("vm_page_unwire: fictitious page %p's wire count isn't one", m));
		return (false);
	}
	if (m->wire_count == 0)
		panic("vm_page_unwire: page %p's wire count is zero", m);
	m->wire_count--;
	if (m->wire_count == 0) {
		vm_wire_sub(1);
		return (true);
	} else
		return (false);
}

/*
 * Move the specified page to the inactive queue, or requeue the page if it is
 * already in the inactive queue.
 *
 * Normally, "noreuse" is FALSE, resulting in LRU ordering of the inactive
 * queue.  However, setting "noreuse" to TRUE will accelerate the specified
 * page's reclamation, but it will not unmap the page from any address space.
 * This is implemented by inserting the page near the head of the inactive
 * queue, using a marker page to guide FIFO insertion ordering.
 *
 * The page must be locked.
 */
static inline void
_vm_page_deactivate(vm_page_t m, boolean_t noreuse)
{
	struct vm_batchqueue *bpq;
	struct vm_pagequeue *pq;
	int queue;

	vm_page_assert_locked(m);

	if (m->wire_count == 0 && (m->oflags & VPO_UNMANAGED) == 0) {
		pq = &vm_pagequeue_domain(m)->vmd_pagequeues[PQ_INACTIVE];
		/* Avoid multiple acquisitions of the inactive queue lock. */
		queue = m->queue;
		if (queue == PQ_INACTIVE) {
			vm_pagequeue_lock(pq);
			vm_page_dequeue_locked(m);
		} else {
			if (queue != PQ_NONE)
				vm_page_dequeue(m);
			bpq = &pq->pq_bpqs[BPQ_IDX(m)];
			if (bpq->bpq_cnt < bpq->bpq_lim) {
				bpq->bpq_cnt++;
				m->queue = PQ_INACTIVE;
				TAILQ_INSERT_TAIL(&bpq->bpq_pl, m, plinks.q);
				return;
			}
			vm_pagequeue_lock(pq);
		}
		m->queue = PQ_INACTIVE;
		vm_page_enqueue_batch(pq, BPQ_IDX(m));
		if (noreuse)
			TAILQ_INSERT_BEFORE(
			    &vm_pagequeue_domain(m)->vmd_inacthead, m,
			    plinks.q);
		else
			TAILQ_INSERT_TAIL(&pq->pq_pl, m, plinks.q);
		vm_pagequeue_cnt_inc(pq);
		vm_pagequeue_unlock(pq);
	}
}

/*
 * Move the specified page to the inactive queue, or requeue the page if it is
 * already in the inactive queue.
 *
 * The page must be locked.
 */
void
vm_page_deactivate(vm_page_t m)
{

	_vm_page_deactivate(m, FALSE);
}

/*
 * Move the specified page to the inactive queue with the expectation
 * that it is unlikely to be reused.
 *
 * The page must be locked.
 */
void
vm_page_deactivate_noreuse(vm_page_t m)
{

	_vm_page_deactivate(m, TRUE);
}

/*
 * vm_page_launder
 *
 * 	Put a page in the laundry, or requeue it if it is already there.
 */
void
vm_page_launder(vm_page_t m)
{

	vm_page_assert_locked(m);
	if (m->wire_count == 0 && (m->oflags & VPO_UNMANAGED) == 0) {
		if (m->queue == PQ_LAUNDRY)
			vm_page_requeue(m);
		else {
			vm_page_remque(m);
			vm_page_enqueue(PQ_LAUNDRY, m);
		}
	}
}

/*
 * vm_page_unswappable
 *
 *	Put a page in the PQ_UNSWAPPABLE holding queue.
 */
void
vm_page_unswappable(vm_page_t m)
{

	vm_page_assert_locked(m);
	KASSERT(m->wire_count == 0 && (m->oflags & VPO_UNMANAGED) == 0,
	    ("page %p already unswappable", m));
	if (m->queue != PQ_NONE)
		vm_page_dequeue(m);
	vm_page_enqueue(PQ_UNSWAPPABLE, m);
}

/*
 * Attempt to free the page.  If it cannot be freed, do nothing.  Returns true
 * if the page is freed and false otherwise.
 *
 * The page must be managed.  The page and its containing object must be
 * locked.
 */
bool
vm_page_try_to_free(vm_page_t m)
{

	vm_page_assert_locked(m);
	VM_OBJECT_ASSERT_WLOCKED(m->object);
	KASSERT((m->oflags & VPO_UNMANAGED) == 0, ("page %p is unmanaged", m));
	if (m->dirty != 0 || vm_page_held(m) || vm_page_busied(m))
		return (false);
	if (m->object->ref_count != 0) {
		pmap_remove_all(m);
		if (m->dirty != 0)
			return (false);
	}
	vm_page_free(m);
	return (true);
}

/*
 * vm_page_advise
 *
 * 	Apply the specified advice to the given page.
 *
 *	The object and page must be locked.
 */
void
vm_page_advise(vm_page_t m, int advice)
{

	vm_page_assert_locked(m);
	VM_OBJECT_ASSERT_WLOCKED(m->object);
	if (advice == MADV_FREE)
		/*
		 * Mark the page clean.  This will allow the page to be freed
		 * without first paging it out.  MADV_FREE pages are often
		 * quickly reused by malloc(3), so we do not do anything that
		 * would result in a page fault on a later access.
		 */
		vm_page_undirty(m);
	else if (advice != MADV_DONTNEED) {
		if (advice == MADV_WILLNEED)
			vm_page_activate(m);
		return;
	}

	/*
	 * Clear any references to the page.  Otherwise, the page daemon will
	 * immediately reactivate the page.
	 */
	vm_page_aflag_clear(m, PGA_REFERENCED);

	if (advice != MADV_FREE && m->dirty == 0 && pmap_is_modified(m))
		vm_page_dirty(m);

	/*
	 * Place clean pages near the head of the inactive queue rather than
	 * the tail, thus defeating the queue's LRU operation and ensuring that
	 * the page will be reused quickly.  Dirty pages not already in the
	 * laundry are moved there.
	 */
	if (m->dirty == 0)
		vm_page_deactivate_noreuse(m);
	else if (!vm_page_in_laundry(m))
		vm_page_launder(m);
}

/*
 * Grab a page, waiting until we are waken up due to the page
 * changing state.  We keep on waiting, if the page continues
 * to be in the object.  If the page doesn't exist, first allocate it
 * and then conditionally zero it.
 *
 * This routine may sleep.
 *
 * The object must be locked on entry.  The lock will, however, be released
 * and reacquired if the routine sleeps.
 */
vm_page_t
vm_page_grab(vm_object_t object, vm_pindex_t pindex, int allocflags)
{
	vm_page_t m;
	int sleep;
	int pflags;

	VM_OBJECT_ASSERT_WLOCKED(object);
	KASSERT((allocflags & VM_ALLOC_SBUSY) == 0 ||
	    (allocflags & VM_ALLOC_IGN_SBUSY) != 0,
	    ("vm_page_grab: VM_ALLOC_SBUSY/VM_ALLOC_IGN_SBUSY mismatch"));
	pflags = allocflags &
	    ~(VM_ALLOC_NOWAIT | VM_ALLOC_WAITOK | VM_ALLOC_WAITFAIL);
	if ((allocflags & VM_ALLOC_NOWAIT) == 0)
		pflags |= VM_ALLOC_WAITFAIL;
retrylookup:
	if ((m = vm_page_lookup(object, pindex)) != NULL) {
		sleep = (allocflags & VM_ALLOC_IGN_SBUSY) != 0 ?
		    vm_page_xbusied(m) : vm_page_busied(m);
		if (sleep) {
			if ((allocflags & VM_ALLOC_NOWAIT) != 0)
				return (NULL);
			/*
			 * Reference the page before unlocking and
			 * sleeping so that the page daemon is less
			 * likely to reclaim it.
			 */
			vm_page_aflag_set(m, PGA_REFERENCED);
			vm_page_lock(m);
			VM_OBJECT_WUNLOCK(object);
			vm_page_busy_sleep(m, "pgrbwt", (allocflags &
			    VM_ALLOC_IGN_SBUSY) != 0);
			VM_OBJECT_WLOCK(object);
			goto retrylookup;
		} else {
			if ((allocflags & VM_ALLOC_WIRED) != 0) {
				vm_page_lock(m);
				vm_page_wire(m);
				vm_page_unlock(m);
			}
			if ((allocflags &
			    (VM_ALLOC_NOBUSY | VM_ALLOC_SBUSY)) == 0)
				vm_page_xbusy(m);
			if ((allocflags & VM_ALLOC_SBUSY) != 0)
				vm_page_sbusy(m);
			return (m);
		}
	}
	m = vm_page_alloc(object, pindex, pflags);
	if (m == NULL) {
		if ((allocflags & VM_ALLOC_NOWAIT) != 0)
			return (NULL);
		goto retrylookup;
	}
	if (allocflags & VM_ALLOC_ZERO && (m->flags & PG_ZERO) == 0)
		pmap_zero_page(m);
	return (m);
}

/*
 * Return the specified range of pages from the given object.  For each
 * page offset within the range, if a page already exists within the object
 * at that offset and it is busy, then wait for it to change state.  If,
 * instead, the page doesn't exist, then allocate it.
 *
 * The caller must always specify an allocation class.
 *
 * allocation classes:
 *	VM_ALLOC_NORMAL		normal process request
 *	VM_ALLOC_SYSTEM		system *really* needs the pages
 *
 * The caller must always specify that the pages are to be busied and/or
 * wired.
 *
 * optional allocation flags:
 *	VM_ALLOC_IGN_SBUSY	do not sleep on soft busy pages
 *	VM_ALLOC_NOBUSY		do not exclusive busy the page
 *	VM_ALLOC_NOWAIT		do not sleep
 *	VM_ALLOC_SBUSY		set page to sbusy state
 *	VM_ALLOC_WIRED		wire the pages
 *	VM_ALLOC_ZERO		zero and validate any invalid pages
 *
 * If VM_ALLOC_NOWAIT is not specified, this routine may sleep.  Otherwise, it
 * may return a partial prefix of the requested range.
 */
int
vm_page_grab_pages(vm_object_t object, vm_pindex_t pindex, int allocflags,
    vm_page_t *ma, int count)
{
	vm_page_t m, mpred;
	int pflags;
	int i;
	bool sleep;

	VM_OBJECT_ASSERT_WLOCKED(object);
	KASSERT(((u_int)allocflags >> VM_ALLOC_COUNT_SHIFT) == 0,
	    ("vm_page_grap_pages: VM_ALLOC_COUNT() is not allowed"));
	KASSERT((allocflags & VM_ALLOC_NOBUSY) == 0 ||
	    (allocflags & VM_ALLOC_WIRED) != 0,
	    ("vm_page_grab_pages: the pages must be busied or wired"));
	KASSERT((allocflags & VM_ALLOC_SBUSY) == 0 ||
	    (allocflags & VM_ALLOC_IGN_SBUSY) != 0,
	    ("vm_page_grab_pages: VM_ALLOC_SBUSY/IGN_SBUSY mismatch"));
	if (count == 0)
		return (0);
	pflags = allocflags & ~(VM_ALLOC_NOWAIT | VM_ALLOC_WAITOK |
	    VM_ALLOC_WAITFAIL | VM_ALLOC_IGN_SBUSY);
	if ((allocflags & VM_ALLOC_NOWAIT) == 0)
		pflags |= VM_ALLOC_WAITFAIL;
	i = 0;
retrylookup:
	m = vm_radix_lookup_le(&object->rtree, pindex + i);
	if (m == NULL || m->pindex != pindex + i) {
		mpred = m;
		m = NULL;
	} else
		mpred = TAILQ_PREV(m, pglist, listq);
	for (; i < count; i++) {
		if (m != NULL) {
			sleep = (allocflags & VM_ALLOC_IGN_SBUSY) != 0 ?
			    vm_page_xbusied(m) : vm_page_busied(m);
			if (sleep) {
				if ((allocflags & VM_ALLOC_NOWAIT) != 0)
					break;
				/*
				 * Reference the page before unlocking and
				 * sleeping so that the page daemon is less
				 * likely to reclaim it.
				 */
				vm_page_aflag_set(m, PGA_REFERENCED);
				vm_page_lock(m);
				VM_OBJECT_WUNLOCK(object);
				vm_page_busy_sleep(m, "grbmaw", (allocflags &
				    VM_ALLOC_IGN_SBUSY) != 0);
				VM_OBJECT_WLOCK(object);
				goto retrylookup;
			}
			if ((allocflags & VM_ALLOC_WIRED) != 0) {
				vm_page_lock(m);
				vm_page_wire(m);
				vm_page_unlock(m);
			}
			if ((allocflags & (VM_ALLOC_NOBUSY |
			    VM_ALLOC_SBUSY)) == 0)
				vm_page_xbusy(m);
			if ((allocflags & VM_ALLOC_SBUSY) != 0)
				vm_page_sbusy(m);
		} else {
			m = vm_page_alloc_after(object, pindex + i,
			    pflags | VM_ALLOC_COUNT(count - i), mpred);
			if (m == NULL) {
				if ((allocflags & VM_ALLOC_NOWAIT) != 0)
					break;
				goto retrylookup;
			}
		}
		if (m->valid == 0 && (allocflags & VM_ALLOC_ZERO) != 0) {
			if ((m->flags & PG_ZERO) == 0)
				pmap_zero_page(m);
			m->valid = VM_PAGE_BITS_ALL;
		}
		ma[i] = mpred = m;
		m = vm_page_next(m);
	}
	return (i);
}

/*
 * Mapping function for valid or dirty bits in a page.
 *
 * Inputs are required to range within a page.
 */
vm_page_bits_t
vm_page_bits(int base, int size)
{
	int first_bit;
	int last_bit;

	KASSERT(
	    base + size <= PAGE_SIZE,
	    ("vm_page_bits: illegal base/size %d/%d", base, size)
	);

	if (size == 0)		/* handle degenerate case */
		return (0);

	first_bit = base >> DEV_BSHIFT;
	last_bit = (base + size - 1) >> DEV_BSHIFT;

	return (((vm_page_bits_t)2 << last_bit) -
	    ((vm_page_bits_t)1 << first_bit));
}

/*
 *	vm_page_set_valid_range:
 *
 *	Sets portions of a page valid.  The arguments are expected
 *	to be DEV_BSIZE aligned but if they aren't the bitmap is inclusive
 *	of any partial chunks touched by the range.  The invalid portion of
 *	such chunks will be zeroed.
 *
 *	(base + size) must be less then or equal to PAGE_SIZE.
 */
void
vm_page_set_valid_range(vm_page_t m, int base, int size)
{
	int endoff, frag;

	VM_OBJECT_ASSERT_WLOCKED(m->object);
	if (size == 0)	/* handle degenerate case */
		return;

	/*
	 * If the base is not DEV_BSIZE aligned and the valid
	 * bit is clear, we have to zero out a portion of the
	 * first block.
	 */
	if ((frag = rounddown2(base, DEV_BSIZE)) != base &&
	    (m->valid & (1 << (base >> DEV_BSHIFT))) == 0)
		pmap_zero_page_area(m, frag, base - frag);

	/*
	 * If the ending offset is not DEV_BSIZE aligned and the
	 * valid bit is clear, we have to zero out a portion of
	 * the last block.
	 */
	endoff = base + size;
	if ((frag = rounddown2(endoff, DEV_BSIZE)) != endoff &&
	    (m->valid & (1 << (endoff >> DEV_BSHIFT))) == 0)
		pmap_zero_page_area(m, endoff,
		    DEV_BSIZE - (endoff & (DEV_BSIZE - 1)));

	/*
	 * Assert that no previously invalid block that is now being validated
	 * is already dirty.
	 */
	KASSERT((~m->valid & vm_page_bits(base, size) & m->dirty) == 0,
	    ("vm_page_set_valid_range: page %p is dirty", m));

	/*
	 * Set valid bits inclusive of any overlap.
	 */
	m->valid |= vm_page_bits(base, size);
}

/*
 * Clear the given bits from the specified page's dirty field.
 */
static __inline void
vm_page_clear_dirty_mask(vm_page_t m, vm_page_bits_t pagebits)
{
	uintptr_t addr;
#if PAGE_SIZE < 16384
	int shift;
#endif

	/*
	 * If the object is locked and the page is neither exclusive busy nor
	 * write mapped, then the page's dirty field cannot possibly be
	 * set by a concurrent pmap operation.
	 */
	VM_OBJECT_ASSERT_WLOCKED(m->object);
	if (!vm_page_xbusied(m) && !pmap_page_is_write_mapped(m))
		m->dirty &= ~pagebits;
	else {
		/*
		 * The pmap layer can call vm_page_dirty() without
		 * holding a distinguished lock.  The combination of
		 * the object's lock and an atomic operation suffice
		 * to guarantee consistency of the page dirty field.
		 *
		 * For PAGE_SIZE == 32768 case, compiler already
		 * properly aligns the dirty field, so no forcible
		 * alignment is needed. Only require existence of
		 * atomic_clear_64 when page size is 32768.
		 */
		addr = (uintptr_t)&m->dirty;
#if PAGE_SIZE == 32768
		atomic_clear_64((uint64_t *)addr, pagebits);
#elif PAGE_SIZE == 16384
		atomic_clear_32((uint32_t *)addr, pagebits);
#else		/* PAGE_SIZE <= 8192 */
		/*
		 * Use a trick to perform a 32-bit atomic on the
		 * containing aligned word, to not depend on the existence
		 * of atomic_clear_{8, 16}.
		 */
		shift = addr & (sizeof(uint32_t) - 1);
#if BYTE_ORDER == BIG_ENDIAN
		shift = (sizeof(uint32_t) - sizeof(m->dirty) - shift) * NBBY;
#else
		shift *= NBBY;
#endif
		addr &= ~(sizeof(uint32_t) - 1);
		atomic_clear_32((uint32_t *)addr, pagebits << shift);
#endif		/* PAGE_SIZE */
	}
}

/*
 *	vm_page_set_validclean:
 *
 *	Sets portions of a page valid and clean.  The arguments are expected
 *	to be DEV_BSIZE aligned but if they aren't the bitmap is inclusive
 *	of any partial chunks touched by the range.  The invalid portion of
 *	such chunks will be zero'd.
 *
 *	(base + size) must be less then or equal to PAGE_SIZE.
 */
void
vm_page_set_validclean(vm_page_t m, int base, int size)
{
	vm_page_bits_t oldvalid, pagebits;
	int endoff, frag;

	VM_OBJECT_ASSERT_WLOCKED(m->object);
	if (size == 0)	/* handle degenerate case */
		return;

	/*
	 * If the base is not DEV_BSIZE aligned and the valid
	 * bit is clear, we have to zero out a portion of the
	 * first block.
	 */
	if ((frag = rounddown2(base, DEV_BSIZE)) != base &&
	    (m->valid & ((vm_page_bits_t)1 << (base >> DEV_BSHIFT))) == 0)
		pmap_zero_page_area(m, frag, base - frag);

	/*
	 * If the ending offset is not DEV_BSIZE aligned and the
	 * valid bit is clear, we have to zero out a portion of
	 * the last block.
	 */
	endoff = base + size;
	if ((frag = rounddown2(endoff, DEV_BSIZE)) != endoff &&
	    (m->valid & ((vm_page_bits_t)1 << (endoff >> DEV_BSHIFT))) == 0)
		pmap_zero_page_area(m, endoff,
		    DEV_BSIZE - (endoff & (DEV_BSIZE - 1)));

	/*
	 * Set valid, clear dirty bits.  If validating the entire
	 * page we can safely clear the pmap modify bit.  We also
	 * use this opportunity to clear the VPO_NOSYNC flag.  If a process
	 * takes a write fault on a MAP_NOSYNC memory area the flag will
	 * be set again.
	 *
	 * We set valid bits inclusive of any overlap, but we can only
	 * clear dirty bits for DEV_BSIZE chunks that are fully within
	 * the range.
	 */
	oldvalid = m->valid;
	pagebits = vm_page_bits(base, size);
	m->valid |= pagebits;
#if 0	/* NOT YET */
	if ((frag = base & (DEV_BSIZE - 1)) != 0) {
		frag = DEV_BSIZE - frag;
		base += frag;
		size -= frag;
		if (size < 0)
			size = 0;
	}
	pagebits = vm_page_bits(base, size & (DEV_BSIZE - 1));
#endif
	if (base == 0 && size == PAGE_SIZE) {
		/*
		 * The page can only be modified within the pmap if it is
		 * mapped, and it can only be mapped if it was previously
		 * fully valid.
		 */
		if (oldvalid == VM_PAGE_BITS_ALL)
			/*
			 * Perform the pmap_clear_modify() first.  Otherwise,
			 * a concurrent pmap operation, such as
			 * pmap_protect(), could clear a modification in the
			 * pmap and set the dirty field on the page before
			 * pmap_clear_modify() had begun and after the dirty
			 * field was cleared here.
			 */
			pmap_clear_modify(m);
		m->dirty = 0;
		m->oflags &= ~VPO_NOSYNC;
	} else if (oldvalid != VM_PAGE_BITS_ALL)
		m->dirty &= ~pagebits;
	else
		vm_page_clear_dirty_mask(m, pagebits);
}

void
vm_page_clear_dirty(vm_page_t m, int base, int size)
{

	vm_page_clear_dirty_mask(m, vm_page_bits(base, size));
}

/*
 *	vm_page_set_invalid:
 *
 *	Invalidates DEV_BSIZE'd chunks within a page.  Both the
 *	valid and dirty bits for the effected areas are cleared.
 */
void
vm_page_set_invalid(vm_page_t m, int base, int size)
{
	vm_page_bits_t bits;
	vm_object_t object;

	object = m->object;
	VM_OBJECT_ASSERT_WLOCKED(object);
	if (object->type == OBJT_VNODE && base == 0 && IDX_TO_OFF(m->pindex) +
	    size >= object->un_pager.vnp.vnp_size)
		bits = VM_PAGE_BITS_ALL;
	else
		bits = vm_page_bits(base, size);
	if (object->ref_count != 0 && m->valid == VM_PAGE_BITS_ALL &&
	    bits != 0)
		pmap_remove_all(m);
	KASSERT((bits == 0 && m->valid == VM_PAGE_BITS_ALL) ||
	    !pmap_page_is_mapped(m),
	    ("vm_page_set_invalid: page %p is mapped", m));
	m->valid &= ~bits;
	m->dirty &= ~bits;
}

/*
 * vm_page_zero_invalid()
 *
 *	The kernel assumes that the invalid portions of a page contain
 *	garbage, but such pages can be mapped into memory by user code.
 *	When this occurs, we must zero out the non-valid portions of the
 *	page so user code sees what it expects.
 *
 *	Pages are most often semi-valid when the end of a file is mapped
 *	into memory and the file's size is not page aligned.
 */
void
vm_page_zero_invalid(vm_page_t m, boolean_t setvalid)
{
	int b;
	int i;

	VM_OBJECT_ASSERT_WLOCKED(m->object);
	/*
	 * Scan the valid bits looking for invalid sections that
	 * must be zeroed.  Invalid sub-DEV_BSIZE'd areas ( where the
	 * valid bit may be set ) have already been zeroed by
	 * vm_page_set_validclean().
	 */
	for (b = i = 0; i <= PAGE_SIZE / DEV_BSIZE; ++i) {
		if (i == (PAGE_SIZE / DEV_BSIZE) ||
		    (m->valid & ((vm_page_bits_t)1 << i))) {
			if (i > b) {
				pmap_zero_page_area(m,
				    b << DEV_BSHIFT, (i - b) << DEV_BSHIFT);
			}
			b = i + 1;
		}
	}

	/*
	 * setvalid is TRUE when we can safely set the zero'd areas
	 * as being valid.  We can do this if there are no cache consistancy
	 * issues.  e.g. it is ok to do with UFS, but not ok to do with NFS.
	 */
	if (setvalid)
		m->valid = VM_PAGE_BITS_ALL;
}

/*
 *	vm_page_is_valid:
 *
 *	Is (partial) page valid?  Note that the case where size == 0
 *	will return FALSE in the degenerate case where the page is
 *	entirely invalid, and TRUE otherwise.
 */
int
vm_page_is_valid(vm_page_t m, int base, int size)
{
	vm_page_bits_t bits;

	VM_OBJECT_ASSERT_LOCKED(m->object);
	bits = vm_page_bits(base, size);
	return (m->valid != 0 && (m->valid & bits) == bits);
}

/*
 * Returns true if all of the specified predicates are true for the entire
 * (super)page and false otherwise.
 */
bool
vm_page_ps_test(vm_page_t m, int flags, vm_page_t skip_m)
{
	vm_object_t object;
	int i, npages;

	object = m->object;
	VM_OBJECT_ASSERT_LOCKED(object);
	npages = atop(pagesizes[m->psind]);

	/*
	 * The physically contiguous pages that make up a superpage, i.e., a
	 * page with a page size index ("psind") greater than zero, will
	 * occupy adjacent entries in vm_page_array[].
	 */
	for (i = 0; i < npages; i++) {
		/* Always test object consistency, including "skip_m". */
		if (m[i].object != object)
			return (false);
		if (&m[i] == skip_m)
			continue;
		if ((flags & PS_NONE_BUSY) != 0 && vm_page_busied(&m[i]))
			return (false);
		if ((flags & PS_ALL_DIRTY) != 0) {
			/*
			 * Calling vm_page_test_dirty() or pmap_is_modified()
			 * might stop this case from spuriously returning
			 * "false".  However, that would require a write lock
			 * on the object containing "m[i]".
			 */
			if (m[i].dirty != VM_PAGE_BITS_ALL)
				return (false);
		}
		if ((flags & PS_ALL_VALID) != 0 &&
		    m[i].valid != VM_PAGE_BITS_ALL)
			return (false);
	}
	return (true);
}

/*
 * Set the page's dirty bits if the page is modified.
 */
void
vm_page_test_dirty(vm_page_t m)
{

	VM_OBJECT_ASSERT_WLOCKED(m->object);
	if (m->dirty != VM_PAGE_BITS_ALL && pmap_is_modified(m))
		vm_page_dirty(m);
}

void
vm_page_lock_KBI(vm_page_t m, const char *file, int line)
{

	mtx_lock_flags_(vm_page_lockptr(m), 0, file, line);
}

void
vm_page_unlock_KBI(vm_page_t m, const char *file, int line)
{

	mtx_unlock_flags_(vm_page_lockptr(m), 0, file, line);
}

int
vm_page_trylock_KBI(vm_page_t m, const char *file, int line)
{

	return (mtx_trylock_flags_(vm_page_lockptr(m), 0, file, line));
}

#if defined(INVARIANTS) || defined(INVARIANT_SUPPORT)
void
vm_page_assert_locked_KBI(vm_page_t m, const char *file, int line)
{

	vm_page_lock_assert_KBI(m, MA_OWNED, file, line);
}

void
vm_page_lock_assert_KBI(vm_page_t m, int a, const char *file, int line)
{

	mtx_assert_(vm_page_lockptr(m), a, file, line);
}
#endif

#ifdef INVARIANTS
void
vm_page_object_lock_assert(vm_page_t m)
{

	/*
	 * Certain of the page's fields may only be modified by the
	 * holder of the containing object's lock or the exclusive busy.
	 * holder.  Unfortunately, the holder of the write busy is
	 * not recorded, and thus cannot be checked here.
	 */
	if (m->object != NULL && !vm_page_xbusied(m))
		VM_OBJECT_ASSERT_WLOCKED(m->object);
}

void
vm_page_assert_pga_writeable(vm_page_t m, uint8_t bits)
{

	if ((bits & PGA_WRITEABLE) == 0)
		return;

	/*
	 * The PGA_WRITEABLE flag can only be set if the page is
	 * managed, is exclusively busied or the object is locked.
	 * Currently, this flag is only set by pmap_enter().
	 */
	KASSERT((m->oflags & VPO_UNMANAGED) == 0,
	    ("PGA_WRITEABLE on unmanaged page"));
	if (!vm_page_xbusied(m))
		VM_OBJECT_ASSERT_LOCKED(m->object);
}
#endif

#include "opt_ddb.h"
#ifdef DDB
#include <sys/kernel.h>

#include <ddb/ddb.h>

DB_SHOW_COMMAND(page, vm_page_print_page_info)
{

	db_printf("vm_cnt.v_free_count: %d\n", vm_free_count());
	db_printf("vm_cnt.v_inactive_count: %d\n", vm_inactive_count());
	db_printf("vm_cnt.v_active_count: %d\n", vm_active_count());
	db_printf("vm_cnt.v_laundry_count: %d\n", vm_laundry_count());
	db_printf("vm_cnt.v_wire_count: %d\n", vm_wire_count());
	db_printf("vm_cnt.v_free_reserved: %d\n", vm_cnt.v_free_reserved);
	db_printf("vm_cnt.v_free_min: %d\n", vm_cnt.v_free_min);
	db_printf("vm_cnt.v_free_target: %d\n", vm_cnt.v_free_target);
	db_printf("vm_cnt.v_inactive_target: %d\n", vm_cnt.v_inactive_target);
}

DB_SHOW_COMMAND(pageq, vm_page_print_pageq_info)
{
	int dom;

	db_printf("pq_free %d\n", vm_free_count());
	for (dom = 0; dom < vm_ndomains; dom++) {
		db_printf(
    "dom %d page_cnt %d free %d pq_act %d pq_inact %d pq_laund %d pq_unsw %d\n",
		    dom,
		    vm_dom[dom].vmd_page_count,
		    vm_dom[dom].vmd_free_count,
		    vm_dom[dom].vmd_pagequeues[PQ_ACTIVE].pq_cnt,
		    vm_dom[dom].vmd_pagequeues[PQ_INACTIVE].pq_cnt,
		    vm_dom[dom].vmd_pagequeues[PQ_LAUNDRY].pq_cnt,
		    vm_dom[dom].vmd_pagequeues[PQ_UNSWAPPABLE].pq_cnt);
	}
}

DB_SHOW_COMMAND(pginfo, vm_page_print_pginfo)
{
	vm_page_t m;
	boolean_t phys;

	if (!have_addr) {
		db_printf("show pginfo addr\n");
		return;
	}

	phys = strchr(modif, 'p') != NULL;
	if (phys)
		m = PHYS_TO_VM_PAGE(addr);
	else
		m = (vm_page_t)addr;
	db_printf(
    "page %p obj %p pidx 0x%jx phys 0x%jx q %d hold %d wire %d\n"
    "  af 0x%x of 0x%x f 0x%x act %d busy %x valid 0x%x dirty 0x%x\n",
	    m, m->object, (uintmax_t)m->pindex, (uintmax_t)m->phys_addr,
	    m->queue, m->hold_count, m->wire_count, m->aflags, m->oflags,
	    m->flags, m->act_count, m->busy_lock, m->valid, m->dirty);
}
#endif /* DDB */<|MERGE_RESOLUTION|>--- conflicted
+++ resolved
@@ -184,10 +184,6 @@
 static void vm_page_alloc_check(vm_page_t m);
 static void vm_page_clear_dirty_mask(vm_page_t m, vm_page_bits_t pagebits);
 static void vm_page_enqueue(uint8_t queue, vm_page_t m);
-<<<<<<< HEAD
-static int vm_page_free_phys(struct vm_domain *vmd, vm_page_t m);
-=======
->>>>>>> 78fd3a94
 static void vm_page_init(void *dummy);
 static int vm_page_insert_after(vm_page_t m, vm_object_t object,
     vm_pindex_t pindex, vm_page_t mpred);
@@ -1743,21 +1739,12 @@
 	 * Attempt to reserve the pages.  Fail if we're below the limit.
 	 */
 	limit += npages;
-<<<<<<< HEAD
-	do {
-		old = vmd->vmd_free_count;
-		if (old < limit)
-			return (0);
-		new = old - npages;
-	} while (atomic_cmpset_int(&vmd->vmd_free_count, old, new) == 0);
-=======
 	old = vmd->vmd_free_count;
 	do {
 		if (old < limit)
 			return (0);
 		new = old - npages;
 	} while (atomic_fcmpset_int(&vmd->vmd_free_count, &old, new) == 0);
->>>>>>> 78fd3a94
 
 	/* Wake the page daemon if we've crossed the threshold. */
 	if (vm_paging_needed(vmd, new) && !vm_paging_needed(vmd, old))
@@ -1807,15 +1794,6 @@
 	}
 #endif
 	vmd = VM_DOMAIN(domain);
-<<<<<<< HEAD
-	if (object != NULL && !vm_object_reserv(object) &&
-	    vmd->vmd_pgcache != NULL) {
-		m = uma_zalloc(vmd->vmd_pgcache, M_NOWAIT);
-		if (m != NULL)
-			goto found;
-	}
-=======
->>>>>>> 78fd3a94
 	if (vm_domain_allocate(vmd, req, 1)) {
 		/*
 		 * If not, allocate it from the free page queues.
@@ -1824,10 +1802,6 @@
 		m = vm_phys_alloc_pages(domain, object != NULL ?
 		    VM_FREEPOOL_DEFAULT : VM_FREEPOOL_DIRECT, 0);
 		vm_domain_free_unlock(vmd);
-<<<<<<< HEAD
-		if (m == NULL)
-			vm_domain_freecnt_inc(vmd, 1);
-=======
 		if (m == NULL) {
 			vm_domain_freecnt_inc(vmd, 1);
 #if VM_NRESERVLEVEL > 0
@@ -1835,13 +1809,8 @@
 				goto again;
 #endif
 		}
->>>>>>> 78fd3a94
 	}
 	if (m == NULL) {
-#if VM_NRESERVLEVEL > 0
-		if (vm_reserv_reclaim_inactive(domain))
-			goto again;
-#endif
 		/*
 		 * Not allocatable, give up.
 		 */
@@ -2037,10 +2006,6 @@
 		m_ret = vm_phys_alloc_contig(domain, npages, low, high,
 		    alignment, boundary);
 		vm_domain_free_unlock(vmd);
-<<<<<<< HEAD
-		if (m_ret == NULL)
-			vm_domain_freecnt_inc(vmd, npages);
-=======
 		if (m_ret == NULL) {
 			vm_domain_freecnt_inc(vmd, npages);
 #if VM_NRESERVLEVEL > 0
@@ -2049,14 +2014,8 @@
 				goto again;
 #endif
 		}
->>>>>>> 78fd3a94
 	}
 	if (m_ret == NULL) {
-#if VM_NRESERVLEVEL > 0
-		if (vm_reserv_reclaim_contig(domain, npages, low, high, alignment,
-		    boundary))
-			goto again;
-#endif
 		if (vm_domain_alloc_fail(vmd, object, req))
 			goto again;
 		return (NULL);
@@ -2625,21 +2584,15 @@
 					vm_page_remque(m);
 					vm_page_replace_checked(m_new, object,
 					    m->pindex, m);
-<<<<<<< HEAD
-					m->valid = 0;
-					vm_page_undirty(m);
+					if (vm_page_free_prep(m, false))
+						SLIST_INSERT_HEAD(&free, m,
+						    plinks.s.ss);
 					m->oflags = VPO_UNMANAGED;
 #if VM_NRESERVLEVEL > 0
 					if (!vm_reserv_free_page(m))
 #endif
 						SLIST_INSERT_HEAD(&free, m,
 						    plinks.s.ss);
-=======
-					if (vm_page_free_prep(m, false))
-						SLIST_INSERT_HEAD(&free, m,
-						    plinks.s.ss);
-
->>>>>>> 78fd3a94
 					/*
 					 * The new page must be deactivated
 					 * before the object is unlocked.
@@ -2701,12 +2654,8 @@
 		do {
 			MPASS(vm_phys_domain(m) == domain);
 			SLIST_REMOVE_HEAD(&free, plinks.s.ss);
-<<<<<<< HEAD
-			cnt += vm_page_free_phys(vmd, m);
-=======
 			vm_phys_free_pages(m, 0);
 			cnt++;
->>>>>>> 78fd3a94
 		} while ((m = SLIST_FIRST(&free)) != NULL);
 		vm_domain_free_unlock(vmd);
 		vm_domain_freecnt_inc(vmd, cnt);
@@ -3353,35 +3302,12 @@
 		return (false);
 #endif
 
-<<<<<<< HEAD
-	return (true);
-}
-
-/*
- * Insert the page into the physical memory allocator's free page
- * queues.  This is the last step to free a page.  The caller is
- * responsible for adjusting the free page count.
- */
-static int
-vm_page_free_phys(struct vm_domain *vmd, vm_page_t m)
-{
-
-	vm_domain_free_assert_locked(vmd);
-
-#if VM_NRESERVLEVEL > 0
-	if (vm_reserv_free_page(m))
-		return (0);
-#endif
-	vm_phys_free_pages(m, 0);
-	return (1);
-=======
 #if VM_NRESERVLEVEL > 0
 	if (vm_reserv_free_page(m))
 		return (false);
 #endif
 
 	return (true);
->>>>>>> 78fd3a94
 }
 
 void
@@ -3405,12 +3331,8 @@
 			vmd = vm_pagequeue_domain(m);
 			vm_domain_free_lock(vmd);
 		}
-<<<<<<< HEAD
-		cnt += vm_page_free_phys(vmd, m);
-=======
 		vm_phys_free_pages(m, 0);
 		cnt++;
->>>>>>> 78fd3a94
 	}
 	if (vmd != NULL) {
 		vm_domain_free_unlock(vmd);
@@ -3431,20 +3353,14 @@
 vm_page_free_toq(vm_page_t m)
 {
 	struct vm_domain *vmd;
-	int freed;
 
 	if (!vm_page_free_prep(m, false))
 		return;
 	vmd = vm_pagequeue_domain(m);
 	vm_domain_free_lock(vmd);
-<<<<<<< HEAD
-	freed = vm_page_free_phys(vmd, m);
-=======
 	vm_phys_free_pages(m, 0);
->>>>>>> 78fd3a94
 	vm_domain_free_unlock(vmd);
-	if (freed)
-		vm_domain_freecnt_inc(vmd, 1);
+	vm_domain_freecnt_inc(vmd, 1);
 }
 
 /*
