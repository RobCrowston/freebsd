/*-
 * SPDX-License-Identifier: BSD-2-Clause-FreeBSD
 *
 * Copyright (c) 2002-2005, 2009, 2013 Jeffrey Roberson <jeff@FreeBSD.org>
 * Copyright (c) 2004, 2005 Bosko Milekic <bmilekic@FreeBSD.org>
 * Copyright (c) 2004-2006 Robert N. M. Watson
 * All rights reserved.
 *
 * Redistribution and use in source and binary forms, with or without
 * modification, are permitted provided that the following conditions
 * are met:
 * 1. Redistributions of source code must retain the above copyright
 *    notice unmodified, this list of conditions, and the following
 *    disclaimer.
 * 2. Redistributions in binary form must reproduce the above copyright
 *    notice, this list of conditions and the following disclaimer in the
 *    documentation and/or other materials provided with the distribution.
 *
 * THIS SOFTWARE IS PROVIDED BY THE AUTHOR ``AS IS'' AND ANY EXPRESS OR
 * IMPLIED WARRANTIES, INCLUDING, BUT NOT LIMITED TO, THE IMPLIED WARRANTIES
 * OF MERCHANTABILITY AND FITNESS FOR A PARTICULAR PURPOSE ARE DISCLAIMED.
 * IN NO EVENT SHALL THE AUTHOR BE LIABLE FOR ANY DIRECT, INDIRECT,
 * INCIDENTAL, SPECIAL, EXEMPLARY, OR CONSEQUENTIAL DAMAGES (INCLUDING, BUT
 * NOT LIMITED TO, PROCUREMENT OF SUBSTITUTE GOODS OR SERVICES; LOSS OF USE,
 * DATA, OR PROFITS; OR BUSINESS INTERRUPTION) HOWEVER CAUSED AND ON ANY
 * THEORY OF LIABILITY, WHETHER IN CONTRACT, STRICT LIABILITY, OR TORT
 * (INCLUDING NEGLIGENCE OR OTHERWISE) ARISING IN ANY WAY OUT OF THE USE OF
 * THIS SOFTWARE, EVEN IF ADVISED OF THE POSSIBILITY OF SUCH DAMAGE.
 */

/*
 * uma_core.c  Implementation of the Universal Memory allocator
 *
 * This allocator is intended to replace the multitude of similar object caches
 * in the standard FreeBSD kernel.  The intent is to be flexible as well as
 * efficient.  A primary design goal is to return unused memory to the rest of
 * the system.  This will make the system as a whole more flexible due to the
 * ability to move memory to subsystems which most need it instead of leaving
 * pools of reserved memory unused.
 *
 * The basic ideas stem from similar slab/zone based allocators whose algorithms
 * are well known.
 *
 */

/*
 * TODO:
 *	- Improve memory usage for large allocations
 *	- Investigate cache size adjustments
 */

#include <sys/cdefs.h>
__FBSDID("$FreeBSD$");

#include "opt_ddb.h"
#include "opt_param.h"
#include "opt_vm.h"

#include <sys/param.h>
#include <sys/systm.h>
#include <sys/bitset.h>
#include <sys/eventhandler.h>
#include <sys/kernel.h>
#include <sys/types.h>
#include <sys/queue.h>
#include <sys/malloc.h>
#include <sys/ktr.h>
#include <sys/lock.h>
#include <sys/sysctl.h>
#include <sys/mutex.h>
#include <sys/proc.h>
#include <sys/random.h>
#include <sys/rwlock.h>
#include <sys/sbuf.h>
#include <sys/sched.h>
#include <sys/smp.h>
#include <sys/taskqueue.h>
#include <sys/vmmeter.h>

#include <vm/vm.h>
#include <vm/vm_domain.h>
#include <vm/vm_object.h>
#include <vm/vm_page.h>
#include <vm/vm_pageout.h>
#include <vm/vm_param.h>
#include <vm/vm_phys.h>
#include <vm/vm_map.h>
#include <vm/vm_kern.h>
#include <vm/vm_extern.h>
#include <vm/uma.h>
#include <vm/uma_int.h>
#include <vm/uma_dbg.h>

#include <ddb/ddb.h>

#ifdef DEBUG_MEMGUARD
#include <vm/memguard.h>
#endif

/*
 * This is the zone and keg from which all zones are spawned.
 */
static uma_zone_t kegs;
static uma_zone_t zones;

/* This is the zone from which all offpage uma_slab_ts are allocated. */
static uma_zone_t slabzone;

/*
 * The initial hash tables come out of this zone so they can be allocated
 * prior to malloc coming up.
 */
static uma_zone_t hashzone;

/* The boot-time adjusted value for cache line alignment. */
int uma_align_cache = 64 - 1;

static MALLOC_DEFINE(M_UMAHASH, "UMAHash", "UMA Hash Buckets");

/*
 * Are we allowed to allocate buckets?
 */
static int bucketdisable = 1;

/* Linked list of all kegs in the system */
static LIST_HEAD(,uma_keg) uma_kegs = LIST_HEAD_INITIALIZER(uma_kegs);

/* Linked list of all cache-only zones in the system */
static LIST_HEAD(,uma_zone) uma_cachezones =
    LIST_HEAD_INITIALIZER(uma_cachezones);

/* This RW lock protects the keg list */
static struct rwlock_padalign __exclusive_cache_line uma_rwlock;

/*
 * Pointer and counter to pool of pages, that is preallocated at
 * startup to bootstrap UMA.  Early zones continue to use the pool
 * until it is depleted, so allocations may happen after boot, thus
 * we need a mutex to protect it.
 */
static char *bootmem;
static int boot_pages;
static struct mtx uma_boot_pages_mtx;

static struct sx uma_drain_lock;

/* kmem soft limit. */
static unsigned long uma_kmem_limit;
static volatile unsigned long uma_kmem_total;

/* Is the VM done starting up? */
static int booted = 0;
#define	UMA_STARTUP	1
#define	UMA_STARTUP2	2

/*
 * This is the handle used to schedule events that need to happen
 * outside of the allocation fast path.
 */
static struct callout uma_callout;
#define	UMA_TIMEOUT	20		/* Seconds for callout interval. */

/*
 * This structure is passed as the zone ctor arg so that I don't have to create
 * a special allocation function just for zones.
 */
struct uma_zctor_args {
	const char *name;
	size_t size;
	uma_ctor ctor;
	uma_dtor dtor;
	uma_init uminit;
	uma_fini fini;
	uma_import import;
	uma_release release;
	void *arg;
	uma_keg_t keg;
	int align;
	uint32_t flags;
};

struct uma_kctor_args {
	uma_zone_t zone;
	size_t size;
	uma_init uminit;
	uma_fini fini;
	int align;
	uint32_t flags;
};

struct uma_bucket_zone {
	uma_zone_t	ubz_zone;
	char		*ubz_name;
	int		ubz_entries;	/* Number of items it can hold. */
	int		ubz_maxsize;	/* Maximum allocation size per-item. */
};

/*
 * Compute the actual number of bucket entries to pack them in power
 * of two sizes for more efficient space utilization.
 */
#define	BUCKET_SIZE(n)						\
    (((sizeof(void *) * (n)) - sizeof(struct uma_bucket)) / sizeof(void *))

#define	BUCKET_MAX	BUCKET_SIZE(256)

struct uma_bucket_zone bucket_zones[] = {
	{ NULL, "4 Bucket", BUCKET_SIZE(4), 4096 },
	{ NULL, "6 Bucket", BUCKET_SIZE(6), 3072 },
	{ NULL, "8 Bucket", BUCKET_SIZE(8), 2048 },
	{ NULL, "12 Bucket", BUCKET_SIZE(12), 1536 },
	{ NULL, "16 Bucket", BUCKET_SIZE(16), 1024 },
	{ NULL, "32 Bucket", BUCKET_SIZE(32), 512 },
	{ NULL, "64 Bucket", BUCKET_SIZE(64), 256 },
	{ NULL, "128 Bucket", BUCKET_SIZE(128), 128 },
	{ NULL, "256 Bucket", BUCKET_SIZE(256), 64 },
	{ NULL, NULL, 0}
};

/*
 * Flags and enumerations to be passed to internal functions.
 */
enum zfreeskip { SKIP_NONE = 0, SKIP_DTOR, SKIP_FINI };

/* Prototypes.. */

static void *noobj_alloc(uma_zone_t, vm_size_t, int, uint8_t *, int);
static void *page_alloc(uma_zone_t, vm_size_t, int, uint8_t *, int);
static void *startup_alloc(uma_zone_t, vm_size_t, int, uint8_t *, int);
static void page_free(void *, vm_size_t, uint8_t);
static uma_slab_t keg_alloc_slab(uma_keg_t, uma_zone_t, int, int);
static void cache_drain(uma_zone_t);
static void bucket_drain(uma_zone_t, uma_bucket_t);
static void bucket_cache_drain(uma_zone_t zone);
static int keg_ctor(void *, int, void *, int);
static void keg_dtor(void *, int, void *);
static int zone_ctor(void *, int, void *, int);
static void zone_dtor(void *, int, void *);
static int zero_init(void *, int, int);
static void keg_small_init(uma_keg_t keg);
static void keg_large_init(uma_keg_t keg);
static void zone_foreach(void (*zfunc)(uma_zone_t));
static void zone_timeout(uma_zone_t zone);
static int hash_alloc(struct uma_hash *);
static int hash_expand(struct uma_hash *, struct uma_hash *);
static void hash_free(struct uma_hash *hash);
static void uma_timeout(void *);
static void uma_startup3(void);
static void *zone_alloc_item(uma_zone_t, void *, int, int);
static void zone_free_item(uma_zone_t, void *, void *, enum zfreeskip);
static void bucket_enable(void);
static void bucket_init(void);
static uma_bucket_t bucket_alloc(uma_zone_t zone, void *, int);
static void bucket_free(uma_zone_t zone, uma_bucket_t, void *);
static void bucket_zone_drain(void);
static uma_bucket_t zone_alloc_bucket(uma_zone_t, void *, int, int);
static uma_slab_t zone_fetch_slab(uma_zone_t, uma_keg_t, int, int);
static uma_slab_t zone_fetch_slab_multi(uma_zone_t, uma_keg_t, int, int);
static void *slab_alloc_item(uma_keg_t keg, uma_slab_t slab);
static void slab_free_item(uma_keg_t keg, uma_slab_t slab, void *item);
static uma_keg_t uma_kcreate(uma_zone_t zone, size_t size, uma_init uminit,
    uma_fini fini, int align, uint32_t flags);
static int zone_import(uma_zone_t, void **, int, int, int);
static void zone_release(uma_zone_t, void **, int);
static void uma_zero_item(void *, uma_zone_t);

void uma_print_zone(uma_zone_t);
void uma_print_stats(void);
static int sysctl_vm_zone_count(SYSCTL_HANDLER_ARGS);
static int sysctl_vm_zone_stats(SYSCTL_HANDLER_ARGS);

#ifdef INVARIANTS
static void uma_dbg_free(uma_zone_t zone, uma_slab_t slab, void *item);
static void uma_dbg_alloc(uma_zone_t zone, uma_slab_t slab, void *item);
#endif

SYSINIT(uma_startup3, SI_SUB_VM_CONF, SI_ORDER_SECOND, uma_startup3, NULL);

SYSCTL_PROC(_vm, OID_AUTO, zone_count, CTLFLAG_RD|CTLTYPE_INT,
    0, 0, sysctl_vm_zone_count, "I", "Number of UMA zones");

SYSCTL_PROC(_vm, OID_AUTO, zone_stats, CTLFLAG_RD|CTLTYPE_STRUCT,
    0, 0, sysctl_vm_zone_stats, "s,struct uma_type_header", "Zone Stats");

static int zone_warnings = 1;
SYSCTL_INT(_vm, OID_AUTO, zone_warnings, CTLFLAG_RWTUN, &zone_warnings, 0,
    "Warn when UMA zones becomes full");

/* Adjust bytes under management by UMA. */
static inline void
uma_total_dec(unsigned long size)
{

	atomic_subtract_long(&uma_kmem_total, size);
}

static inline void
uma_total_inc(unsigned long size)
{

	if (atomic_fetchadd_long(&uma_kmem_total, size) > uma_kmem_limit)
		uma_reclaim_wakeup();
}

/*
 * This routine checks to see whether or not it's safe to enable buckets.
 */
static void
bucket_enable(void)
{
	bucketdisable = vm_page_count_min();
}

/*
 * Initialize bucket_zones, the array of zones of buckets of various sizes.
 *
 * For each zone, calculate the memory required for each bucket, consisting
 * of the header and an array of pointers.
 */
static void
bucket_init(void)
{
	struct uma_bucket_zone *ubz;
	int size;

	for (ubz = &bucket_zones[0]; ubz->ubz_entries != 0; ubz++) {
		size = roundup(sizeof(struct uma_bucket), sizeof(void *));
		size += sizeof(void *) * ubz->ubz_entries;
		ubz->ubz_zone = uma_zcreate(ubz->ubz_name, size,
		    NULL, NULL, NULL, NULL, UMA_ALIGN_PTR,
		    UMA_ZONE_MTXCLASS | UMA_ZFLAG_BUCKET | UMA_ZONE_NUMA);
	}
}

/*
 * Given a desired number of entries for a bucket, return the zone from which
 * to allocate the bucket.
 */
static struct uma_bucket_zone *
bucket_zone_lookup(int entries)
{
	struct uma_bucket_zone *ubz;

	for (ubz = &bucket_zones[0]; ubz->ubz_entries != 0; ubz++)
		if (ubz->ubz_entries >= entries)
			return (ubz);
	ubz--;
	return (ubz);
}

static int
bucket_select(int size)
{
	struct uma_bucket_zone *ubz;

	ubz = &bucket_zones[0];
	if (size > ubz->ubz_maxsize)
		return MAX((ubz->ubz_maxsize * ubz->ubz_entries) / size, 1);

	for (; ubz->ubz_entries != 0; ubz++)
		if (ubz->ubz_maxsize < size)
			break;
	ubz--;
	return (ubz->ubz_entries);
}

static uma_bucket_t
bucket_alloc(uma_zone_t zone, void *udata, int flags)
{
	struct uma_bucket_zone *ubz;
	uma_bucket_t bucket;

	/*
	 * This is to stop us from allocating per cpu buckets while we're
	 * running out of vm.boot_pages.  Otherwise, we would exhaust the
	 * boot pages.  This also prevents us from allocating buckets in
	 * low memory situations.
	 */
	if (bucketdisable)
		return (NULL);
	/*
	 * To limit bucket recursion we store the original zone flags
	 * in a cookie passed via zalloc_arg/zfree_arg.  This allows the
	 * NOVM flag to persist even through deep recursions.  We also
	 * store ZFLAG_BUCKET once we have recursed attempting to allocate
	 * a bucket for a bucket zone so we do not allow infinite bucket
	 * recursion.  This cookie will even persist to frees of unused
	 * buckets via the allocation path or bucket allocations in the
	 * free path.
	 */
	if ((zone->uz_flags & UMA_ZFLAG_BUCKET) == 0)
		udata = (void *)(uintptr_t)zone->uz_flags;
	else {
		if ((uintptr_t)udata & UMA_ZFLAG_BUCKET)
			return (NULL);
		udata = (void *)((uintptr_t)udata | UMA_ZFLAG_BUCKET);
	}
	if ((uintptr_t)udata & UMA_ZFLAG_CACHEONLY)
		flags |= M_NOVM;
	ubz = bucket_zone_lookup(zone->uz_count);
	if (ubz->ubz_zone == zone && (ubz + 1)->ubz_entries != 0)
		ubz++;
	bucket = uma_zalloc_arg(ubz->ubz_zone, udata, flags);
	if (bucket) {
#ifdef INVARIANTS
		bzero(bucket->ub_bucket, sizeof(void *) * ubz->ubz_entries);
#endif
		bucket->ub_cnt = 0;
		bucket->ub_entries = ubz->ubz_entries;
	}

	return (bucket);
}

static void
bucket_free(uma_zone_t zone, uma_bucket_t bucket, void *udata)
{
	struct uma_bucket_zone *ubz;

	KASSERT(bucket->ub_cnt == 0,
	    ("bucket_free: Freeing a non free bucket."));
	if ((zone->uz_flags & UMA_ZFLAG_BUCKET) == 0)
		udata = (void *)(uintptr_t)zone->uz_flags;
	ubz = bucket_zone_lookup(bucket->ub_entries);
	uma_zfree_arg(ubz->ubz_zone, bucket, udata);
}

static void
bucket_zone_drain(void)
{
	struct uma_bucket_zone *ubz;

	for (ubz = &bucket_zones[0]; ubz->ubz_entries != 0; ubz++)
		zone_drain(ubz->ubz_zone);
}

static void
zone_log_warning(uma_zone_t zone)
{
	static const struct timeval warninterval = { 300, 0 };

	if (!zone_warnings || zone->uz_warning == NULL)
		return;

	if (ratecheck(&zone->uz_ratecheck, &warninterval))
		printf("[zone: %s] %s\n", zone->uz_name, zone->uz_warning);
}

static inline void
zone_maxaction(uma_zone_t zone)
{

	if (zone->uz_maxaction.ta_func != NULL)
		taskqueue_enqueue(taskqueue_thread, &zone->uz_maxaction);
}

static void
zone_foreach_keg(uma_zone_t zone, void (*kegfn)(uma_keg_t))
{
	uma_klink_t klink;

	LIST_FOREACH(klink, &zone->uz_kegs, kl_link)
		kegfn(klink->kl_keg);
}

/*
 * Routine called by timeout which is used to fire off some time interval
 * based calculations.  (stats, hash size, etc.)
 *
 * Arguments:
 *	arg   Unused
 *
 * Returns:
 *	Nothing
 */
static void
uma_timeout(void *unused)
{
	bucket_enable();
	zone_foreach(zone_timeout);

	/* Reschedule this event */
	callout_reset(&uma_callout, UMA_TIMEOUT * hz, uma_timeout, NULL);
}

/*
 * Routine to perform timeout driven calculations.  This expands the
 * hashes and does per cpu statistics aggregation.
 *
 *  Returns nothing.
 */
static void
keg_timeout(uma_keg_t keg)
{

	KEG_LOCK(keg);
	/*
	 * Expand the keg hash table.
	 *
	 * This is done if the number of slabs is larger than the hash size.
	 * What I'm trying to do here is completely reduce collisions.  This
	 * may be a little aggressive.  Should I allow for two collisions max?
	 */
	if (keg->uk_flags & UMA_ZONE_HASH &&
	    keg->uk_pages / keg->uk_ppera >= keg->uk_hash.uh_hashsize) {
		struct uma_hash newhash;
		struct uma_hash oldhash;
		int ret;

		/*
		 * This is so involved because allocating and freeing
		 * while the keg lock is held will lead to deadlock.
		 * I have to do everything in stages and check for
		 * races.
		 */
		newhash = keg->uk_hash;
		KEG_UNLOCK(keg);
		ret = hash_alloc(&newhash);
		KEG_LOCK(keg);
		if (ret) {
			if (hash_expand(&keg->uk_hash, &newhash)) {
				oldhash = keg->uk_hash;
				keg->uk_hash = newhash;
			} else
				oldhash = newhash;

			KEG_UNLOCK(keg);
			hash_free(&oldhash);
			return;
		}
	}
	KEG_UNLOCK(keg);
}

static void
zone_timeout(uma_zone_t zone)
{

	zone_foreach_keg(zone, &keg_timeout);
}

/*
 * Allocate and zero fill the next sized hash table from the appropriate
 * backing store.
 *
 * Arguments:
 *	hash  A new hash structure with the old hash size in uh_hashsize
 *
 * Returns:
 *	1 on success and 0 on failure.
 */
static int
hash_alloc(struct uma_hash *hash)
{
	int oldsize;
	int alloc;

	oldsize = hash->uh_hashsize;

	/* We're just going to go to a power of two greater */
	if (oldsize)  {
		hash->uh_hashsize = oldsize * 2;
		alloc = sizeof(hash->uh_slab_hash[0]) * hash->uh_hashsize;
		hash->uh_slab_hash = (struct slabhead *)malloc(alloc,
		    M_UMAHASH, M_NOWAIT);
	} else {
		alloc = sizeof(hash->uh_slab_hash[0]) * UMA_HASH_SIZE_INIT;
		hash->uh_slab_hash = zone_alloc_item(hashzone, NULL, 0,
		    M_WAITOK);
		hash->uh_hashsize = UMA_HASH_SIZE_INIT;
	}
	if (hash->uh_slab_hash) {
		bzero(hash->uh_slab_hash, alloc);
		hash->uh_hashmask = hash->uh_hashsize - 1;
		return (1);
	}

	return (0);
}

/*
 * Expands the hash table for HASH zones.  This is done from zone_timeout
 * to reduce collisions.  This must not be done in the regular allocation
 * path, otherwise, we can recurse on the vm while allocating pages.
 *
 * Arguments:
 *	oldhash  The hash you want to expand
 *	newhash  The hash structure for the new table
 *
 * Returns:
 *	Nothing
 *
 * Discussion:
 */
static int
hash_expand(struct uma_hash *oldhash, struct uma_hash *newhash)
{
	uma_slab_t slab;
	int hval;
	int i;

	if (!newhash->uh_slab_hash)
		return (0);

	if (oldhash->uh_hashsize >= newhash->uh_hashsize)
		return (0);

	/*
	 * I need to investigate hash algorithms for resizing without a
	 * full rehash.
	 */

	for (i = 0; i < oldhash->uh_hashsize; i++)
		while (!SLIST_EMPTY(&oldhash->uh_slab_hash[i])) {
			slab = SLIST_FIRST(&oldhash->uh_slab_hash[i]);
			SLIST_REMOVE_HEAD(&oldhash->uh_slab_hash[i], us_hlink);
			hval = UMA_HASH(newhash, slab->us_data);
			SLIST_INSERT_HEAD(&newhash->uh_slab_hash[hval],
			    slab, us_hlink);
		}

	return (1);
}

/*
 * Free the hash bucket to the appropriate backing store.
 *
 * Arguments:
 *	slab_hash  The hash bucket we're freeing
 *	hashsize   The number of entries in that hash bucket
 *
 * Returns:
 *	Nothing
 */
static void
hash_free(struct uma_hash *hash)
{
	if (hash->uh_slab_hash == NULL)
		return;
	if (hash->uh_hashsize == UMA_HASH_SIZE_INIT)
		zone_free_item(hashzone, hash->uh_slab_hash, NULL, SKIP_NONE);
	else
		free(hash->uh_slab_hash, M_UMAHASH);
}

/*
 * Frees all outstanding items in a bucket
 *
 * Arguments:
 *	zone   The zone to free to, must be unlocked.
 *	bucket The free/alloc bucket with items, cpu queue must be locked.
 *
 * Returns:
 *	Nothing
 */

static void
bucket_drain(uma_zone_t zone, uma_bucket_t bucket)
{
	int i;

	if (bucket == NULL)
		return;

	if (zone->uz_fini)
		for (i = 0; i < bucket->ub_cnt; i++) 
			zone->uz_fini(bucket->ub_bucket[i], zone->uz_size);
	zone->uz_release(zone->uz_arg, bucket->ub_bucket, bucket->ub_cnt);
	bucket->ub_cnt = 0;
}

/*
 * Drains the per cpu caches for a zone.
 *
 * NOTE: This may only be called while the zone is being turn down, and not
 * during normal operation.  This is necessary in order that we do not have
 * to migrate CPUs to drain the per-CPU caches.
 *
 * Arguments:
 *	zone     The zone to drain, must be unlocked.
 *
 * Returns:
 *	Nothing
 */
static void
cache_drain(uma_zone_t zone)
{
	uma_cache_t cache;
	int cpu;

	/*
	 * XXX: It is safe to not lock the per-CPU caches, because we're
	 * tearing down the zone anyway.  I.e., there will be no further use
	 * of the caches at this point.
	 *
	 * XXX: It would good to be able to assert that the zone is being
	 * torn down to prevent improper use of cache_drain().
	 *
	 * XXX: We lock the zone before passing into bucket_cache_drain() as
	 * it is used elsewhere.  Should the tear-down path be made special
	 * there in some form?
	 */
	CPU_FOREACH(cpu) {
		cache = &zone->uz_cpu[cpu];
		bucket_drain(zone, cache->uc_allocbucket);
		bucket_drain(zone, cache->uc_freebucket);
		if (cache->uc_allocbucket != NULL)
			bucket_free(zone, cache->uc_allocbucket, NULL);
		if (cache->uc_freebucket != NULL)
			bucket_free(zone, cache->uc_freebucket, NULL);
		cache->uc_allocbucket = cache->uc_freebucket = NULL;
	}
	ZONE_LOCK(zone);
	bucket_cache_drain(zone);
	ZONE_UNLOCK(zone);
}

static void
cache_shrink(uma_zone_t zone)
{

	if (zone->uz_flags & UMA_ZFLAG_INTERNAL)
		return;

	ZONE_LOCK(zone);
	zone->uz_count = (zone->uz_count_min + zone->uz_count) / 2;
	ZONE_UNLOCK(zone);
}

static void
cache_drain_safe_cpu(uma_zone_t zone)
{
	uma_cache_t cache;
	uma_bucket_t b1, b2;
	int domain;

	if (zone->uz_flags & UMA_ZFLAG_INTERNAL)
		return;

	b1 = b2 = NULL;
	ZONE_LOCK(zone);
	critical_enter();
	if (zone->uz_flags & UMA_ZONE_NUMA)
		domain = PCPU_GET(domain);
	else
		domain = 0;
	cache = &zone->uz_cpu[curcpu];
	if (cache->uc_allocbucket) {
		if (cache->uc_allocbucket->ub_cnt != 0)
			LIST_INSERT_HEAD(&zone->uz_domain[domain].uzd_buckets,
			    cache->uc_allocbucket, ub_link);
		else
			b1 = cache->uc_allocbucket;
		cache->uc_allocbucket = NULL;
	}
	if (cache->uc_freebucket) {
		if (cache->uc_freebucket->ub_cnt != 0)
			LIST_INSERT_HEAD(&zone->uz_domain[domain].uzd_buckets,
			    cache->uc_freebucket, ub_link);
		else
			b2 = cache->uc_freebucket;
		cache->uc_freebucket = NULL;
	}
	critical_exit();
	ZONE_UNLOCK(zone);
	if (b1)
		bucket_free(zone, b1, NULL);
	if (b2)
		bucket_free(zone, b2, NULL);
}

/*
 * Safely drain per-CPU caches of a zone(s) to alloc bucket.
 * This is an expensive call because it needs to bind to all CPUs
 * one by one and enter a critical section on each of them in order
 * to safely access their cache buckets.
 * Zone lock must not be held on call this function.
 */
static void
cache_drain_safe(uma_zone_t zone)
{
	int cpu;

	/*
	 * Polite bucket sizes shrinking was not enouth, shrink aggressively.
	 */
	if (zone)
		cache_shrink(zone);
	else
		zone_foreach(cache_shrink);

	CPU_FOREACH(cpu) {
		thread_lock(curthread);
		sched_bind(curthread, cpu);
		thread_unlock(curthread);

		if (zone)
			cache_drain_safe_cpu(zone);
		else
			zone_foreach(cache_drain_safe_cpu);
	}
	thread_lock(curthread);
	sched_unbind(curthread);
	thread_unlock(curthread);
}

/*
 * Drain the cached buckets from a zone.  Expects a locked zone on entry.
 */
static void
bucket_cache_drain(uma_zone_t zone)
{
	uma_zone_domain_t zdom;
	uma_bucket_t bucket;
	int i;

	/*
	 * Drain the bucket queues and free the buckets.
	 */
	for (i = 0; i < vm_ndomains; i++) {
		zdom = &zone->uz_domain[i];
		while ((bucket = LIST_FIRST(&zdom->uzd_buckets)) != NULL) {
			LIST_REMOVE(bucket, ub_link);
			ZONE_UNLOCK(zone);
			bucket_drain(zone, bucket);
			bucket_free(zone, bucket, NULL);
			ZONE_LOCK(zone);
		}
	}

	/*
	 * Shrink further bucket sizes.  Price of single zone lock collision
	 * is probably lower then price of global cache drain.
	 */
	if (zone->uz_count > zone->uz_count_min)
		zone->uz_count--;
}

static void
keg_free_slab(uma_keg_t keg, uma_slab_t slab, int start)
{
	uint8_t *mem;
	int i;
	uint8_t flags;

	CTR4(KTR_UMA, "keg_free_slab keg %s(%p) slab %p, returning %d bytes",
	    keg->uk_name, keg, slab, PAGE_SIZE * keg->uk_ppera);

	mem = slab->us_data;
	flags = slab->us_flags;
	i = start;
	if (keg->uk_fini != NULL) {
		for (i--; i > -1; i--)
			keg->uk_fini(slab->us_data + (keg->uk_rsize * i),
			    keg->uk_size);
	}
	if (keg->uk_flags & UMA_ZONE_OFFPAGE)
		zone_free_item(keg->uk_slabzone, slab, NULL, SKIP_NONE);
	keg->uk_freef(mem, PAGE_SIZE * keg->uk_ppera, flags);
	uma_total_dec(PAGE_SIZE * keg->uk_ppera);
}

/*
 * Frees pages from a keg back to the system.  This is done on demand from
 * the pageout daemon.
 *
 * Returns nothing.
 */
static void
keg_drain(uma_keg_t keg)
{
	struct slabhead freeslabs = { 0 };
	uma_domain_t dom;
	uma_slab_t slab, tmp;
	int i;

	/*
	 * We don't want to take pages from statically allocated kegs at this
	 * time
	 */
	if (keg->uk_flags & UMA_ZONE_NOFREE || keg->uk_freef == NULL)
		return;

	CTR3(KTR_UMA, "keg_drain %s(%p) free items: %u",
	    keg->uk_name, keg, keg->uk_free);
	KEG_LOCK(keg);
	if (keg->uk_free == 0)
		goto finished;

	for (i = 0; i < vm_ndomains; i++) {
		dom = &keg->uk_domain[i];
		LIST_FOREACH_SAFE(slab, &dom->ud_free_slab, us_link, tmp) {
			/* We have nowhere to free these to. */
			if (slab->us_flags & UMA_SLAB_BOOT)
				continue;

			LIST_REMOVE(slab, us_link);
			keg->uk_pages -= keg->uk_ppera;
			keg->uk_free -= keg->uk_ipers;

			if (keg->uk_flags & UMA_ZONE_HASH)
				UMA_HASH_REMOVE(&keg->uk_hash, slab,
				    slab->us_data);

			SLIST_INSERT_HEAD(&freeslabs, slab, us_hlink);
		}
	}

finished:
	KEG_UNLOCK(keg);

	while ((slab = SLIST_FIRST(&freeslabs)) != NULL) {
		SLIST_REMOVE(&freeslabs, slab, uma_slab, us_hlink);
		keg_free_slab(keg, slab, keg->uk_ipers);
	}
}

static void
zone_drain_wait(uma_zone_t zone, int waitok)
{

	/*
	 * Set draining to interlock with zone_dtor() so we can release our
	 * locks as we go.  Only dtor() should do a WAITOK call since it
	 * is the only call that knows the structure will still be available
	 * when it wakes up.
	 */
	ZONE_LOCK(zone);
	while (zone->uz_flags & UMA_ZFLAG_DRAINING) {
		if (waitok == M_NOWAIT)
			goto out;
		msleep(zone, zone->uz_lockptr, PVM, "zonedrain", 1);
	}
	zone->uz_flags |= UMA_ZFLAG_DRAINING;
	bucket_cache_drain(zone);
	ZONE_UNLOCK(zone);
	/*
	 * The DRAINING flag protects us from being freed while
	 * we're running.  Normally the uma_rwlock would protect us but we
	 * must be able to release and acquire the right lock for each keg.
	 */
	zone_foreach_keg(zone, &keg_drain);
	ZONE_LOCK(zone);
	zone->uz_flags &= ~UMA_ZFLAG_DRAINING;
	wakeup(zone);
out:
	ZONE_UNLOCK(zone);
}

void
zone_drain(uma_zone_t zone)
{

	zone_drain_wait(zone, M_NOWAIT);
}

/*
 * Allocate a new slab for a keg.  This does not insert the slab onto a list.
 *
 * Arguments:
 *	wait  Shall we wait?
 *
 * Returns:
 *	The slab that was allocated or NULL if there is no memory and the
 *	caller specified M_NOWAIT.
 */
static uma_slab_t
keg_alloc_slab(uma_keg_t keg, uma_zone_t zone, int domain, int wait)
{
	uma_alloc allocf;
	uma_slab_t slab;
	unsigned long size;
	uint8_t *mem;
	uint8_t flags;
	int i;

	KASSERT(domain >= 0 && domain < vm_ndomains,
	    ("keg_alloc_slab: domain %d out of range", domain));
	mtx_assert(&keg->uk_lock, MA_OWNED);
	slab = NULL;
	mem = NULL;

	allocf = keg->uk_allocf;
	KEG_UNLOCK(keg);
	size = keg->uk_ppera * PAGE_SIZE;

	if (keg->uk_flags & UMA_ZONE_OFFPAGE) {
		slab = zone_alloc_item(keg->uk_slabzone, NULL, domain, wait);
		if (slab == NULL)
			goto out;
	}

	/*
	 * This reproduces the old vm_zone behavior of zero filling pages the
	 * first time they are added to a zone.
	 *
	 * Malloced items are zeroed in uma_zalloc.
	 */

	if ((keg->uk_flags & UMA_ZONE_MALLOC) == 0)
		wait |= M_ZERO;
	else
		wait &= ~M_ZERO;

	if (keg->uk_flags & UMA_ZONE_NODUMP)
		wait |= M_NODUMP;

	/* zone is passed for legacy reasons. */
<<<<<<< HEAD
	mem = allocf(zone, size, domain, &flags, wait);
=======
	mem = allocf(zone, size, &flags, wait);
>>>>>>> 144fd2e7
	if (mem == NULL) {
		if (keg->uk_flags & UMA_ZONE_OFFPAGE)
			zone_free_item(keg->uk_slabzone, slab, NULL, SKIP_NONE);
		slab = NULL;
		goto out;
	}
	uma_total_inc(size);

	/* Point the slab into the allocated memory */
	if (!(keg->uk_flags & UMA_ZONE_OFFPAGE))
		slab = (uma_slab_t )(mem + keg->uk_pgoff);

	if (keg->uk_flags & UMA_ZONE_VTOSLAB)
		for (i = 0; i < keg->uk_ppera; i++)
			vsetslab((vm_offset_t)mem + (i * PAGE_SIZE), slab);

	slab->us_keg = keg;
	slab->us_data = mem;
	slab->us_freecount = keg->uk_ipers;
	slab->us_flags = flags;
	slab->us_domain = domain;
	BIT_FILL(SLAB_SETSIZE, &slab->us_free);
#ifdef INVARIANTS
	BIT_ZERO(SLAB_SETSIZE, &slab->us_debugfree);
#endif

	if (keg->uk_init != NULL) {
		for (i = 0; i < keg->uk_ipers; i++)
			if (keg->uk_init(slab->us_data + (keg->uk_rsize * i),
			    keg->uk_size, wait) != 0)
				break;
		if (i != keg->uk_ipers) {
			keg_free_slab(keg, slab, i);
			slab = NULL;
			goto out;
		}
	}
out:
	KEG_LOCK(keg);

	CTR3(KTR_UMA, "keg_alloc_slab: allocated slab %p for %s(%p)",
	    slab, keg->uk_name, keg);

	if (slab != NULL) {
		if (keg->uk_flags & UMA_ZONE_HASH)
			UMA_HASH_INSERT(&keg->uk_hash, slab, mem);

		keg->uk_pages += keg->uk_ppera;
		keg->uk_free += keg->uk_ipers;
	}

	return (slab);
}

/*
 * This function is intended to be used early on in place of page_alloc() so
 * that we may use the boot time page cache to satisfy allocations before
 * the VM is ready.
 */
static void *
startup_alloc(uma_zone_t zone, vm_size_t bytes, int domain, uint8_t *pflag,
    int wait)
{
	uma_keg_t keg;
	void *mem;
	int pages;

	keg = zone_first_keg(zone);
	pages = howmany(bytes, PAGE_SIZE);
	KASSERT(pages > 0, ("startup_alloc can't reserve 0 pages\n"));

	/*
	 * Check our small startup cache to see if it has pages remaining.
	 */
	mtx_lock(&uma_boot_pages_mtx);
	if (pages <= boot_pages) {
		mem = bootmem;
		boot_pages -= pages;
		bootmem += pages * PAGE_SIZE;
		mtx_unlock(&uma_boot_pages_mtx);
		*pflag = UMA_SLAB_BOOT;
		return (mem);
	}
	mtx_unlock(&uma_boot_pages_mtx);
	if (booted < UMA_STARTUP2)
		panic("UMA: Increase vm.boot_pages");
	/*
	 * Now that we've booted reset these users to their real allocator.
	 */
#ifdef UMA_MD_SMALL_ALLOC
	keg->uk_allocf = (keg->uk_ppera > 1) ? page_alloc : uma_small_alloc;
#else
	keg->uk_allocf = page_alloc;
#endif
	return keg->uk_allocf(zone, bytes, domain, pflag, wait);
}

/*
 * Allocates a number of pages from the system
 *
 * Arguments:
 *	bytes  The number of bytes requested
 *	wait  Shall we wait?
 *
 * Returns:
 *	A pointer to the alloced memory or possibly
 *	NULL if M_NOWAIT is set.
 */
static void *
page_alloc(uma_zone_t zone, vm_size_t bytes, int domain, uint8_t *pflag,
    int wait)
{
	void *p;	/* Returned page */

	*pflag = UMA_SLAB_KERNEL;
<<<<<<< HEAD
	p = (void *) kmem_malloc_domain(domain, bytes, wait);
=======
	p = (void *) kmem_malloc(kernel_arena, bytes, wait);
>>>>>>> 144fd2e7

	return (p);
}

/*
 * Allocates a number of pages from within an object
 *
 * Arguments:
 *	bytes  The number of bytes requested
 *	wait   Shall we wait?
 *
 * Returns:
 *	A pointer to the alloced memory or possibly
 *	NULL if M_NOWAIT is set.
 */
static void *
noobj_alloc(uma_zone_t zone, vm_size_t bytes, int domain, uint8_t *flags,
    int wait)
{
	TAILQ_HEAD(, vm_page) alloctail;
	u_long npages;
	vm_offset_t retkva, zkva;
	vm_page_t p, p_next;
	uma_keg_t keg;

	TAILQ_INIT(&alloctail);
	keg = zone_first_keg(zone);

	npages = howmany(bytes, PAGE_SIZE);
	while (npages > 0) {
		p = vm_page_alloc_domain(NULL, 0, domain, VM_ALLOC_INTERRUPT |
		    VM_ALLOC_WIRED | VM_ALLOC_NOOBJ |
		    ((wait & M_WAITOK) != 0 ? VM_ALLOC_WAITOK :
		    VM_ALLOC_NOWAIT));
		if (p != NULL) {
			/*
			 * Since the page does not belong to an object, its
			 * listq is unused.
			 */
			TAILQ_INSERT_TAIL(&alloctail, p, listq);
			npages--;
			continue;
		}
		/*
		 * Page allocation failed, free intermediate pages and
		 * exit.
		 */
		TAILQ_FOREACH_SAFE(p, &alloctail, listq, p_next) {
			vm_page_unwire(p, PQ_NONE);
			vm_page_free(p); 
		}
		return (NULL);
	}
	*flags = UMA_SLAB_PRIV;
	zkva = keg->uk_kva +
	    atomic_fetchadd_long(&keg->uk_offset, round_page(bytes));
	retkva = zkva;
	TAILQ_FOREACH(p, &alloctail, listq) {
		pmap_qenter(zkva, &p, 1);
		zkva += PAGE_SIZE;
	}

	return ((void *)retkva);
}

/*
 * Frees a number of pages to the system
 *
 * Arguments:
 *	mem   A pointer to the memory to be freed
 *	size  The size of the memory being freed
 *	flags The original p->us_flags field
 *
 * Returns:
 *	Nothing
 */
static void
page_free(void *mem, vm_size_t size, uint8_t flags)
{
	struct vmem *vmem;

	if (flags & UMA_SLAB_KERNEL)
		vmem = kernel_arena;
	else
		panic("UMA: page_free used with invalid flags %x", flags);

	kmem_free(vmem, (vm_offset_t)mem, size);
}

/*
 * Zero fill initializer
 *
 * Arguments/Returns follow uma_init specifications
 */
static int
zero_init(void *mem, int size, int flags)
{
	bzero(mem, size);
	return (0);
}

/*
 * Finish creating a small uma keg.  This calculates ipers, and the keg size.
 *
 * Arguments
 *	keg  The zone we should initialize
 *
 * Returns
 *	Nothing
 */
static void
keg_small_init(uma_keg_t keg)
{
	u_int rsize;
	u_int memused;
	u_int wastedspace;
	u_int shsize;
	u_int slabsize;

	if (keg->uk_flags & UMA_ZONE_PCPU) {
		u_int ncpus = (mp_maxid + 1) ? (mp_maxid + 1) : MAXCPU;

		slabsize = sizeof(struct pcpu);
		keg->uk_ppera = howmany(ncpus * sizeof(struct pcpu),
		    PAGE_SIZE);
	} else {
		slabsize = UMA_SLAB_SIZE;
		keg->uk_ppera = 1;
	}

	/*
	 * Calculate the size of each allocation (rsize) according to
	 * alignment.  If the requested size is smaller than we have
	 * allocation bits for we round it up.
	 */
	rsize = keg->uk_size;
	if (rsize < slabsize / SLAB_SETSIZE)
		rsize = slabsize / SLAB_SETSIZE;
	if (rsize & keg->uk_align)
		rsize = (rsize & ~keg->uk_align) + (keg->uk_align + 1);
	keg->uk_rsize = rsize;

	KASSERT((keg->uk_flags & UMA_ZONE_PCPU) == 0 ||
	    keg->uk_rsize < sizeof(struct pcpu),
	    ("%s: size %u too large", __func__, keg->uk_rsize));

	if (keg->uk_flags & UMA_ZONE_OFFPAGE)
		shsize = 0;
	else 
		shsize = sizeof(struct uma_slab);

	keg->uk_ipers = (slabsize - shsize) / rsize;
	KASSERT(keg->uk_ipers > 0 && keg->uk_ipers <= SLAB_SETSIZE,
	    ("%s: keg->uk_ipers %u", __func__, keg->uk_ipers));

	memused = keg->uk_ipers * rsize + shsize;
	wastedspace = slabsize - memused;

	/*
	 * We can't do OFFPAGE if we're internal or if we've been
	 * asked to not go to the VM for buckets.  If we do this we
	 * may end up going to the VM  for slabs which we do not
	 * want to do if we're UMA_ZFLAG_CACHEONLY as a result
	 * of UMA_ZONE_VM, which clearly forbids it.
	 */
	if ((keg->uk_flags & UMA_ZFLAG_INTERNAL) ||
	    (keg->uk_flags & UMA_ZFLAG_CACHEONLY))
		return;

	/*
	 * See if using an OFFPAGE slab will limit our waste.  Only do
	 * this if it permits more items per-slab.
	 *
	 * XXX We could try growing slabsize to limit max waste as well.
	 * Historically this was not done because the VM could not
	 * efficiently handle contiguous allocations.
	 */
	if ((wastedspace >= slabsize / UMA_MAX_WASTE) &&
	    (keg->uk_ipers < (slabsize / keg->uk_rsize))) {
		keg->uk_ipers = slabsize / keg->uk_rsize;
		KASSERT(keg->uk_ipers > 0 && keg->uk_ipers <= SLAB_SETSIZE,
		    ("%s: keg->uk_ipers %u", __func__, keg->uk_ipers));
		CTR6(KTR_UMA, "UMA decided we need offpage slab headers for "
		    "keg: %s(%p), calculated wastedspace = %d, "
		    "maximum wasted space allowed = %d, "
		    "calculated ipers = %d, "
		    "new wasted space = %d\n", keg->uk_name, keg, wastedspace,
		    slabsize / UMA_MAX_WASTE, keg->uk_ipers,
		    slabsize - keg->uk_ipers * keg->uk_rsize);
		keg->uk_flags |= UMA_ZONE_OFFPAGE;
	}

	if ((keg->uk_flags & UMA_ZONE_OFFPAGE) &&
	    (keg->uk_flags & UMA_ZONE_VTOSLAB) == 0)
		keg->uk_flags |= UMA_ZONE_HASH;
}

/*
 * Finish creating a large (> UMA_SLAB_SIZE) uma kegs.  Just give in and do
 * OFFPAGE for now.  When I can allow for more dynamic slab sizes this will be
 * more complicated.
 *
 * Arguments
 *	keg  The keg we should initialize
 *
 * Returns
 *	Nothing
 */
static void
keg_large_init(uma_keg_t keg)
{
	u_int shsize;

	KASSERT(keg != NULL, ("Keg is null in keg_large_init"));
	KASSERT((keg->uk_flags & UMA_ZFLAG_CACHEONLY) == 0,
	    ("keg_large_init: Cannot large-init a UMA_ZFLAG_CACHEONLY keg"));
	KASSERT((keg->uk_flags & UMA_ZONE_PCPU) == 0,
	    ("%s: Cannot large-init a UMA_ZONE_PCPU keg", __func__));

	keg->uk_ppera = howmany(keg->uk_size, PAGE_SIZE);
	keg->uk_ipers = 1;
	keg->uk_rsize = keg->uk_size;

	/* Check whether we have enough space to not do OFFPAGE. */
	if ((keg->uk_flags & UMA_ZONE_OFFPAGE) == 0) {
		shsize = sizeof(struct uma_slab);
		if (shsize & UMA_ALIGN_PTR)
			shsize = (shsize & ~UMA_ALIGN_PTR) +
			    (UMA_ALIGN_PTR + 1);

		if (PAGE_SIZE * keg->uk_ppera - keg->uk_rsize < shsize) {
			/*
			 * We can't do OFFPAGE if we're internal, in which case
			 * we need an extra page per allocation to contain the
			 * slab header.
			 */
			if ((keg->uk_flags & UMA_ZFLAG_INTERNAL) == 0)
				keg->uk_flags |= UMA_ZONE_OFFPAGE;
			else
				keg->uk_ppera++;
		}
	}

	if ((keg->uk_flags & UMA_ZONE_OFFPAGE) &&
	    (keg->uk_flags & UMA_ZONE_VTOSLAB) == 0)
		keg->uk_flags |= UMA_ZONE_HASH;
}

static void
keg_cachespread_init(uma_keg_t keg)
{
	int alignsize;
	int trailer;
	int pages;
	int rsize;

	KASSERT((keg->uk_flags & UMA_ZONE_PCPU) == 0,
	    ("%s: Cannot cachespread-init a UMA_ZONE_PCPU keg", __func__));

	alignsize = keg->uk_align + 1;
	rsize = keg->uk_size;
	/*
	 * We want one item to start on every align boundary in a page.  To
	 * do this we will span pages.  We will also extend the item by the
	 * size of align if it is an even multiple of align.  Otherwise, it
	 * would fall on the same boundary every time.
	 */
	if (rsize & keg->uk_align)
		rsize = (rsize & ~keg->uk_align) + alignsize;
	if ((rsize & alignsize) == 0)
		rsize += alignsize;
	trailer = rsize - keg->uk_size;
	pages = (rsize * (PAGE_SIZE / alignsize)) / PAGE_SIZE;
	pages = MIN(pages, (128 * 1024) / PAGE_SIZE);
	keg->uk_rsize = rsize;
	keg->uk_ppera = pages;
	keg->uk_ipers = ((pages * PAGE_SIZE) + trailer) / rsize;
	keg->uk_flags |= UMA_ZONE_OFFPAGE | UMA_ZONE_VTOSLAB;
	KASSERT(keg->uk_ipers <= SLAB_SETSIZE,
	    ("%s: keg->uk_ipers too high(%d) increase max_ipers", __func__,
	    keg->uk_ipers));
}

/*
 * Keg header ctor.  This initializes all fields, locks, etc.  And inserts
 * the keg onto the global keg list.
 *
 * Arguments/Returns follow uma_ctor specifications
 *	udata  Actually uma_kctor_args
 */
static int
keg_ctor(void *mem, int size, void *udata, int flags)
{
	struct uma_kctor_args *arg = udata;
	uma_keg_t keg = mem;
	uma_zone_t zone;

	bzero(keg, size);
	keg->uk_size = arg->size;
	keg->uk_init = arg->uminit;
	keg->uk_fini = arg->fini;
	keg->uk_align = arg->align;
	keg->uk_cursor = 0;
	keg->uk_free = 0;
	keg->uk_reserve = 0;
	keg->uk_pages = 0;
	keg->uk_flags = arg->flags;
	keg->uk_slabzone = NULL;

	/*
	 * The master zone is passed to us at keg-creation time.
	 */
	zone = arg->zone;
	keg->uk_name = zone->uz_name;

	if (arg->flags & UMA_ZONE_VM)
		keg->uk_flags |= UMA_ZFLAG_CACHEONLY;

	if (arg->flags & UMA_ZONE_ZINIT)
		keg->uk_init = zero_init;

	if (arg->flags & UMA_ZONE_MALLOC)
		keg->uk_flags |= UMA_ZONE_VTOSLAB;

	if (arg->flags & UMA_ZONE_PCPU)
#ifdef SMP
		keg->uk_flags |= UMA_ZONE_OFFPAGE;
#else
		keg->uk_flags &= ~UMA_ZONE_PCPU;
#endif

	if (keg->uk_flags & UMA_ZONE_CACHESPREAD) {
		keg_cachespread_init(keg);
	} else {
		if (keg->uk_size > (UMA_SLAB_SIZE - sizeof(struct uma_slab)))
			keg_large_init(keg);
		else
			keg_small_init(keg);
	}

	if (keg->uk_flags & UMA_ZONE_OFFPAGE)
		keg->uk_slabzone = slabzone;

	/*
	 * If we haven't booted yet we need allocations to go through the
	 * startup cache until the vm is ready.
	 */
	if (booted < UMA_STARTUP2)
		keg->uk_allocf = startup_alloc;
#ifdef UMA_MD_SMALL_ALLOC
	else if (keg->uk_ppera == 1)
		keg->uk_allocf = uma_small_alloc;
#endif
	else
		keg->uk_allocf = page_alloc;
#ifdef UMA_MD_SMALL_ALLOC
	if (keg->uk_ppera == 1)
		keg->uk_freef = uma_small_free;
	else
#endif
		keg->uk_freef = page_free;

	/*
	 * Initialize keg's lock
	 */
	KEG_LOCK_INIT(keg, (arg->flags & UMA_ZONE_MTXCLASS));

	/*
	 * If we're putting the slab header in the actual page we need to
	 * figure out where in each page it goes.  This calculates a right
	 * justified offset into the memory on an ALIGN_PTR boundary.
	 */
	if (!(keg->uk_flags & UMA_ZONE_OFFPAGE)) {
		u_int totsize;

		/* Size of the slab struct and free list */
		totsize = sizeof(struct uma_slab);

		if (totsize & UMA_ALIGN_PTR)
			totsize = (totsize & ~UMA_ALIGN_PTR) +
			    (UMA_ALIGN_PTR + 1);
		keg->uk_pgoff = (PAGE_SIZE * keg->uk_ppera) - totsize;

		/*
		 * The only way the following is possible is if with our
		 * UMA_ALIGN_PTR adjustments we are now bigger than
		 * UMA_SLAB_SIZE.  I haven't checked whether this is
		 * mathematically possible for all cases, so we make
		 * sure here anyway.
		 */
		totsize = keg->uk_pgoff + sizeof(struct uma_slab);
		if (totsize > PAGE_SIZE * keg->uk_ppera) {
			printf("zone %s ipers %d rsize %d size %d\n",
			    zone->uz_name, keg->uk_ipers, keg->uk_rsize,
			    keg->uk_size);
			panic("UMA slab won't fit.");
		}
	}

	if (keg->uk_flags & UMA_ZONE_HASH)
		hash_alloc(&keg->uk_hash);

	CTR5(KTR_UMA, "keg_ctor %p zone %s(%p) out %d free %d\n",
	    keg, zone->uz_name, zone,
	    (keg->uk_pages / keg->uk_ppera) * keg->uk_ipers - keg->uk_free,
	    keg->uk_free);

	LIST_INSERT_HEAD(&keg->uk_zones, zone, uz_link);

	rw_wlock(&uma_rwlock);
	LIST_INSERT_HEAD(&uma_kegs, keg, uk_link);
	rw_wunlock(&uma_rwlock);
	return (0);
}

/*
 * Zone header ctor.  This initializes all fields, locks, etc.
 *
 * Arguments/Returns follow uma_ctor specifications
 *	udata  Actually uma_zctor_args
 */
static int
zone_ctor(void *mem, int size, void *udata, int flags)
{
	struct uma_zctor_args *arg = udata;
	uma_zone_t zone = mem;
	uma_zone_t z;
	uma_keg_t keg;

	bzero(zone, size);
	zone->uz_name = arg->name;
	zone->uz_ctor = arg->ctor;
	zone->uz_dtor = arg->dtor;
	zone->uz_slab = zone_fetch_slab;
	zone->uz_init = NULL;
	zone->uz_fini = NULL;
	zone->uz_allocs = 0;
	zone->uz_frees = 0;
	zone->uz_fails = 0;
	zone->uz_sleeps = 0;
	zone->uz_count = 0;
	zone->uz_count_min = 0;
	zone->uz_flags = 0;
	zone->uz_warning = NULL;
	/* The domain structures follow the cpu structures. */
	zone->uz_domain = (struct uma_zone_domain *)&zone->uz_cpu[mp_ncpus];
	timevalclear(&zone->uz_ratecheck);
	keg = arg->keg;

	ZONE_LOCK_INIT(zone, (arg->flags & UMA_ZONE_MTXCLASS));

	/*
	 * This is a pure cache zone, no kegs.
	 */
	if (arg->import) {
		if (arg->flags & UMA_ZONE_VM)
			arg->flags |= UMA_ZFLAG_CACHEONLY;
		zone->uz_flags = arg->flags;
		zone->uz_size = arg->size;
		zone->uz_import = arg->import;
		zone->uz_release = arg->release;
		zone->uz_arg = arg->arg;
		zone->uz_lockptr = &zone->uz_lock;
		rw_wlock(&uma_rwlock);
		LIST_INSERT_HEAD(&uma_cachezones, zone, uz_link);
		rw_wunlock(&uma_rwlock);
		goto out;
	}

	/*
	 * Use the regular zone/keg/slab allocator.
	 */
	zone->uz_import = (uma_import)zone_import;
	zone->uz_release = (uma_release)zone_release;
	zone->uz_arg = zone; 

	if (arg->flags & UMA_ZONE_SECONDARY) {
		KASSERT(arg->keg != NULL, ("Secondary zone on zero'd keg"));
		zone->uz_init = arg->uminit;
		zone->uz_fini = arg->fini;
		zone->uz_lockptr = &keg->uk_lock;
		zone->uz_flags |= UMA_ZONE_SECONDARY;
		rw_wlock(&uma_rwlock);
		ZONE_LOCK(zone);
		LIST_FOREACH(z, &keg->uk_zones, uz_link) {
			if (LIST_NEXT(z, uz_link) == NULL) {
				LIST_INSERT_AFTER(z, zone, uz_link);
				break;
			}
		}
		ZONE_UNLOCK(zone);
		rw_wunlock(&uma_rwlock);
	} else if (keg == NULL) {
		if ((keg = uma_kcreate(zone, arg->size, arg->uminit, arg->fini,
		    arg->align, arg->flags)) == NULL)
			return (ENOMEM);
	} else {
		struct uma_kctor_args karg;
		int error;

		/* We should only be here from uma_startup() */
		karg.size = arg->size;
		karg.uminit = arg->uminit;
		karg.fini = arg->fini;
		karg.align = arg->align;
		karg.flags = arg->flags;
		karg.zone = zone;
		error = keg_ctor(arg->keg, sizeof(struct uma_keg), &karg,
		    flags);
		if (error)
			return (error);
	}

	/*
	 * Link in the first keg.
	 */
	zone->uz_klink.kl_keg = keg;
	LIST_INSERT_HEAD(&zone->uz_kegs, &zone->uz_klink, kl_link);
	zone->uz_lockptr = &keg->uk_lock;
	zone->uz_size = keg->uk_size;
	zone->uz_flags |= (keg->uk_flags &
	    (UMA_ZONE_INHERIT | UMA_ZFLAG_INHERIT));

	/*
	 * Some internal zones don't have room allocated for the per cpu
	 * caches.  If we're internal, bail out here.
	 */
	if (keg->uk_flags & UMA_ZFLAG_INTERNAL) {
		KASSERT((zone->uz_flags & UMA_ZONE_SECONDARY) == 0,
		    ("Secondary zone requested UMA_ZFLAG_INTERNAL"));
		return (0);
	}

out:
	if ((arg->flags & UMA_ZONE_MAXBUCKET) == 0)
		zone->uz_count = bucket_select(zone->uz_size);
	else
		zone->uz_count = BUCKET_MAX;
	zone->uz_count_min = zone->uz_count;

	return (0);
}

/*
 * Keg header dtor.  This frees all data, destroys locks, frees the hash
 * table and removes the keg from the global list.
 *
 * Arguments/Returns follow uma_dtor specifications
 *	udata  unused
 */
static void
keg_dtor(void *arg, int size, void *udata)
{
	uma_keg_t keg;

	keg = (uma_keg_t)arg;
	KEG_LOCK(keg);
	if (keg->uk_free != 0) {
		printf("Freed UMA keg (%s) was not empty (%d items). "
		    " Lost %d pages of memory.\n",
		    keg->uk_name ? keg->uk_name : "",
		    keg->uk_free, keg->uk_pages);
	}
	KEG_UNLOCK(keg);

	hash_free(&keg->uk_hash);

	KEG_LOCK_FINI(keg);
}

/*
 * Zone header dtor.
 *
 * Arguments/Returns follow uma_dtor specifications
 *	udata  unused
 */
static void
zone_dtor(void *arg, int size, void *udata)
{
	uma_klink_t klink;
	uma_zone_t zone;
	uma_keg_t keg;

	zone = (uma_zone_t)arg;
	keg = zone_first_keg(zone);

	if (!(zone->uz_flags & UMA_ZFLAG_INTERNAL))
		cache_drain(zone);

	rw_wlock(&uma_rwlock);
	LIST_REMOVE(zone, uz_link);
	rw_wunlock(&uma_rwlock);
	/*
	 * XXX there are some races here where
	 * the zone can be drained but zone lock
	 * released and then refilled before we
	 * remove it... we dont care for now
	 */
	zone_drain_wait(zone, M_WAITOK);
	/*
	 * Unlink all of our kegs.
	 */
	while ((klink = LIST_FIRST(&zone->uz_kegs)) != NULL) {
		klink->kl_keg = NULL;
		LIST_REMOVE(klink, kl_link);
		if (klink == &zone->uz_klink)
			continue;
		free(klink, M_TEMP);
	}
	/*
	 * We only destroy kegs from non secondary zones.
	 */
	if (keg != NULL && (zone->uz_flags & UMA_ZONE_SECONDARY) == 0)  {
		rw_wlock(&uma_rwlock);
		LIST_REMOVE(keg, uk_link);
		rw_wunlock(&uma_rwlock);
		zone_free_item(kegs, keg, NULL, SKIP_NONE);
	}
	ZONE_LOCK_FINI(zone);
}

/*
 * Traverses every zone in the system and calls a callback
 *
 * Arguments:
 *	zfunc  A pointer to a function which accepts a zone
 *		as an argument.
 *
 * Returns:
 *	Nothing
 */
static void
zone_foreach(void (*zfunc)(uma_zone_t))
{
	uma_keg_t keg;
	uma_zone_t zone;

	rw_rlock(&uma_rwlock);
	LIST_FOREACH(keg, &uma_kegs, uk_link) {
		LIST_FOREACH(zone, &keg->uk_zones, uz_link)
			zfunc(zone);
	}
	rw_runlock(&uma_rwlock);
}

/* Public functions */
/* See uma.h */
void
uma_startup(void *mem, int npages)
{
	struct uma_zctor_args args;
	uma_keg_t masterkeg;
	uintptr_t m;
	int zsize;
	int ksize;

	rw_init(&uma_rwlock, "UMA lock");

	ksize = sizeof(struct uma_keg) +
	    (sizeof(struct uma_domain) * vm_ndomains);
	zsize = sizeof(struct uma_zone) +
	    (sizeof(struct uma_cache) * mp_ncpus) +
	    (sizeof(struct uma_zone_domain) * vm_ndomains);

	/* Use bootpages memory for the zone of zones and zone of kegs. */
	m = (uintptr_t)mem;
	zones = (uma_zone_t)m;
	m += roundup(zsize, CACHE_LINE_SIZE);
	kegs = (uma_zone_t)m;
	m += roundup(zsize, CACHE_LINE_SIZE);
	masterkeg = (uma_keg_t)m;
	m += roundup(ksize, CACHE_LINE_SIZE);
	m = roundup(m, PAGE_SIZE);
	npages -= (m - (uintptr_t)mem) / PAGE_SIZE;
	mem = (void *)m;

	/* "manually" create the initial zone */
	memset(&args, 0, sizeof(args));
	args.name = "UMA Kegs";
	args.size = ksize;
	args.ctor = keg_ctor;
	args.dtor = keg_dtor;
	args.uminit = zero_init;
	args.fini = NULL;
	args.keg = masterkeg;
	args.align = 32 - 1;
	args.flags = UMA_ZFLAG_INTERNAL;
	zone_ctor(kegs, zsize, &args, M_WAITOK);

	mtx_init(&uma_boot_pages_mtx, "UMA boot pages", NULL, MTX_DEF);
	bootmem = mem;
	boot_pages = npages;

	args.name = "UMA Zones";
	args.size = sizeof(struct uma_zone) +
	    (sizeof(struct uma_cache) * (mp_maxid + 1)) +
	    (sizeof(struct uma_zone_domain) * vm_ndomains);
	args.ctor = zone_ctor;
	args.dtor = zone_dtor;
	args.uminit = zero_init;
	args.fini = NULL;
	args.keg = NULL;
	args.align = 32 - 1;
	args.flags = UMA_ZFLAG_INTERNAL;
	zone_ctor(zones, zsize, &args, M_WAITOK);

	/* Now make a zone for slab headers */
	slabzone = uma_zcreate("UMA Slabs",
				sizeof(struct uma_slab),
				NULL, NULL, NULL, NULL,
				UMA_ALIGN_PTR, UMA_ZFLAG_INTERNAL);

	hashzone = uma_zcreate("UMA Hash",
	    sizeof(struct slabhead *) * UMA_HASH_SIZE_INIT,
	    NULL, NULL, NULL, NULL,
	    UMA_ALIGN_PTR, UMA_ZFLAG_INTERNAL);

	bucket_init();

	booted = UMA_STARTUP;
}

/* see uma.h */
void
uma_startup2(void)
{
	booted = UMA_STARTUP2;
	bucket_enable();
	sx_init(&uma_drain_lock, "umadrain");
}

/*
 * Initialize our callout handle
 *
 */

static void
uma_startup3(void)
{

	callout_init(&uma_callout, 1);
	callout_reset(&uma_callout, UMA_TIMEOUT * hz, uma_timeout, NULL);
}

static uma_keg_t
uma_kcreate(uma_zone_t zone, size_t size, uma_init uminit, uma_fini fini,
		int align, uint32_t flags)
{
	struct uma_kctor_args args;

	args.size = size;
	args.uminit = uminit;
	args.fini = fini;
	args.align = (align == UMA_ALIGN_CACHE) ? uma_align_cache : align;
	args.flags = flags;
	args.zone = zone;
	return (zone_alloc_item(kegs, &args, 0, M_WAITOK));
}

/* See uma.h */
void
uma_set_align(int align)
{

	if (align != UMA_ALIGN_CACHE)
		uma_align_cache = align;
}

/* See uma.h */
uma_zone_t
uma_zcreate(const char *name, size_t size, uma_ctor ctor, uma_dtor dtor,
		uma_init uminit, uma_fini fini, int align, uint32_t flags)

{
	struct uma_zctor_args args;
	uma_zone_t res;
	bool locked;

	KASSERT(powerof2(align + 1), ("invalid zone alignment %d for \"%s\"",
	    align, name));

	/* This stuff is essential for the zone ctor */
	memset(&args, 0, sizeof(args));
	args.name = name;
	args.size = size;
	args.ctor = ctor;
	args.dtor = dtor;
	args.uminit = uminit;
	args.fini = fini;
#ifdef  INVARIANTS
	/*
	 * If a zone is being created with an empty constructor and
	 * destructor, pass UMA constructor/destructor which checks for
	 * memory use after free.
	 */
	if ((!(flags & (UMA_ZONE_ZINIT | UMA_ZONE_NOFREE))) &&
	    ctor == NULL && dtor == NULL && uminit == NULL && fini == NULL) {
		args.ctor = trash_ctor;
		args.dtor = trash_dtor;
		args.uminit = trash_init;
		args.fini = trash_fini;
	}
#endif
	args.align = align;
	args.flags = flags;
	args.keg = NULL;

	if (booted < UMA_STARTUP2) {
		locked = false;
	} else {
		sx_slock(&uma_drain_lock);
		locked = true;
	}
	res = zone_alloc_item(zones, &args, 0, M_WAITOK);
	if (locked)
		sx_sunlock(&uma_drain_lock);
	return (res);
}

/* See uma.h */
uma_zone_t
uma_zsecond_create(char *name, uma_ctor ctor, uma_dtor dtor,
		    uma_init zinit, uma_fini zfini, uma_zone_t master)
{
	struct uma_zctor_args args;
	uma_keg_t keg;
	uma_zone_t res;
	bool locked;

	keg = zone_first_keg(master);
	memset(&args, 0, sizeof(args));
	args.name = name;
	args.size = keg->uk_size;
	args.ctor = ctor;
	args.dtor = dtor;
	args.uminit = zinit;
	args.fini = zfini;
	args.align = keg->uk_align;
	args.flags = keg->uk_flags | UMA_ZONE_SECONDARY;
	args.keg = keg;

	if (booted < UMA_STARTUP2) {
		locked = false;
	} else {
		sx_slock(&uma_drain_lock);
		locked = true;
	}
	/* XXX Attaches only one keg of potentially many. */
	res = zone_alloc_item(zones, &args, 0, M_WAITOK);
	if (locked)
		sx_sunlock(&uma_drain_lock);
	return (res);
}

/* See uma.h */
uma_zone_t
uma_zcache_create(char *name, int size, uma_ctor ctor, uma_dtor dtor,
		    uma_init zinit, uma_fini zfini, uma_import zimport,
		    uma_release zrelease, void *arg, int flags)
{
	struct uma_zctor_args args;

	memset(&args, 0, sizeof(args));
	args.name = name;
	args.size = size;
	args.ctor = ctor;
	args.dtor = dtor;
	args.uminit = zinit;
	args.fini = zfini;
	args.import = zimport;
	args.release = zrelease;
	args.arg = arg;
	args.align = 0;
	args.flags = flags;

	return (zone_alloc_item(zones, &args, 0, M_WAITOK));
}

static void
zone_lock_pair(uma_zone_t a, uma_zone_t b)
{
	if (a < b) {
		ZONE_LOCK(a);
		mtx_lock_flags(b->uz_lockptr, MTX_DUPOK);
	} else {
		ZONE_LOCK(b);
		mtx_lock_flags(a->uz_lockptr, MTX_DUPOK);
	}
}

static void
zone_unlock_pair(uma_zone_t a, uma_zone_t b)
{

	ZONE_UNLOCK(a);
	ZONE_UNLOCK(b);
}

int
uma_zsecond_add(uma_zone_t zone, uma_zone_t master)
{
	uma_klink_t klink;
	uma_klink_t kl;
	int error;

	error = 0;
	klink = malloc(sizeof(*klink), M_TEMP, M_WAITOK | M_ZERO);

	zone_lock_pair(zone, master);
	/*
	 * zone must use vtoslab() to resolve objects and must already be
	 * a secondary.
	 */
	if ((zone->uz_flags & (UMA_ZONE_VTOSLAB | UMA_ZONE_SECONDARY))
	    != (UMA_ZONE_VTOSLAB | UMA_ZONE_SECONDARY)) {
		error = EINVAL;
		goto out;
	}
	/*
	 * The new master must also use vtoslab().
	 */
	if ((zone->uz_flags & UMA_ZONE_VTOSLAB) != UMA_ZONE_VTOSLAB) {
		error = EINVAL;
		goto out;
	}

	/*
	 * The underlying object must be the same size.  rsize
	 * may be different.
	 */
	if (master->uz_size != zone->uz_size) {
		error = E2BIG;
		goto out;
	}
	/*
	 * Put it at the end of the list.
	 */
	klink->kl_keg = zone_first_keg(master);
	LIST_FOREACH(kl, &zone->uz_kegs, kl_link) {
		if (LIST_NEXT(kl, kl_link) == NULL) {
			LIST_INSERT_AFTER(kl, klink, kl_link);
			break;
		}
	}
	klink = NULL;
	zone->uz_flags |= UMA_ZFLAG_MULTI;
	zone->uz_slab = zone_fetch_slab_multi;

out:
	zone_unlock_pair(zone, master);
	if (klink != NULL)
		free(klink, M_TEMP);

	return (error);
}


/* See uma.h */
void
uma_zdestroy(uma_zone_t zone)
{

	sx_slock(&uma_drain_lock);
	zone_free_item(zones, zone, NULL, SKIP_NONE);
	sx_sunlock(&uma_drain_lock);
}

void
uma_zwait(uma_zone_t zone)
{
	void *item;

	item = uma_zalloc_arg(zone, NULL, M_WAITOK);
	uma_zfree(zone, item);
}

/* See uma.h */
void *
uma_zalloc_arg(uma_zone_t zone, void *udata, int flags)
{
	uma_zone_domain_t zdom;
	uma_bucket_t bucket;
	uma_cache_t cache;
	void *item;
	int cpu, domain, lockfail;

	/* Enable entropy collection for RANDOM_ENABLE_UMA kernel option */
	random_harvest_fast_uma(&zone, sizeof(zone), 1, RANDOM_UMA);

	/* This is the fast path allocation */
	CTR4(KTR_UMA, "uma_zalloc_arg thread %x zone %s(%p) flags %d",
	    curthread, zone->uz_name, zone, flags);

	if (flags & M_WAITOK) {
		WITNESS_WARN(WARN_GIANTOK | WARN_SLEEPOK, NULL,
		    "uma_zalloc_arg: zone \"%s\"", zone->uz_name);
	}
	KASSERT(curthread->td_critnest == 0 || SCHEDULER_STOPPED(),
	    ("uma_zalloc_arg: called with spinlock or critical section held"));

#ifdef DEBUG_MEMGUARD
	if (memguard_cmp_zone(zone)) {
		item = memguard_alloc(zone->uz_size, flags);
		if (item != NULL) {
			if (zone->uz_init != NULL &&
			    zone->uz_init(item, zone->uz_size, flags) != 0)
				return (NULL);
			if (zone->uz_ctor != NULL &&
			    zone->uz_ctor(item, zone->uz_size, udata,
			    flags) != 0) {
			    	zone->uz_fini(item, zone->uz_size);
				return (NULL);
			}
			return (item);
		}
		/* This is unfortunate but should not be fatal. */
	}
#endif
	/*
	 * If possible, allocate from the per-CPU cache.  There are two
	 * requirements for safe access to the per-CPU cache: (1) the thread
	 * accessing the cache must not be preempted or yield during access,
	 * and (2) the thread must not migrate CPUs without switching which
	 * cache it accesses.  We rely on a critical section to prevent
	 * preemption and migration.  We release the critical section in
	 * order to acquire the zone mutex if we are unable to allocate from
	 * the current cache; when we re-acquire the critical section, we
	 * must detect and handle migration if it has occurred.
	 */
	critical_enter();
	cpu = curcpu;
	cache = &zone->uz_cpu[cpu];

zalloc_start:
	bucket = cache->uc_allocbucket;
	if (bucket != NULL && bucket->ub_cnt > 0) {
		bucket->ub_cnt--;
		item = bucket->ub_bucket[bucket->ub_cnt];
#ifdef INVARIANTS
		bucket->ub_bucket[bucket->ub_cnt] = NULL;
#endif
		KASSERT(item != NULL, ("uma_zalloc: Bucket pointer mangled."));
		cache->uc_allocs++;
		critical_exit();
		if (zone->uz_ctor != NULL &&
		    zone->uz_ctor(item, zone->uz_size, udata, flags) != 0) {
			atomic_add_long(&zone->uz_fails, 1);
			zone_free_item(zone, item, udata, SKIP_DTOR);
			return (NULL);
		}
#ifdef INVARIANTS
		uma_dbg_alloc(zone, NULL, item);
#endif
		if (flags & M_ZERO)
			uma_zero_item(item, zone);
		return (item);
	}

	/*
	 * We have run out of items in our alloc bucket.
	 * See if we can switch with our free bucket.
	 */
	bucket = cache->uc_freebucket;
	if (bucket != NULL && bucket->ub_cnt > 0) {
		CTR2(KTR_UMA,
		    "uma_zalloc: zone %s(%p) swapping empty with alloc",
		    zone->uz_name, zone);
		cache->uc_freebucket = cache->uc_allocbucket;
		cache->uc_allocbucket = bucket;
		goto zalloc_start;
	}

	/*
	 * Discard any empty allocation bucket while we hold no locks.
	 */
	bucket = cache->uc_allocbucket;
	cache->uc_allocbucket = NULL;
	critical_exit();
	if (bucket != NULL)
		bucket_free(zone, bucket, udata);

	if (zone->uz_flags & UMA_ZONE_NUMA)
		domain = PCPU_GET(domain);
	else
		domain = 0;

	/* Short-circuit for zones without buckets and low memory. */
	if (zone->uz_count == 0 || bucketdisable)
		goto zalloc_item;

	/*
	 * Attempt to retrieve the item from the per-CPU cache has failed, so
	 * we must go back to the zone.  This requires the zone lock, so we
	 * must drop the critical section, then re-acquire it when we go back
	 * to the cache.  Since the critical section is released, we may be
	 * preempted or migrate.  As such, make sure not to maintain any
	 * thread-local state specific to the cache from prior to releasing
	 * the critical section.
	 */
	lockfail = 0;
	if (ZONE_TRYLOCK(zone) == 0) {
		/* Record contention to size the buckets. */
		ZONE_LOCK(zone);
		lockfail = 1;
	}
	critical_enter();
	cpu = curcpu;
	cache = &zone->uz_cpu[cpu];

	/*
	 * Since we have locked the zone we may as well send back our stats.
	 */
	atomic_add_long(&zone->uz_allocs, cache->uc_allocs);
	atomic_add_long(&zone->uz_frees, cache->uc_frees);
	cache->uc_allocs = 0;
	cache->uc_frees = 0;

	/* See if we lost the race to fill the cache. */
	if (cache->uc_allocbucket != NULL) {
		ZONE_UNLOCK(zone);
		goto zalloc_start;
	}

	/*
	 * Check the zone's cache of buckets.
	 */
	zdom = &zone->uz_domain[domain];
	if ((bucket = LIST_FIRST(&zdom->uzd_buckets)) != NULL) {
		KASSERT(bucket->ub_cnt != 0,
		    ("uma_zalloc_arg: Returning an empty bucket."));

		LIST_REMOVE(bucket, ub_link);
		cache->uc_allocbucket = bucket;
		ZONE_UNLOCK(zone);
		goto zalloc_start;
	}
	/* We are no longer associated with this CPU. */
	critical_exit();

	/*
	 * We bump the uz count when the cache size is insufficient to
	 * handle the working set.
	 */
	if (lockfail && zone->uz_count < BUCKET_MAX)
		zone->uz_count++;
	ZONE_UNLOCK(zone);

	/*
	 * Now lets just fill a bucket and put it on the free list.  If that
	 * works we'll restart the allocation from the beginning and it
	 * will use the just filled bucket.
	 */
	bucket = zone_alloc_bucket(zone, udata, domain, flags);
	CTR3(KTR_UMA, "uma_zalloc: zone %s(%p) bucket zone returned %p",
	    zone->uz_name, zone, bucket);
	if (bucket != NULL) {
		ZONE_LOCK(zone);
		critical_enter();
		cpu = curcpu;
		cache = &zone->uz_cpu[cpu];
		/*
		 * See if we lost the race or were migrated.  Cache the
		 * initialized bucket to make this less likely or claim
		 * the memory directly.
		 */
		if (cache->uc_allocbucket != NULL ||
		    (zone->uz_flags & UMA_ZONE_NUMA &&
		    domain != PCPU_GET(domain)))
			LIST_INSERT_HEAD(&zdom->uzd_buckets, bucket, ub_link);
		else
			cache->uc_allocbucket = bucket;
		ZONE_UNLOCK(zone);
		goto zalloc_start;
	}

	/*
	 * We may not be able to get a bucket so return an actual item.
	 */
zalloc_item:
	item = zone_alloc_item(zone, udata, domain, flags);

	return (item);
}

/*
 * Find a slab with some space.  Prefer slabs that are partially used over those
 * that are totally full.  This helps to reduce fragmentation.
 *
 * If 'rr' is 1, search all domains starting from 'domain'.  Otherwise check
 * only 'domain'.
 */
static uma_slab_t
keg_first_slab(uma_keg_t keg, int domain, int rr)
{
	uma_domain_t dom;
	uma_slab_t slab;
	int start;

	KASSERT(domain >= 0 && domain < vm_ndomains,
	    ("keg_first_slab: domain %d out of range", domain));

	slab = NULL;
	start = domain;
	do {
		dom = &keg->uk_domain[domain];
		if (!LIST_EMPTY(&dom->ud_part_slab))
			return (LIST_FIRST(&dom->ud_part_slab));
		if (!LIST_EMPTY(&dom->ud_free_slab)) {
			slab = LIST_FIRST(&dom->ud_free_slab);
			LIST_REMOVE(slab, us_link);
			LIST_INSERT_HEAD(&dom->ud_part_slab, slab, us_link);
			return (slab);
		}
		if (rr)
			domain = (domain + 1) % vm_ndomains;
	} while (domain != start);

	return (NULL);
}

static uma_slab_t
keg_fetch_slab(uma_keg_t keg, uma_zone_t zone, int rdomain, int flags)
{
	uma_domain_t dom;
	uma_slab_t slab;
	int allocflags, domain, reserve, rr, start;

	mtx_assert(&keg->uk_lock, MA_OWNED);
	slab = NULL;
	reserve = 0;
	allocflags = flags;
	if ((flags & M_USE_RESERVE) == 0)
		reserve = keg->uk_reserve;

	/*
	 * Round-robin for non first-touch zones when there is more than one
	 * domain.
	 */
	rr = (zone->uz_flags & UMA_ZONE_NUMA) == 0 && vm_ndomains != 1;
	if (rr) {
		keg->uk_cursor = (keg->uk_cursor + 1) % vm_ndomains;
		domain = start = keg->uk_cursor;
		/* Only block on the second pass. */
		if ((flags & (M_WAITOK | M_NOVM)) == M_WAITOK)
			allocflags = (allocflags & ~M_WAITOK) | M_NOWAIT;
	} else
		domain = start = rdomain;

again:
	do {
		if (keg->uk_free > reserve &&
		    (slab = keg_first_slab(keg, domain, rr)) != NULL) {
			MPASS(slab->us_keg == keg);
			return (slab);
		}

		/*
		 * M_NOVM means don't ask at all!
		 */
		if (flags & M_NOVM)
			break;

		if (keg->uk_maxpages && keg->uk_pages >= keg->uk_maxpages) {
			keg->uk_flags |= UMA_ZFLAG_FULL;
			/*
			 * If this is not a multi-zone, set the FULL bit.
			 * Otherwise slab_multi() takes care of it.
			 */
			if ((zone->uz_flags & UMA_ZFLAG_MULTI) == 0) {
				zone->uz_flags |= UMA_ZFLAG_FULL;
				zone_log_warning(zone);
				zone_maxaction(zone);
			}
			if (flags & M_NOWAIT)
				return (NULL);
			zone->uz_sleeps++;
			msleep(keg, &keg->uk_lock, PVM, "keglimit", 0);
			continue;
		}
		slab = keg_alloc_slab(keg, zone, domain, allocflags);
		/*
		 * If we got a slab here it's safe to mark it partially used
		 * and return.  We assume that the caller is going to remove
		 * at least one item.
		 */
		if (slab) {
			MPASS(slab->us_keg == keg);
			dom = &keg->uk_domain[slab->us_domain];
			LIST_INSERT_HEAD(&dom->ud_part_slab, slab, us_link);
			return (slab);
		}
		if (rr) {
			keg->uk_cursor = (keg->uk_cursor + 1) % vm_ndomains;
			domain = keg->uk_cursor;
		}
	} while (domain != start);

	/* Retry domain scan with blocking. */
	if (allocflags != flags) {
		allocflags = flags;
		goto again;
	}

	/*
	 * We might not have been able to get a slab but another cpu
	 * could have while we were unlocked.  Check again before we
	 * fail.
	 */
	if (keg->uk_free > reserve &&
	    (slab = keg_first_slab(keg, domain, rr)) != NULL) {
		MPASS(slab->us_keg == keg);
		return (slab);
	}
	return (NULL);
}

static uma_slab_t
zone_fetch_slab(uma_zone_t zone, uma_keg_t keg, int domain, int flags)
{
	uma_slab_t slab;

	if (keg == NULL) {
		keg = zone_first_keg(zone);
		KEG_LOCK(keg);
	}

	for (;;) {
		slab = keg_fetch_slab(keg, zone, domain, flags);
		if (slab)
			return (slab);
		if (flags & (M_NOWAIT | M_NOVM))
			break;
	}
	KEG_UNLOCK(keg);
	return (NULL);
}

/*
 * uma_zone_fetch_slab_multi:  Fetches a slab from one available keg.  Returns
 * with the keg locked.  On NULL no lock is held.
 *
 * The last pointer is used to seed the search.  It is not required.
 */
static uma_slab_t
zone_fetch_slab_multi(uma_zone_t zone, uma_keg_t last, int domain, int rflags)
{
	uma_klink_t klink;
	uma_slab_t slab;
	uma_keg_t keg;
	int flags;
	int empty;
	int full;

	/*
	 * Don't wait on the first pass.  This will skip limit tests
	 * as well.  We don't want to block if we can find a provider
	 * without blocking.
	 */
	flags = (rflags & ~M_WAITOK) | M_NOWAIT;
	/*
	 * Use the last slab allocated as a hint for where to start
	 * the search.
	 */
	if (last != NULL) {
		slab = keg_fetch_slab(last, zone, domain, flags);
		if (slab)
			return (slab);
		KEG_UNLOCK(last);
	}
	/*
	 * Loop until we have a slab incase of transient failures
	 * while M_WAITOK is specified.  I'm not sure this is 100%
	 * required but we've done it for so long now.
	 */
	for (;;) {
		empty = 0;
		full = 0;
		/*
		 * Search the available kegs for slabs.  Be careful to hold the
		 * correct lock while calling into the keg layer.
		 */
		LIST_FOREACH(klink, &zone->uz_kegs, kl_link) {
			keg = klink->kl_keg;
			KEG_LOCK(keg);
			if ((keg->uk_flags & UMA_ZFLAG_FULL) == 0) {
				slab = keg_fetch_slab(keg, zone, domain, flags);
				if (slab)
					return (slab);
			}
			if (keg->uk_flags & UMA_ZFLAG_FULL)
				full++;
			else
				empty++;
			KEG_UNLOCK(keg);
		}
		if (rflags & (M_NOWAIT | M_NOVM))
			break;
		flags = rflags;
		/*
		 * All kegs are full.  XXX We can't atomically check all kegs
		 * and sleep so just sleep for a short period and retry.
		 */
		if (full && !empty) {
			ZONE_LOCK(zone);
			zone->uz_flags |= UMA_ZFLAG_FULL;
			zone->uz_sleeps++;
			zone_log_warning(zone);
			zone_maxaction(zone);
			msleep(zone, zone->uz_lockptr, PVM,
			    "zonelimit", hz/100);
			zone->uz_flags &= ~UMA_ZFLAG_FULL;
			ZONE_UNLOCK(zone);
			continue;
		}
	}
	return (NULL);
}

static void *
slab_alloc_item(uma_keg_t keg, uma_slab_t slab)
{
	uma_domain_t dom;
	void *item;
	uint8_t freei;

	MPASS(keg == slab->us_keg);
	mtx_assert(&keg->uk_lock, MA_OWNED);

	freei = BIT_FFS(SLAB_SETSIZE, &slab->us_free) - 1;
	BIT_CLR(SLAB_SETSIZE, freei, &slab->us_free);
	item = slab->us_data + (keg->uk_rsize * freei);
	slab->us_freecount--;
	keg->uk_free--;

	/* Move this slab to the full list */
	if (slab->us_freecount == 0) {
		LIST_REMOVE(slab, us_link);
		dom = &keg->uk_domain[slab->us_domain];
		LIST_INSERT_HEAD(&dom->ud_full_slab, slab, us_link);
	}

	return (item);
}

static int
zone_import(uma_zone_t zone, void **bucket, int max, int domain, int flags)
{
	uma_slab_t slab;
	uma_keg_t keg;
	int stripe;
	int i;

	slab = NULL;
	keg = NULL;
	/* Try to keep the buckets totally full */
	for (i = 0; i < max; ) {
		if ((slab = zone->uz_slab(zone, keg, domain, flags)) == NULL)
			break;
		keg = slab->us_keg;
		stripe = howmany(max, vm_ndomains);
		while (slab->us_freecount && i < max) { 
			bucket[i++] = slab_alloc_item(keg, slab);
			if (keg->uk_free <= keg->uk_reserve)
				break;
#if MAXMEMDOM > 1
			/*
			 * If the zone is striped we pick a new slab for every
			 * N allocations.  Eliminating this conditional will
			 * instead pick a new domain for each bucket rather
			 * than stripe within each bucket.  The current option
			 * produces more fragmentation and requires more cpu
			 * time but yields better distribution.
			 */
			if ((zone->uz_flags & UMA_ZONE_NUMA) == 0 &&
			    vm_ndomains > 1 && --stripe == 0)
				break;
#endif
		}
		/* Don't block if we allocated any successfully. */
		flags &= ~M_WAITOK;
		flags |= M_NOWAIT;
	}
	if (slab != NULL)
		KEG_UNLOCK(keg);

	return i;
}

static uma_bucket_t
zone_alloc_bucket(uma_zone_t zone, void *udata, int domain, int flags)
{
	uma_bucket_t bucket;
	int max;

	/* Don't wait for buckets, preserve caller's NOVM setting. */
	bucket = bucket_alloc(zone, udata, M_NOWAIT | (flags & M_NOVM));
	if (bucket == NULL)
		return (NULL);

	max = MIN(bucket->ub_entries, zone->uz_count);
	bucket->ub_cnt = zone->uz_import(zone->uz_arg, bucket->ub_bucket,
	    max, domain, flags);

	/*
	 * Initialize the memory if necessary.
	 */
	if (bucket->ub_cnt != 0 && zone->uz_init != NULL) {
		int i;

		for (i = 0; i < bucket->ub_cnt; i++)
			if (zone->uz_init(bucket->ub_bucket[i], zone->uz_size,
			    flags) != 0)
				break;
		/*
		 * If we couldn't initialize the whole bucket, put the
		 * rest back onto the freelist.
		 */
		if (i != bucket->ub_cnt) {
			zone->uz_release(zone->uz_arg, &bucket->ub_bucket[i],
			    bucket->ub_cnt - i);
#ifdef INVARIANTS
			bzero(&bucket->ub_bucket[i],
			    sizeof(void *) * (bucket->ub_cnt - i));
#endif
			bucket->ub_cnt = i;
		}
	}

	if (bucket->ub_cnt == 0) {
		bucket_free(zone, bucket, udata);
		atomic_add_long(&zone->uz_fails, 1);
		return (NULL);
	}

	return (bucket);
}

/*
 * Allocates a single item from a zone.
 *
 * Arguments
 *	zone   The zone to alloc for.
 *	udata  The data to be passed to the constructor.
 *	flags  M_WAITOK, M_NOWAIT, M_ZERO.
 *
 * Returns
 *	NULL if there is no memory and M_NOWAIT is set
 *	An item if successful
 */

static void *
zone_alloc_item(uma_zone_t zone, void *udata, int domain, int flags)
{
	void *item;

	item = NULL;

	if (zone->uz_import(zone->uz_arg, &item, 1, domain, flags) != 1)
		goto fail;
	atomic_add_long(&zone->uz_allocs, 1);

	/*
	 * We have to call both the zone's init (not the keg's init)
	 * and the zone's ctor.  This is because the item is going from
	 * a keg slab directly to the user, and the user is expecting it
	 * to be both zone-init'd as well as zone-ctor'd.
	 */
	if (zone->uz_init != NULL) {
		if (zone->uz_init(item, zone->uz_size, flags) != 0) {
			zone_free_item(zone, item, udata, SKIP_FINI);
			goto fail;
		}
	}
	if (zone->uz_ctor != NULL) {
		if (zone->uz_ctor(item, zone->uz_size, udata, flags) != 0) {
			zone_free_item(zone, item, udata, SKIP_DTOR);
			goto fail;
		}
	}
#ifdef INVARIANTS
	uma_dbg_alloc(zone, NULL, item);
#endif
	if (flags & M_ZERO)
		uma_zero_item(item, zone);

	CTR3(KTR_UMA, "zone_alloc_item item %p from %s(%p)", item,
	    zone->uz_name, zone);

	return (item);

fail:
	CTR2(KTR_UMA, "zone_alloc_item failed from %s(%p)",
	    zone->uz_name, zone);
	atomic_add_long(&zone->uz_fails, 1);
	return (NULL);
}

/* See uma.h */
void
uma_zfree_arg(uma_zone_t zone, void *item, void *udata)
{
	uma_cache_t cache;
	uma_bucket_t bucket;
	uma_zone_domain_t zdom;
	int cpu, domain, lockfail;

	/* Enable entropy collection for RANDOM_ENABLE_UMA kernel option */
	random_harvest_fast_uma(&zone, sizeof(zone), 1, RANDOM_UMA);

	CTR2(KTR_UMA, "uma_zfree_arg thread %x zone %s", curthread,
	    zone->uz_name);

	KASSERT(curthread->td_critnest == 0 || SCHEDULER_STOPPED(),
	    ("uma_zfree_arg: called with spinlock or critical section held"));

        /* uma_zfree(..., NULL) does nothing, to match free(9). */
        if (item == NULL)
                return;
#ifdef DEBUG_MEMGUARD
	if (is_memguard_addr(item)) {
		if (zone->uz_dtor != NULL)
			zone->uz_dtor(item, zone->uz_size, udata);
		if (zone->uz_fini != NULL)
			zone->uz_fini(item, zone->uz_size);
		memguard_free(item);
		return;
	}
#endif
#ifdef INVARIANTS
	if (zone->uz_flags & UMA_ZONE_MALLOC)
		uma_dbg_free(zone, udata, item);
	else
		uma_dbg_free(zone, NULL, item);
#endif
	if (zone->uz_dtor != NULL)
		zone->uz_dtor(item, zone->uz_size, udata);

	/*
	 * The race here is acceptable.  If we miss it we'll just have to wait
	 * a little longer for the limits to be reset.
	 */
	if (zone->uz_flags & UMA_ZFLAG_FULL)
		goto zfree_item;

	/*
	 * If possible, free to the per-CPU cache.  There are two
	 * requirements for safe access to the per-CPU cache: (1) the thread
	 * accessing the cache must not be preempted or yield during access,
	 * and (2) the thread must not migrate CPUs without switching which
	 * cache it accesses.  We rely on a critical section to prevent
	 * preemption and migration.  We release the critical section in
	 * order to acquire the zone mutex if we are unable to free to the
	 * current cache; when we re-acquire the critical section, we must
	 * detect and handle migration if it has occurred.
	 */
zfree_restart:
	critical_enter();
	cpu = curcpu;
	cache = &zone->uz_cpu[cpu];

zfree_start:
	/*
	 * Try to free into the allocbucket first to give LIFO ordering
	 * for cache-hot datastructures.  Spill over into the freebucket
	 * if necessary.  Alloc will swap them if one runs dry.
	 */
	bucket = cache->uc_allocbucket;
	if (bucket == NULL || bucket->ub_cnt >= bucket->ub_entries)
		bucket = cache->uc_freebucket;
	if (bucket != NULL && bucket->ub_cnt < bucket->ub_entries) {
		KASSERT(bucket->ub_bucket[bucket->ub_cnt] == NULL,
		    ("uma_zfree: Freeing to non free bucket index."));
		bucket->ub_bucket[bucket->ub_cnt] = item;
		bucket->ub_cnt++;
		cache->uc_frees++;
		critical_exit();
		return;
	}

	/*
	 * We must go back the zone, which requires acquiring the zone lock,
	 * which in turn means we must release and re-acquire the critical
	 * section.  Since the critical section is released, we may be
	 * preempted or migrate.  As such, make sure not to maintain any
	 * thread-local state specific to the cache from prior to releasing
	 * the critical section.
	 */
	critical_exit();
	if (zone->uz_count == 0 || bucketdisable)
		goto zfree_item;

	lockfail = 0;
	if (ZONE_TRYLOCK(zone) == 0) {
		/* Record contention to size the buckets. */
		ZONE_LOCK(zone);
		lockfail = 1;
	}
	critical_enter();
	cpu = curcpu;
	cache = &zone->uz_cpu[cpu];

	/*
	 * Since we have locked the zone we may as well send back our stats.
	 */
	atomic_add_long(&zone->uz_allocs, cache->uc_allocs);
	atomic_add_long(&zone->uz_frees, cache->uc_frees);
	cache->uc_allocs = 0;
	cache->uc_frees = 0;

	bucket = cache->uc_freebucket;
	if (bucket != NULL && bucket->ub_cnt < bucket->ub_entries) {
		ZONE_UNLOCK(zone);
		goto zfree_start;
	}
	cache->uc_freebucket = NULL;
	/* We are no longer associated with this CPU. */
	critical_exit();

	if ((zone->uz_flags & UMA_ZONE_NUMA) != 0)
		domain = PCPU_GET(domain);
	else 
		domain = 0;
	zdom = &zone->uz_domain[0];

	/* Can we throw this on the zone full list? */
	if (bucket != NULL) {
		CTR3(KTR_UMA,
		    "uma_zfree: zone %s(%p) putting bucket %p on free list",
		    zone->uz_name, zone, bucket);
		/* ub_cnt is pointing to the last free item */
		KASSERT(bucket->ub_cnt != 0,
		    ("uma_zfree: Attempting to insert an empty bucket onto the full list.\n"));
		LIST_INSERT_HEAD(&zdom->uzd_buckets, bucket, ub_link);
	}

	/*
	 * We bump the uz count when the cache size is insufficient to
	 * handle the working set.
	 */
	if (lockfail && zone->uz_count < BUCKET_MAX)
		zone->uz_count++;
	ZONE_UNLOCK(zone);

	bucket = bucket_alloc(zone, udata, M_NOWAIT);
	CTR3(KTR_UMA, "uma_zfree: zone %s(%p) allocated bucket %p",
	    zone->uz_name, zone, bucket);
	if (bucket) {
		critical_enter();
		cpu = curcpu;
		cache = &zone->uz_cpu[cpu];
		if (cache->uc_freebucket == NULL &&
		    ((zone->uz_flags & UMA_ZONE_NUMA) == 0 ||
		    domain == PCPU_GET(domain))) {
			cache->uc_freebucket = bucket;
			goto zfree_start;
		}
		/*
		 * We lost the race, start over.  We have to drop our
		 * critical section to free the bucket.
		 */
		critical_exit();
		bucket_free(zone, bucket, udata);
		goto zfree_restart;
	}

	/*
	 * If nothing else caught this, we'll just do an internal free.
	 */
zfree_item:
	zone_free_item(zone, item, udata, SKIP_DTOR);

	return;
}

static void
slab_free_item(uma_keg_t keg, uma_slab_t slab, void *item)
{
	uma_domain_t dom;
	uint8_t freei;

	mtx_assert(&keg->uk_lock, MA_OWNED);
	MPASS(keg == slab->us_keg);

	dom = &keg->uk_domain[slab->us_domain];

	/* Do we need to remove from any lists? */
	if (slab->us_freecount+1 == keg->uk_ipers) {
		LIST_REMOVE(slab, us_link);
		LIST_INSERT_HEAD(&dom->ud_free_slab, slab, us_link);
	} else if (slab->us_freecount == 0) {
		LIST_REMOVE(slab, us_link);
		LIST_INSERT_HEAD(&dom->ud_part_slab, slab, us_link);
	}

	/* Slab management. */
	freei = ((uintptr_t)item - (uintptr_t)slab->us_data) / keg->uk_rsize;
	BIT_SET(SLAB_SETSIZE, freei, &slab->us_free);
	slab->us_freecount++;

	/* Keg statistics. */
	keg->uk_free++;
}

static void
zone_release(uma_zone_t zone, void **bucket, int cnt)
{
	void *item;
	uma_slab_t slab;
	uma_keg_t keg;
	uint8_t *mem;
	int clearfull;
	int i;

	clearfull = 0;
	keg = zone_first_keg(zone);
	KEG_LOCK(keg);
	for (i = 0; i < cnt; i++) {
		item = bucket[i];
		if (!(zone->uz_flags & UMA_ZONE_VTOSLAB)) {
			mem = (uint8_t *)((uintptr_t)item & (~UMA_SLAB_MASK));
			if (zone->uz_flags & UMA_ZONE_HASH) {
				slab = hash_sfind(&keg->uk_hash, mem);
			} else {
				mem += keg->uk_pgoff;
				slab = (uma_slab_t)mem;
			}
		} else {
			slab = vtoslab((vm_offset_t)item);
			if (slab->us_keg != keg) {
				KEG_UNLOCK(keg);
				keg = slab->us_keg;
				KEG_LOCK(keg);
			}
		}
		slab_free_item(keg, slab, item);
		if (keg->uk_flags & UMA_ZFLAG_FULL) {
			if (keg->uk_pages < keg->uk_maxpages) {
				keg->uk_flags &= ~UMA_ZFLAG_FULL;
				clearfull = 1;
			}

			/* 
			 * We can handle one more allocation. Since we're
			 * clearing ZFLAG_FULL, wake up all procs blocked
			 * on pages. This should be uncommon, so keeping this
			 * simple for now (rather than adding count of blocked 
			 * threads etc).
			 */
			wakeup(keg);
		}
	}
	KEG_UNLOCK(keg);
	if (clearfull) {
		ZONE_LOCK(zone);
		zone->uz_flags &= ~UMA_ZFLAG_FULL;
		wakeup(zone);
		ZONE_UNLOCK(zone);
	}

}

/*
 * Frees a single item to any zone.
 *
 * Arguments:
 *	zone   The zone to free to
 *	item   The item we're freeing
 *	udata  User supplied data for the dtor
 *	skip   Skip dtors and finis
 */
static void
zone_free_item(uma_zone_t zone, void *item, void *udata, enum zfreeskip skip)
{

#ifdef INVARIANTS
	if (skip == SKIP_NONE) {
		if (zone->uz_flags & UMA_ZONE_MALLOC)
			uma_dbg_free(zone, udata, item);
		else
			uma_dbg_free(zone, NULL, item);
	}
#endif
	if (skip < SKIP_DTOR && zone->uz_dtor)
		zone->uz_dtor(item, zone->uz_size, udata);

	if (skip < SKIP_FINI && zone->uz_fini)
		zone->uz_fini(item, zone->uz_size);

	atomic_add_long(&zone->uz_frees, 1);
	zone->uz_release(zone->uz_arg, &item, 1);
}

/* See uma.h */
int
uma_zone_set_max(uma_zone_t zone, int nitems)
{
	uma_keg_t keg;

	keg = zone_first_keg(zone);
	if (keg == NULL)
		return (0);
	KEG_LOCK(keg);
	keg->uk_maxpages = (nitems / keg->uk_ipers) * keg->uk_ppera;
	if (keg->uk_maxpages * keg->uk_ipers < nitems)
		keg->uk_maxpages += keg->uk_ppera;
	nitems = (keg->uk_maxpages / keg->uk_ppera) * keg->uk_ipers;
	KEG_UNLOCK(keg);

	return (nitems);
}

/* See uma.h */
int
uma_zone_get_max(uma_zone_t zone)
{
	int nitems;
	uma_keg_t keg;

	keg = zone_first_keg(zone);
	if (keg == NULL)
		return (0);
	KEG_LOCK(keg);
	nitems = (keg->uk_maxpages / keg->uk_ppera) * keg->uk_ipers;
	KEG_UNLOCK(keg);

	return (nitems);
}

/* See uma.h */
void
uma_zone_set_warning(uma_zone_t zone, const char *warning)
{

	ZONE_LOCK(zone);
	zone->uz_warning = warning;
	ZONE_UNLOCK(zone);
}

/* See uma.h */
void
uma_zone_set_maxaction(uma_zone_t zone, uma_maxaction_t maxaction)
{

	ZONE_LOCK(zone);
	TASK_INIT(&zone->uz_maxaction, 0, (task_fn_t *)maxaction, zone);
	ZONE_UNLOCK(zone);
}

/* See uma.h */
int
uma_zone_get_cur(uma_zone_t zone)
{
	int64_t nitems;
	u_int i;

	ZONE_LOCK(zone);
	nitems = zone->uz_allocs - zone->uz_frees;
	CPU_FOREACH(i) {
		/*
		 * See the comment in sysctl_vm_zone_stats() regarding the
		 * safety of accessing the per-cpu caches. With the zone lock
		 * held, it is safe, but can potentially result in stale data.
		 */
		nitems += zone->uz_cpu[i].uc_allocs -
		    zone->uz_cpu[i].uc_frees;
	}
	ZONE_UNLOCK(zone);

	return (nitems < 0 ? 0 : nitems);
}

/* See uma.h */
void
uma_zone_set_init(uma_zone_t zone, uma_init uminit)
{
	uma_keg_t keg;

	keg = zone_first_keg(zone);
	KASSERT(keg != NULL, ("uma_zone_set_init: Invalid zone type"));
	KEG_LOCK(keg);
	KASSERT(keg->uk_pages == 0,
	    ("uma_zone_set_init on non-empty keg"));
	keg->uk_init = uminit;
	KEG_UNLOCK(keg);
}

/* See uma.h */
void
uma_zone_set_fini(uma_zone_t zone, uma_fini fini)
{
	uma_keg_t keg;

	keg = zone_first_keg(zone);
	KASSERT(keg != NULL, ("uma_zone_set_fini: Invalid zone type"));
	KEG_LOCK(keg);
	KASSERT(keg->uk_pages == 0,
	    ("uma_zone_set_fini on non-empty keg"));
	keg->uk_fini = fini;
	KEG_UNLOCK(keg);
}

/* See uma.h */
void
uma_zone_set_zinit(uma_zone_t zone, uma_init zinit)
{

	ZONE_LOCK(zone);
	KASSERT(zone_first_keg(zone)->uk_pages == 0,
	    ("uma_zone_set_zinit on non-empty keg"));
	zone->uz_init = zinit;
	ZONE_UNLOCK(zone);
}

/* See uma.h */
void
uma_zone_set_zfini(uma_zone_t zone, uma_fini zfini)
{

	ZONE_LOCK(zone);
	KASSERT(zone_first_keg(zone)->uk_pages == 0,
	    ("uma_zone_set_zfini on non-empty keg"));
	zone->uz_fini = zfini;
	ZONE_UNLOCK(zone);
}

/* See uma.h */
/* XXX uk_freef is not actually used with the zone locked */
void
uma_zone_set_freef(uma_zone_t zone, uma_free freef)
{
	uma_keg_t keg;

	keg = zone_first_keg(zone);
	KASSERT(keg != NULL, ("uma_zone_set_freef: Invalid zone type"));
	KEG_LOCK(keg);
	keg->uk_freef = freef;
	KEG_UNLOCK(keg);
}

/* See uma.h */
/* XXX uk_allocf is not actually used with the zone locked */
void
uma_zone_set_allocf(uma_zone_t zone, uma_alloc allocf)
{
	uma_keg_t keg;

	keg = zone_first_keg(zone);
	KEG_LOCK(keg);
	keg->uk_allocf = allocf;
	KEG_UNLOCK(keg);
}

/* See uma.h */
void
uma_zone_reserve(uma_zone_t zone, int items)
{
	uma_keg_t keg;

	keg = zone_first_keg(zone);
	if (keg == NULL)
		return;
	KEG_LOCK(keg);
	keg->uk_reserve = items;
	KEG_UNLOCK(keg);

	return;
}

/* See uma.h */
int
uma_zone_reserve_kva(uma_zone_t zone, int count)
{
	uma_keg_t keg;
	vm_offset_t kva;
	u_int pages;

	keg = zone_first_keg(zone);
	if (keg == NULL)
		return (0);
	pages = count / keg->uk_ipers;

	if (pages * keg->uk_ipers < count)
		pages++;
	pages *= keg->uk_ppera;

#ifdef UMA_MD_SMALL_ALLOC
	if (keg->uk_ppera > 1) {
#else
	if (1) {
#endif
		kva = kva_alloc((vm_size_t)pages * PAGE_SIZE);
		if (kva == 0)
			return (0);
	} else
		kva = 0;
	KEG_LOCK(keg);
	keg->uk_kva = kva;
	keg->uk_offset = 0;
	keg->uk_maxpages = pages;
#ifdef UMA_MD_SMALL_ALLOC
	keg->uk_allocf = (keg->uk_ppera > 1) ? noobj_alloc : uma_small_alloc;
#else
	keg->uk_allocf = noobj_alloc;
#endif
	keg->uk_flags |= UMA_ZONE_NOFREE;
	KEG_UNLOCK(keg);

	return (1);
}

/* See uma.h */
void
uma_prealloc(uma_zone_t zone, int items)
{
	uma_domain_t dom;
	uma_slab_t slab;
	uma_keg_t keg;
	int domain, slabs;

	keg = zone_first_keg(zone);
	if (keg == NULL)
		return;
	KEG_LOCK(keg);
	slabs = items / keg->uk_ipers;
	domain = 0;
	if (slabs * keg->uk_ipers < items)
		slabs++;
	while (slabs > 0) {
		slab = keg_alloc_slab(keg, zone, domain, M_WAITOK);
		if (slab == NULL)
			break;
		MPASS(slab->us_keg == keg);
		dom = &keg->uk_domain[slab->us_domain];
		LIST_INSERT_HEAD(&dom->ud_free_slab, slab, us_link);
		slabs--;
		domain = (domain + 1) % vm_ndomains;
	}
	KEG_UNLOCK(keg);
}

/* See uma.h */
static void
uma_reclaim_locked(bool kmem_danger)
{

	CTR0(KTR_UMA, "UMA: vm asked us to release pages!");
	sx_assert(&uma_drain_lock, SA_XLOCKED);
	bucket_enable();
	zone_foreach(zone_drain);
	if (vm_page_count_min() || kmem_danger) {
		cache_drain_safe(NULL);
		zone_foreach(zone_drain);
	}
	/*
	 * Some slabs may have been freed but this zone will be visited early
	 * we visit again so that we can free pages that are empty once other
	 * zones are drained.  We have to do the same for buckets.
	 */
	zone_drain(slabzone);
	bucket_zone_drain();
}

void
uma_reclaim(void)
{

	sx_xlock(&uma_drain_lock);
	uma_reclaim_locked(false);
	sx_xunlock(&uma_drain_lock);
}

static volatile int uma_reclaim_needed;

void
uma_reclaim_wakeup(void)
{

	if (atomic_fetchadd_int(&uma_reclaim_needed, 1) == 0)
		wakeup(uma_reclaim);
}

void
uma_reclaim_worker(void *arg __unused)
{

	for (;;) {
		sx_xlock(&uma_drain_lock);
		while (uma_reclaim_needed == 0)
			sx_sleep(uma_reclaim, &uma_drain_lock, PVM, "umarcl",
			    hz);
		sx_xunlock(&uma_drain_lock);
		EVENTHANDLER_INVOKE(vm_lowmem, VM_LOW_KMEM);
		sx_xlock(&uma_drain_lock);
		uma_reclaim_locked(true);
		atomic_set_int(&uma_reclaim_needed, 0);
		sx_xunlock(&uma_drain_lock);
		/* Don't fire more than once per-second. */
		pause("umarclslp", hz);
	}
}

/* See uma.h */
int
uma_zone_exhausted(uma_zone_t zone)
{
	int full;

	ZONE_LOCK(zone);
	full = (zone->uz_flags & UMA_ZFLAG_FULL);
	ZONE_UNLOCK(zone);
	return (full);	
}

int
uma_zone_exhausted_nolock(uma_zone_t zone)
{
	return (zone->uz_flags & UMA_ZFLAG_FULL);
}

void *
uma_large_malloc(vm_size_t size, int wait)
{
	vm_offset_t addr;
	uma_slab_t slab;

	slab = zone_alloc_item(slabzone, NULL, 0, wait);
	if (slab == NULL)
		return (NULL);
	addr = kmem_malloc(kernel_arena, size, wait);
	if (addr != 0) {
		vsetslab(addr, slab);
		slab->us_data = (void *)addr;
		slab->us_flags = UMA_SLAB_KERNEL | UMA_SLAB_MALLOC;
		slab->us_size = size;
<<<<<<< HEAD
		slab->us_domain = vm_phys_domidx(PHYS_TO_VM_PAGE(
		    pmap_kextract(addr)));
		uma_total_inc(slab->us_size);
=======
		uma_total_inc(size);
>>>>>>> 144fd2e7
	} else {
		zone_free_item(slabzone, slab, NULL, SKIP_NONE);
	}

	return ((void *)addr);
}

void
uma_large_free(uma_slab_t slab)
{

<<<<<<< HEAD
	KASSERT((slab->us_flags & UMA_SLAB_KERNEL) != 0,
	    ("uma_large_free:  Memory not allocated with uma_large_malloc."));
	kmem_free(kernel_arena, (vm_offset_t)slab->us_data, slab->us_size);
=======
	page_free(slab->us_data, slab->us_size, slab->us_flags);
>>>>>>> 144fd2e7
	uma_total_dec(slab->us_size);
	zone_free_item(slabzone, slab, NULL, SKIP_NONE);
}

static void
uma_zero_item(void *item, uma_zone_t zone)
{
	int i;

	if (zone->uz_flags & UMA_ZONE_PCPU) {
		CPU_FOREACH(i)
			bzero(zpcpu_get_cpu(item, i), zone->uz_size);
	} else
		bzero(item, zone->uz_size);
}

unsigned long
uma_limit(void)
{

<<<<<<< HEAD
	return uma_kmem_limit;
=======
	return (uma_kmem_limit);
>>>>>>> 144fd2e7
}

void
uma_set_limit(unsigned long limit)
{
<<<<<<< HEAD
	uma_kmem_limit = limit;
}


=======

	uma_kmem_limit = limit;
}

>>>>>>> 144fd2e7
unsigned long
uma_size(void)
{

	return uma_kmem_total;
}

void
uma_print_stats(void)
{
	zone_foreach(uma_print_zone);
}

static void
slab_print(uma_slab_t slab)
{
	printf("slab: keg %p, data %p, freecount %d\n",
		slab->us_keg, slab->us_data, slab->us_freecount);
}

static void
cache_print(uma_cache_t cache)
{
	printf("alloc: %p(%d), free: %p(%d)\n",
		cache->uc_allocbucket,
		cache->uc_allocbucket?cache->uc_allocbucket->ub_cnt:0,
		cache->uc_freebucket,
		cache->uc_freebucket?cache->uc_freebucket->ub_cnt:0);
}

static void
uma_print_keg(uma_keg_t keg)
{
	uma_domain_t dom;
	uma_slab_t slab;
	int i;

	printf("keg: %s(%p) size %d(%d) flags %#x ipers %d ppera %d "
	    "out %d free %d limit %d\n",
	    keg->uk_name, keg, keg->uk_size, keg->uk_rsize, keg->uk_flags,
	    keg->uk_ipers, keg->uk_ppera,
	    (keg->uk_pages / keg->uk_ppera) * keg->uk_ipers - keg->uk_free,
	    keg->uk_free, (keg->uk_maxpages / keg->uk_ppera) * keg->uk_ipers);
	for (i = 0; i < vm_ndomains; i++) {
		dom = &keg->uk_domain[i];
		printf("Part slabs:\n");
		LIST_FOREACH(slab, &dom->ud_part_slab, us_link)
			slab_print(slab);
		printf("Free slabs:\n");
		LIST_FOREACH(slab, &dom->ud_free_slab, us_link)
			slab_print(slab);
		printf("Full slabs:\n");
		LIST_FOREACH(slab, &dom->ud_full_slab, us_link)
			slab_print(slab);
	}
}

void
uma_print_zone(uma_zone_t zone)
{
	uma_cache_t cache;
	uma_klink_t kl;
	int i;

	printf("zone: %s(%p) size %d flags %#x\n",
	    zone->uz_name, zone, zone->uz_size, zone->uz_flags);
	LIST_FOREACH(kl, &zone->uz_kegs, kl_link)
		uma_print_keg(kl->kl_keg);
	CPU_FOREACH(i) {
		cache = &zone->uz_cpu[i];
		printf("CPU %d Cache:\n", i);
		cache_print(cache);
	}
}

#ifdef DDB
/*
 * Generate statistics across both the zone and its per-cpu cache's.  Return
 * desired statistics if the pointer is non-NULL for that statistic.
 *
 * Note: does not update the zone statistics, as it can't safely clear the
 * per-CPU cache statistic.
 *
 * XXXRW: Following the uc_allocbucket and uc_freebucket pointers here isn't
 * safe from off-CPU; we should modify the caches to track this information
 * directly so that we don't have to.
 */
static void
uma_zone_sumstat(uma_zone_t z, int *cachefreep, uint64_t *allocsp,
    uint64_t *freesp, uint64_t *sleepsp)
{
	uma_cache_t cache;
	uint64_t allocs, frees, sleeps;
	int cachefree, cpu;

	allocs = frees = sleeps = 0;
	cachefree = 0;
	CPU_FOREACH(cpu) {
		cache = &z->uz_cpu[cpu];
		if (cache->uc_allocbucket != NULL)
			cachefree += cache->uc_allocbucket->ub_cnt;
		if (cache->uc_freebucket != NULL)
			cachefree += cache->uc_freebucket->ub_cnt;
		allocs += cache->uc_allocs;
		frees += cache->uc_frees;
	}
	allocs += z->uz_allocs;
	frees += z->uz_frees;
	sleeps += z->uz_sleeps;
	if (cachefreep != NULL)
		*cachefreep = cachefree;
	if (allocsp != NULL)
		*allocsp = allocs;
	if (freesp != NULL)
		*freesp = frees;
	if (sleepsp != NULL)
		*sleepsp = sleeps;
}
#endif /* DDB */

static int
sysctl_vm_zone_count(SYSCTL_HANDLER_ARGS)
{
	uma_keg_t kz;
	uma_zone_t z;
	int count;

	count = 0;
	rw_rlock(&uma_rwlock);
	LIST_FOREACH(kz, &uma_kegs, uk_link) {
		LIST_FOREACH(z, &kz->uk_zones, uz_link)
			count++;
	}
	rw_runlock(&uma_rwlock);
	return (sysctl_handle_int(oidp, &count, 0, req));
}

static int
sysctl_vm_zone_stats(SYSCTL_HANDLER_ARGS)
{
	struct uma_stream_header ush;
	struct uma_type_header uth;
	struct uma_percpu_stat ups;
	uma_bucket_t bucket;
	uma_zone_domain_t zdom;
	struct sbuf sbuf;
	uma_cache_t cache;
	uma_klink_t kl;
	uma_keg_t kz;
	uma_zone_t z;
	uma_keg_t k;
	int count, error, i;

	error = sysctl_wire_old_buffer(req, 0);
	if (error != 0)
		return (error);
	sbuf_new_for_sysctl(&sbuf, NULL, 128, req);
	sbuf_clear_flags(&sbuf, SBUF_INCLUDENUL);

	count = 0;
	rw_rlock(&uma_rwlock);
	LIST_FOREACH(kz, &uma_kegs, uk_link) {
		LIST_FOREACH(z, &kz->uk_zones, uz_link)
			count++;
	}

	/*
	 * Insert stream header.
	 */
	bzero(&ush, sizeof(ush));
	ush.ush_version = UMA_STREAM_VERSION;
	ush.ush_maxcpus = (mp_maxid + 1);
	ush.ush_count = count;
	(void)sbuf_bcat(&sbuf, &ush, sizeof(ush));

	LIST_FOREACH(kz, &uma_kegs, uk_link) {
		LIST_FOREACH(z, &kz->uk_zones, uz_link) {
			bzero(&uth, sizeof(uth));
			ZONE_LOCK(z);
			strlcpy(uth.uth_name, z->uz_name, UTH_MAX_NAME);
			uth.uth_align = kz->uk_align;
			uth.uth_size = kz->uk_size;
			uth.uth_rsize = kz->uk_rsize;
			LIST_FOREACH(kl, &z->uz_kegs, kl_link) {
				k = kl->kl_keg;
				uth.uth_maxpages += k->uk_maxpages;
				uth.uth_pages += k->uk_pages;
				uth.uth_keg_free += k->uk_free;
				uth.uth_limit = (k->uk_maxpages / k->uk_ppera)
				    * k->uk_ipers;
			}

			/*
			 * A zone is secondary is it is not the first entry
			 * on the keg's zone list.
			 */
			if ((z->uz_flags & UMA_ZONE_SECONDARY) &&
			    (LIST_FIRST(&kz->uk_zones) != z))
				uth.uth_zone_flags = UTH_ZONE_SECONDARY;

			for (i = 0; i < vm_ndomains; i++) {
				zdom = &z->uz_domain[i];
				LIST_FOREACH(bucket, &zdom->uzd_buckets,
				    ub_link)
					uth.uth_zone_free += bucket->ub_cnt;
			}
			uth.uth_allocs = z->uz_allocs;
			uth.uth_frees = z->uz_frees;
			uth.uth_fails = z->uz_fails;
			uth.uth_sleeps = z->uz_sleeps;
			(void)sbuf_bcat(&sbuf, &uth, sizeof(uth));
			/*
			 * While it is not normally safe to access the cache
			 * bucket pointers while not on the CPU that owns the
			 * cache, we only allow the pointers to be exchanged
			 * without the zone lock held, not invalidated, so
			 * accept the possible race associated with bucket
			 * exchange during monitoring.
			 */
			for (i = 0; i < (mp_maxid + 1); i++) {
				bzero(&ups, sizeof(ups));
				if (kz->uk_flags & UMA_ZFLAG_INTERNAL)
					goto skip;
				if (CPU_ABSENT(i))
					goto skip;
				cache = &z->uz_cpu[i];
				if (cache->uc_allocbucket != NULL)
					ups.ups_cache_free +=
					    cache->uc_allocbucket->ub_cnt;
				if (cache->uc_freebucket != NULL)
					ups.ups_cache_free +=
					    cache->uc_freebucket->ub_cnt;
				ups.ups_allocs = cache->uc_allocs;
				ups.ups_frees = cache->uc_frees;
skip:
				(void)sbuf_bcat(&sbuf, &ups, sizeof(ups));
			}
			ZONE_UNLOCK(z);
		}
	}
	rw_runlock(&uma_rwlock);
	error = sbuf_finish(&sbuf);
	sbuf_delete(&sbuf);
	return (error);
}

int
sysctl_handle_uma_zone_max(SYSCTL_HANDLER_ARGS)
{
	uma_zone_t zone = *(uma_zone_t *)arg1;
	int error, max;

	max = uma_zone_get_max(zone);
	error = sysctl_handle_int(oidp, &max, 0, req);
	if (error || !req->newptr)
		return (error);

	uma_zone_set_max(zone, max);

	return (0);
}

int
sysctl_handle_uma_zone_cur(SYSCTL_HANDLER_ARGS)
{
	uma_zone_t zone = *(uma_zone_t *)arg1;
	int cur;

	cur = uma_zone_get_cur(zone);
	return (sysctl_handle_int(oidp, &cur, 0, req));
}

#ifdef INVARIANTS
static uma_slab_t
uma_dbg_getslab(uma_zone_t zone, void *item)
{
	uma_slab_t slab;
	uma_keg_t keg;
	uint8_t *mem;

	mem = (uint8_t *)((uintptr_t)item & (~UMA_SLAB_MASK));
	if (zone->uz_flags & UMA_ZONE_VTOSLAB) {
		slab = vtoslab((vm_offset_t)mem);
	} else {
		/*
		 * It is safe to return the slab here even though the
		 * zone is unlocked because the item's allocation state
		 * essentially holds a reference.
		 */
		ZONE_LOCK(zone);
		keg = LIST_FIRST(&zone->uz_kegs)->kl_keg;
		if (keg->uk_flags & UMA_ZONE_HASH)
			slab = hash_sfind(&keg->uk_hash, mem);
		else
			slab = (uma_slab_t)(mem + keg->uk_pgoff);
		ZONE_UNLOCK(zone);
	}

	return (slab);
}

/*
 * Set up the slab's freei data such that uma_dbg_free can function.
 *
 */
static void
uma_dbg_alloc(uma_zone_t zone, uma_slab_t slab, void *item)
{
	uma_keg_t keg;
	int freei;

	if (zone_first_keg(zone) == NULL)
		return;
	if (slab == NULL) {
		slab = uma_dbg_getslab(zone, item);
		if (slab == NULL) 
			panic("uma: item %p did not belong to zone %s\n",
			    item, zone->uz_name);
	}
	keg = slab->us_keg;
	freei = ((uintptr_t)item - (uintptr_t)slab->us_data) / keg->uk_rsize;

	if (BIT_ISSET(SLAB_SETSIZE, freei, &slab->us_debugfree))
		panic("Duplicate alloc of %p from zone %p(%s) slab %p(%d)\n",
		    item, zone, zone->uz_name, slab, freei);
	BIT_SET_ATOMIC(SLAB_SETSIZE, freei, &slab->us_debugfree);

	return;
}

/*
 * Verifies freed addresses.  Checks for alignment, valid slab membership
 * and duplicate frees.
 *
 */
static void
uma_dbg_free(uma_zone_t zone, uma_slab_t slab, void *item)
{
	uma_keg_t keg;
	int freei;

	if (zone_first_keg(zone) == NULL)
		return;
	if (slab == NULL) {
		slab = uma_dbg_getslab(zone, item);
		if (slab == NULL) 
			panic("uma: Freed item %p did not belong to zone %s\n",
			    item, zone->uz_name);
	}
	keg = slab->us_keg;
	freei = ((uintptr_t)item - (uintptr_t)slab->us_data) / keg->uk_rsize;

	if (freei >= keg->uk_ipers)
		panic("Invalid free of %p from zone %p(%s) slab %p(%d)\n",
		    item, zone, zone->uz_name, slab, freei);

	if (((freei * keg->uk_rsize) + slab->us_data) != item) 
		panic("Unaligned free of %p from zone %p(%s) slab %p(%d)\n",
		    item, zone, zone->uz_name, slab, freei);

	if (!BIT_ISSET(SLAB_SETSIZE, freei, &slab->us_debugfree))
		panic("Duplicate free of %p from zone %p(%s) slab %p(%d)\n",
		    item, zone, zone->uz_name, slab, freei);

	BIT_CLR_ATOMIC(SLAB_SETSIZE, freei, &slab->us_debugfree);
}
#endif /* INVARIANTS */

#ifdef DDB
DB_SHOW_COMMAND(uma, db_show_uma)
{
	uma_bucket_t bucket;
	uma_keg_t kz;
	uma_zone_t z;
	uma_zone_domain_t zdom;
	uint64_t allocs, frees, sleeps;
	int cachefree, i;

	db_printf("%18s %8s %8s %8s %12s %8s %8s\n", "Zone", "Size", "Used",
	    "Free", "Requests", "Sleeps", "Bucket");
	LIST_FOREACH(kz, &uma_kegs, uk_link) {
		LIST_FOREACH(z, &kz->uk_zones, uz_link) {
			if (kz->uk_flags & UMA_ZFLAG_INTERNAL) {
				allocs = z->uz_allocs;
				frees = z->uz_frees;
				sleeps = z->uz_sleeps;
				cachefree = 0;
			} else
				uma_zone_sumstat(z, &cachefree, &allocs,
				    &frees, &sleeps);
			if (!((z->uz_flags & UMA_ZONE_SECONDARY) &&
			    (LIST_FIRST(&kz->uk_zones) != z)))
				cachefree += kz->uk_free;
			for (i = 0; i < vm_ndomains; i++) {
				zdom = &z->uz_domain[i];
				LIST_FOREACH(bucket, &zdom->uzd_buckets,
				    ub_link)
					cachefree += bucket->ub_cnt;
			}
			db_printf("%18s %8ju %8jd %8d %12ju %8ju %8u\n",
			    z->uz_name, (uintmax_t)kz->uk_size,
			    (intmax_t)(allocs - frees), cachefree,
			    (uintmax_t)allocs, sleeps, z->uz_count);
			if (db_pager_quit)
				return;
		}
	}
}

DB_SHOW_COMMAND(umacache, db_show_umacache)
{
	uma_bucket_t bucket;
	uma_zone_t z;
	uma_zone_domain_t zdom;
	uint64_t allocs, frees;
	int cachefree, i;

	db_printf("%18s %8s %8s %8s %12s %8s\n", "Zone", "Size", "Used", "Free",
	    "Requests", "Bucket");
	LIST_FOREACH(z, &uma_cachezones, uz_link) {
		uma_zone_sumstat(z, &cachefree, &allocs, &frees, NULL);
		for (i = 0; i < vm_ndomains; i++) {
			zdom = &z->uz_domain[i];
			LIST_FOREACH(bucket, &zdom->uzd_buckets, ub_link)
				cachefree += bucket->ub_cnt;
		}
		db_printf("%18s %8ju %8jd %8d %12ju %8u\n",
		    z->uz_name, (uintmax_t)z->uz_size,
		    (intmax_t)(allocs - frees), cachefree,
		    (uintmax_t)allocs, z->uz_count);
		if (db_pager_quit)
			return;
	}
}
#endif	/* DDB */<|MERGE_RESOLUTION|>--- conflicted
+++ resolved
@@ -1006,11 +1006,7 @@
 		wait |= M_NODUMP;
 
 	/* zone is passed for legacy reasons. */
-<<<<<<< HEAD
 	mem = allocf(zone, size, domain, &flags, wait);
-=======
-	mem = allocf(zone, size, &flags, wait);
->>>>>>> 144fd2e7
 	if (mem == NULL) {
 		if (keg->uk_flags & UMA_ZONE_OFFPAGE)
 			zone_free_item(keg->uk_slabzone, slab, NULL, SKIP_NONE);
@@ -1126,11 +1122,7 @@
 	void *p;	/* Returned page */
 
 	*pflag = UMA_SLAB_KERNEL;
-<<<<<<< HEAD
 	p = (void *) kmem_malloc_domain(domain, bytes, wait);
-=======
-	p = (void *) kmem_malloc(kernel_arena, bytes, wait);
->>>>>>> 144fd2e7
 
 	return (p);
 }
@@ -3365,13 +3357,9 @@
 		slab->us_data = (void *)addr;
 		slab->us_flags = UMA_SLAB_KERNEL | UMA_SLAB_MALLOC;
 		slab->us_size = size;
-<<<<<<< HEAD
 		slab->us_domain = vm_phys_domidx(PHYS_TO_VM_PAGE(
 		    pmap_kextract(addr)));
-		uma_total_inc(slab->us_size);
-=======
 		uma_total_inc(size);
->>>>>>> 144fd2e7
 	} else {
 		zone_free_item(slabzone, slab, NULL, SKIP_NONE);
 	}
@@ -3383,13 +3371,10 @@
 uma_large_free(uma_slab_t slab)
 {
 
-<<<<<<< HEAD
 	KASSERT((slab->us_flags & UMA_SLAB_KERNEL) != 0,
 	    ("uma_large_free:  Memory not allocated with uma_large_malloc."));
 	kmem_free(kernel_arena, (vm_offset_t)slab->us_data, slab->us_size);
-=======
-	page_free(slab->us_data, slab->us_size, slab->us_flags);
->>>>>>> 144fd2e7
+	uma_total_dec(slab->us_size);
 	uma_total_dec(slab->us_size);
 	zone_free_item(slabzone, slab, NULL, SKIP_NONE);
 }
@@ -3410,27 +3395,16 @@
 uma_limit(void)
 {
 
-<<<<<<< HEAD
-	return uma_kmem_limit;
-=======
 	return (uma_kmem_limit);
->>>>>>> 144fd2e7
 }
 
 void
 uma_set_limit(unsigned long limit)
 {
-<<<<<<< HEAD
+
 	uma_kmem_limit = limit;
 }
 
-
-=======
-
-	uma_kmem_limit = limit;
-}
-
->>>>>>> 144fd2e7
 unsigned long
 uma_size(void)
 {
