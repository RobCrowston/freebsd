--- conflicted
+++ resolved
@@ -199,24 +199,16 @@
 		if (TUNABLE_INT_FETCH("net.route.netisr_maxqlen", &tmp))
 			rtsock_nh.nh_qlimit = tmp;
 		netisr_register(&rtsock_nh);
-<<<<<<< HEAD
-	} else
-		netisr_register_vnet(&rtsock_nh);
-=======
 	}
 #ifdef VIMAGE
 	 else
 		netisr_register_vnet(&rtsock_nh);
 #endif
->>>>>>> 69cdb213
 }
 VNET_SYSINIT(vnet_rtsock, SI_SUB_PROTO_DOMAIN, SI_ORDER_THIRD,
     vnet_rts_init, 0);
 
-<<<<<<< HEAD
-=======
 #ifdef VIMAGE
->>>>>>> 69cdb213
 static void
 vnet_rts_uninit(void)
 {
@@ -225,10 +217,7 @@
 }
 VNET_SYSUNINIT(vnet_rts_uninit, SI_SUB_PROTO_DOMAIN, SI_ORDER_THIRD,
     vnet_rts_uninit, 0);
-<<<<<<< HEAD
-=======
-#endif
->>>>>>> 69cdb213
+#endif
 
 static int
 raw_input_rts_cb(struct mbuf *m, struct sockproto *proto, struct sockaddr *src,
