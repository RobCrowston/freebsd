/*-
 * Copyright (c) 2014 Gleb Smirnoff <glebius@FreeBSD.org>
 * Copyright (c) 2008-2010, BitGravity Inc.
 * All rights reserved.
 *
 * Redistribution and use in source and binary forms, with or without
 * modification, are permitted provided that the following conditions are met:
 *
 *  1. Redistributions of source code must retain the above copyright notice,
 *     this list of conditions and the following disclaimer.
 *
 *  2. Neither the name of the BitGravity Corporation nor the names of its
 *     contributors may be used to endorse or promote products derived from
 *     this software without specific prior written permission.
 *
 * THIS SOFTWARE IS PROVIDED BY THE COPYRIGHT HOLDERS AND CONTRIBUTORS "AS IS"
 * AND ANY EXPRESS OR IMPLIED WARRANTIES, INCLUDING, BUT NOT LIMITED TO, THE
 * IMPLIED WARRANTIES OF MERCHANTABILITY AND FITNESS FOR A PARTICULAR PURPOSE
 * ARE DISCLAIMED. IN NO EVENT SHALL THE COPYRIGHT OWNER OR CONTRIBUTORS BE
 * LIABLE FOR ANY DIRECT, INDIRECT, INCIDENTAL, SPECIAL, EXEMPLARY, OR
 * CONSEQUENTIAL DAMAGES (INCLUDING, BUT NOT LIMITED TO, PROCUREMENT OF
 * SUBSTITUTE GOODS OR SERVICES; LOSS OF USE, DATA, OR PROFITS; OR BUSINESS
 * INTERRUPTION) HOWEVER CAUSED AND ON ANY THEORY OF LIABILITY, WHETHER IN
 * CONTRACT, STRICT LIABILITY, OR TORT (INCLUDING NEGLIGENCE OR OTHERWISE)
 * ARISING IN ANY WAY OUT OF THE USE OF THIS SOFTWARE, EVEN IF ADVISED OF THE
 * POSSIBILITY OF SUCH DAMAGE.
 */

#include "opt_route.h"
#include "opt_mpath.h"
#include "opt_ddb.h"
#include "opt_inet.h"
#include "opt_inet6.h"

#include <sys/cdefs.h>
__FBSDID("$FreeBSD$");

#include <sys/param.h>
#include <sys/types.h>
#include <sys/bitstring.h>
#include <sys/condvar.h>
#include <sys/callout.h>
#include <sys/hash.h>
#include <sys/kernel.h>
#include <sys/kthread.h>
#include <sys/limits.h>
#include <sys/malloc.h>
#include <sys/mbuf.h>
#include <sys/pcpu.h>
#include <sys/proc.h>
#include <sys/queue.h>
#include <sys/sbuf.h>
#include <sys/sched.h>
#include <sys/smp.h>
#include <sys/socket.h>
#include <sys/syslog.h>
#include <sys/sysctl.h>
#include <vm/uma.h>

#include <net/if.h>
#include <net/if_llatbl.h>
#include <net/if_var.h>
#include <net/route.h>
#include <net/flowtable.h>
#include <net/vnet.h>

#include <netinet/in.h>
#include <netinet/in_systm.h>
#include <netinet/in_var.h>
#include <netinet/if_ether.h>
#include <netinet/ip.h>
#ifdef INET6
#include <netinet/ip6.h>
#endif
#ifdef FLOWTABLE_HASH_ALL
#include <netinet/tcp.h>
#include <netinet/udp.h>
#include <netinet/sctp.h>
#endif

#include <ddb/ddb.h>

#ifdef	FLOWTABLE_HASH_ALL
#define	KEY_PORTS	(sizeof(uint16_t) * 2)
#define	KEY_ADDRS	2
#else
#define	KEY_PORTS	0
#define	KEY_ADDRS	1
#endif

#ifdef	INET6
#define	KEY_ADDR_LEN	sizeof(struct in6_addr)
#else
#define	KEY_ADDR_LEN	sizeof(struct in_addr)
#endif

#define	KEYLEN	((KEY_ADDR_LEN * KEY_ADDRS + KEY_PORTS) / sizeof(uint32_t))

struct flentry {
	uint32_t		f_hash;		/* hash flowing forward */
	uint32_t		f_key[KEYLEN];	/* address(es and ports) */
	uint32_t		f_uptime;	/* uptime at last access */
	uint16_t		f_fibnum;	/* fib index */
#ifdef FLOWTABLE_HASH_ALL
	uint8_t			f_proto;	/* protocol */
	uint8_t			f_flags;	/* stale? */
#define FL_STALE 		1
#endif
	SLIST_ENTRY(flentry)	f_next;		/* pointer to collision entry */
	struct rtentry		*f_rt;		/* rtentry for flow */
	struct llentry		*f_lle;		/* llentry for flow */
};
#undef KEYLEN

SLIST_HEAD(flist, flentry);
/* Make sure we can use pcpu_zone_ptr for struct flist. */
CTASSERT(sizeof(struct flist) == sizeof(void *));

struct flowtable {
	counter_u64_t	*ft_stat;
	int 		ft_size;
	/*
	 * ft_table is a malloc(9)ed array of pointers.  Pointers point to
	 * memory from UMA_ZONE_PCPU zone.
	 * ft_masks is per-cpu pointer itself.  Each instance points
	 * to a malloc(9)ed bitset, that is private to corresponding CPU.
	 */
	struct flist	**ft_table;
	bitstr_t 	**ft_masks;
	bitstr_t	*ft_tmpmask;
};

#define	FLOWSTAT_ADD(ft, name, v)	\
	counter_u64_add((ft)->ft_stat[offsetof(struct flowtable_stat, name) / sizeof(uint64_t)], (v))
#define	FLOWSTAT_INC(ft, name)	FLOWSTAT_ADD(ft, name, 1)

static struct proc *flowcleanerproc;
static uint32_t flow_hashjitter;

static struct cv 	flowclean_f_cv;
static struct cv 	flowclean_c_cv;
static struct mtx	flowclean_lock;
static uint32_t		flowclean_cycles;

/*
 * TODO:
 * - add sysctls to resize && flush flow tables
 * - Add per flowtable sysctls for statistics and configuring timeouts
 * - add saturation counter to rtentry to support per-packet load-balancing
 *   add flag to indicate round-robin flow, add list lookup from head
     for flows
 * - add sysctl / device node / syscall to support exporting and importing
 *   of flows with flag to indicate that a flow was imported so should
 *   not be considered for auto-cleaning
 * - support explicit connection state (currently only ad-hoc for DSR)
 * - idetach() cleanup for options VIMAGE builds.
 */
#ifdef INET
static VNET_DEFINE(struct flowtable, ip4_ft);
#define	V_ip4_ft	VNET(ip4_ft)
#endif
#ifdef INET6
static VNET_DEFINE(struct flowtable, ip6_ft);
#define	V_ip6_ft	VNET(ip6_ft)
#endif

static uma_zone_t flow_zone;

static VNET_DEFINE(int, flowtable_enable) = 1;
#define	V_flowtable_enable		VNET(flowtable_enable)

static SYSCTL_NODE(_net, OID_AUTO, flowtable, CTLFLAG_RD, NULL,
    "flowtable");
SYSCTL_VNET_INT(_net_flowtable, OID_AUTO, enable, CTLFLAG_RW,
    &VNET_NAME(flowtable_enable), 0, "enable flowtable caching.");
SYSCTL_UMA_MAX(_net_flowtable, OID_AUTO, maxflows, CTLFLAG_RW,
    &flow_zone, "Maximum number of flows allowed");

static MALLOC_DEFINE(M_FTABLE, "flowtable", "flowtable hashes and bitstrings");

static struct flentry *
flowtable_lookup_common(struct flowtable *, uint32_t *, int, uint32_t);

#ifdef INET
static struct flentry *
flowtable_lookup_ipv4(struct mbuf *m, struct route *ro)
{
	struct flentry *fle;
	struct sockaddr_in *sin;
	struct ip *ip;
	uint32_t fibnum;
#ifdef FLOWTABLE_HASH_ALL
	uint32_t key[3];
	int iphlen;
	uint16_t sport, dport;
	uint8_t proto;
#endif

	ip = mtod(m, struct ip *);

	if (ip->ip_src.s_addr == ip->ip_dst.s_addr ||
	    (ntohl(ip->ip_dst.s_addr) >> IN_CLASSA_NSHIFT) == IN_LOOPBACKNET ||
	    (ntohl(ip->ip_src.s_addr) >> IN_CLASSA_NSHIFT) == IN_LOOPBACKNET)
		return (NULL);

	fibnum = M_GETFIB(m);

#ifdef FLOWTABLE_HASH_ALL
	iphlen = ip->ip_hl << 2;
	proto = ip->ip_p;

	switch (proto) {
	case IPPROTO_TCP: {
		struct tcphdr *th;

		th = (struct tcphdr *)((char *)ip + iphlen);
		sport = th->th_sport;
		dport = th->th_dport;
		if (th->th_flags & (TH_RST|TH_FIN))
			fibnum |= (FL_STALE << 24);
		break;
	}
	case IPPROTO_UDP: {
		struct udphdr *uh;

		uh = (struct udphdr *)((char *)ip + iphlen);
		sport = uh->uh_sport;
		dport = uh->uh_dport;
		break;
	}
	case IPPROTO_SCTP: {
		struct sctphdr *sh;

		sh = (struct sctphdr *)((char *)ip + iphlen);
		sport = sh->src_port;
		dport = sh->dest_port;
		/* XXXGL: handle stale? */
		break;
	}
	default:
		sport = dport = 0;
		break;
	}

	key[0] = ip->ip_dst.s_addr;
	key[1] = ip->ip_src.s_addr;
	key[2] = (dport << 16) | sport;
	fibnum |= proto << 16;

	fle = flowtable_lookup_common(&V_ip4_ft, key, 3 * sizeof(uint32_t),
	    fibnum);

#else	/* !FLOWTABLE_HASH_ALL */

	fle = flowtable_lookup_common(&V_ip4_ft, (uint32_t *)&ip->ip_dst,
	    sizeof(struct in_addr), fibnum);

#endif	/* FLOWTABLE_HASH_ALL */

	if (fle == NULL)
		return (NULL);

	sin = (struct sockaddr_in *)&ro->ro_dst;
	sin->sin_family = AF_INET;
	sin->sin_len = sizeof(*sin);
	sin->sin_addr = ip->ip_dst;

	return (fle);
}
#endif /* INET */

#ifdef INET6
/*
 * PULLUP_TO(len, p, T) makes sure that len + sizeof(T) is contiguous,
 * then it sets p to point at the offset "len" in the mbuf. WARNING: the
 * pointer might become stale after other pullups (but we never use it
 * this way).
 */
#define PULLUP_TO(_len, p, T)						\
do {									\
	int x = (_len) + sizeof(T);					\
	if ((m)->m_len < x)						\
		return (NULL);						\
	p = (mtod(m, char *) + (_len));					\
} while (0)

#define	TCP(p)		((struct tcphdr *)(p))
#define	SCTP(p)		((struct sctphdr *)(p))
#define	UDP(p)		((struct udphdr *)(p))

static struct flentry *
flowtable_lookup_ipv6(struct mbuf *m, struct route *ro)
{
	struct flentry *fle;
	struct sockaddr_in6 *sin6;
	struct ip6_hdr *ip6;
	uint32_t fibnum;
#ifdef FLOWTABLE_HASH_ALL
	uint32_t key[9];
	void *ulp;
	int hlen;
	uint16_t sport, dport;
	u_short offset;
	uint8_t proto;
#else
	uint32_t key[4];
#endif

	ip6 = mtod(m, struct ip6_hdr *);
	if (in6_localaddr(&ip6->ip6_dst))
		return (NULL);

	fibnum = M_GETFIB(m);

#ifdef	FLOWTABLE_HASH_ALL
	hlen = sizeof(struct ip6_hdr);
	proto = ip6->ip6_nxt;
	offset = sport = dport = 0;
	ulp = NULL;
	while (ulp == NULL) {
		switch (proto) {
		case IPPROTO_ICMPV6:
		case IPPROTO_OSPFIGP:
		case IPPROTO_PIM:
		case IPPROTO_CARP:
		case IPPROTO_ESP:
		case IPPROTO_NONE:
			ulp = ip6;
			break;
		case IPPROTO_TCP:
			PULLUP_TO(hlen, ulp, struct tcphdr);
			dport = TCP(ulp)->th_dport;
			sport = TCP(ulp)->th_sport;
			if (TCP(ulp)->th_flags & (TH_RST|TH_FIN))
				fibnum |= (FL_STALE << 24);
			break;
		case IPPROTO_SCTP:
			PULLUP_TO(hlen, ulp, struct sctphdr);
			dport = SCTP(ulp)->src_port;
			sport = SCTP(ulp)->dest_port;
			/* XXXGL: handle stale? */
			break;
		case IPPROTO_UDP:
			PULLUP_TO(hlen, ulp, struct udphdr);
			dport = UDP(ulp)->uh_dport;
			sport = UDP(ulp)->uh_sport;
			break;
		case IPPROTO_HOPOPTS:	/* RFC 2460 */
			PULLUP_TO(hlen, ulp, struct ip6_hbh);
			hlen += (((struct ip6_hbh *)ulp)->ip6h_len + 1) << 3;
			proto = ((struct ip6_hbh *)ulp)->ip6h_nxt;
			ulp = NULL;
			break;
		case IPPROTO_ROUTING:	/* RFC 2460 */
			PULLUP_TO(hlen, ulp, struct ip6_rthdr);
			hlen += (((struct ip6_rthdr *)ulp)->ip6r_len + 1) << 3;
			proto = ((struct ip6_rthdr *)ulp)->ip6r_nxt;
			ulp = NULL;
			break;
		case IPPROTO_FRAGMENT:	/* RFC 2460 */
			PULLUP_TO(hlen, ulp, struct ip6_frag);
			hlen += sizeof (struct ip6_frag);
			proto = ((struct ip6_frag *)ulp)->ip6f_nxt;
			offset = ((struct ip6_frag *)ulp)->ip6f_offlg &
			    IP6F_OFF_MASK;
			ulp = NULL;
			break;
		case IPPROTO_DSTOPTS:	/* RFC 2460 */
			PULLUP_TO(hlen, ulp, struct ip6_hbh);
			hlen += (((struct ip6_hbh *)ulp)->ip6h_len + 1) << 3;
			proto = ((struct ip6_hbh *)ulp)->ip6h_nxt;
			ulp = NULL;
			break;
		case IPPROTO_AH:	/* RFC 2402 */
			PULLUP_TO(hlen, ulp, struct ip6_ext);
			hlen += (((struct ip6_ext *)ulp)->ip6e_len + 2) << 2;
			proto = ((struct ip6_ext *)ulp)->ip6e_nxt;
			ulp = NULL;
			break;
		default:
			PULLUP_TO(hlen, ulp, struct ip6_ext);
			break;
		}
	}

	bcopy(&ip6->ip6_dst, &key[0], sizeof(struct in6_addr));
	bcopy(&ip6->ip6_src, &key[4], sizeof(struct in6_addr));
	key[8] = (dport << 16) | sport;
	fibnum |= proto << 16;

	fle = flowtable_lookup_common(&V_ip6_ft, key, 9 * sizeof(uint32_t),
	    fibnum);
#else	/* !FLOWTABLE_HASH_ALL */
	bcopy(&ip6->ip6_dst, &key[0], sizeof(struct in6_addr));
	fle = flowtable_lookup_common(&V_ip6_ft, key, sizeof(struct in6_addr),
	    fibnum);
#endif	/* FLOWTABLE_HASH_ALL */

	if (fle == NULL)
		return (NULL);

	sin6 = (struct sockaddr_in6 *)&ro->ro_dst;
	sin6->sin6_family = AF_INET6;
	sin6->sin6_len = sizeof(*sin6);
	bcopy(&ip6->ip6_dst, &sin6->sin6_addr, sizeof(struct in6_addr));

	return (fle);
}
#endif /* INET6 */

static bitstr_t *
flowtable_mask(struct flowtable *ft)
{

	/*
	 * flowtable_free_stale() calls w/o critical section, but
	 * with sched_bind(). Since pointer is stable throughout
	 * ft lifetime, it is safe, otherwise...
	 *
	 * CRITICAL_ASSERT(curthread);
	 */

	return (*(bitstr_t **)zpcpu_get(ft->ft_masks));
}

static struct flist *
flowtable_list(struct flowtable *ft, uint32_t hash)
{

	CRITICAL_ASSERT(curthread);
	return (zpcpu_get(ft->ft_table[hash % ft->ft_size]));
}

static int
flow_stale(struct flowtable *ft, struct flentry *fle, int maxidle)
{

	if (((fle->f_rt->rt_flags & RTF_HOST) &&
	    ((fle->f_rt->rt_flags & (RTF_UP)) != (RTF_UP))) ||
	    (fle->f_rt->rt_ifp == NULL) ||
	    !RT_LINK_IS_UP(fle->f_rt->rt_ifp) ||
	    (fle->f_lle->la_flags & LLE_VALID) == 0)
		return (1);

	if (time_uptime - fle->f_uptime > maxidle)
		return (1);

#ifdef FLOWTABLE_HASH_ALL
	if (fle->f_flags & FL_STALE)
		return (1);
#endif

	return (0);
}

static int
flow_full(void)
{
	int count, max;

	count = uma_zone_get_cur(flow_zone);
	max = uma_zone_get_max(flow_zone);

	return (count > (max - (max >> 3)));
}

static int
flow_matches(struct flentry *fle, uint32_t *key, int keylen, uint32_t fibnum)
{
#ifdef FLOWTABLE_HASH_ALL
	uint8_t proto;

	proto = (fibnum >> 16) & 0xff;
	fibnum &= 0xffff;
#endif

	CRITICAL_ASSERT(curthread);

	/* Microoptimization for IPv4: don't use bcmp(). */
	if (((keylen == sizeof(uint32_t) && (fle->f_key[0] != key[0])) ||
	    (bcmp(fle->f_key, key, keylen) == 0)) &&
	    fibnum == fle->f_fibnum &&
#ifdef FLOWTABLE_HASH_ALL
	    proto == fle->f_proto &&
#endif
	    (fle->f_rt->rt_flags & RTF_UP) &&
	    fle->f_rt->rt_ifp != NULL &&
	    (fle->f_lle->la_flags & LLE_VALID))
		return (1);

	return (0);
}

static struct flentry *
flowtable_insert(struct flowtable *ft, uint32_t hash, uint32_t *key,
    int keylen, uint32_t fibnum0)
{
#ifdef INET6
	struct route_in6 sro6;
#endif
#ifdef INET
	struct route sro;
#endif
	struct route *ro = NULL;
	struct rtentry *rt;
	struct lltable *lt = NULL;
	struct llentry *lle;
	struct sockaddr_storage *l3addr;
	struct ifnet *ifp;
	struct flist *flist;
	struct flentry *fle, *iter;
	bitstr_t *mask;
	uint16_t fibnum = fibnum0;
#ifdef FLOWTABLE_HASH_ALL
	uint8_t proto;

	proto = (fibnum0 >> 16) & 0xff;
	fibnum = fibnum0 & 0xffff;
#endif

	/*
	 * This bit of code ends up locking the
	 * same route 3 times (just like ip_output + ether_output)
	 * - at lookup
	 * - in rt_check when called by arpresolve
	 * - dropping the refcount for the rtentry
	 *
	 * This could be consolidated to one if we wrote a variant
	 * of arpresolve with an rt_check variant that expected to
	 * receive the route locked
	 */
#ifdef INET
	if (ft == &V_ip4_ft) {
		struct sockaddr_in *sin;

		ro = &sro;
		bzero(&sro.ro_dst, sizeof(sro.ro_dst));

		sin = (struct sockaddr_in *)&sro.ro_dst;
		sin->sin_family = AF_INET;
		sin->sin_len = sizeof(*sin);
		sin->sin_addr.s_addr = key[0];
	}
#endif
#ifdef INET6
	if (ft == &V_ip6_ft) {
		struct sockaddr_in6 *sin6;

		ro = (struct route *)&sro6;
		sin6 = &sro6.ro_dst;

		bzero(sin6, sizeof(*sin6));
		sin6->sin6_family = AF_INET6;
		sin6->sin6_len = sizeof(*sin6);
		bcopy(key, &sin6->sin6_addr, sizeof(struct in6_addr));
	}
#endif

	ro->ro_rt = NULL;
#ifdef RADIX_MPATH
	rtalloc_mpath_fib(ro, hash, fibnum);
#else
	rtalloc_ign_fib(ro, 0, fibnum);
#endif
	if (ro->ro_rt == NULL)
		return (NULL);

	rt = ro->ro_rt;
	ifp = rt->rt_ifp;

	if (ifp->if_flags & (IFF_POINTOPOINT | IFF_LOOPBACK)) {
		RTFREE(rt);
		return (NULL);
	}

#ifdef INET
	if (ft == &V_ip4_ft)
		lt = LLTABLE(ifp);
#endif
#ifdef INET6
	if (ft == &V_ip6_ft)
		lt = LLTABLE6(ifp);
#endif

	if (rt->rt_flags & RTF_GATEWAY)
		l3addr = (struct sockaddr_storage *)rt->rt_gateway;
	else
		l3addr = (struct sockaddr_storage *)&ro->ro_dst;
	lle = llentry_alloc(ifp, lt, l3addr);

	if (lle == NULL) {
		RTFREE(rt);
		return (NULL);
	}

	/* Don't insert the entry if the ARP hasn't yet finished resolving. */
	if ((lle->la_flags & LLE_VALID) == 0) {
		RTFREE(rt);
		LLE_FREE(lle);
		FLOWSTAT_INC(ft, ft_fail_lle_invalid);
		return (NULL);
	}

	fle = uma_zalloc(flow_zone, M_NOWAIT | M_ZERO);
	if (fle == NULL) {
		RTFREE(rt);
		LLE_FREE(lle);
		return (NULL);
	}

	fle->f_hash = hash;
	bcopy(key, &fle->f_key, keylen);
	fle->f_rt = rt;
	fle->f_lle = lle;
	fle->f_fibnum = fibnum;
	fle->f_uptime = time_uptime;
#ifdef FLOWTABLE_HASH_ALL
	fle->f_proto = proto;
	fle->f_flags = fibnum0 >> 24;
#endif

	critical_enter();
	mask = flowtable_mask(ft);
	flist = flowtable_list(ft, hash);

	if (SLIST_EMPTY(flist)) {
		bit_set(mask, (hash % ft->ft_size));
		SLIST_INSERT_HEAD(flist, fle, f_next);
		goto skip;
	}

	/*
	 * find end of list and make sure that we were not
	 * preempted by another thread handling this flow
	 */
	SLIST_FOREACH(iter, flist, f_next) {
<<<<<<< HEAD
		KASSERT(iter->f_hash == hash, ("%s: wrong hash", __func__));
=======
		KASSERT(iter->f_hash % ft->ft_size == hash % ft->ft_size,
		    ("%s: wrong hash", __func__));
>>>>>>> d9d6b88f
		if (flow_matches(iter, key, keylen, fibnum)) {
			/*
			 * We probably migrated to an other CPU after
			 * lookup in flowtable_lookup_common() failed.
			 * It appeared that this CPU already has flow
			 * entry.
			 */
			iter->f_uptime = time_uptime;
#ifdef FLOWTABLE_HASH_ALL
			iter->f_flags |= fibnum >> 24;
#endif
			critical_exit();
			FLOWSTAT_INC(ft, ft_collisions);
			uma_zfree(flow_zone, fle);
			return (iter);
		}
	}

	SLIST_INSERT_HEAD(flist, fle, f_next);
skip:
	critical_exit();
	FLOWSTAT_INC(ft, ft_inserts);

	return (fle);
}

int
flowtable_lookup(sa_family_t sa, struct mbuf *m, struct route *ro)
{
	struct flentry *fle;

	if (V_flowtable_enable == 0)
		return (ENXIO);

	switch (sa) {
#ifdef INET
	case AF_INET:
		fle = flowtable_lookup_ipv4(m, ro);
		break;
#endif
#ifdef INET6
	case AF_INET6:
		fle = flowtable_lookup_ipv6(m, ro);
		break;
#endif
	default:
		panic("%s: sa %d", __func__, sa);
	}

	if (fle == NULL)
		return (EHOSTUNREACH);

	if (!(m->m_flags & M_FLOWID)) {
		m->m_flags |= M_FLOWID;
		m->m_pkthdr.flowid = fle->f_hash;
	}

	ro->ro_rt = fle->f_rt;
	ro->ro_lle = fle->f_lle;
	ro->ro_flags |= RT_NORTREF;

	return (0);
}

static struct flentry *
flowtable_lookup_common(struct flowtable *ft, uint32_t *key, int keylen,
    uint32_t fibnum)
{
	struct flist *flist;
	struct flentry *fle;
	uint32_t hash;

	FLOWSTAT_INC(ft, ft_lookups);

	hash = jenkins_hash32(key, keylen / sizeof(uint32_t), flow_hashjitter);

	critical_enter();
	flist = flowtable_list(ft, hash);
	SLIST_FOREACH(fle, flist, f_next) {
<<<<<<< HEAD
		KASSERT(fle->f_hash == hash, ("%s: wrong hash", __func__));
=======
		KASSERT(fle->f_hash % ft->ft_size == hash % ft->ft_size,
		    ("%s: wrong hash", __func__));
>>>>>>> d9d6b88f
		if (flow_matches(fle, key, keylen, fibnum)) {
			fle->f_uptime = time_uptime;
#ifdef FLOWTABLE_HASH_ALL
			fle->f_flags |= fibnum >> 24;
#endif
			critical_exit();
			FLOWSTAT_INC(ft, ft_hits);
			return (fle);
		}
	}
	critical_exit();

	FLOWSTAT_INC(ft, ft_misses);

	return (flowtable_insert(ft, hash, key, keylen, fibnum));
}

/*
 * used by the bit_alloc macro
 */
#define calloc(count, size) malloc((count)*(size), M_FTABLE, M_WAITOK | M_ZERO)
static void
flowtable_alloc(struct flowtable *ft)
{

	ft->ft_table = malloc(ft->ft_size * sizeof(struct flist),
	    M_FTABLE, M_WAITOK);
	for (int i = 0; i < ft->ft_size; i++)
		ft->ft_table[i] = uma_zalloc(pcpu_zone_ptr, M_WAITOK | M_ZERO);

	ft->ft_masks = uma_zalloc(pcpu_zone_ptr, M_WAITOK);
	for (int i = 0; i < mp_ncpus; i++) {
		bitstr_t **b;

		b = zpcpu_get_cpu(ft->ft_masks, i);
		*b = bit_alloc(ft->ft_size);
	}
	ft->ft_tmpmask = bit_alloc(ft->ft_size);
}
#undef calloc

static void
flowtable_free_stale(struct flowtable *ft, struct rtentry *rt, int maxidle)
{
	struct flist *flist, freelist;
	struct flentry *fle, *fle1, *fleprev;
	bitstr_t *mask, *tmpmask;
	int curbit, tmpsize;

	SLIST_INIT(&freelist);
	mask = flowtable_mask(ft);
	tmpmask = ft->ft_tmpmask;
	tmpsize = ft->ft_size;
	memcpy(tmpmask, mask, ft->ft_size/8);
	curbit = 0;
	/*
	 * XXX Note to self, bit_ffs operates at the byte level
	 * and thus adds gratuitous overhead
	 */
	bit_ffs(tmpmask, ft->ft_size, &curbit);
	while (curbit != -1) {
		if (curbit >= ft->ft_size || curbit < -1) {
			log(LOG_ALERT,
			    "warning: bad curbit value %d \n",
			    curbit);
			break;
		}

		FLOWSTAT_INC(ft, ft_free_checks);

		critical_enter();
		flist = flowtable_list(ft, curbit);
#ifdef DIAGNOSTIC
		if (SLIST_EMPTY(flist) && curbit > 0) {
			log(LOG_ALERT,
			    "warning bit=%d set, but no fle found\n",
			    curbit);
		}
#endif
		SLIST_FOREACH_SAFE(fle, flist, f_next, fle1) {
			if (rt != NULL && fle->f_rt != rt) {
				fleprev = fle;
				continue;
			}
			if (!flow_stale(ft, fle, maxidle)) {
				fleprev = fle;
				continue;
			}

			if (fle == SLIST_FIRST(flist))
				SLIST_REMOVE_HEAD(flist, f_next);
			else
				SLIST_REMOVE_AFTER(fleprev, f_next);
			SLIST_INSERT_HEAD(&freelist, fle, f_next);
		}
		if (SLIST_EMPTY(flist))
			bit_clear(mask, curbit);
		critical_exit();

		bit_clear(tmpmask, curbit);
		tmpmask += (curbit / 8);
		tmpsize -= (curbit / 8) * 8;
		bit_ffs(tmpmask, tmpsize, &curbit);
	}

	SLIST_FOREACH_SAFE(fle, &freelist, f_next, fle1) {
		FLOWSTAT_INC(ft, ft_frees);
		if (fle->f_rt != NULL)
			RTFREE(fle->f_rt);
		if (fle->f_lle != NULL)
			LLE_FREE(fle->f_lle);
		uma_zfree(flow_zone, fle);
	}
}

static void
flowtable_clean_vnet(struct flowtable *ft, struct rtentry *rt, int maxidle)
{
	int i;

	CPU_FOREACH(i) {
		if (smp_started == 1) {
			thread_lock(curthread);
			sched_bind(curthread, i);
			thread_unlock(curthread);
		}

		flowtable_free_stale(ft, rt, maxidle);

		if (smp_started == 1) {
			thread_lock(curthread);
			sched_unbind(curthread);
			thread_unlock(curthread);
		}
	}
}

void
flowtable_route_flush(sa_family_t sa, struct rtentry *rt)
{
	struct flowtable *ft;

	switch (sa) {
#ifdef INET
	case AF_INET:
		ft = &V_ip4_ft;
		break;
#endif
#ifdef INET6
	case AF_INET6:
		ft = &V_ip6_ft;
		break;
#endif
	default:
		panic("%s: sa %d", __func__, sa);
	}

	flowtable_clean_vnet(ft, rt, 0);
}

static void
flowtable_cleaner(void)
{
	VNET_ITERATOR_DECL(vnet_iter);
	struct thread *td;

	if (bootverbose)
		log(LOG_INFO, "flowtable cleaner started\n");
	td = curthread;
	while (1) {
		uint32_t flowclean_freq, maxidle;

		/*
		 * The maximum idle time, as well as frequency are arbitrary.
		 */
		if (flow_full())
			maxidle = 5;
		else
			maxidle = 30;

		VNET_LIST_RLOCK();
		VNET_FOREACH(vnet_iter) {
			CURVNET_SET(vnet_iter);
#ifdef INET
			flowtable_clean_vnet(&V_ip4_ft, NULL, maxidle);
#endif
#ifdef INET6
			flowtable_clean_vnet(&V_ip6_ft, NULL, maxidle);
#endif
			CURVNET_RESTORE();
		}
		VNET_LIST_RUNLOCK();

		if (flow_full())
			flowclean_freq = 4*hz;
		else
			flowclean_freq = 20*hz;
		mtx_lock(&flowclean_lock);
		thread_lock(td);
		sched_prio(td, PPAUSE);
		thread_unlock(td);
		flowclean_cycles++;
		cv_broadcast(&flowclean_f_cv);
		cv_timedwait(&flowclean_c_cv, &flowclean_lock, flowclean_freq);
		mtx_unlock(&flowclean_lock);
	}
}

static void
flowtable_flush(void *unused __unused)
{
	uint64_t start;

	mtx_lock(&flowclean_lock);
	start = flowclean_cycles;
	while (start == flowclean_cycles) {
		cv_broadcast(&flowclean_c_cv);
		cv_wait(&flowclean_f_cv, &flowclean_lock);
	}
	mtx_unlock(&flowclean_lock);
}

static struct kproc_desc flow_kp = {
	"flowcleaner",
	flowtable_cleaner,
	&flowcleanerproc
};
SYSINIT(flowcleaner, SI_SUB_KTHREAD_IDLE, SI_ORDER_ANY, kproc_start, &flow_kp);

static int
flowtable_get_size(char *name)
{
	int size;

	if (TUNABLE_INT_FETCH(name, &size)) {
		if (size < 256)
			size = 256;
		if (!powerof2(size)) {
			printf("%s must be power of 2\n", name);
			size = 2048;
		}
	} else {
		/*
		 * round up to the next power of 2
		 */
		size = 1 << fls((1024 + maxusers * 64) - 1);
	}

	return (size);
}

static void
flowtable_init(const void *unused __unused)
{

	flow_hashjitter = arc4random();

	flow_zone = uma_zcreate("flows", sizeof(struct flentry),
	    NULL, NULL, NULL, NULL, (64-1), UMA_ZONE_MAXBUCKET);
	uma_zone_set_max(flow_zone, 1024 + maxusers * 64 * mp_ncpus);

	cv_init(&flowclean_c_cv, "c_flowcleanwait");
	cv_init(&flowclean_f_cv, "f_flowcleanwait");
	mtx_init(&flowclean_lock, "flowclean lock", NULL, MTX_DEF);
	EVENTHANDLER_REGISTER(ifnet_departure_event, flowtable_flush, NULL,
	    EVENTHANDLER_PRI_ANY);
}
SYSINIT(flowtable_init, SI_SUB_PROTO_BEGIN, SI_ORDER_FIRST,
    flowtable_init, NULL);

#ifdef INET
static SYSCTL_NODE(_net_flowtable, OID_AUTO, ip4, CTLFLAG_RD, NULL,
    "Flowtable for IPv4");

static VNET_PCPUSTAT_DEFINE(struct flowtable_stat, ip4_ftstat);
VNET_PCPUSTAT_SYSINIT(ip4_ftstat);
VNET_PCPUSTAT_SYSUNINIT(ip4_ftstat);
SYSCTL_VNET_PCPUSTAT(_net_flowtable_ip4, OID_AUTO, stat, struct flowtable_stat,
    ip4_ftstat, "Flowtable statistics for IPv4 "
    "(struct flowtable_stat, net/flowtable.h)");

static void
flowtable_init_vnet_v4(const void *unused __unused)
{

	V_ip4_ft.ft_size = flowtable_get_size("net.flowtable.ip4.size");
	V_ip4_ft.ft_stat = VNET(ip4_ftstat);
	flowtable_alloc(&V_ip4_ft);
}
VNET_SYSINIT(ft_vnet_v4, SI_SUB_PROTO_IFATTACHDOMAIN, SI_ORDER_ANY,
    flowtable_init_vnet_v4, NULL);
#endif /* INET */

#ifdef INET6
static SYSCTL_NODE(_net_flowtable, OID_AUTO, ip6, CTLFLAG_RD, NULL,
    "Flowtable for IPv6");

static VNET_PCPUSTAT_DEFINE(struct flowtable_stat, ip6_ftstat);
VNET_PCPUSTAT_SYSINIT(ip6_ftstat);
VNET_PCPUSTAT_SYSUNINIT(ip6_ftstat);
SYSCTL_VNET_PCPUSTAT(_net_flowtable_ip6, OID_AUTO, stat, struct flowtable_stat,
    ip6_ftstat, "Flowtable statistics for IPv6 "
    "(struct flowtable_stat, net/flowtable.h)");

static void
flowtable_init_vnet_v6(const void *unused __unused)
{

	V_ip6_ft.ft_size = flowtable_get_size("net.flowtable.ip6.size");
	V_ip6_ft.ft_stat = VNET(ip6_ftstat);
	flowtable_alloc(&V_ip6_ft);
}
VNET_SYSINIT(flowtable_init_vnet_v6, SI_SUB_PROTO_IFATTACHDOMAIN, SI_ORDER_ANY,
    flowtable_init_vnet_v6, NULL);
#endif /* INET6 */

#ifdef DDB
static bitstr_t *
flowtable_mask_pcpu(struct flowtable *ft, int cpuid)
{

	return (zpcpu_get_cpu(*ft->ft_masks, cpuid));
}

static struct flist *
flowtable_list_pcpu(struct flowtable *ft, uint32_t hash, int cpuid)
{

	return (zpcpu_get_cpu(&ft->ft_table[hash % ft->ft_size], cpuid));
}

static void
flow_show(struct flowtable *ft, struct flentry *fle)
{
	int idle_time;
	int rt_valid, ifp_valid;
	volatile struct rtentry *rt;
	struct ifnet *ifp = NULL;
	uint32_t *hashkey = fle->f_key;

	idle_time = (int)(time_uptime - fle->f_uptime);
	rt = fle->f_rt;
	rt_valid = rt != NULL;
	if (rt_valid)
		ifp = rt->rt_ifp;
	ifp_valid = ifp != NULL;

#ifdef INET
	if (ft == &V_ip4_ft) {
		char daddr[4*sizeof "123"];
#ifdef FLOWTABLE_HASH_ALL
		char saddr[4*sizeof "123"];
		uint16_t sport, dport;
#endif

		inet_ntoa_r(*(struct in_addr *) &hashkey[0], daddr);
#ifdef FLOWTABLE_HASH_ALL
		inet_ntoa_r(*(struct in_addr *) &hashkey[1], saddr);
		dport = ntohs((uint16_t)(hashkey[2] >> 16));
		sport = ntohs((uint16_t)(hashkey[2] & 0xffff));
		db_printf("%s:%d->%s:%d", saddr, sport, daddr, dport);
#else
		db_printf("%s ", daddr);
#endif
	}
#endif /* INET */
#ifdef INET6
	if (ft == &V_ip6_ft) {
#ifdef FLOWTABLE_HASH_ALL
		db_printf("\n\tkey=%08x:%08x:%08x%08x:%08x:%08x%08x:%08x:%08x",
		    hashkey[0], hashkey[1], hashkey[2],
		    hashkey[3], hashkey[4], hashkey[5],
		    hashkey[6], hashkey[7], hashkey[8]);
#else
		db_printf("\n\tkey=%08x:%08x:%08x ",
		    hashkey[0], hashkey[1], hashkey[2]);
#endif
	}
#endif /* INET6 */

	db_printf("hash=%08x idle_time=%03d"
	    "\n\tfibnum=%02d rt=%p",
	    fle->f_hash, idle_time, fle->f_fibnum, fle->f_rt);

#ifdef FLOWTABLE_HASH_ALL
	if (fle->f_flags & FL_STALE)
		db_printf(" FL_STALE ");
#endif
	if (rt_valid) {
		if (rt->rt_flags & RTF_UP)
			db_printf(" RTF_UP ");
	}
	if (ifp_valid) {
		if (ifp->if_flags & IFF_LOOPBACK)
			db_printf(" IFF_LOOPBACK ");
		if (ifp->if_flags & IFF_UP)
			db_printf(" IFF_UP ");
		if (ifp->if_flags & IFF_POINTOPOINT)
			db_printf(" IFF_POINTOPOINT ");
	}
	db_printf("\n");
}

static void
flowtable_show(struct flowtable *ft, int cpuid)
{
	int curbit = 0;
	bitstr_t *mask, *tmpmask;

	if (cpuid != -1)
		db_printf("cpu: %d\n", cpuid);
	mask = flowtable_mask_pcpu(ft, cpuid);
	tmpmask = ft->ft_tmpmask;
	memcpy(tmpmask, mask, ft->ft_size/8);
	/*
	 * XXX Note to self, bit_ffs operates at the byte level
	 * and thus adds gratuitous overhead
	 */
	bit_ffs(tmpmask, ft->ft_size, &curbit);
	while (curbit != -1) {
		struct flist *flist;
		struct flentry *fle;

		if (curbit >= ft->ft_size || curbit < -1) {
			db_printf("warning: bad curbit value %d \n",
			    curbit);
			break;
		}

		flist = flowtable_list_pcpu(ft, curbit, cpuid);

		SLIST_FOREACH(fle, flist, f_next)
			flow_show(ft, fle);
		bit_clear(tmpmask, curbit);
		bit_ffs(tmpmask, ft->ft_size, &curbit);
	}
}

static void
flowtable_show_vnet(struct flowtable *ft)
{

	int i;

	CPU_FOREACH(i)
		flowtable_show(ft, i);
}

DB_SHOW_COMMAND(flowtables, db_show_flowtables)
{
	VNET_ITERATOR_DECL(vnet_iter);

	VNET_FOREACH(vnet_iter) {
		CURVNET_SET(vnet_iter);
#ifdef VIMAGE
		db_printf("vnet %p\n", vnet_iter);
#endif
#ifdef INET
		printf("IPv4:\n");
		flowtable_show_vnet(&V_ip4_ft);
#endif
#ifdef INET6
		printf("IPv6:\n");
		flowtable_show_vnet(&V_ip6_ft);
#endif
		CURVNET_RESTORE();
	}
}
#endif<|MERGE_RESOLUTION|>--- conflicted
+++ resolved
@@ -634,12 +634,8 @@
 	 * preempted by another thread handling this flow
 	 */
 	SLIST_FOREACH(iter, flist, f_next) {
-<<<<<<< HEAD
-		KASSERT(iter->f_hash == hash, ("%s: wrong hash", __func__));
-=======
 		KASSERT(iter->f_hash % ft->ft_size == hash % ft->ft_size,
 		    ("%s: wrong hash", __func__));
->>>>>>> d9d6b88f
 		if (flow_matches(iter, key, keylen, fibnum)) {
 			/*
 			 * We probably migrated to an other CPU after
@@ -719,12 +715,8 @@
 	critical_enter();
 	flist = flowtable_list(ft, hash);
 	SLIST_FOREACH(fle, flist, f_next) {
-<<<<<<< HEAD
-		KASSERT(fle->f_hash == hash, ("%s: wrong hash", __func__));
-=======
 		KASSERT(fle->f_hash % ft->ft_size == hash % ft->ft_size,
 		    ("%s: wrong hash", __func__));
->>>>>>> d9d6b88f
 		if (flow_matches(fle, key, keylen, fibnum)) {
 			fle->f_uptime = time_uptime;
 #ifdef FLOWTABLE_HASH_ALL
