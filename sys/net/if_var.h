/*-
 * Copyright (c) 1982, 1986, 1989, 1993
 *	The Regents of the University of California.  All rights reserved.
 *
 * Redistribution and use in source and binary forms, with or without
 * modification, are permitted provided that the following conditions
 * are met:
 * 1. Redistributions of source code must retain the above copyright
 *    notice, this list of conditions and the following disclaimer.
 * 2. Redistributions in binary form must reproduce the above copyright
 *    notice, this list of conditions and the following disclaimer in the
 *    documentation and/or other materials provided with the distribution.
 * 4. Neither the name of the University nor the names of its contributors
 *    may be used to endorse or promote products derived from this software
 *    without specific prior written permission.
 *
 * THIS SOFTWARE IS PROVIDED BY THE REGENTS AND CONTRIBUTORS ``AS IS'' AND
 * ANY EXPRESS OR IMPLIED WARRANTIES, INCLUDING, BUT NOT LIMITED TO, THE
 * IMPLIED WARRANTIES OF MERCHANTABILITY AND FITNESS FOR A PARTICULAR PURPOSE
 * ARE DISCLAIMED.  IN NO EVENT SHALL THE REGENTS OR CONTRIBUTORS BE LIABLE
 * FOR ANY DIRECT, INDIRECT, INCIDENTAL, SPECIAL, EXEMPLARY, OR CONSEQUENTIAL
 * DAMAGES (INCLUDING, BUT NOT LIMITED TO, PROCUREMENT OF SUBSTITUTE GOODS
 * OR SERVICES; LOSS OF USE, DATA, OR PROFITS; OR BUSINESS INTERRUPTION)
 * HOWEVER CAUSED AND ON ANY THEORY OF LIABILITY, WHETHER IN CONTRACT, STRICT
 * LIABILITY, OR TORT (INCLUDING NEGLIGENCE OR OTHERWISE) ARISING IN ANY WAY
 * OUT OF THE USE OF THIS SOFTWARE, EVEN IF ADVISED OF THE POSSIBILITY OF
 * SUCH DAMAGE.
 *
 *	From: @(#)if.h	8.1 (Berkeley) 6/10/93
 * $FreeBSD$
 */

#ifndef	_NET_IF_VAR_H_
#define	_NET_IF_VAR_H_

/*
 * Structures defining a network interface, providing a packet
 * transport mechanism (ala level 0 of the PUP protocols).
 *
 * Each interface accepts output datagrams of a specified maximum
 * length, and provides higher level routines with input datagrams
 * received from its medium.
 *
 * Output occurs when the routine if_output is called, with three parameters:
 *	(*ifp->if_output)(ifp, m, dst, rt)
 * Here m is the mbuf chain to be sent and dst is the destination address.
 * The output routine encapsulates the supplied datagram if necessary,
 * and then transmits it on its medium.
 *
 * On input, each interface unwraps the data received by it, and either
 * places it on the input queue of an internetwork datagram routine
 * and posts the associated software interrupt, or passes the datagram to a raw
 * packet input routine.
 *
 * Routines exist for locating interfaces by their addresses
 * or for locating an interface on a certain network, as well as more general
 * routing and gateway routines maintaining information used to locate
 * interfaces.  These routines live in the files if.c and route.c
 */

struct	rtentry;		/* ifa_rtrequest */
struct	rt_addrinfo;		/* ifa_rtrequest */
struct	socket;
struct	carp_if;
struct	carp_softc;
struct  ifvlantrunk;
struct	route;			/* if_output */
struct	vnet;

#ifdef _KERNEL
#include <sys/mbuf.h>		/* ifqueue only? */
#include <sys/buf_ring.h>
#include <net/vnet.h>
#endif /* _KERNEL */
#include <sys/counter.h>
#include <sys/lock.h>		/* XXX */
#include <sys/mutex.h>		/* struct ifqueue */
#include <sys/rwlock.h>		/* XXX */
#include <sys/sx.h>		/* XXX */
#include <sys/_task.h>		/* if_link_task */

#define	IF_DUNIT_NONE	-1

#include <altq/if_altq.h>

TAILQ_HEAD(ifnethead, ifnet);	/* we use TAILQs so that the order of */
TAILQ_HEAD(ifaddrhead, ifaddr);	/* instantiation is preserved in the list */
TAILQ_HEAD(ifmultihead, ifmultiaddr);
TAILQ_HEAD(ifgrouphead, ifg_group);

#ifdef _KERNEL
VNET_DECLARE(struct pfil_head, link_pfil_hook);	/* packet filter hooks */
#define	V_link_pfil_hook	VNET(link_pfil_hook)
#endif /* _KERNEL */

/*
 * Structure defining a network interface.
 *
 * Size ILP32:  592 (approx)
 *	 LP64: 1048 (approx)
 */
struct ifnet {
	/* General book keeping of interface lists. */
	TAILQ_ENTRY(ifnet) if_link; 	/* all struct ifnets are chained */
	LIST_ENTRY(ifnet) if_clones;	/* interfaces of a cloner */
	TAILQ_HEAD(, ifg_list) if_groups; /* linked list of groups per if */
					/* protected by if_addr_lock */
	u_char	if_alloctype;		/* if_type at time of allocation */

	/* Driver and protocol specific information that remains stable. */
	void	*if_softc;		/* pointer to driver state */
	void	*if_llsoftc;		/* link layer softc */
	void	*if_l2com;		/* pointer to protocol bits */
	const char *if_dname;		/* driver name */
	int	if_dunit;		/* unit or IF_DUNIT_NONE */
	u_short	if_index;		/* numeric abbreviation for this if  */
	short	if_index_reserved;	/* spare space to grow if_index */
	char	if_xname[IFNAMSIZ];	/* external name (name + unit) */
	char	*if_description;	/* interface description */

	/* Variable fields that are touched by the stack and drivers. */
	int	if_flags;		/* up/down, broadcast, etc. */
	int	if_capabilities;	/* interface features & capabilities */
	int	if_capenable;		/* enabled features & capabilities */
	void	*if_linkmib;		/* link-type-specific MIB data */
	size_t	if_linkmiblen;		/* length of above data */
	int	if_drv_flags;		/* driver-managed status flags */
	u_int	if_refcount;		/* reference count */
	struct  ifaltq if_snd;		/* output queue (includes altq) */
	struct	if_data if_data;	/* type information and statistics */
	struct	task if_linktask;	/* task for link change events */

	/* Addresses of different protocol families assigned to this if. */
	struct	rwlock if_addr_lock;	/* lock to protect address lists */
		/*
		 * if_addrhead is the list of all addresses associated to
		 * an interface.
		 * Some code in the kernel assumes that first element
		 * of the list has type AF_LINK, and contains sockaddr_dl
		 * addresses which store the link-level address and the name
		 * of the interface.
		 * However, access to the AF_LINK address through this
		 * field is deprecated. Use if_addr or ifaddr_byindex() instead.
		 */
	struct	ifaddrhead if_addrhead;	/* linked list of addresses per if */
	struct	ifmultihead if_multiaddrs; /* multicast addresses configured */
	int	if_amcount;		/* number of all-multicast requests */
	struct	ifaddr	*if_addr;	/* pointer to link-level address */
	const u_int8_t *if_broadcastaddr; /* linklevel broadcast bytestring */
	struct	rwlock if_afdata_lock;
	void	*if_afdata[AF_MAX];
	int	if_afdata_initialized;

	/* Additional features hung off the interface. */
	u_int	if_fib;			/* interface FIB */
	struct	vnet *if_vnet;		/* pointer to network stack instance */
	struct	vnet *if_home_vnet;	/* where this ifnet originates from */
	struct  ifvlantrunk *if_vlantrunk; /* pointer to 802.1q data */
	struct	bpf_if *if_bpf;		/* packet filter structure */
	int	if_pcount;		/* number of promiscuous listeners */
	void	*if_bridge;		/* bridge glue */
	void	*if_lagg;		/* lagg glue */
	void	*if_pf_kif;		/* pf glue */
	struct	carp_if *if_carp;	/* carp interface structure */
	struct	label *if_label;	/* interface MAC label */

	/* Various procedures of the layer2 encapsulation and drivers. */
	int	(*if_output)		/* output routine (enqueue) */
		(struct ifnet *, struct mbuf *, const struct sockaddr *,
		     struct route *);
	void	(*if_input)		/* input routine (from h/w driver) */
		(struct ifnet *, struct mbuf *);
	void	(*if_start)		/* initiate output routine */
		(struct ifnet *);
	int	(*if_ioctl)		/* ioctl routine */
		(struct ifnet *, u_long, caddr_t);
	void	(*if_init)		/* Init routine */
		(void *);
	int	(*if_resolvemulti)	/* validate/resolve multicast */
		(struct ifnet *, struct sockaddr **, struct sockaddr *);
	void	(*if_qflush)		/* flush any queues */
		(struct ifnet *);
	int	(*if_transmit)		/* initiate output routine */
		(struct ifnet *, struct mbuf *);
	void	(*if_reassign)		/* reassign to vnet routine */
		(struct ifnet *, struct vnet *, char *);

	/* Stuff that's only temporary and doesn't belong here. */
	u_int	if_hw_tsomax;		/* tso burst length limit, the minimum
					 * is (IP_MAXPACKET / 8).
					 * XXXAO: Have to find a better place
					 * for it eventually. */
	/*
	 * Spare fields are added so that we can modify sensitive data
	 * structures without changing the kernel binary interface, and must
	 * be used with care where binary compatibility is required.
	 */
	char	if_cspare[3];
	int	if_ispare[4];
	void	*if_unused[2];
	void	*if_pspare[8];		/* 1 netmap, 7 TDB */
};

#include <net/ifq.h>	/* XXXAO: temporary unconditional include */

/*
 * XXX These aliases are terribly dangerous because they could apply
 * to anything.
 */
#define	if_mtu		if_data.ifi_mtu
#define	if_type		if_data.ifi_type
#define if_physical	if_data.ifi_physical
#define	if_addrlen	if_data.ifi_addrlen
#define	if_hdrlen	if_data.ifi_hdrlen
#define	if_metric	if_data.ifi_metric
#define	if_link_state	if_data.ifi_link_state
#define	if_baudrate	if_data.ifi_baudrate
#define	if_hwassist	if_data.ifi_hwassist
#define	if_ipackets	if_data.ifi_ipackets
#define	if_ierrors	if_data.ifi_ierrors
#define	if_opackets	if_data.ifi_opackets
#define	if_oerrors	if_data.ifi_oerrors
#define	if_collisions	if_data.ifi_collisions
#define	if_ibytes	if_data.ifi_ibytes
#define	if_obytes	if_data.ifi_obytes
#define	if_imcasts	if_data.ifi_imcasts
#define	if_omcasts	if_data.ifi_omcasts
#define	if_iqdrops	if_data.ifi_iqdrops
#define	if_noproto	if_data.ifi_noproto
#define	if_lastchange	if_data.ifi_lastchange

/* for compatibility with other BSDs */
#define	if_addrlist	if_addrhead
#define	if_list		if_link
#define	if_name(ifp)	((ifp)->if_xname)

/*
 * Locks for address lists on the network interface.
 */
#define	IF_ADDR_LOCK_INIT(if)	rw_init(&(if)->if_addr_lock, "if_addr_lock")
#define	IF_ADDR_LOCK_DESTROY(if)	rw_destroy(&(if)->if_addr_lock)
#define	IF_ADDR_WLOCK(if)	rw_wlock(&(if)->if_addr_lock)
#define	IF_ADDR_WUNLOCK(if)	rw_wunlock(&(if)->if_addr_lock)
#define	IF_ADDR_RLOCK(if)	rw_rlock(&(if)->if_addr_lock)
#define	IF_ADDR_RUNLOCK(if)	rw_runlock(&(if)->if_addr_lock)
#define	IF_ADDR_LOCK_ASSERT(if)	rw_assert(&(if)->if_addr_lock, RA_LOCKED)
#define	IF_ADDR_WLOCK_ASSERT(if) rw_assert(&(if)->if_addr_lock, RA_WLOCKED)

/*
 * Function variations on locking macros intended to be used by loadable
 * kernel modules in order to divorce them from the internals of address list
 * locking.
 */
void	if_addr_rlock(struct ifnet *ifp);	/* if_addrhead */
void	if_addr_runlock(struct ifnet *ifp);	/* if_addrhead */
void	if_maddr_rlock(struct ifnet *ifp);	/* if_multiaddrs */
void	if_maddr_runlock(struct ifnet *ifp);	/* if_multiaddrs */

#ifdef _KERNEL
#ifdef _SYS_EVENTHANDLER_H_
/* interface link layer address change event */
typedef void (*iflladdr_event_handler_t)(void *, struct ifnet *);
EVENTHANDLER_DECLARE(iflladdr_event, iflladdr_event_handler_t);
/* interface address change event */
typedef void (*ifaddr_event_handler_t)(void *, struct ifnet *);
EVENTHANDLER_DECLARE(ifaddr_event, ifaddr_event_handler_t);
/* new interface arrival event */
typedef void (*ifnet_arrival_event_handler_t)(void *, struct ifnet *);
EVENTHANDLER_DECLARE(ifnet_arrival_event, ifnet_arrival_event_handler_t);
/* interface departure event */
typedef void (*ifnet_departure_event_handler_t)(void *, struct ifnet *);
EVENTHANDLER_DECLARE(ifnet_departure_event, ifnet_departure_event_handler_t);
/* Interface link state change event */
typedef void (*ifnet_link_event_handler_t)(void *, struct ifnet *, int);
EVENTHANDLER_DECLARE(ifnet_link_event, ifnet_link_event_handler_t);
#endif /* _SYS_EVENTHANDLER_H_ */

/*
 * interface groups
 */
struct ifg_group {
	char				 ifg_group[IFNAMSIZ];
	u_int				 ifg_refcnt;
	void				*ifg_pf_kif;
	TAILQ_HEAD(, ifg_member)	 ifg_members;
	TAILQ_ENTRY(ifg_group)		 ifg_next;
};

struct ifg_member {
	TAILQ_ENTRY(ifg_member)	 ifgm_next;
	struct ifnet		*ifgm_ifp;
};

struct ifg_list {
	struct ifg_group	*ifgl_group;
	TAILQ_ENTRY(ifg_list)	 ifgl_next;
};

#ifdef _SYS_EVENTHANDLER_H_
/* group attach event */
typedef void (*group_attach_event_handler_t)(void *, struct ifg_group *);
EVENTHANDLER_DECLARE(group_attach_event, group_attach_event_handler_t);
/* group detach event */
typedef void (*group_detach_event_handler_t)(void *, struct ifg_group *);
EVENTHANDLER_DECLARE(group_detach_event, group_detach_event_handler_t);
/* group change event */
typedef void (*group_change_event_handler_t)(void *, const char *);
EVENTHANDLER_DECLARE(group_change_event, group_change_event_handler_t);
#endif /* _SYS_EVENTHANDLER_H_ */

#define	IF_AFDATA_LOCK_INIT(ifp)	\
	rw_init(&(ifp)->if_afdata_lock, "if_afdata")

#define	IF_AFDATA_WLOCK(ifp)	rw_wlock(&(ifp)->if_afdata_lock)
#define	IF_AFDATA_RLOCK(ifp)	rw_rlock(&(ifp)->if_afdata_lock)
#define	IF_AFDATA_WUNLOCK(ifp)	rw_wunlock(&(ifp)->if_afdata_lock)
#define	IF_AFDATA_RUNLOCK(ifp)	rw_runlock(&(ifp)->if_afdata_lock)
#define	IF_AFDATA_LOCK(ifp)	IF_AFDATA_WLOCK(ifp)
#define	IF_AFDATA_UNLOCK(ifp)	IF_AFDATA_WUNLOCK(ifp)
#define	IF_AFDATA_TRYLOCK(ifp)	rw_try_wlock(&(ifp)->if_afdata_lock)
#define	IF_AFDATA_DESTROY(ifp)	rw_destroy(&(ifp)->if_afdata_lock)

#define	IF_AFDATA_LOCK_ASSERT(ifp)	rw_assert(&(ifp)->if_afdata_lock, RA_LOCKED)
#define	IF_AFDATA_RLOCK_ASSERT(ifp)	rw_assert(&(ifp)->if_afdata_lock, RA_RLOCKED)
#define	IF_AFDATA_WLOCK_ASSERT(ifp)	rw_assert(&(ifp)->if_afdata_lock, RA_WLOCKED)
#define	IF_AFDATA_UNLOCK_ASSERT(ifp)	rw_assert(&(ifp)->if_afdata_lock, RA_UNLOCKED)

<<<<<<< HEAD
int	if_handoff(struct ifqueue *ifq, struct mbuf *m, struct ifnet *ifp,
	    int adjust);
#define	IF_HANDOFF(ifq, m, ifp)			\
	if_handoff((struct ifqueue *)ifq, m, ifp, 0)
#define	IF_HANDOFF_ADJ(ifq, m, ifp, adj)	\
	if_handoff((struct ifqueue *)ifq, m, ifp, adj)

void	if_start(struct ifnet *);

#define	IFQ_ENQUEUE(ifq, m, err)					\
do {									\
	IF_LOCK(ifq);							\
	if (ALTQ_IS_ENABLED(ifq))					\
		ALTQ_ENQUEUE(ifq, m, NULL, err);			\
	else {								\
		if (_IF_QFULL(ifq)) {					\
			m_freem(m);					\
			(err) = ENOBUFS;				\
		} else {						\
			_IF_ENQUEUE(ifq, m);				\
			(err) = 0;					\
		}							\
	}								\
	if (err)							\
		(ifq)->ifq_drops++;					\
	IF_UNLOCK(ifq);							\
} while (0)

#define	IFQ_DEQUEUE_NOLOCK(ifq, m)					\
do {									\
	if (TBR_IS_ENABLED(ifq))					\
		(m) = tbr_dequeue_ptr(ifq, ALTDQ_REMOVE);		\
	else if (ALTQ_IS_ENABLED(ifq))					\
		ALTQ_DEQUEUE(ifq, m);					\
	else								\
		_IF_DEQUEUE(ifq, m);					\
} while (0)

#define	IFQ_DEQUEUE(ifq, m)						\
do {									\
	IF_LOCK(ifq);							\
	IFQ_DEQUEUE_NOLOCK(ifq, m);					\
	IF_UNLOCK(ifq);							\
} while (0)

#define	IFQ_POLL_NOLOCK(ifq, m)						\
do {									\
	if (TBR_IS_ENABLED(ifq))					\
		(m) = tbr_dequeue_ptr(ifq, ALTDQ_POLL);			\
	else if (ALTQ_IS_ENABLED(ifq))					\
		ALTQ_POLL(ifq, m);					\
	else								\
		_IF_POLL(ifq, m);					\
} while (0)

#define	IFQ_POLL(ifq, m)						\
do {									\
	IF_LOCK(ifq);							\
	IFQ_POLL_NOLOCK(ifq, m);					\
	IF_UNLOCK(ifq);							\
} while (0)

#define	IFQ_PURGE_NOLOCK(ifq)						\
do {									\
	if (ALTQ_IS_ENABLED(ifq)) {					\
		ALTQ_PURGE(ifq);					\
	} else								\
		_IF_DRAIN(ifq);						\
} while (0)

#define	IFQ_PURGE(ifq)							\
do {									\
	IF_LOCK(ifq);							\
	IFQ_PURGE_NOLOCK(ifq);						\
	IF_UNLOCK(ifq);							\
} while (0)

#define	IFQ_SET_READY(ifq)						\
	do { ((ifq)->altq_flags |= ALTQF_READY); } while (0)

#define	IFQ_LOCK(ifq)			IF_LOCK(ifq)
#define	IFQ_UNLOCK(ifq)			IF_UNLOCK(ifq)
#define	IFQ_LOCK_ASSERT(ifq)		IF_LOCK_ASSERT(ifq)
#define	IFQ_IS_EMPTY(ifq)		((ifq)->ifq_len == 0)
#define	IFQ_INC_LEN(ifq)		((ifq)->ifq_len++)
#define	IFQ_DEC_LEN(ifq)		(--(ifq)->ifq_len)
#define	IFQ_INC_DROPS(ifq)		((ifq)->ifq_drops++)
#define	IFQ_SET_MAXLEN(ifq, len)	((ifq)->ifq_maxlen = (len))

/*
 * The IFF_DRV_OACTIVE test should really occur in the device driver, not in
 * the handoff logic, as that flag is locked by the device driver.
 */
#define	IFQ_HANDOFF_ADJ(ifp, m, adj, err)				\
do {									\
	int len;							\
	short mflags;							\
									\
	len = (m)->m_pkthdr.len;					\
	mflags = (m)->m_flags;						\
	IFQ_ENQUEUE(&(ifp)->if_snd, m, err);				\
	if ((err) == 0) {						\
		(ifp)->if_obytes += len + (adj);			\
		if (mflags & M_MCAST)					\
			(ifp)->if_omcasts++;				\
		if (((ifp)->if_drv_flags & IFF_DRV_OACTIVE) == 0)	\
			if_start(ifp);					\
	}								\
} while (0)

#define	IFQ_HANDOFF(ifp, m, err)					\
	IFQ_HANDOFF_ADJ(ifp, m, 0, err)

#define	IFQ_DRV_DEQUEUE(ifq, m)						\
do {									\
	(m) = (ifq)->ifq_drv_head;					\
	if (m) {							\
		if (((ifq)->ifq_drv_head = (m)->m_nextpkt) == NULL)	\
			(ifq)->ifq_drv_tail = NULL;			\
		(m)->m_nextpkt = NULL;					\
		(ifq)->ifq_drv_len--;					\
	} else {							\
		IFQ_LOCK(ifq);						\
		IFQ_DEQUEUE_NOLOCK(ifq, m);				\
		while ((ifq)->ifq_drv_len < (ifq)->ifq_drv_maxlen) {	\
			struct mbuf *m0;				\
			IFQ_DEQUEUE_NOLOCK(ifq, m0);			\
			if (m0 == NULL)					\
				break;					\
			m0->m_nextpkt = NULL;				\
			if ((ifq)->ifq_drv_tail == NULL)		\
				(ifq)->ifq_drv_head = m0;		\
			else						\
				(ifq)->ifq_drv_tail->m_nextpkt = m0;	\
			(ifq)->ifq_drv_tail = m0;			\
			(ifq)->ifq_drv_len++;				\
		}							\
		IFQ_UNLOCK(ifq);					\
	}								\
} while (0)

#define	IFQ_DRV_PREPEND(ifq, m)						\
do {									\
	(m)->m_nextpkt = (ifq)->ifq_drv_head;				\
	if ((ifq)->ifq_drv_tail == NULL)				\
		(ifq)->ifq_drv_tail = (m);				\
	(ifq)->ifq_drv_head = (m);					\
	(ifq)->ifq_drv_len++;						\
} while (0)

#define	IFQ_DRV_IS_EMPTY(ifq)						\
	(((ifq)->ifq_drv_len == 0) && ((ifq)->ifq_len == 0))

#define	IFQ_DRV_PURGE(ifq)						\
do {									\
	struct mbuf *m, *n = (ifq)->ifq_drv_head;			\
	while((m = n) != NULL) {					\
		n = m->m_nextpkt;					\
		m_freem(m);						\
	}								\
	(ifq)->ifq_drv_head = (ifq)->ifq_drv_tail = NULL;		\
	(ifq)->ifq_drv_len = 0;						\
	IFQ_PURGE(ifq);							\
} while (0)

#ifdef _KERNEL
static __inline int
drbr_enqueue(struct ifnet *ifp, struct buf_ring *br, struct mbuf *m)
{	
	int error = 0;

#ifdef ALTQ
	if (ALTQ_IS_ENABLED(&ifp->if_snd)) {
		IFQ_ENQUEUE(&ifp->if_snd, m, error);
		return (error);
	}
#endif
	error = buf_ring_enqueue(br, m);
	if (error)
		m_freem(m);

	return (error);
}

static __inline void
drbr_putback(struct ifnet *ifp, struct buf_ring *br, struct mbuf *new)
{
	/*
	 * The top of the list needs to be swapped 
	 * for this one.
	 */
#ifdef ALTQ
	if (ifp != NULL && ALTQ_IS_ENABLED(&ifp->if_snd)) {
		/* 
		 * Peek in altq case dequeued it
		 * so put it back.
		 */
		IFQ_DRV_PREPEND(&ifp->if_snd, new);
		return;
	}
#endif
	buf_ring_putback_sc(br, new);
}

static __inline struct mbuf *
drbr_peek(struct ifnet *ifp, struct buf_ring *br)
{
#ifdef ALTQ
	struct mbuf *m;
	if (ifp != NULL && ALTQ_IS_ENABLED(&ifp->if_snd)) {
		/* 
		 * Pull it off like a dequeue
		 * since drbr_advance() does nothing
		 * for altq and drbr_putback() will
		 * use the old prepend function.
		 */
		IFQ_DEQUEUE(&ifp->if_snd, m);
		return (m);
	}
#endif
	return(buf_ring_peek(br));
}

static __inline void
drbr_flush(struct ifnet *ifp, struct buf_ring *br)
{
	struct mbuf *m;

#ifdef ALTQ
	if (ifp != NULL && ALTQ_IS_ENABLED(&ifp->if_snd))
		IFQ_PURGE(&ifp->if_snd);
#endif	
	while ((m = buf_ring_dequeue_sc(br)) != NULL)
		m_freem(m);
}

static __inline void
drbr_free(struct buf_ring *br, struct malloc_type *type)
{

	drbr_flush(NULL, br);
	buf_ring_free(br, type);
}

static __inline struct mbuf *
drbr_dequeue(struct ifnet *ifp, struct buf_ring *br)
{
#ifdef ALTQ
	struct mbuf *m;

	if (ifp != NULL && ALTQ_IS_ENABLED(&ifp->if_snd)) {	
		IFQ_DEQUEUE(&ifp->if_snd, m);
		return (m);
	}
#endif
	return (buf_ring_dequeue_sc(br));
}

static __inline void
drbr_advance(struct ifnet *ifp, struct buf_ring *br)
{
#ifdef ALTQ
	/* Nothing to do here since peek dequeues in altq case */
	if (ifp != NULL && ALTQ_IS_ENABLED(&ifp->if_snd))
		return;
#endif
	return (buf_ring_advance_sc(br));
}


static __inline struct mbuf *
drbr_dequeue_cond(struct ifnet *ifp, struct buf_ring *br,
    int (*func) (struct mbuf *, void *), void *arg) 
{
	struct mbuf *m;
#ifdef ALTQ
	if (ALTQ_IS_ENABLED(&ifp->if_snd)) {
		IFQ_LOCK(&ifp->if_snd);
		IFQ_POLL_NOLOCK(&ifp->if_snd, m);
		if (m != NULL && func(m, arg) == 0) {
			IFQ_UNLOCK(&ifp->if_snd);
			return (NULL);
		}
		IFQ_DEQUEUE_NOLOCK(&ifp->if_snd, m);
		IFQ_UNLOCK(&ifp->if_snd);
		return (m);
	}
#endif
	m = buf_ring_peek(br);
	if (m == NULL || func(m, arg) == 0)
		return (NULL);

	return (buf_ring_dequeue_sc(br));
}

static __inline int
drbr_empty(struct ifnet *ifp, struct buf_ring *br)
{
#ifdef ALTQ
	if (ALTQ_IS_ENABLED(&ifp->if_snd))
		return (IFQ_IS_EMPTY(&ifp->if_snd));
#endif
	return (buf_ring_empty(br));
}

static __inline int
drbr_needs_enqueue(struct ifnet *ifp, struct buf_ring *br)
{
#ifdef ALTQ
	if (ALTQ_IS_ENABLED(&ifp->if_snd))
		return (1);
#endif
	return (!buf_ring_empty(br));
}

static __inline int
drbr_inuse(struct ifnet *ifp, struct buf_ring *br)
{
#ifdef ALTQ
	if (ALTQ_IS_ENABLED(&ifp->if_snd))
		return (ifp->if_snd.ifq_len);
#endif
	return (buf_ring_count(br));
}
#endif
=======
static __inline void
if_initbaudrate(struct ifnet *ifp, uintmax_t baud)
{

	ifp->if_baudrate_pf = 0;
	while (baud > (u_long)(~0UL)) {
		baud /= 10;
		ifp->if_baudrate_pf++;
	}
	ifp->if_baudrate = baud;
}

>>>>>>> 1a2b8bc6
/*
 * 72 was chosen below because it is the size of a TCP/IP
 * header (40) + the minimum mss (32).
 */
#define	IF_MINMTU	72
#define	IF_MAXMTU	65535

#define	TOEDEV(ifp)	((ifp)->if_llsoftc)

#endif /* _KERNEL */

/*
 * The ifaddr structure contains information about one address
 * of an interface.  They are maintained by the different address families,
 * are allocated and attached when an address is set, and are linked
 * together so all addresses for an interface can be located.
 *
 * NOTE: a 'struct ifaddr' is always at the beginning of a larger
 * chunk of malloc'ed memory, where we store the three addresses
 * (ifa_addr, ifa_dstaddr and ifa_netmask) referenced here.
 */
#if defined(_KERNEL) || defined(_WANT_IFADDR)
struct ifaddr {
	struct	sockaddr *ifa_addr;	/* address of interface */
	struct	sockaddr *ifa_dstaddr;	/* other end of p-to-p link */
#define	ifa_broadaddr	ifa_dstaddr	/* broadcast address interface */
	struct	sockaddr *ifa_netmask;	/* used to determine subnet */
	struct	ifnet *ifa_ifp;		/* back-pointer to interface */
	struct	carp_softc *ifa_carp;	/* pointer to CARP data */
	TAILQ_ENTRY(ifaddr) ifa_link;	/* queue macro glue */
	void	(*ifa_rtrequest)	/* check or clean routes (+ or -)'d */
		(int, struct rtentry *, struct rt_addrinfo *);
	u_short	ifa_flags;		/* mostly rt_flags for cloning */
	u_int	ifa_refcnt;		/* references to this structure */
	int	ifa_metric;		/* cost of going out this interface */
	int (*ifa_claim_addr)		/* check if an addr goes to this if */
		(struct ifaddr *, struct sockaddr *);

	counter_u64_t	ifa_ipackets;
	counter_u64_t	ifa_opackets;	 
	counter_u64_t	ifa_ibytes;
	counter_u64_t	ifa_obytes;
};
#endif

#ifdef _KERNEL
#define	IFA_ROUTE	RTF_UP		/* route installed */
#define	IFA_RTSELF	RTF_HOST	/* loopback route to self installed */

/* For compatibility with other BSDs. SCTP uses it. */
#define	ifa_list	ifa_link

struct ifaddr *	ifa_alloc(size_t size, int flags);
void	ifa_free(struct ifaddr *ifa);
void	ifa_ref(struct ifaddr *ifa);
#endif /* _KERNEL */

/*
 * Multicast address structure.  This is analogous to the ifaddr
 * structure except that it keeps track of multicast addresses.
 */
struct ifmultiaddr {
	TAILQ_ENTRY(ifmultiaddr) ifma_link; /* queue macro glue */
	struct	sockaddr *ifma_addr; 	/* address this membership is for */
	struct	sockaddr *ifma_lladdr;	/* link-layer translation, if any */
	struct	ifnet *ifma_ifp;	/* back-pointer to interface */
	u_int	ifma_refcount;		/* reference count */
	void	*ifma_protospec;	/* protocol-specific state, if any */
	struct	ifmultiaddr *ifma_llifma; /* pointer to ifma for ifma_lladdr */
};

#ifdef _KERNEL

extern	struct rwlock ifnet_rwlock;
extern	struct sx ifnet_sxlock;

#define	IFNET_LOCK_INIT() do {						\
	rw_init_flags(&ifnet_rwlock, "ifnet_rw",  RW_RECURSE);		\
	sx_init_flags(&ifnet_sxlock, "ifnet_sx",  SX_RECURSE);		\
} while(0)

#define	IFNET_WLOCK() do {						\
	sx_xlock(&ifnet_sxlock);					\
	rw_wlock(&ifnet_rwlock);					\
} while (0)

#define	IFNET_WUNLOCK() do {						\
	rw_wunlock(&ifnet_rwlock);					\
	sx_xunlock(&ifnet_sxlock);					\
} while (0)

/*
 * To assert the ifnet lock, you must know not only whether it's for read or
 * write, but also whether it was acquired with sleep support or not.
 */
#define	IFNET_RLOCK_ASSERT()		sx_assert(&ifnet_sxlock, SA_SLOCKED)
#define	IFNET_RLOCK_NOSLEEP_ASSERT()	rw_assert(&ifnet_rwlock, RA_RLOCKED)
#define	IFNET_WLOCK_ASSERT() do {					\
	sx_assert(&ifnet_sxlock, SA_XLOCKED);				\
	rw_assert(&ifnet_rwlock, RA_WLOCKED);				\
} while (0)

#define	IFNET_RLOCK()		sx_slock(&ifnet_sxlock)
#define	IFNET_RLOCK_NOSLEEP()	rw_rlock(&ifnet_rwlock)
#define	IFNET_RUNLOCK()		sx_sunlock(&ifnet_sxlock)
#define	IFNET_RUNLOCK_NOSLEEP()	rw_runlock(&ifnet_rwlock)

/*
 * Look up an ifnet given its index; the _ref variant also acquires a
 * reference that must be freed using if_rele().  It is almost always a bug
 * to call ifnet_byindex() instead if ifnet_byindex_ref().
 */
struct ifnet	*ifnet_byindex(u_short idx);
struct ifnet	*ifnet_byindex_locked(u_short idx);
struct ifnet	*ifnet_byindex_ref(u_short idx);

/*
 * Given the index, ifaddr_byindex() returns the one and only
 * link-level ifaddr for the interface. You are not supposed to use
 * it to traverse the list of addresses associated to the interface.
 */
struct ifaddr	*ifaddr_byindex(u_short idx);

VNET_DECLARE(struct ifnethead, ifnet);
VNET_DECLARE(struct ifgrouphead, ifg_head);
VNET_DECLARE(int, if_index);
VNET_DECLARE(struct ifnet *, loif);	/* first loopback interface */
VNET_DECLARE(int, useloopback);

#define	V_ifnet		VNET(ifnet)
#define	V_ifg_head	VNET(ifg_head)
#define	V_if_index	VNET(if_index)
#define	V_loif		VNET(loif)
#define	V_useloopback	VNET(useloopback)

int	if_addgroup(struct ifnet *, const char *);
int	if_delgroup(struct ifnet *, const char *);
int	if_addmulti(struct ifnet *, struct sockaddr *, struct ifmultiaddr **);
int	if_allmulti(struct ifnet *, int);
struct	ifnet* if_alloc(u_char);
void	if_attach(struct ifnet *);
void	if_dead(struct ifnet *);
int	if_delmulti(struct ifnet *, struct sockaddr *);
void	if_delmulti_ifma(struct ifmultiaddr *);
void	if_detach(struct ifnet *);
void	if_vmove(struct ifnet *, struct vnet *);
void	if_purgeaddrs(struct ifnet *);
void	if_delallmulti(struct ifnet *);
void	if_down(struct ifnet *);
struct ifmultiaddr *
	if_findmulti(struct ifnet *, struct sockaddr *);
void	if_free(struct ifnet *);
void	if_initname(struct ifnet *, const char *, int);
void	if_link_state_change(struct ifnet *, int);
int	if_printf(struct ifnet *, const char *, ...) __printflike(2, 3);
void	if_ref(struct ifnet *);
void	if_rele(struct ifnet *);
int	if_setlladdr(struct ifnet *, const u_char *, int);
void	if_up(struct ifnet *);
int	ifioctl(struct socket *, u_long, caddr_t, struct thread *);
int	ifpromisc(struct ifnet *, int);
struct	ifnet *ifunit(const char *);
struct	ifnet *ifunit_ref(const char *);

int	ifa_add_loopback_route(struct ifaddr *, struct sockaddr *);
int	ifa_del_loopback_route(struct ifaddr *, struct sockaddr *);

struct	ifaddr *ifa_ifwithaddr(struct sockaddr *);
int		ifa_ifwithaddr_check(struct sockaddr *);
struct	ifaddr *ifa_ifwithbroadaddr(struct sockaddr *);
struct	ifaddr *ifa_ifwithdstaddr(struct sockaddr *);
struct	ifaddr *ifa_ifwithnet(struct sockaddr *, int);
struct	ifaddr *ifa_ifwithroute(int, struct sockaddr *, struct sockaddr *);
struct	ifaddr *ifa_ifwithroute_fib(int, struct sockaddr *, struct sockaddr *, u_int);
struct	ifaddr *ifaof_ifpforaddr(struct sockaddr *, struct ifnet *);
int	ifa_preferred(struct ifaddr *, struct ifaddr *);

int	if_simloop(struct ifnet *ifp, struct mbuf *m, int af, int hlen);

typedef	void *if_com_alloc_t(u_char type, struct ifnet *ifp);
typedef	void if_com_free_t(void *com, u_char type);
void	if_register_com_alloc(u_char type, if_com_alloc_t *a, if_com_free_t *f);
void	if_deregister_com_alloc(u_char type);

#define IF_LLADDR(ifp)							\
    LLADDR((struct sockaddr_dl *)((ifp)->if_addr->ifa_addr))

#endif /* _KERNEL */
#endif /* !_NET_IF_VAR_H_ */<|MERGE_RESOLUTION|>--- conflicted
+++ resolved
@@ -325,346 +325,6 @@
 #define	IF_AFDATA_WLOCK_ASSERT(ifp)	rw_assert(&(ifp)->if_afdata_lock, RA_WLOCKED)
 #define	IF_AFDATA_UNLOCK_ASSERT(ifp)	rw_assert(&(ifp)->if_afdata_lock, RA_UNLOCKED)
 
-<<<<<<< HEAD
-int	if_handoff(struct ifqueue *ifq, struct mbuf *m, struct ifnet *ifp,
-	    int adjust);
-#define	IF_HANDOFF(ifq, m, ifp)			\
-	if_handoff((struct ifqueue *)ifq, m, ifp, 0)
-#define	IF_HANDOFF_ADJ(ifq, m, ifp, adj)	\
-	if_handoff((struct ifqueue *)ifq, m, ifp, adj)
-
-void	if_start(struct ifnet *);
-
-#define	IFQ_ENQUEUE(ifq, m, err)					\
-do {									\
-	IF_LOCK(ifq);							\
-	if (ALTQ_IS_ENABLED(ifq))					\
-		ALTQ_ENQUEUE(ifq, m, NULL, err);			\
-	else {								\
-		if (_IF_QFULL(ifq)) {					\
-			m_freem(m);					\
-			(err) = ENOBUFS;				\
-		} else {						\
-			_IF_ENQUEUE(ifq, m);				\
-			(err) = 0;					\
-		}							\
-	}								\
-	if (err)							\
-		(ifq)->ifq_drops++;					\
-	IF_UNLOCK(ifq);							\
-} while (0)
-
-#define	IFQ_DEQUEUE_NOLOCK(ifq, m)					\
-do {									\
-	if (TBR_IS_ENABLED(ifq))					\
-		(m) = tbr_dequeue_ptr(ifq, ALTDQ_REMOVE);		\
-	else if (ALTQ_IS_ENABLED(ifq))					\
-		ALTQ_DEQUEUE(ifq, m);					\
-	else								\
-		_IF_DEQUEUE(ifq, m);					\
-} while (0)
-
-#define	IFQ_DEQUEUE(ifq, m)						\
-do {									\
-	IF_LOCK(ifq);							\
-	IFQ_DEQUEUE_NOLOCK(ifq, m);					\
-	IF_UNLOCK(ifq);							\
-} while (0)
-
-#define	IFQ_POLL_NOLOCK(ifq, m)						\
-do {									\
-	if (TBR_IS_ENABLED(ifq))					\
-		(m) = tbr_dequeue_ptr(ifq, ALTDQ_POLL);			\
-	else if (ALTQ_IS_ENABLED(ifq))					\
-		ALTQ_POLL(ifq, m);					\
-	else								\
-		_IF_POLL(ifq, m);					\
-} while (0)
-
-#define	IFQ_POLL(ifq, m)						\
-do {									\
-	IF_LOCK(ifq);							\
-	IFQ_POLL_NOLOCK(ifq, m);					\
-	IF_UNLOCK(ifq);							\
-} while (0)
-
-#define	IFQ_PURGE_NOLOCK(ifq)						\
-do {									\
-	if (ALTQ_IS_ENABLED(ifq)) {					\
-		ALTQ_PURGE(ifq);					\
-	} else								\
-		_IF_DRAIN(ifq);						\
-} while (0)
-
-#define	IFQ_PURGE(ifq)							\
-do {									\
-	IF_LOCK(ifq);							\
-	IFQ_PURGE_NOLOCK(ifq);						\
-	IF_UNLOCK(ifq);							\
-} while (0)
-
-#define	IFQ_SET_READY(ifq)						\
-	do { ((ifq)->altq_flags |= ALTQF_READY); } while (0)
-
-#define	IFQ_LOCK(ifq)			IF_LOCK(ifq)
-#define	IFQ_UNLOCK(ifq)			IF_UNLOCK(ifq)
-#define	IFQ_LOCK_ASSERT(ifq)		IF_LOCK_ASSERT(ifq)
-#define	IFQ_IS_EMPTY(ifq)		((ifq)->ifq_len == 0)
-#define	IFQ_INC_LEN(ifq)		((ifq)->ifq_len++)
-#define	IFQ_DEC_LEN(ifq)		(--(ifq)->ifq_len)
-#define	IFQ_INC_DROPS(ifq)		((ifq)->ifq_drops++)
-#define	IFQ_SET_MAXLEN(ifq, len)	((ifq)->ifq_maxlen = (len))
-
-/*
- * The IFF_DRV_OACTIVE test should really occur in the device driver, not in
- * the handoff logic, as that flag is locked by the device driver.
- */
-#define	IFQ_HANDOFF_ADJ(ifp, m, adj, err)				\
-do {									\
-	int len;							\
-	short mflags;							\
-									\
-	len = (m)->m_pkthdr.len;					\
-	mflags = (m)->m_flags;						\
-	IFQ_ENQUEUE(&(ifp)->if_snd, m, err);				\
-	if ((err) == 0) {						\
-		(ifp)->if_obytes += len + (adj);			\
-		if (mflags & M_MCAST)					\
-			(ifp)->if_omcasts++;				\
-		if (((ifp)->if_drv_flags & IFF_DRV_OACTIVE) == 0)	\
-			if_start(ifp);					\
-	}								\
-} while (0)
-
-#define	IFQ_HANDOFF(ifp, m, err)					\
-	IFQ_HANDOFF_ADJ(ifp, m, 0, err)
-
-#define	IFQ_DRV_DEQUEUE(ifq, m)						\
-do {									\
-	(m) = (ifq)->ifq_drv_head;					\
-	if (m) {							\
-		if (((ifq)->ifq_drv_head = (m)->m_nextpkt) == NULL)	\
-			(ifq)->ifq_drv_tail = NULL;			\
-		(m)->m_nextpkt = NULL;					\
-		(ifq)->ifq_drv_len--;					\
-	} else {							\
-		IFQ_LOCK(ifq);						\
-		IFQ_DEQUEUE_NOLOCK(ifq, m);				\
-		while ((ifq)->ifq_drv_len < (ifq)->ifq_drv_maxlen) {	\
-			struct mbuf *m0;				\
-			IFQ_DEQUEUE_NOLOCK(ifq, m0);			\
-			if (m0 == NULL)					\
-				break;					\
-			m0->m_nextpkt = NULL;				\
-			if ((ifq)->ifq_drv_tail == NULL)		\
-				(ifq)->ifq_drv_head = m0;		\
-			else						\
-				(ifq)->ifq_drv_tail->m_nextpkt = m0;	\
-			(ifq)->ifq_drv_tail = m0;			\
-			(ifq)->ifq_drv_len++;				\
-		}							\
-		IFQ_UNLOCK(ifq);					\
-	}								\
-} while (0)
-
-#define	IFQ_DRV_PREPEND(ifq, m)						\
-do {									\
-	(m)->m_nextpkt = (ifq)->ifq_drv_head;				\
-	if ((ifq)->ifq_drv_tail == NULL)				\
-		(ifq)->ifq_drv_tail = (m);				\
-	(ifq)->ifq_drv_head = (m);					\
-	(ifq)->ifq_drv_len++;						\
-} while (0)
-
-#define	IFQ_DRV_IS_EMPTY(ifq)						\
-	(((ifq)->ifq_drv_len == 0) && ((ifq)->ifq_len == 0))
-
-#define	IFQ_DRV_PURGE(ifq)						\
-do {									\
-	struct mbuf *m, *n = (ifq)->ifq_drv_head;			\
-	while((m = n) != NULL) {					\
-		n = m->m_nextpkt;					\
-		m_freem(m);						\
-	}								\
-	(ifq)->ifq_drv_head = (ifq)->ifq_drv_tail = NULL;		\
-	(ifq)->ifq_drv_len = 0;						\
-	IFQ_PURGE(ifq);							\
-} while (0)
-
-#ifdef _KERNEL
-static __inline int
-drbr_enqueue(struct ifnet *ifp, struct buf_ring *br, struct mbuf *m)
-{	
-	int error = 0;
-
-#ifdef ALTQ
-	if (ALTQ_IS_ENABLED(&ifp->if_snd)) {
-		IFQ_ENQUEUE(&ifp->if_snd, m, error);
-		return (error);
-	}
-#endif
-	error = buf_ring_enqueue(br, m);
-	if (error)
-		m_freem(m);
-
-	return (error);
-}
-
-static __inline void
-drbr_putback(struct ifnet *ifp, struct buf_ring *br, struct mbuf *new)
-{
-	/*
-	 * The top of the list needs to be swapped 
-	 * for this one.
-	 */
-#ifdef ALTQ
-	if (ifp != NULL && ALTQ_IS_ENABLED(&ifp->if_snd)) {
-		/* 
-		 * Peek in altq case dequeued it
-		 * so put it back.
-		 */
-		IFQ_DRV_PREPEND(&ifp->if_snd, new);
-		return;
-	}
-#endif
-	buf_ring_putback_sc(br, new);
-}
-
-static __inline struct mbuf *
-drbr_peek(struct ifnet *ifp, struct buf_ring *br)
-{
-#ifdef ALTQ
-	struct mbuf *m;
-	if (ifp != NULL && ALTQ_IS_ENABLED(&ifp->if_snd)) {
-		/* 
-		 * Pull it off like a dequeue
-		 * since drbr_advance() does nothing
-		 * for altq and drbr_putback() will
-		 * use the old prepend function.
-		 */
-		IFQ_DEQUEUE(&ifp->if_snd, m);
-		return (m);
-	}
-#endif
-	return(buf_ring_peek(br));
-}
-
-static __inline void
-drbr_flush(struct ifnet *ifp, struct buf_ring *br)
-{
-	struct mbuf *m;
-
-#ifdef ALTQ
-	if (ifp != NULL && ALTQ_IS_ENABLED(&ifp->if_snd))
-		IFQ_PURGE(&ifp->if_snd);
-#endif	
-	while ((m = buf_ring_dequeue_sc(br)) != NULL)
-		m_freem(m);
-}
-
-static __inline void
-drbr_free(struct buf_ring *br, struct malloc_type *type)
-{
-
-	drbr_flush(NULL, br);
-	buf_ring_free(br, type);
-}
-
-static __inline struct mbuf *
-drbr_dequeue(struct ifnet *ifp, struct buf_ring *br)
-{
-#ifdef ALTQ
-	struct mbuf *m;
-
-	if (ifp != NULL && ALTQ_IS_ENABLED(&ifp->if_snd)) {	
-		IFQ_DEQUEUE(&ifp->if_snd, m);
-		return (m);
-	}
-#endif
-	return (buf_ring_dequeue_sc(br));
-}
-
-static __inline void
-drbr_advance(struct ifnet *ifp, struct buf_ring *br)
-{
-#ifdef ALTQ
-	/* Nothing to do here since peek dequeues in altq case */
-	if (ifp != NULL && ALTQ_IS_ENABLED(&ifp->if_snd))
-		return;
-#endif
-	return (buf_ring_advance_sc(br));
-}
-
-
-static __inline struct mbuf *
-drbr_dequeue_cond(struct ifnet *ifp, struct buf_ring *br,
-    int (*func) (struct mbuf *, void *), void *arg) 
-{
-	struct mbuf *m;
-#ifdef ALTQ
-	if (ALTQ_IS_ENABLED(&ifp->if_snd)) {
-		IFQ_LOCK(&ifp->if_snd);
-		IFQ_POLL_NOLOCK(&ifp->if_snd, m);
-		if (m != NULL && func(m, arg) == 0) {
-			IFQ_UNLOCK(&ifp->if_snd);
-			return (NULL);
-		}
-		IFQ_DEQUEUE_NOLOCK(&ifp->if_snd, m);
-		IFQ_UNLOCK(&ifp->if_snd);
-		return (m);
-	}
-#endif
-	m = buf_ring_peek(br);
-	if (m == NULL || func(m, arg) == 0)
-		return (NULL);
-
-	return (buf_ring_dequeue_sc(br));
-}
-
-static __inline int
-drbr_empty(struct ifnet *ifp, struct buf_ring *br)
-{
-#ifdef ALTQ
-	if (ALTQ_IS_ENABLED(&ifp->if_snd))
-		return (IFQ_IS_EMPTY(&ifp->if_snd));
-#endif
-	return (buf_ring_empty(br));
-}
-
-static __inline int
-drbr_needs_enqueue(struct ifnet *ifp, struct buf_ring *br)
-{
-#ifdef ALTQ
-	if (ALTQ_IS_ENABLED(&ifp->if_snd))
-		return (1);
-#endif
-	return (!buf_ring_empty(br));
-}
-
-static __inline int
-drbr_inuse(struct ifnet *ifp, struct buf_ring *br)
-{
-#ifdef ALTQ
-	if (ALTQ_IS_ENABLED(&ifp->if_snd))
-		return (ifp->if_snd.ifq_len);
-#endif
-	return (buf_ring_count(br));
-}
-#endif
-=======
-static __inline void
-if_initbaudrate(struct ifnet *ifp, uintmax_t baud)
-{
-
-	ifp->if_baudrate_pf = 0;
-	while (baud > (u_long)(~0UL)) {
-		baud /= 10;
-		ifp->if_baudrate_pf++;
-	}
-	ifp->if_baudrate = baud;
-}
-
->>>>>>> 1a2b8bc6
 /*
  * 72 was chosen below because it is the size of a TCP/IP
  * header (40) + the minimum mss (32).
