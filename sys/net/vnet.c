--- conflicted
+++ resolved
@@ -350,11 +350,7 @@
 }
 SYSINIT(vnet_data, SI_SUB_KLD, SI_ORDER_FIRST, vnet_data_startup, 0);
 
-<<<<<<< HEAD
-/* Dummy VNET_SYSINIT to make sure we reach the final end state. */
-=======
 /* Dummy VNET_SYSINIT to make sure we always reach the final end state. */
->>>>>>> 1195e3c4
 static void
 vnet_sysinit_done(void *unused __unused)
 {
@@ -703,22 +699,14 @@
 {
 
 	db_printf("vnet            = %p\n", vnet);
-<<<<<<< HEAD
-	db_printf(" vnet_magic_n   = 0x%x (%s, orig 0x%x)\n",
-=======
 	db_printf(" vnet_magic_n   = %#08x (%s, orig %#08x)\n",
->>>>>>> 1195e3c4
 	    vnet->vnet_magic_n,
 	    (vnet->vnet_magic_n == VNET_MAGIC_N) ?
 		"ok" : "mismatch", VNET_MAGIC_N);
 	db_printf(" vnet_ifcnt     = %u\n", vnet->vnet_ifcnt);
 	db_printf(" vnet_sockcnt   = %u\n", vnet->vnet_sockcnt);
 	db_printf(" vnet_data_mem  = %p\n", vnet->vnet_data_mem);
-<<<<<<< HEAD
-	db_printf(" vnet_data_base = 0x%jx\n",
-=======
 	db_printf(" vnet_data_base = %#jx\n",
->>>>>>> 1195e3c4
 	    (uintmax_t)vnet->vnet_data_base);
 	db_printf(" vnet_state     = %#08x\n", vnet->vnet_state);
 	db_printf("\n");
