/*-
 * Copyright (c) 1982, 1986, 1991, 1993
 *	The Regents of the University of California.  All rights reserved.
 * (c) UNIX System Laboratories, Inc.
 * All or some portions of this file are derived from material licensed
 * to the University of California by American Telephone and Telegraph
 * Co. or Unix System Laboratories, Inc. and are reproduced herein with
 * the permission of UNIX System Laboratories, Inc.
 *
 * Redistribution and use in source and binary forms, with or without
 * modification, are permitted provided that the following conditions
 * are met:
 * 1. Redistributions of source code must retain the above copyright
 *    notice, this list of conditions and the following disclaimer.
 * 2. Redistributions in binary form must reproduce the above copyright
 *    notice, this list of conditions and the following disclaimer in the
 *    documentation and/or other materials provided with the distribution.
 * 4. Neither the name of the University nor the names of its contributors
 *    may be used to endorse or promote products derived from this software
 *    without specific prior written permission.
 *
 * THIS SOFTWARE IS PROVIDED BY THE REGENTS AND CONTRIBUTORS ``AS IS'' AND
 * ANY EXPRESS OR IMPLIED WARRANTIES, INCLUDING, BUT NOT LIMITED TO, THE
 * IMPLIED WARRANTIES OF MERCHANTABILITY AND FITNESS FOR A PARTICULAR PURPOSE
 * ARE DISCLAIMED.  IN NO EVENT SHALL THE REGENTS OR CONTRIBUTORS BE LIABLE
 * FOR ANY DIRECT, INDIRECT, INCIDENTAL, SPECIAL, EXEMPLARY, OR CONSEQUENTIAL
 * DAMAGES (INCLUDING, BUT NOT LIMITED TO, PROCUREMENT OF SUBSTITUTE GOODS
 * OR SERVICES; LOSS OF USE, DATA, OR PROFITS; OR BUSINESS INTERRUPTION)
 * HOWEVER CAUSED AND ON ANY THEORY OF LIABILITY, WHETHER IN CONTRACT, STRICT
 * LIABILITY, OR TORT (INCLUDING NEGLIGENCE OR OTHERWISE) ARISING IN ANY WAY
 * OUT OF THE USE OF THIS SOFTWARE, EVEN IF ADVISED OF THE POSSIBILITY OF
 * SUCH DAMAGE.
 *
 *	@(#)kern_resource.c	8.5 (Berkeley) 1/21/94
 */

#include <sys/cdefs.h>
__FBSDID("$FreeBSD$");

#include "opt_compat.h"

#include <sys/param.h>
#include <sys/systm.h>
#include <sys/sysproto.h>
#include <sys/file.h>
#include <sys/kernel.h>
#include <sys/lock.h>
#include <sys/malloc.h>
#include <sys/mutex.h>
#include <sys/priv.h>
#include <sys/proc.h>
#include <sys/refcount.h>
#include <sys/racct.h>
#include <sys/resourcevar.h>
#include <sys/rwlock.h>
#include <sys/sched.h>
#include <sys/sx.h>
#include <sys/syscallsubr.h>
#include <sys/sysctl.h>
#include <sys/sysent.h>
#include <sys/time.h>
#include <sys/umtx.h>

#include <vm/vm.h>
#include <vm/vm_param.h>
#include <vm/pmap.h>
#include <vm/vm_map.h>


static MALLOC_DEFINE(M_PLIMIT, "plimit", "plimit structures");
static MALLOC_DEFINE(M_UIDINFO, "uidinfo", "uidinfo structures");
#define	UIHASH(uid)	(&uihashtbl[(uid) & uihash])
static struct rwlock uihashtbl_lock;
static LIST_HEAD(uihashhead, uidinfo) *uihashtbl;
static u_long uihash;		/* size of hash table - 1 */

static void	calcru1(struct proc *p, struct rusage_ext *ruxp,
		    struct timeval *up, struct timeval *sp);
static int	donice(struct thread *td, struct proc *chgp, int n);
static struct uidinfo *uilookup(uid_t uid);
static void	ruxagg_locked(struct rusage_ext *rux, struct thread *td);

/*
 * Resource controls and accounting.
 */
#ifndef _SYS_SYSPROTO_H_
struct getpriority_args {
	int	which;
	int	who;
};
#endif
int
sys_getpriority(td, uap)
	struct thread *td;
	register struct getpriority_args *uap;
{
	struct proc *p;
	struct pgrp *pg;
	int error, low;

	error = 0;
	low = PRIO_MAX + 1;
	switch (uap->which) {

	case PRIO_PROCESS:
		if (uap->who == 0)
			low = td->td_proc->p_nice;
		else {
			p = pfind(uap->who);
			if (p == NULL)
				break;
			if (p_cansee(td, p) == 0)
				low = p->p_nice;
			PROC_UNLOCK(p);
		}
		break;

	case PRIO_PGRP:
		sx_slock(&proctree_lock);
		if (uap->who == 0) {
			pg = td->td_proc->p_pgrp;
			PGRP_LOCK(pg);
		} else {
			pg = pgfind(uap->who);
			if (pg == NULL) {
				sx_sunlock(&proctree_lock);
				break;
			}
		}
		sx_sunlock(&proctree_lock);
		LIST_FOREACH(p, &pg->pg_members, p_pglist) {
			PROC_LOCK(p);
			if (p->p_state == PRS_NORMAL &&
			    p_cansee(td, p) == 0) {
				if (p->p_nice < low)
					low = p->p_nice;
			}
			PROC_UNLOCK(p);
		}
		PGRP_UNLOCK(pg);
		break;

	case PRIO_USER:
		if (uap->who == 0)
			uap->who = td->td_ucred->cr_uid;
		sx_slock(&allproc_lock);
		FOREACH_PROC_IN_SYSTEM(p) {
			PROC_LOCK(p);
			if (p->p_state == PRS_NORMAL &&
			    p_cansee(td, p) == 0 &&
			    p->p_ucred->cr_uid == uap->who) {
				if (p->p_nice < low)
					low = p->p_nice;
			}
			PROC_UNLOCK(p);
		}
		sx_sunlock(&allproc_lock);
		break;

	default:
		error = EINVAL;
		break;
	}
	if (low == PRIO_MAX + 1 && error == 0)
		error = ESRCH;
	td->td_retval[0] = low;
	return (error);
}

#ifndef _SYS_SYSPROTO_H_
struct setpriority_args {
	int	which;
	int	who;
	int	prio;
};
#endif
int
sys_setpriority(td, uap)
	struct thread *td;
	struct setpriority_args *uap;
{
	struct proc *curp, *p;
	struct pgrp *pg;
	int found = 0, error = 0;

	curp = td->td_proc;
	switch (uap->which) {
	case PRIO_PROCESS:
		if (uap->who == 0) {
			PROC_LOCK(curp);
			error = donice(td, curp, uap->prio);
			PROC_UNLOCK(curp);
		} else {
			p = pfind(uap->who);
			if (p == NULL)
				break;
			error = p_cansee(td, p);
			if (error == 0)
				error = donice(td, p, uap->prio);
			PROC_UNLOCK(p);
		}
		found++;
		break;

	case PRIO_PGRP:
		sx_slock(&proctree_lock);
		if (uap->who == 0) {
			pg = curp->p_pgrp;
			PGRP_LOCK(pg);
		} else {
			pg = pgfind(uap->who);
			if (pg == NULL) {
				sx_sunlock(&proctree_lock);
				break;
			}
		}
		sx_sunlock(&proctree_lock);
		LIST_FOREACH(p, &pg->pg_members, p_pglist) {
			PROC_LOCK(p);
			if (p->p_state == PRS_NORMAL &&
			    p_cansee(td, p) == 0) {
				error = donice(td, p, uap->prio);
				found++;
			}
			PROC_UNLOCK(p);
		}
		PGRP_UNLOCK(pg);
		break;

	case PRIO_USER:
		if (uap->who == 0)
			uap->who = td->td_ucred->cr_uid;
		sx_slock(&allproc_lock);
		FOREACH_PROC_IN_SYSTEM(p) {
			PROC_LOCK(p);
			if (p->p_state == PRS_NORMAL &&
			    p->p_ucred->cr_uid == uap->who &&
			    p_cansee(td, p) == 0) {
				error = donice(td, p, uap->prio);
				found++;
			}
			PROC_UNLOCK(p);
		}
		sx_sunlock(&allproc_lock);
		break;

	default:
		error = EINVAL;
		break;
	}
	if (found == 0 && error == 0)
		error = ESRCH;
	return (error);
}

/*
 * Set "nice" for a (whole) process.
 */
static int
donice(struct thread *td, struct proc *p, int n)
{
	int error;

	PROC_LOCK_ASSERT(p, MA_OWNED);
	if ((error = p_cansched(td, p)))
		return (error);
	if (n > PRIO_MAX)
		n = PRIO_MAX;
	if (n < PRIO_MIN)
		n = PRIO_MIN;
	if (n < p->p_nice && priv_check(td, PRIV_SCHED_SETPRIORITY) != 0)
		return (EACCES);
	sched_nice(p, n);
	return (0);
}

static int unprivileged_idprio;
SYSCTL_INT(_security_bsd, OID_AUTO, unprivileged_idprio, CTLFLAG_RW,
    &unprivileged_idprio, 0, "Allow non-root users to set an idle priority");

/*
 * Set realtime priority for LWP.
 */
#ifndef _SYS_SYSPROTO_H_
struct rtprio_thread_args {
	int		function;
	lwpid_t		lwpid;
	struct rtprio	*rtp;
};
#endif
int
sys_rtprio_thread(struct thread *td, struct rtprio_thread_args *uap)
{
	struct proc *p;
	struct rtprio rtp;
	struct thread *td1;
	int cierror, error;

	/* Perform copyin before acquiring locks if needed. */
	if (uap->function == RTP_SET)
		cierror = copyin(uap->rtp, &rtp, sizeof(struct rtprio));
	else
		cierror = 0;

	if (uap->lwpid == 0 || uap->lwpid == td->td_tid) {
		p = td->td_proc;
		td1 = td;
		PROC_LOCK(p);
	} else {
		/* Only look up thread in current process */
		td1 = tdfind(uap->lwpid, curproc->p_pid);
		if (td1 == NULL)
			return (ESRCH);
		p = td1->td_proc;
	}

	switch (uap->function) {
	case RTP_LOOKUP:
		if ((error = p_cansee(td, p)))
			break;
		pri_to_rtp(td1, &rtp);
		PROC_UNLOCK(p);
		return (copyout(&rtp, uap->rtp, sizeof(struct rtprio)));
	case RTP_SET:
		if ((error = p_cansched(td, p)) || (error = cierror))
			break;

		/* Disallow setting rtprio in most cases if not superuser. */

		/*
		 * Realtime priority has to be restricted for reasons which
		 * should be obvious.  However, for idleprio processes, there is
		 * a potential for system deadlock if an idleprio process gains
		 * a lock on a resource that other processes need (and the
		 * idleprio process can't run due to a CPU-bound normal
		 * process).  Fix me!  XXX
		 *
		 * This problem is not only related to idleprio process.
		 * A user level program can obtain a file lock and hold it
		 * indefinitely.  Additionally, without idleprio processes it is
		 * still conceivable that a program with low priority will never
		 * get to run.  In short, allowing this feature might make it
		 * easier to lock a resource indefinitely, but it is not the
		 * only thing that makes it possible.
		 */
		if (RTP_PRIO_BASE(rtp.type) == RTP_PRIO_REALTIME ||
		    (RTP_PRIO_BASE(rtp.type) == RTP_PRIO_IDLE &&
		    unprivileged_idprio == 0)) {
			error = priv_check(td, PRIV_SCHED_RTPRIO);
			if (error)
				break;
		}
		error = rtp_to_pri(&rtp, td1);
		break;
	default:
		error = EINVAL;
		break;
	}
	PROC_UNLOCK(p);
	return (error);
}

/*
 * Set realtime priority.
 */
#ifndef _SYS_SYSPROTO_H_
struct rtprio_args {
	int		function;
	pid_t		pid;
	struct rtprio	*rtp;
};
#endif
int
sys_rtprio(td, uap)
	struct thread *td;		/* curthread */
	register struct rtprio_args *uap;
{
	struct proc *p;
	struct thread *tdp;
	struct rtprio rtp;
	int cierror, error;

	/* Perform copyin before acquiring locks if needed. */
	if (uap->function == RTP_SET)
		cierror = copyin(uap->rtp, &rtp, sizeof(struct rtprio));
	else
		cierror = 0;

	if (uap->pid == 0) {
		p = td->td_proc;
		PROC_LOCK(p);
	} else {
		p = pfind(uap->pid);
		if (p == NULL)
			return (ESRCH);
	}

	switch (uap->function) {
	case RTP_LOOKUP:
		if ((error = p_cansee(td, p)))
			break;
		/*
		 * Return OUR priority if no pid specified,
		 * or if one is, report the highest priority
		 * in the process.  There isn't much more you can do as
		 * there is only room to return a single priority.
		 * Note: specifying our own pid is not the same
		 * as leaving it zero.
		 */
		if (uap->pid == 0) {
			pri_to_rtp(td, &rtp);
		} else {
			struct rtprio rtp2;

			rtp.type = RTP_PRIO_IDLE;
			rtp.prio = RTP_PRIO_MAX;
			FOREACH_THREAD_IN_PROC(p, tdp) {
				pri_to_rtp(tdp, &rtp2);
				if (rtp2.type <  rtp.type ||
				    (rtp2.type == rtp.type &&
				    rtp2.prio < rtp.prio)) {
					rtp.type = rtp2.type;
					rtp.prio = rtp2.prio;
				}
			}
		}
		PROC_UNLOCK(p);
		return (copyout(&rtp, uap->rtp, sizeof(struct rtprio)));
	case RTP_SET:
		if ((error = p_cansched(td, p)) || (error = cierror))
			break;

		/*
		 * Disallow setting rtprio in most cases if not superuser.
		 * See the comment in sys_rtprio_thread about idprio
		 * threads holding a lock.
		 */
		if (RTP_PRIO_BASE(rtp.type) == RTP_PRIO_REALTIME ||
		    (RTP_PRIO_BASE(rtp.type) == RTP_PRIO_IDLE &&
		    !unprivileged_idprio)) {
			error = priv_check(td, PRIV_SCHED_RTPRIO);
			if (error)
				break;
		}

		/*
		 * If we are setting our own priority, set just our
		 * thread but if we are doing another process,
		 * do all the threads on that process. If we
		 * specify our own pid we do the latter.
		 */
		if (uap->pid == 0) {
			error = rtp_to_pri(&rtp, td);
		} else {
			FOREACH_THREAD_IN_PROC(p, td) {
				if ((error = rtp_to_pri(&rtp, td)) != 0)
					break;
			}
		}
		break;
	default:
		error = EINVAL;
		break;
	}
	PROC_UNLOCK(p);
	return (error);
}

int
rtp_to_pri(struct rtprio *rtp, struct thread *td)
{
	u_char	newpri;
	u_char	oldpri;

	switch (RTP_PRIO_BASE(rtp->type)) {
	case RTP_PRIO_REALTIME:
		if (rtp->prio > RTP_PRIO_MAX)
			return (EINVAL);
		newpri = PRI_MIN_REALTIME + rtp->prio;
		break;
	case RTP_PRIO_NORMAL:
		if (rtp->prio > (PRI_MAX_TIMESHARE - PRI_MIN_TIMESHARE))
			return (EINVAL);
		newpri = PRI_MIN_TIMESHARE + rtp->prio;
		break;
	case RTP_PRIO_IDLE:
		if (rtp->prio > RTP_PRIO_MAX)
			return (EINVAL);
		newpri = PRI_MIN_IDLE + rtp->prio;
		break;
	default:
		return (EINVAL);
	}

	thread_lock(td);
	sched_class(td, rtp->type);	/* XXX fix */
	oldpri = td->td_user_pri;
	sched_user_prio(td, newpri);
	if (td->td_user_pri != oldpri && (td == curthread ||
	    td->td_priority == oldpri || td->td_user_pri <= PRI_MAX_REALTIME))
		sched_prio(td, td->td_user_pri);
	if (TD_ON_UPILOCK(td) && oldpri != newpri) {
		critical_enter();
		thread_unlock(td);
		umtx_pi_adjust(td, oldpri);
		critical_exit();
	} else
		thread_unlock(td);
	return (0);
}

void
pri_to_rtp(struct thread *td, struct rtprio *rtp)
{

	thread_lock(td);
	switch (PRI_BASE(td->td_pri_class)) {
	case PRI_REALTIME:
		rtp->prio = td->td_base_user_pri - PRI_MIN_REALTIME;
		break;
	case PRI_TIMESHARE:
		rtp->prio = td->td_base_user_pri - PRI_MIN_TIMESHARE;
		break;
	case PRI_IDLE:
		rtp->prio = td->td_base_user_pri - PRI_MIN_IDLE;
		break;
	default:
		break;
	}
	rtp->type = td->td_pri_class;
	thread_unlock(td);
}

#if defined(COMPAT_43)
#ifndef _SYS_SYSPROTO_H_
struct osetrlimit_args {
	u_int	which;
	struct	orlimit *rlp;
};
#endif
int
osetrlimit(td, uap)
	struct thread *td;
	register struct osetrlimit_args *uap;
{
	struct orlimit olim;
	struct rlimit lim;
	int error;

	if ((error = copyin(uap->rlp, &olim, sizeof(struct orlimit))))
		return (error);
	lim.rlim_cur = olim.rlim_cur;
	lim.rlim_max = olim.rlim_max;
	error = kern_setrlimit(td, uap->which, &lim);
	return (error);
}

#ifndef _SYS_SYSPROTO_H_
struct ogetrlimit_args {
	u_int	which;
	struct	orlimit *rlp;
};
#endif
int
ogetrlimit(td, uap)
	struct thread *td;
	register struct ogetrlimit_args *uap;
{
	struct orlimit olim;
	struct rlimit rl;
	struct proc *p;
	int error;

	if (uap->which >= RLIM_NLIMITS)
		return (EINVAL);
	p = td->td_proc;
	PROC_LOCK(p);
	lim_rlimit(p, uap->which, &rl);
	PROC_UNLOCK(p);

	/*
	 * XXX would be more correct to convert only RLIM_INFINITY to the
	 * old RLIM_INFINITY and fail with EOVERFLOW for other larger
	 * values.  Most 64->32 and 32->16 conversions, including not
	 * unimportant ones of uids are even more broken than what we
	 * do here (they blindly truncate).  We don't do this correctly
	 * here since we have little experience with EOVERFLOW yet.
	 * Elsewhere, getuid() can't fail...
	 */
	olim.rlim_cur = rl.rlim_cur > 0x7fffffff ? 0x7fffffff : rl.rlim_cur;
	olim.rlim_max = rl.rlim_max > 0x7fffffff ? 0x7fffffff : rl.rlim_max;
	error = copyout(&olim, uap->rlp, sizeof(olim));
	return (error);
}
#endif /* COMPAT_43 */

#ifndef _SYS_SYSPROTO_H_
struct __setrlimit_args {
	u_int	which;
	struct	rlimit *rlp;
};
#endif
int
sys_setrlimit(td, uap)
	struct thread *td;
	register struct __setrlimit_args *uap;
{
	struct rlimit alim;
	int error;

	if ((error = copyin(uap->rlp, &alim, sizeof(struct rlimit))))
		return (error);
	error = kern_setrlimit(td, uap->which, &alim);
	return (error);
}

static void
lim_cb(void *arg)
{
	struct rlimit rlim;
	struct thread *td;
	struct proc *p;

	p = arg;
	PROC_LOCK_ASSERT(p, MA_OWNED);
	/*
	 * Check if the process exceeds its cpu resource allocation.  If
	 * it reaches the max, arrange to kill the process in ast().
	 */
	if (p->p_cpulimit == RLIM_INFINITY)
		return;
	PROC_SLOCK(p);
	FOREACH_THREAD_IN_PROC(p, td) {
		ruxagg(p, td);
	}
	PROC_SUNLOCK(p);
	if (p->p_rux.rux_runtime > p->p_cpulimit * cpu_tickrate()) {
		lim_rlimit(p, RLIMIT_CPU, &rlim);
		if (p->p_rux.rux_runtime >= rlim.rlim_max * cpu_tickrate()) {
			killproc(p, "exceeded maximum CPU limit");
		} else {
			if (p->p_cpulimit < rlim.rlim_max)
				p->p_cpulimit += 5;
			kern_psignal(p, SIGXCPU);
		}
	}
	if ((p->p_flag & P_WEXIT) == 0)
		callout_reset_sbt(&p->p_limco, SBT_1S, 0,
		    lim_cb, p, C_PREL(1));
}

int
kern_setrlimit(struct thread *td, u_int which, struct rlimit *limp)
{

	return (kern_proc_setrlimit(td, td->td_proc, which, limp));
}

int
kern_proc_setrlimit(struct thread *td, struct proc *p, u_int which,
    struct rlimit *limp)
{
	struct plimit *newlim, *oldlim;
	register struct rlimit *alimp;
	struct rlimit oldssiz;
	int error;

	if (which >= RLIM_NLIMITS)
		return (EINVAL);

	/*
	 * Preserve historical bugs by treating negative limits as unsigned.
	 */
	if (limp->rlim_cur < 0)
		limp->rlim_cur = RLIM_INFINITY;
	if (limp->rlim_max < 0)
		limp->rlim_max = RLIM_INFINITY;

	oldssiz.rlim_cur = 0;
	newlim = lim_alloc();
	PROC_LOCK(p);
	oldlim = p->p_limit;
	alimp = &oldlim->pl_rlimit[which];
	if (limp->rlim_cur > alimp->rlim_max ||
	    limp->rlim_max > alimp->rlim_max)
		if ((error = priv_check(td, PRIV_PROC_SETRLIMIT))) {
			PROC_UNLOCK(p);
			lim_free(newlim);
			return (error);
		}
	if (limp->rlim_cur > limp->rlim_max)
		limp->rlim_cur = limp->rlim_max;
	lim_copy(newlim, oldlim);
	alimp = &newlim->pl_rlimit[which];

	switch (which) {

	case RLIMIT_CPU:
		if (limp->rlim_cur != RLIM_INFINITY &&
		    p->p_cpulimit == RLIM_INFINITY)
			callout_reset_sbt(&p->p_limco, SBT_1S, 0,
			    lim_cb, p, C_PREL(1));
		p->p_cpulimit = limp->rlim_cur;
		break;
	case RLIMIT_DATA:
		if (limp->rlim_cur > maxdsiz)
			limp->rlim_cur = maxdsiz;
		if (limp->rlim_max > maxdsiz)
			limp->rlim_max = maxdsiz;
		break;

	case RLIMIT_STACK:
		if (limp->rlim_cur > maxssiz)
			limp->rlim_cur = maxssiz;
		if (limp->rlim_max > maxssiz)
			limp->rlim_max = maxssiz;
		oldssiz = *alimp;
		if (p->p_sysent->sv_fixlimit != NULL)
			p->p_sysent->sv_fixlimit(&oldssiz,
			    RLIMIT_STACK);
		break;

	case RLIMIT_NOFILE:
		if (limp->rlim_cur > maxfilesperproc)
			limp->rlim_cur = maxfilesperproc;
		if (limp->rlim_max > maxfilesperproc)
			limp->rlim_max = maxfilesperproc;
		break;

	case RLIMIT_NPROC:
		if (limp->rlim_cur > maxprocperuid)
			limp->rlim_cur = maxprocperuid;
		if (limp->rlim_max > maxprocperuid)
			limp->rlim_max = maxprocperuid;
		if (limp->rlim_cur < 1)
			limp->rlim_cur = 1;
		if (limp->rlim_max < 1)
			limp->rlim_max = 1;
		break;
	}
	if (p->p_sysent->sv_fixlimit != NULL)
		p->p_sysent->sv_fixlimit(limp, which);
	*alimp = *limp;
	p->p_limit = newlim;
	PROC_UNLOCK(p);
	lim_free(oldlim);

	if (which == RLIMIT_STACK) {
		/*
		 * Stack is allocated to the max at exec time with only
		 * "rlim_cur" bytes accessible.  If stack limit is going
		 * up make more accessible, if going down make inaccessible.
		 */
		if (limp->rlim_cur != oldssiz.rlim_cur) {
			vm_offset_t addr;
			vm_size_t size;
			vm_prot_t prot;

			if (limp->rlim_cur > oldssiz.rlim_cur) {
				prot = p->p_sysent->sv_stackprot;
				size = limp->rlim_cur - oldssiz.rlim_cur;
				addr = p->p_sysent->sv_usrstack -
				    limp->rlim_cur;
			} else {
				prot = VM_PROT_NONE;
				size = oldssiz.rlim_cur - limp->rlim_cur;
				addr = p->p_sysent->sv_usrstack -
				    oldssiz.rlim_cur;
			}
			addr = trunc_page(addr);
			size = round_page(size);
			(void)vm_map_protect(&p->p_vmspace->vm_map,
			    addr, addr + size, prot, FALSE);
		}
	}

	return (0);
}

#ifndef _SYS_SYSPROTO_H_
struct __getrlimit_args {
	u_int	which;
	struct	rlimit *rlp;
};
#endif
/* ARGSUSED */
int
sys_getrlimit(td, uap)
	struct thread *td;
	register struct __getrlimit_args *uap;
{
	struct rlimit rlim;
	struct proc *p;
	int error;

	if (uap->which >= RLIM_NLIMITS)
		return (EINVAL);
	p = td->td_proc;
	PROC_LOCK(p);
	lim_rlimit(p, uap->which, &rlim);
	PROC_UNLOCK(p);
	error = copyout(&rlim, uap->rlp, sizeof(struct rlimit));
	return (error);
}

/*
 * Transform the running time and tick information for children of proc p
 * into user and system time usage.
 */
void
calccru(p, up, sp)
	struct proc *p;
	struct timeval *up;
	struct timeval *sp;
{

	PROC_LOCK_ASSERT(p, MA_OWNED);
	calcru1(p, &p->p_crux, up, sp);
}

/*
 * Transform the running time and tick information in proc p into user
 * and system time usage.  If appropriate, include the current time slice
 * on this CPU.
 */
void
calcru(struct proc *p, struct timeval *up, struct timeval *sp)
{
	struct thread *td;
	uint64_t runtime, u;

	PROC_LOCK_ASSERT(p, MA_OWNED);
	PROC_SLOCK_ASSERT(p, MA_OWNED);
	/*
	 * If we are getting stats for the current process, then add in the
	 * stats that this thread has accumulated in its current time slice.
	 * We reset the thread and CPU state as if we had performed a context
	 * switch right here.
	 */
	td = curthread;
	if (td->td_proc == p) {
		u = cpu_ticks();
		runtime = u - PCPU_GET(switchtime);
		td->td_runtime += runtime;
		td->td_incruntime += runtime;
		PCPU_SET(switchtime, u);
	}
	/* Make sure the per-thread stats are current. */
	FOREACH_THREAD_IN_PROC(p, td) {
		if (td->td_incruntime == 0)
			continue;
		ruxagg(p, td);
	}
	calcru1(p, &p->p_rux, up, sp);
}

/* Collect resource usage for a single thread. */
void
rufetchtd(struct thread *td, struct rusage *ru)
{
	struct proc *p;
	uint64_t runtime, u;

	p = td->td_proc;
	PROC_SLOCK_ASSERT(p, MA_OWNED);
	THREAD_LOCK_ASSERT(td, MA_OWNED);
	/*
	 * If we are getting stats for the current thread, then add in the
	 * stats that this thread has accumulated in its current time slice.
	 * We reset the thread and CPU state as if we had performed a context
	 * switch right here.
	 */
	if (td == curthread) {
		u = cpu_ticks();
		runtime = u - PCPU_GET(switchtime);
		td->td_runtime += runtime;
		td->td_incruntime += runtime;
		PCPU_SET(switchtime, u);
	}
	ruxagg(p, td);
	*ru = td->td_ru;
	calcru1(p, &td->td_rux, &ru->ru_utime, &ru->ru_stime);
}

static void
calcru1(struct proc *p, struct rusage_ext *ruxp, struct timeval *up,
    struct timeval *sp)
{
	/* {user, system, interrupt, total} {ticks, usec}: */
	uint64_t ut, uu, st, su, it, tt, tu;

	ut = ruxp->rux_uticks;
	st = ruxp->rux_sticks;
	it = ruxp->rux_iticks;
	tt = ut + st + it;
	if (tt == 0) {
		/* Avoid divide by zero */
		st = 1;
		tt = 1;
	}
	tu = cputick2usec(ruxp->rux_runtime);
	if ((int64_t)tu < 0) {
		/* XXX: this should be an assert /phk */
		printf("calcru: negative runtime of %jd usec for pid %d (%s)\n",
		    (intmax_t)tu, p->p_pid, p->p_comm);
		tu = ruxp->rux_tu;
	}

	if (tu >= ruxp->rux_tu) {
		/*
		 * The normal case, time increased.
		 * Enforce monotonicity of bucketed numbers.
		 */
		uu = (tu * ut) / tt;
		if (uu < ruxp->rux_uu)
			uu = ruxp->rux_uu;
		su = (tu * st) / tt;
		if (su < ruxp->rux_su)
			su = ruxp->rux_su;
	} else if (tu + 3 > ruxp->rux_tu || 101 * tu > 100 * ruxp->rux_tu) {
		/*
		 * When we calibrate the cputicker, it is not uncommon to
		 * see the presumably fixed frequency increase slightly over
		 * time as a result of thermal stabilization and NTP
		 * discipline (of the reference clock).  We therefore ignore
		 * a bit of backwards slop because we  expect to catch up
		 * shortly.  We use a 3 microsecond limit to catch low
		 * counts and a 1% limit for high counts.
		 */
		uu = ruxp->rux_uu;
		su = ruxp->rux_su;
		tu = ruxp->rux_tu;
	} else { /* tu < ruxp->rux_tu */
		/*
		 * What happened here was likely that a laptop, which ran at
		 * a reduced clock frequency at boot, kicked into high gear.
		 * The wisdom of spamming this message in that case is
		 * dubious, but it might also be indicative of something
		 * serious, so lets keep it and hope laptops can be made
		 * more truthful about their CPU speed via ACPI.
		 */
		printf("calcru: runtime went backwards from %ju usec "
		    "to %ju usec for pid %d (%s)\n",
		    (uintmax_t)ruxp->rux_tu, (uintmax_t)tu,
		    p->p_pid, p->p_comm);
		uu = (tu * ut) / tt;
		su = (tu * st) / tt;
	}

	ruxp->rux_uu = uu;
	ruxp->rux_su = su;
	ruxp->rux_tu = tu;

	up->tv_sec = uu / 1000000;
	up->tv_usec = uu % 1000000;
	sp->tv_sec = su / 1000000;
	sp->tv_usec = su % 1000000;
}

#ifndef _SYS_SYSPROTO_H_
struct getrusage_args {
	int	who;
	struct	rusage *rusage;
};
#endif
int
sys_getrusage(td, uap)
	register struct thread *td;
	register struct getrusage_args *uap;
{
	struct rusage ru;
	int error;

	error = kern_getrusage(td, uap->who, &ru);
	if (error == 0)
		error = copyout(&ru, uap->rusage, sizeof(struct rusage));
	return (error);
}

int
kern_getrusage(struct thread *td, int who, struct rusage *rup)
{
	struct proc *p;
	int error;

	error = 0;
	p = td->td_proc;
	PROC_LOCK(p);
	switch (who) {
	case RUSAGE_SELF:
		rufetchcalc(p, rup, &rup->ru_utime,
		    &rup->ru_stime);
		break;

	case RUSAGE_CHILDREN:
		*rup = p->p_stats->p_cru;
		calccru(p, &rup->ru_utime, &rup->ru_stime);
		break;

	case RUSAGE_THREAD:
		PROC_SLOCK(p);
		thread_lock(td);
		rufetchtd(td, rup);
		thread_unlock(td);
		PROC_SUNLOCK(p);
		break;

	default:
		error = EINVAL;
	}
	PROC_UNLOCK(p);
	return (error);
}

void
rucollect(struct rusage *ru, struct rusage *ru2)
{
	long *ip, *ip2;
	int i;

	if (ru->ru_maxrss < ru2->ru_maxrss)
		ru->ru_maxrss = ru2->ru_maxrss;
	ip = &ru->ru_first;
	ip2 = &ru2->ru_first;
	for (i = &ru->ru_last - &ru->ru_first; i >= 0; i--)
		*ip++ += *ip2++;
}

void
ruadd(struct rusage *ru, struct rusage_ext *rux, struct rusage *ru2,
    struct rusage_ext *rux2)
{

	rux->rux_runtime += rux2->rux_runtime;
	rux->rux_uticks += rux2->rux_uticks;
	rux->rux_sticks += rux2->rux_sticks;
	rux->rux_iticks += rux2->rux_iticks;
	rux->rux_uu += rux2->rux_uu;
	rux->rux_su += rux2->rux_su;
	rux->rux_tu += rux2->rux_tu;
	rucollect(ru, ru2);
}

/*
 * Aggregate tick counts into the proc's rusage_ext.
 */
static void
ruxagg_locked(struct rusage_ext *rux, struct thread *td)
{

	THREAD_LOCK_ASSERT(td, MA_OWNED);
	PROC_SLOCK_ASSERT(td->td_proc, MA_OWNED);
	rux->rux_runtime += td->td_incruntime;
	rux->rux_uticks += td->td_uticks;
	rux->rux_sticks += td->td_sticks;
	rux->rux_iticks += td->td_iticks;
}

void
ruxagg(struct proc *p, struct thread *td)
{

	thread_lock(td);
	ruxagg_locked(&p->p_rux, td);
	ruxagg_locked(&td->td_rux, td);
	td->td_incruntime = 0;
	td->td_uticks = 0;
	td->td_iticks = 0;
	td->td_sticks = 0;
	thread_unlock(td);
}

/*
 * Update the rusage_ext structure and fetch a valid aggregate rusage
 * for proc p if storage for one is supplied.
 */
void
rufetch(struct proc *p, struct rusage *ru)
{
	struct thread *td;

	PROC_SLOCK_ASSERT(p, MA_OWNED);

	*ru = p->p_ru;
	if (p->p_numthreads > 0)  {
		FOREACH_THREAD_IN_PROC(p, td) {
			ruxagg(p, td);
			rucollect(ru, &td->td_ru);
		}
	}
}

/*
 * Atomically perform a rufetch and a calcru together.
 * Consumers, can safely assume the calcru is executed only once
 * rufetch is completed.
 */
void
rufetchcalc(struct proc *p, struct rusage *ru, struct timeval *up,
    struct timeval *sp)
{

	PROC_SLOCK(p);
	rufetch(p, ru);
	calcru(p, up, sp);
	PROC_SUNLOCK(p);
}

/*
 * Allocate a new resource limits structure and initialize its
 * reference count and mutex pointer.
 */
struct plimit *
lim_alloc()
{
	struct plimit *limp;

	limp = malloc(sizeof(struct plimit), M_PLIMIT, M_WAITOK);
	refcount_init(&limp->pl_refcnt, 1);
	return (limp);
}

struct plimit *
lim_hold(limp)
	struct plimit *limp;
{

	refcount_acquire(&limp->pl_refcnt);
	return (limp);
}

void
lim_fork(struct proc *p1, struct proc *p2)
{

	PROC_LOCK_ASSERT(p1, MA_OWNED);
	PROC_LOCK_ASSERT(p2, MA_OWNED);

	p2->p_limit = lim_hold(p1->p_limit);
	callout_init_mtx(&p2->p_limco, &p2->p_mtx, 0);
	if (p1->p_cpulimit != RLIM_INFINITY)
		callout_reset_sbt(&p2->p_limco, SBT_1S, 0,
<<<<<<< HEAD
		    lim_cb, p2, C_PREL(1) | C_HARDCLOCK);
=======
		    lim_cb, p2, C_PREL(1));
>>>>>>> 844e7745
}

void
lim_free(limp)
	struct plimit *limp;
{

	KASSERT(limp->pl_refcnt > 0, ("plimit refcnt underflow"));
	if (refcount_release(&limp->pl_refcnt))
		free((void *)limp, M_PLIMIT);
}

/*
 * Make a copy of the plimit structure.
 * We share these structures copy-on-write after fork.
 */
void
lim_copy(dst, src)
	struct plimit *dst, *src;
{

	KASSERT(dst->pl_refcnt == 1, ("lim_copy to shared limit"));
	bcopy(src->pl_rlimit, dst->pl_rlimit, sizeof(src->pl_rlimit));
}

/*
 * Return the hard limit for a particular system resource.  The
 * which parameter specifies the index into the rlimit array.
 */
rlim_t
lim_max(struct proc *p, int which)
{
	struct rlimit rl;

	lim_rlimit(p, which, &rl);
	return (rl.rlim_max);
}

/*
 * Return the current (soft) limit for a particular system resource.
 * The which parameter which specifies the index into the rlimit array
 */
rlim_t
lim_cur(struct proc *p, int which)
{
	struct rlimit rl;

	lim_rlimit(p, which, &rl);
	return (rl.rlim_cur);
}

/*
 * Return a copy of the entire rlimit structure for the system limit
 * specified by 'which' in the rlimit structure pointed to by 'rlp'.
 */
void
lim_rlimit(struct proc *p, int which, struct rlimit *rlp)
{

	PROC_LOCK_ASSERT(p, MA_OWNED);
	KASSERT(which >= 0 && which < RLIM_NLIMITS,
	    ("request for invalid resource limit"));
	*rlp = p->p_limit->pl_rlimit[which];
	if (p->p_sysent->sv_fixlimit != NULL)
		p->p_sysent->sv_fixlimit(rlp, which);
}

void
uihashinit()
{

	uihashtbl = hashinit(maxproc / 16, M_UIDINFO, &uihash);
	rw_init(&uihashtbl_lock, "uidinfo hash");
}

/*
 * Look up a uidinfo struct for the parameter uid.
 * uihashtbl_lock must be locked.
 */
static struct uidinfo *
uilookup(uid)
	uid_t uid;
{
	struct uihashhead *uipp;
	struct uidinfo *uip;

	rw_assert(&uihashtbl_lock, RA_LOCKED);
	uipp = UIHASH(uid);
	LIST_FOREACH(uip, uipp, ui_hash)
		if (uip->ui_uid == uid)
			break;

	return (uip);
}

/*
 * Find or allocate a struct uidinfo for a particular uid.
 * Increase refcount on uidinfo struct returned.
 * uifree() should be called on a struct uidinfo when released.
 */
struct uidinfo *
uifind(uid)
	uid_t uid;
{
	struct uidinfo *old_uip, *uip;

	rw_rlock(&uihashtbl_lock);
	uip = uilookup(uid);
	if (uip == NULL) {
		rw_runlock(&uihashtbl_lock);
		uip = malloc(sizeof(*uip), M_UIDINFO, M_WAITOK | M_ZERO);
		racct_create(&uip->ui_racct);
		rw_wlock(&uihashtbl_lock);
		/*
		 * There's a chance someone created our uidinfo while we
		 * were in malloc and not holding the lock, so we have to
		 * make sure we don't insert a duplicate uidinfo.
		 */
		if ((old_uip = uilookup(uid)) != NULL) {
			/* Someone else beat us to it. */
			racct_destroy(&uip->ui_racct);
			free(uip, M_UIDINFO);
			uip = old_uip;
		} else {
			refcount_init(&uip->ui_ref, 0);
			uip->ui_uid = uid;
			mtx_init(&uip->ui_vmsize_mtx, "ui_vmsize", NULL,
			    MTX_DEF);
			LIST_INSERT_HEAD(UIHASH(uid), uip, ui_hash);
		}
	}
	uihold(uip);
	rw_unlock(&uihashtbl_lock);
	return (uip);
}

/*
 * Place another refcount on a uidinfo struct.
 */
void
uihold(uip)
	struct uidinfo *uip;
{

	refcount_acquire(&uip->ui_ref);
}

/*-
 * Since uidinfo structs have a long lifetime, we use an
 * opportunistic refcounting scheme to avoid locking the lookup hash
 * for each release.
 *
 * If the refcount hits 0, we need to free the structure,
 * which means we need to lock the hash.
 * Optimal case:
 *   After locking the struct and lowering the refcount, if we find
 *   that we don't need to free, simply unlock and return.
 * Suboptimal case:
 *   If refcount lowering results in need to free, bump the count
 *   back up, lose the lock and acquire the locks in the proper
 *   order to try again.
 */
void
uifree(uip)
	struct uidinfo *uip;
{
	int old;

	/* Prepare for optimal case. */
	old = uip->ui_ref;
	if (old > 1 && atomic_cmpset_int(&uip->ui_ref, old, old - 1))
		return;

	/* Prepare for suboptimal case. */
	rw_wlock(&uihashtbl_lock);
	if (refcount_release(&uip->ui_ref)) {
		racct_destroy(&uip->ui_racct);
		LIST_REMOVE(uip, ui_hash);
		rw_wunlock(&uihashtbl_lock);
		if (uip->ui_sbsize != 0)
			printf("freeing uidinfo: uid = %d, sbsize = %ld\n",
			    uip->ui_uid, uip->ui_sbsize);
		if (uip->ui_proccnt != 0)
			printf("freeing uidinfo: uid = %d, proccnt = %ld\n",
			    uip->ui_uid, uip->ui_proccnt);
		if (uip->ui_vmsize != 0)
			printf("freeing uidinfo: uid = %d, swapuse = %lld\n",
			    uip->ui_uid, (unsigned long long)uip->ui_vmsize);
		mtx_destroy(&uip->ui_vmsize_mtx);
		free(uip, M_UIDINFO);
		return;
	}
	/*
	 * Someone added a reference between atomic_cmpset_int() and
	 * rw_wlock(&uihashtbl_lock).
	 */
	rw_wunlock(&uihashtbl_lock);
}

void
ui_racct_foreach(void (*callback)(struct racct *racct,
    void *arg2, void *arg3), void *arg2, void *arg3)
{
	struct uidinfo *uip;
	struct uihashhead *uih;

	rw_rlock(&uihashtbl_lock);
	for (uih = &uihashtbl[uihash]; uih >= uihashtbl; uih--) {
		LIST_FOREACH(uip, uih, ui_hash) {
			(callback)(uip->ui_racct, arg2, arg3);
		}
	}
	rw_runlock(&uihashtbl_lock);
}

/*
 * Change the count associated with number of processes
 * a given user is using.  When 'max' is 0, don't enforce a limit
 */
int
chgproccnt(uip, diff, max)
	struct	uidinfo	*uip;
	int	diff;
	rlim_t	max;
{

	/* Don't allow them to exceed max, but allow subtraction. */
	if (diff > 0 && max != 0) {
		if (atomic_fetchadd_long(&uip->ui_proccnt, (long)diff) + diff > max) {
			atomic_subtract_long(&uip->ui_proccnt, (long)diff);
			return (0);
		}
	} else {
		atomic_add_long(&uip->ui_proccnt, (long)diff);
		if (uip->ui_proccnt < 0)
			printf("negative proccnt for uid = %d\n", uip->ui_uid);
	}
	return (1);
}

/*
 * Change the total socket buffer size a user has used.
 */
int
chgsbsize(uip, hiwat, to, max)
	struct	uidinfo	*uip;
	u_int  *hiwat;
	u_int	to;
	rlim_t	max;
{
	int diff;

	diff = to - *hiwat;
	if (diff > 0) {
		if (atomic_fetchadd_long(&uip->ui_sbsize, (long)diff) + diff > max) {
			atomic_subtract_long(&uip->ui_sbsize, (long)diff);
			return (0);
		}
	} else {
		atomic_add_long(&uip->ui_sbsize, (long)diff);
		if (uip->ui_sbsize < 0)
			printf("negative sbsize for uid = %d\n", uip->ui_uid);
	}
	*hiwat = to;
	return (1);
}

/*
 * Change the count associated with number of pseudo-terminals
 * a given user is using.  When 'max' is 0, don't enforce a limit
 */
int
chgptscnt(uip, diff, max)
	struct	uidinfo	*uip;
	int	diff;
	rlim_t	max;
{

	/* Don't allow them to exceed max, but allow subtraction. */
	if (diff > 0 && max != 0) {
		if (atomic_fetchadd_long(&uip->ui_ptscnt, (long)diff) + diff > max) {
			atomic_subtract_long(&uip->ui_ptscnt, (long)diff);
			return (0);
		}
	} else {
		atomic_add_long(&uip->ui_ptscnt, (long)diff);
		if (uip->ui_ptscnt < 0)
			printf("negative ptscnt for uid = %d\n", uip->ui_uid);
	}
	return (1);
}<|MERGE_RESOLUTION|>--- conflicted
+++ resolved
@@ -1140,11 +1140,7 @@
 	callout_init_mtx(&p2->p_limco, &p2->p_mtx, 0);
 	if (p1->p_cpulimit != RLIM_INFINITY)
 		callout_reset_sbt(&p2->p_limco, SBT_1S, 0,
-<<<<<<< HEAD
-		    lim_cb, p2, C_PREL(1) | C_HARDCLOCK);
-=======
 		    lim_cb, p2, C_PREL(1));
->>>>>>> 844e7745
 }
 
 void
