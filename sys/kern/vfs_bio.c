/*-
 * SPDX-License-Identifier: BSD-2-Clause-FreeBSD
 *
 * Copyright (c) 2004 Poul-Henning Kamp
 * Copyright (c) 1994,1997 John S. Dyson
 * Copyright (c) 2013 The FreeBSD Foundation
 * All rights reserved.
 *
 * Portions of this software were developed by Konstantin Belousov
 * under sponsorship from the FreeBSD Foundation.
 *
 * Redistribution and use in source and binary forms, with or without
 * modification, are permitted provided that the following conditions
 * are met:
 * 1. Redistributions of source code must retain the above copyright
 *    notice, this list of conditions and the following disclaimer.
 * 2. Redistributions in binary form must reproduce the above copyright
 *    notice, this list of conditions and the following disclaimer in the
 *    documentation and/or other materials provided with the distribution.
 *
 * THIS SOFTWARE IS PROVIDED BY THE AUTHOR AND CONTRIBUTORS ``AS IS'' AND
 * ANY EXPRESS OR IMPLIED WARRANTIES, INCLUDING, BUT NOT LIMITED TO, THE
 * IMPLIED WARRANTIES OF MERCHANTABILITY AND FITNESS FOR A PARTICULAR PURPOSE
 * ARE DISCLAIMED.  IN NO EVENT SHALL THE AUTHOR OR CONTRIBUTORS BE LIABLE
 * FOR ANY DIRECT, INDIRECT, INCIDENTAL, SPECIAL, EXEMPLARY, OR CONSEQUENTIAL
 * DAMAGES (INCLUDING, BUT NOT LIMITED TO, PROCUREMENT OF SUBSTITUTE GOODS
 * OR SERVICES; LOSS OF USE, DATA, OR PROFITS; OR BUSINESS INTERRUPTION)
 * HOWEVER CAUSED AND ON ANY THEORY OF LIABILITY, WHETHER IN CONTRACT, STRICT
 * LIABILITY, OR TORT (INCLUDING NEGLIGENCE OR OTHERWISE) ARISING IN ANY WAY
 * OUT OF THE USE OF THIS SOFTWARE, EVEN IF ADVISED OF THE POSSIBILITY OF
 * SUCH DAMAGE.
 */

/*
 * this file contains a new buffer I/O scheme implementing a coherent
 * VM object and buffer cache scheme.  Pains have been taken to make
 * sure that the performance degradation associated with schemes such
 * as this is not realized.
 *
 * Author:  John S. Dyson
 * Significant help during the development and debugging phases
 * had been provided by David Greenman, also of the FreeBSD core team.
 *
 * see man buf(9) for more info.
 */

#include <sys/cdefs.h>
__FBSDID("$FreeBSD$");

#include <sys/param.h>
#include <sys/systm.h>
#include <sys/bio.h>
#include <sys/bitset.h>
#include <sys/conf.h>
#include <sys/counter.h>
#include <sys/buf.h>
#include <sys/devicestat.h>
#include <sys/eventhandler.h>
#include <sys/fail.h>
#include <sys/limits.h>
#include <sys/lock.h>
#include <sys/malloc.h>
#include <sys/mount.h>
#include <sys/mutex.h>
#include <sys/kernel.h>
#include <sys/kthread.h>
#include <sys/proc.h>
#include <sys/racct.h>
#include <sys/resourcevar.h>
#include <sys/rwlock.h>
#include <sys/smp.h>
#include <sys/sysctl.h>
#include <sys/sysproto.h>
#include <sys/vmem.h>
#include <sys/vmmeter.h>
#include <sys/vnode.h>
#include <sys/watchdog.h>
#include <geom/geom.h>
#include <vm/vm.h>
#include <vm/vm_param.h>
#include <vm/vm_kern.h>
#include <vm/vm_object.h>
#include <vm/vm_page.h>
#include <vm/vm_pageout.h>
#include <vm/vm_pager.h>
#include <vm/vm_extern.h>
#include <vm/vm_map.h>
#include <vm/swap_pager.h>

static MALLOC_DEFINE(M_BIOBUF, "biobuf", "BIO buffer");

struct	bio_ops bioops;		/* I/O operation notification */

struct	buf_ops buf_ops_bio = {
	.bop_name	=	"buf_ops_bio",
	.bop_write	=	bufwrite,
	.bop_strategy	=	bufstrategy,
	.bop_sync	=	bufsync,
	.bop_bdflush	=	bufbdflush,
};

struct bufqueue {
	struct mtx_padalign	bq_lock;
	TAILQ_HEAD(, buf)	bq_queue;
	uint8_t			bq_index;
	uint16_t		bq_subqueue;
	int			bq_len;
} __aligned(CACHE_LINE_SIZE);

#define	BQ_LOCKPTR(bq)		(&(bq)->bq_lock)
#define	BQ_LOCK(bq)		mtx_lock(BQ_LOCKPTR((bq)))
#define	BQ_UNLOCK(bq)		mtx_unlock(BQ_LOCKPTR((bq)))
#define	BQ_ASSERT_LOCKED(bq)	mtx_assert(BQ_LOCKPTR((bq)), MA_OWNED)

struct bufdomain {
	struct bufqueue	bd_subq[MAXCPU + 1]; /* Per-cpu sub queues + global */
	struct bufqueue bd_dirtyq;
	struct bufqueue	*bd_cleanq;
	struct mtx_padalign bd_run_lock;
	/* Constants */
	long		bd_maxbufspace;
	long		bd_hibufspace;
	long 		bd_lobufspace;
	long 		bd_bufspacethresh;
	int		bd_hifreebuffers;
	int		bd_lofreebuffers;
	int		bd_hidirtybuffers;
	int		bd_lodirtybuffers;
	int		bd_dirtybufthresh;
	int		bd_lim;
	/* atomics */
	int		bd_wanted;
	int __aligned(CACHE_LINE_SIZE)	bd_numdirtybuffers;
	int __aligned(CACHE_LINE_SIZE)	bd_running;
	long __aligned(CACHE_LINE_SIZE) bd_bufspace;
	int __aligned(CACHE_LINE_SIZE)	bd_freebuffers;
} __aligned(CACHE_LINE_SIZE);

#define	BD_LOCKPTR(bd)		(&(bd)->bd_cleanq->bq_lock)
#define	BD_LOCK(bd)		mtx_lock(BD_LOCKPTR((bd)))
#define	BD_UNLOCK(bd)		mtx_unlock(BD_LOCKPTR((bd)))
#define	BD_ASSERT_LOCKED(bd)	mtx_assert(BD_LOCKPTR((bd)), MA_OWNED)
#define	BD_RUN_LOCKPTR(bd)	(&(bd)->bd_run_lock)
#define	BD_RUN_LOCK(bd)		mtx_lock(BD_RUN_LOCKPTR((bd)))
#define	BD_RUN_UNLOCK(bd)	mtx_unlock(BD_RUN_LOCKPTR((bd)))
#define	BD_DOMAIN(bd)		(bd - bdomain)

static struct buf *buf;		/* buffer header pool */
extern struct buf *swbuf;	/* Swap buffer header pool. */
caddr_t unmapped_buf;

/* Used below and for softdep flushing threads in ufs/ffs/ffs_softdep.c */
struct proc *bufdaemonproc;

static int inmem(struct vnode *vp, daddr_t blkno);
static void vm_hold_free_pages(struct buf *bp, int newbsize);
static void vm_hold_load_pages(struct buf *bp, vm_offset_t from,
		vm_offset_t to);
static void vfs_page_set_valid(struct buf *bp, vm_ooffset_t off, vm_page_t m);
static void vfs_page_set_validclean(struct buf *bp, vm_ooffset_t off,
		vm_page_t m);
static void vfs_clean_pages_dirty_buf(struct buf *bp);
static void vfs_setdirty_locked_object(struct buf *bp);
static void vfs_vmio_invalidate(struct buf *bp);
static void vfs_vmio_truncate(struct buf *bp, int npages);
static void vfs_vmio_extend(struct buf *bp, int npages, int size);
static int vfs_bio_clcheck(struct vnode *vp, int size,
		daddr_t lblkno, daddr_t blkno);
static void breada(struct vnode *, daddr_t *, int *, int, struct ucred *, int,
		void (*)(struct buf *));
static int buf_flush(struct vnode *vp, struct bufdomain *, int);
static int flushbufqueues(struct vnode *, struct bufdomain *, int, int);
static void buf_daemon(void);
static __inline void bd_wakeup(void);
static int sysctl_runningspace(SYSCTL_HANDLER_ARGS);
static void bufkva_reclaim(vmem_t *, int);
static void bufkva_free(struct buf *);
static int buf_import(void *, void **, int, int, int);
static void buf_release(void *, void **, int);
static void maxbcachebuf_adjust(void);
static inline struct bufdomain *bufdomain(struct buf *);
static void bq_remove(struct bufqueue *bq, struct buf *bp);
static void bq_insert(struct bufqueue *bq, struct buf *bp, bool unlock);
static int buf_recycle(struct bufdomain *, bool kva);
static void bq_init(struct bufqueue *bq, int qindex, int cpu,
	    const char *lockname);
static void bd_init(struct bufdomain *bd);
static int bd_flushall(struct bufdomain *bd);
static int sysctl_bufdomain_long(SYSCTL_HANDLER_ARGS);
static int sysctl_bufdomain_int(SYSCTL_HANDLER_ARGS);

static int sysctl_bufspace(SYSCTL_HANDLER_ARGS);
int vmiodirenable = TRUE;
SYSCTL_INT(_vfs, OID_AUTO, vmiodirenable, CTLFLAG_RW, &vmiodirenable, 0,
    "Use the VM system for directory writes");
long runningbufspace;
SYSCTL_LONG(_vfs, OID_AUTO, runningbufspace, CTLFLAG_RD, &runningbufspace, 0,
    "Amount of presently outstanding async buffer io");
SYSCTL_PROC(_vfs, OID_AUTO, bufspace, CTLTYPE_LONG|CTLFLAG_MPSAFE|CTLFLAG_RD,
    NULL, 0, sysctl_bufspace, "L", "Physical memory used for buffers");
static counter_u64_t bufkvaspace;
SYSCTL_COUNTER_U64(_vfs, OID_AUTO, bufkvaspace, CTLFLAG_RD, &bufkvaspace,
    "Kernel virtual memory used for buffers");
static long maxbufspace;
SYSCTL_PROC(_vfs, OID_AUTO, maxbufspace,
    CTLTYPE_LONG|CTLFLAG_MPSAFE|CTLFLAG_RW, &maxbufspace,
    __offsetof(struct bufdomain, bd_maxbufspace), sysctl_bufdomain_long, "L",
    "Maximum allowed value of bufspace (including metadata)");
static long bufmallocspace;
SYSCTL_LONG(_vfs, OID_AUTO, bufmallocspace, CTLFLAG_RD, &bufmallocspace, 0,
    "Amount of malloced memory for buffers");
static long maxbufmallocspace;
SYSCTL_LONG(_vfs, OID_AUTO, maxmallocbufspace, CTLFLAG_RW, &maxbufmallocspace,
    0, "Maximum amount of malloced memory for buffers");
static long lobufspace;
SYSCTL_PROC(_vfs, OID_AUTO, lobufspace,
    CTLTYPE_LONG|CTLFLAG_MPSAFE|CTLFLAG_RW, &lobufspace,
    __offsetof(struct bufdomain, bd_lobufspace), sysctl_bufdomain_long, "L",
    "Minimum amount of buffers we want to have");
long hibufspace;
SYSCTL_PROC(_vfs, OID_AUTO, hibufspace,
    CTLTYPE_LONG|CTLFLAG_MPSAFE|CTLFLAG_RW, &hibufspace,
    __offsetof(struct bufdomain, bd_hibufspace), sysctl_bufdomain_long, "L",
    "Maximum allowed value of bufspace (excluding metadata)");
long bufspacethresh;
SYSCTL_PROC(_vfs, OID_AUTO, bufspacethresh,
    CTLTYPE_LONG|CTLFLAG_MPSAFE|CTLFLAG_RW, &bufspacethresh,
    __offsetof(struct bufdomain, bd_bufspacethresh), sysctl_bufdomain_long, "L",
    "Bufspace consumed before waking the daemon to free some");
static counter_u64_t buffreekvacnt;
SYSCTL_COUNTER_U64(_vfs, OID_AUTO, buffreekvacnt, CTLFLAG_RW, &buffreekvacnt,
    "Number of times we have freed the KVA space from some buffer");
static counter_u64_t bufdefragcnt;
SYSCTL_COUNTER_U64(_vfs, OID_AUTO, bufdefragcnt, CTLFLAG_RW, &bufdefragcnt,
    "Number of times we have had to repeat buffer allocation to defragment");
static long lorunningspace;
SYSCTL_PROC(_vfs, OID_AUTO, lorunningspace, CTLTYPE_LONG | CTLFLAG_MPSAFE |
    CTLFLAG_RW, &lorunningspace, 0, sysctl_runningspace, "L",
    "Minimum preferred space used for in-progress I/O");
static long hirunningspace;
SYSCTL_PROC(_vfs, OID_AUTO, hirunningspace, CTLTYPE_LONG | CTLFLAG_MPSAFE |
    CTLFLAG_RW, &hirunningspace, 0, sysctl_runningspace, "L",
    "Maximum amount of space to use for in-progress I/O");
int dirtybufferflushes;
SYSCTL_INT(_vfs, OID_AUTO, dirtybufferflushes, CTLFLAG_RW, &dirtybufferflushes,
    0, "Number of bdwrite to bawrite conversions to limit dirty buffers");
int bdwriteskip;
SYSCTL_INT(_vfs, OID_AUTO, bdwriteskip, CTLFLAG_RW, &bdwriteskip,
    0, "Number of buffers supplied to bdwrite with snapshot deadlock risk");
int altbufferflushes;
SYSCTL_INT(_vfs, OID_AUTO, altbufferflushes, CTLFLAG_RW, &altbufferflushes,
    0, "Number of fsync flushes to limit dirty buffers");
static int recursiveflushes;
SYSCTL_INT(_vfs, OID_AUTO, recursiveflushes, CTLFLAG_RW, &recursiveflushes,
    0, "Number of flushes skipped due to being recursive");
static int sysctl_numdirtybuffers(SYSCTL_HANDLER_ARGS);
SYSCTL_PROC(_vfs, OID_AUTO, numdirtybuffers,
    CTLTYPE_INT|CTLFLAG_MPSAFE|CTLFLAG_RD, NULL, 0, sysctl_numdirtybuffers, "I",
    "Number of buffers that are dirty (has unwritten changes) at the moment");
static int lodirtybuffers;
SYSCTL_PROC(_vfs, OID_AUTO, lodirtybuffers,
    CTLTYPE_INT|CTLFLAG_MPSAFE|CTLFLAG_RW, &lodirtybuffers,
    __offsetof(struct bufdomain, bd_lodirtybuffers), sysctl_bufdomain_int, "I",
    "How many buffers we want to have free before bufdaemon can sleep");
static int hidirtybuffers;
SYSCTL_PROC(_vfs, OID_AUTO, hidirtybuffers,
    CTLTYPE_INT|CTLFLAG_MPSAFE|CTLFLAG_RW, &hidirtybuffers,
    __offsetof(struct bufdomain, bd_hidirtybuffers), sysctl_bufdomain_int, "I",
    "When the number of dirty buffers is considered severe");
int dirtybufthresh;
SYSCTL_PROC(_vfs, OID_AUTO, dirtybufthresh,
    CTLTYPE_INT|CTLFLAG_MPSAFE|CTLFLAG_RW, &dirtybufthresh,
    __offsetof(struct bufdomain, bd_dirtybufthresh), sysctl_bufdomain_int, "I",
    "Number of bdwrite to bawrite conversions to clear dirty buffers");
static int numfreebuffers;
SYSCTL_INT(_vfs, OID_AUTO, numfreebuffers, CTLFLAG_RD, &numfreebuffers, 0,
    "Number of free buffers");
static int lofreebuffers;
SYSCTL_PROC(_vfs, OID_AUTO, lofreebuffers,
    CTLTYPE_INT|CTLFLAG_MPSAFE|CTLFLAG_RW, &lofreebuffers,
    __offsetof(struct bufdomain, bd_lofreebuffers), sysctl_bufdomain_int, "I",
   "Target number of free buffers");
static int hifreebuffers;
SYSCTL_PROC(_vfs, OID_AUTO, hifreebuffers,
    CTLTYPE_INT|CTLFLAG_MPSAFE|CTLFLAG_RW, &hifreebuffers,
    __offsetof(struct bufdomain, bd_hifreebuffers), sysctl_bufdomain_int, "I",
   "Threshold for clean buffer recycling");
static counter_u64_t getnewbufcalls;
SYSCTL_COUNTER_U64(_vfs, OID_AUTO, getnewbufcalls, CTLFLAG_RD,
   &getnewbufcalls, "Number of calls to getnewbuf");
static counter_u64_t getnewbufrestarts;
SYSCTL_COUNTER_U64(_vfs, OID_AUTO, getnewbufrestarts, CTLFLAG_RD,
    &getnewbufrestarts,
    "Number of times getnewbuf has had to restart a buffer acquisition");
static counter_u64_t mappingrestarts;
SYSCTL_COUNTER_U64(_vfs, OID_AUTO, mappingrestarts, CTLFLAG_RD,
    &mappingrestarts,
    "Number of times getblk has had to restart a buffer mapping for "
    "unmapped buffer");
static counter_u64_t numbufallocfails;
SYSCTL_COUNTER_U64(_vfs, OID_AUTO, numbufallocfails, CTLFLAG_RW,
    &numbufallocfails, "Number of times buffer allocations failed");
static int flushbufqtarget = 100;
SYSCTL_INT(_vfs, OID_AUTO, flushbufqtarget, CTLFLAG_RW, &flushbufqtarget, 0,
    "Amount of work to do in flushbufqueues when helping bufdaemon");
static counter_u64_t notbufdflushes;
SYSCTL_COUNTER_U64(_vfs, OID_AUTO, notbufdflushes, CTLFLAG_RD, &notbufdflushes,
    "Number of dirty buffer flushes done by the bufdaemon helpers");
static long barrierwrites;
SYSCTL_LONG(_vfs, OID_AUTO, barrierwrites, CTLFLAG_RW, &barrierwrites, 0,
    "Number of barrier writes");
SYSCTL_INT(_vfs, OID_AUTO, unmapped_buf_allowed, CTLFLAG_RD,
    &unmapped_buf_allowed, 0,
    "Permit the use of the unmapped i/o");
int maxbcachebuf = MAXBCACHEBUF;
SYSCTL_INT(_vfs, OID_AUTO, maxbcachebuf, CTLFLAG_RDTUN, &maxbcachebuf, 0,
    "Maximum size of a buffer cache block");

/*
 * This lock synchronizes access to bd_request.
 */
static struct mtx_padalign __exclusive_cache_line bdlock;

/*
 * This lock protects the runningbufreq and synchronizes runningbufwakeup and
 * waitrunningbufspace().
 */
static struct mtx_padalign __exclusive_cache_line rbreqlock;

/*
 * Lock that protects bdirtywait.
 */
static struct mtx_padalign __exclusive_cache_line bdirtylock;

/*
 * Wakeup point for bufdaemon, as well as indicator of whether it is already
 * active.  Set to 1 when the bufdaemon is already "on" the queue, 0 when it
 * is idling.
 */
static int bd_request;

/*
 * Request for the buf daemon to write more buffers than is indicated by
 * lodirtybuf.  This may be necessary to push out excess dependencies or
 * defragment the address space where a simple count of the number of dirty
 * buffers is insufficient to characterize the demand for flushing them.
 */
static int bd_speedupreq;

/*
 * Synchronization (sleep/wakeup) variable for active buffer space requests.
 * Set when wait starts, cleared prior to wakeup().
 * Used in runningbufwakeup() and waitrunningbufspace().
 */
static int runningbufreq;

/*
 * Synchronization for bwillwrite() waiters.
 */
static int bdirtywait;

/*
 * Definitions for the buffer free lists.
 */
#define QUEUE_NONE	0	/* on no queue */
#define QUEUE_EMPTY	1	/* empty buffer headers */
#define QUEUE_DIRTY	2	/* B_DELWRI buffers */
#define QUEUE_CLEAN	3	/* non-B_DELWRI buffers */
#define QUEUE_SENTINEL	4	/* not an queue index, but mark for sentinel */

/* Maximum number of buffer domains. */
#define	BUF_DOMAINS	8

struct bufdomainset bdlodirty;		/* Domains > lodirty */
struct bufdomainset bdhidirty;		/* Domains > hidirty */

/* Configured number of clean queues. */
static int __read_mostly buf_domains;

BITSET_DEFINE(bufdomainset, BUF_DOMAINS);
struct bufdomain __exclusive_cache_line bdomain[BUF_DOMAINS];
struct bufqueue __exclusive_cache_line bqempty;

/*
 * per-cpu empty buffer cache.
 */
uma_zone_t buf_zone;

/*
 * Single global constant for BUF_WMESG, to avoid getting multiple references.
 * buf_wmesg is referred from macros.
 */
const char *buf_wmesg = BUF_WMESG;

static int
sysctl_runningspace(SYSCTL_HANDLER_ARGS)
{
	long value;
	int error;

	value = *(long *)arg1;
	error = sysctl_handle_long(oidp, &value, 0, req);
	if (error != 0 || req->newptr == NULL)
		return (error);
	mtx_lock(&rbreqlock);
	if (arg1 == &hirunningspace) {
		if (value < lorunningspace)
			error = EINVAL;
		else
			hirunningspace = value;
	} else {
		KASSERT(arg1 == &lorunningspace,
		    ("%s: unknown arg1", __func__));
		if (value > hirunningspace)
			error = EINVAL;
		else
			lorunningspace = value;
	}
	mtx_unlock(&rbreqlock);
	return (error);
}

static int
sysctl_bufdomain_int(SYSCTL_HANDLER_ARGS)
{
	int error;
	int value;
	int i;

	value = *(int *)arg1;
	error = sysctl_handle_int(oidp, &value, 0, req);
	if (error != 0 || req->newptr == NULL)
		return (error);
	*(int *)arg1 = value;
	for (i = 0; i < buf_domains; i++)
		*(int *)(uintptr_t)(((uintptr_t)&bdomain[i]) + arg2) =
		    value / buf_domains;

	return (error);
}

static int
sysctl_bufdomain_long(SYSCTL_HANDLER_ARGS)
{
	long value;
	int error;
	int i;

	value = *(long *)arg1;
	error = sysctl_handle_long(oidp, &value, 0, req);
	if (error != 0 || req->newptr == NULL)
		return (error);
	*(long *)arg1 = value;
	for (i = 0; i < buf_domains; i++)
		*(long *)(uintptr_t)(((uintptr_t)&bdomain[i]) + arg2) =
		    value / buf_domains;

	return (error);
}

#if defined(COMPAT_FREEBSD4) || defined(COMPAT_FREEBSD5) || \
    defined(COMPAT_FREEBSD6) || defined(COMPAT_FREEBSD7)
static int
sysctl_bufspace(SYSCTL_HANDLER_ARGS)
{
	long lvalue;
	int ivalue;
	int i;

	lvalue = 0;
	for (i = 0; i < buf_domains; i++)
		lvalue += bdomain[i].bd_bufspace;
	if (sizeof(int) == sizeof(long) || req->oldlen >= sizeof(long))
		return (sysctl_handle_long(oidp, &lvalue, 0, req));
	if (lvalue > INT_MAX)
		/* On overflow, still write out a long to trigger ENOMEM. */
		return (sysctl_handle_long(oidp, &lvalue, 0, req));
	ivalue = lvalue;
	return (sysctl_handle_int(oidp, &ivalue, 0, req));
}
#else
static int
sysctl_bufspace(SYSCTL_HANDLER_ARGS)
{
	long lvalue;
	int i;

	lvalue = 0;
	for (i = 0; i < buf_domains; i++)
		lvalue += bdomain[i].bd_bufspace;
	return (sysctl_handle_long(oidp, &lvalue, 0, req));
}
#endif

static int
sysctl_numdirtybuffers(SYSCTL_HANDLER_ARGS)
{
	int value;
	int i;

	value = 0;
	for (i = 0; i < buf_domains; i++)
		value += bdomain[i].bd_numdirtybuffers;
	return (sysctl_handle_int(oidp, &value, 0, req));
}

/*
 *	bdirtywakeup:
 *
 *	Wakeup any bwillwrite() waiters.
 */
static void
bdirtywakeup(void)
{
	mtx_lock(&bdirtylock);
	if (bdirtywait) {
		bdirtywait = 0;
		wakeup(&bdirtywait);
	}
	mtx_unlock(&bdirtylock);
}

/*
 *	bd_clear:
 *
 *	Clear a domain from the appropriate bitsets when dirtybuffers
 *	is decremented.
 */
static void
bd_clear(struct bufdomain *bd)
{

	mtx_lock(&bdirtylock);
	if (bd->bd_numdirtybuffers <= bd->bd_lodirtybuffers)
		BIT_CLR(BUF_DOMAINS, BD_DOMAIN(bd), &bdlodirty);
	if (bd->bd_numdirtybuffers <= bd->bd_hidirtybuffers)
		BIT_CLR(BUF_DOMAINS, BD_DOMAIN(bd), &bdhidirty);
	mtx_unlock(&bdirtylock);
}

/*
 *	bd_set:
 *
 *	Set a domain in the appropriate bitsets when dirtybuffers
 *	is incremented.
 */
static void
bd_set(struct bufdomain *bd)
{

	mtx_lock(&bdirtylock);
	if (bd->bd_numdirtybuffers > bd->bd_lodirtybuffers)
		BIT_SET(BUF_DOMAINS, BD_DOMAIN(bd), &bdlodirty);
	if (bd->bd_numdirtybuffers > bd->bd_hidirtybuffers)
		BIT_SET(BUF_DOMAINS, BD_DOMAIN(bd), &bdhidirty);
	mtx_unlock(&bdirtylock);
}

/*
 *	bdirtysub:
 *
 *	Decrement the numdirtybuffers count by one and wakeup any
 *	threads blocked in bwillwrite().
 */
static void
bdirtysub(struct buf *bp)
{
	struct bufdomain *bd;
	int num;

	bd = bufdomain(bp);
	num = atomic_fetchadd_int(&bd->bd_numdirtybuffers, -1);
	if (num == (bd->bd_lodirtybuffers + bd->bd_hidirtybuffers) / 2)
		bdirtywakeup();
	if (num == bd->bd_lodirtybuffers || num == bd->bd_hidirtybuffers)
		bd_clear(bd);
}

/*
 *	bdirtyadd:
 *
 *	Increment the numdirtybuffers count by one and wakeup the buf 
 *	daemon if needed.
 */
static void
bdirtyadd(struct buf *bp)
{
	struct bufdomain *bd;
	int num;

	/*
	 * Only do the wakeup once as we cross the boundary.  The
	 * buf daemon will keep running until the condition clears.
	 */
	bd = bufdomain(bp);
	num = atomic_fetchadd_int(&bd->bd_numdirtybuffers, 1);
	if (num == (bd->bd_lodirtybuffers + bd->bd_hidirtybuffers) / 2)
		bd_wakeup();
	if (num == bd->bd_lodirtybuffers || num == bd->bd_hidirtybuffers)
		bd_set(bd);
}

/*
 *	bufspace_daemon_wakeup:
 *
 *	Wakeup the daemons responsible for freeing clean bufs.
 */
static void
bufspace_daemon_wakeup(struct bufdomain *bd)
{

	/*
	 * avoid the lock if the daemon is running.
	 */
	if (atomic_fetchadd_int(&bd->bd_running, 1) == 0) {
		BD_RUN_LOCK(bd);
		atomic_store_int(&bd->bd_running, 1);
		wakeup(&bd->bd_running);
		BD_RUN_UNLOCK(bd);
	}
}

/*
 *	bufspace_daemon_wait:
 *
 *	Sleep until the domain falls below a limit or one second passes.
 */
static void
bufspace_daemon_wait(struct bufdomain *bd)
{
	/*
	 * Re-check our limits and sleep.  bd_running must be
	 * cleared prior to checking the limits to avoid missed
	 * wakeups.  The waker will adjust one of bufspace or
	 * freebuffers prior to checking bd_running.
	 */
	BD_RUN_LOCK(bd);
	atomic_store_int(&bd->bd_running, 0);
	if (bd->bd_bufspace < bd->bd_bufspacethresh &&
	    bd->bd_freebuffers > bd->bd_lofreebuffers) {
		msleep(&bd->bd_running, BD_RUN_LOCKPTR(bd), PRIBIO|PDROP,
		    "-", hz);
	} else {
		/* Avoid spurious wakeups while running. */
		atomic_store_int(&bd->bd_running, 1);
		BD_RUN_UNLOCK(bd);
	}
}

/*
 *	bufspace_adjust:
 *
 *	Adjust the reported bufspace for a KVA managed buffer, possibly
 * 	waking any waiters.
 */
static void
bufspace_adjust(struct buf *bp, int bufsize)
{
	struct bufdomain *bd;
	long space;
	int diff;

	KASSERT((bp->b_flags & B_MALLOC) == 0,
	    ("bufspace_adjust: malloc buf %p", bp));
	bd = bufdomain(bp);
	diff = bufsize - bp->b_bufsize;
	if (diff < 0) {
		atomic_subtract_long(&bd->bd_bufspace, -diff);
	} else if (diff > 0) {
		space = atomic_fetchadd_long(&bd->bd_bufspace, diff);
		/* Wake up the daemon on the transition. */
		if (space < bd->bd_bufspacethresh &&
		    space + diff >= bd->bd_bufspacethresh)
			bufspace_daemon_wakeup(bd);
	}
	bp->b_bufsize = bufsize;
}

/*
 *	bufspace_reserve:
 *
 *	Reserve bufspace before calling allocbuf().  metadata has a
 *	different space limit than data.
 */
static int
bufspace_reserve(struct bufdomain *bd, int size, bool metadata)
{
	long limit, new;
	long space;

	if (metadata)
		limit = bd->bd_maxbufspace;
	else
		limit = bd->bd_hibufspace;
	space = atomic_fetchadd_long(&bd->bd_bufspace, size);
	new = space + size;
	if (new > limit) {
		atomic_subtract_long(&bd->bd_bufspace, size);
		return (ENOSPC);
	}

	/* Wake up the daemon on the transition. */
	if (space < bd->bd_bufspacethresh && new >= bd->bd_bufspacethresh)
		bufspace_daemon_wakeup(bd);

	return (0);
}

/*
 *	bufspace_release:
 *
 *	Release reserved bufspace after bufspace_adjust() has consumed it.
 */
static void
bufspace_release(struct bufdomain *bd, int size)
{

	atomic_subtract_long(&bd->bd_bufspace, size);
}

/*
 *	bufspace_wait:
 *
 *	Wait for bufspace, acting as the buf daemon if a locked vnode is
 *	supplied.  bd_wanted must be set prior to polling for space.  The
 *	operation must be re-tried on return.
 */
static void
bufspace_wait(struct bufdomain *bd, struct vnode *vp, int gbflags,
    int slpflag, int slptimeo)
{
	struct thread *td;
	int error, fl, norunbuf;

	if ((gbflags & GB_NOWAIT_BD) != 0)
		return;

	td = curthread;
	BD_LOCK(bd);
	while (bd->bd_wanted) {
		if (vp != NULL && vp->v_type != VCHR &&
		    (td->td_pflags & TDP_BUFNEED) == 0) {
			BD_UNLOCK(bd);
			/*
			 * getblk() is called with a vnode locked, and
			 * some majority of the dirty buffers may as
			 * well belong to the vnode.  Flushing the
			 * buffers there would make a progress that
			 * cannot be achieved by the buf_daemon, that
			 * cannot lock the vnode.
			 */
			norunbuf = ~(TDP_BUFNEED | TDP_NORUNNINGBUF) |
			    (td->td_pflags & TDP_NORUNNINGBUF);

			/*
			 * Play bufdaemon.  The getnewbuf() function
			 * may be called while the thread owns lock
			 * for another dirty buffer for the same
			 * vnode, which makes it impossible to use
			 * VOP_FSYNC() there, due to the buffer lock
			 * recursion.
			 */
			td->td_pflags |= TDP_BUFNEED | TDP_NORUNNINGBUF;
			fl = buf_flush(vp, bd, flushbufqtarget);
			td->td_pflags &= norunbuf;
			BD_LOCK(bd);
			if (fl != 0)
				continue;
			if (bd->bd_wanted == 0)
				break;
		}
		error = msleep(&bd->bd_wanted, BD_LOCKPTR(bd),
		    (PRIBIO + 4) | slpflag, "newbuf", slptimeo);
		if (error != 0)
			break;
	}
	BD_UNLOCK(bd);
}


/*
 *	bufspace_daemon:
 *
 *	buffer space management daemon.  Tries to maintain some marginal
 *	amount of free buffer space so that requesting processes neither
 *	block nor work to reclaim buffers.
 */
static void
bufspace_daemon(void *arg)
{
	struct bufdomain *bd;

	EVENTHANDLER_REGISTER(shutdown_pre_sync, kthread_shutdown, curthread,
	    SHUTDOWN_PRI_LAST + 100);

	bd = arg;
	for (;;) {
		kthread_suspend_check();

		/*
		 * Free buffers from the clean queue until we meet our
		 * targets.
		 *
		 * Theory of operation:  The buffer cache is most efficient
		 * when some free buffer headers and space are always
		 * available to getnewbuf().  This daemon attempts to prevent
		 * the excessive blocking and synchronization associated
		 * with shortfall.  It goes through three phases according
		 * demand:
		 *
		 * 1)	The daemon wakes up voluntarily once per-second
		 *	during idle periods when the counters are below
		 *	the wakeup thresholds (bufspacethresh, lofreebuffers).
		 *
		 * 2)	The daemon wakes up as we cross the thresholds
		 *	ahead of any potential blocking.  This may bounce
		 *	slightly according to the rate of consumption and
		 *	release.
		 *
		 * 3)	The daemon and consumers are starved for working
		 *	clean buffers.  This is the 'bufspace' sleep below
		 *	which will inefficiently trade bufs with bqrelse
		 *	until we return to condition 2.
		 */
		while (bd->bd_bufspace > bd->bd_lobufspace ||
		    bd->bd_freebuffers < bd->bd_hifreebuffers) {
			if (buf_recycle(bd, false) != 0) {
				if (bd_flushall(bd))
					continue;
				/*
				 * Speedup dirty if we've run out of clean
				 * buffers.  This is possible in particular
				 * because softdep may held many bufs locked
				 * pending writes to other bufs which are
				 * marked for delayed write, exhausting
				 * clean space until they are written.
				 */
				bd_speedup();
				BD_LOCK(bd);
				if (bd->bd_wanted) {
					msleep(&bd->bd_wanted, BD_LOCKPTR(bd),
					    PRIBIO|PDROP, "bufspace", hz/10);
				} else
					BD_UNLOCK(bd);
			}
			maybe_yield();
		}
		bufspace_daemon_wait(bd);
	}
}

/*
 *	bufmallocadjust:
 *
 *	Adjust the reported bufspace for a malloc managed buffer, possibly
 *	waking any waiters.
 */
static void
bufmallocadjust(struct buf *bp, int bufsize)
{
	int diff;

	KASSERT((bp->b_flags & B_MALLOC) != 0,
	    ("bufmallocadjust: non-malloc buf %p", bp));
	diff = bufsize - bp->b_bufsize;
	if (diff < 0)
		atomic_subtract_long(&bufmallocspace, -diff);
	else
		atomic_add_long(&bufmallocspace, diff);
	bp->b_bufsize = bufsize;
}

/*
 *	runningwakeup:
 *
 *	Wake up processes that are waiting on asynchronous writes to fall
 *	below lorunningspace.
 */
static void
runningwakeup(void)
{

	mtx_lock(&rbreqlock);
	if (runningbufreq) {
		runningbufreq = 0;
		wakeup(&runningbufreq);
	}
	mtx_unlock(&rbreqlock);
}

/*
 *	runningbufwakeup:
 *
 *	Decrement the outstanding write count according.
 */
void
runningbufwakeup(struct buf *bp)
{
	long space, bspace;

	bspace = bp->b_runningbufspace;
	if (bspace == 0)
		return;
	space = atomic_fetchadd_long(&runningbufspace, -bspace);
	KASSERT(space >= bspace, ("runningbufspace underflow %ld %ld",
	    space, bspace));
	bp->b_runningbufspace = 0;
	/*
	 * Only acquire the lock and wakeup on the transition from exceeding
	 * the threshold to falling below it.
	 */
	if (space < lorunningspace)
		return;
	if (space - bspace > lorunningspace)
		return;
	runningwakeup();
}

/*
 *	waitrunningbufspace()
 *
 *	runningbufspace is a measure of the amount of I/O currently
 *	running.  This routine is used in async-write situations to
 *	prevent creating huge backups of pending writes to a device.
 *	Only asynchronous writes are governed by this function.
 *
 *	This does NOT turn an async write into a sync write.  It waits  
 *	for earlier writes to complete and generally returns before the
 *	caller's write has reached the device.
 */
void
waitrunningbufspace(void)
{

	mtx_lock(&rbreqlock);
	while (runningbufspace > hirunningspace) {
		runningbufreq = 1;
		msleep(&runningbufreq, &rbreqlock, PVM, "wdrain", 0);
	}
	mtx_unlock(&rbreqlock);
}


/*
 *	vfs_buf_test_cache:
 *
 *	Called when a buffer is extended.  This function clears the B_CACHE
 *	bit if the newly extended portion of the buffer does not contain
 *	valid data.
 */
static __inline void
vfs_buf_test_cache(struct buf *bp, vm_ooffset_t foff, vm_offset_t off,
    vm_offset_t size, vm_page_t m)
{

	VM_OBJECT_ASSERT_LOCKED(m->object);
	if (bp->b_flags & B_CACHE) {
		int base = (foff + off) & PAGE_MASK;
		if (vm_page_is_valid(m, base, size) == 0)
			bp->b_flags &= ~B_CACHE;
	}
}

/* Wake up the buffer daemon if necessary */
static void
bd_wakeup(void)
{

	mtx_lock(&bdlock);
	if (bd_request == 0) {
		bd_request = 1;
		wakeup(&bd_request);
	}
	mtx_unlock(&bdlock);
}

/*
 * Adjust the maxbcachbuf tunable.
 */
static void
maxbcachebuf_adjust(void)
{
	int i;

	/*
	 * maxbcachebuf must be a power of 2 >= MAXBSIZE.
	 */
	i = 2;
	while (i * 2 <= maxbcachebuf)
		i *= 2;
	maxbcachebuf = i;
	if (maxbcachebuf < MAXBSIZE)
		maxbcachebuf = MAXBSIZE;
	if (maxbcachebuf > MAXPHYS)
		maxbcachebuf = MAXPHYS;
	if (bootverbose != 0 && maxbcachebuf != MAXBCACHEBUF)
		printf("maxbcachebuf=%d\n", maxbcachebuf);
}

/*
 * bd_speedup - speedup the buffer cache flushing code
 */
void
bd_speedup(void)
{
	int needwake;

	mtx_lock(&bdlock);
	needwake = 0;
	if (bd_speedupreq == 0 || bd_request == 0)
		needwake = 1;
	bd_speedupreq = 1;
	bd_request = 1;
	if (needwake)
		wakeup(&bd_request);
	mtx_unlock(&bdlock);
}

#ifdef __i386__
#define	TRANSIENT_DENOM	5
#else
#define	TRANSIENT_DENOM 10
#endif

/*
 * Calculating buffer cache scaling values and reserve space for buffer
 * headers.  This is called during low level kernel initialization and
 * may be called more then once.  We CANNOT write to the memory area
 * being reserved at this time.
 */
caddr_t
kern_vfs_bio_buffer_alloc(caddr_t v, long physmem_est)
{
	int tuned_nbuf;
	long maxbuf, maxbuf_sz, buf_sz,	biotmap_sz;

	/*
	 * physmem_est is in pages.  Convert it to kilobytes (assumes
	 * PAGE_SIZE is >= 1K)
	 */
	physmem_est = physmem_est * (PAGE_SIZE / 1024);

	maxbcachebuf_adjust();
	/*
	 * The nominal buffer size (and minimum KVA allocation) is BKVASIZE.
	 * For the first 64MB of ram nominally allocate sufficient buffers to
	 * cover 1/4 of our ram.  Beyond the first 64MB allocate additional
	 * buffers to cover 1/10 of our ram over 64MB.  When auto-sizing
	 * the buffer cache we limit the eventual kva reservation to
	 * maxbcache bytes.
	 *
	 * factor represents the 1/4 x ram conversion.
	 */
	if (nbuf == 0) {
		int factor = 4 * BKVASIZE / 1024;

		nbuf = 50;
		if (physmem_est > 4096)
			nbuf += min((physmem_est - 4096) / factor,
			    65536 / factor);
		if (physmem_est > 65536)
			nbuf += min((physmem_est - 65536) * 2 / (factor * 5),
			    32 * 1024 * 1024 / (factor * 5));

		if (maxbcache && nbuf > maxbcache / BKVASIZE)
			nbuf = maxbcache / BKVASIZE;
		tuned_nbuf = 1;
	} else
		tuned_nbuf = 0;

	/* XXX Avoid unsigned long overflows later on with maxbufspace. */
	maxbuf = (LONG_MAX / 3) / BKVASIZE;
	if (nbuf > maxbuf) {
		if (!tuned_nbuf)
			printf("Warning: nbufs lowered from %d to %ld\n", nbuf,
			    maxbuf);
		nbuf = maxbuf;
	}

	/*
	 * Ideal allocation size for the transient bio submap is 10%
	 * of the maximal space buffer map.  This roughly corresponds
	 * to the amount of the buffer mapped for typical UFS load.
	 *
	 * Clip the buffer map to reserve space for the transient
	 * BIOs, if its extent is bigger than 90% (80% on i386) of the
	 * maximum buffer map extent on the platform.
	 *
	 * The fall-back to the maxbuf in case of maxbcache unset,
	 * allows to not trim the buffer KVA for the architectures
	 * with ample KVA space.
	 */
	if (bio_transient_maxcnt == 0 && unmapped_buf_allowed) {
		maxbuf_sz = maxbcache != 0 ? maxbcache : maxbuf * BKVASIZE;
		buf_sz = (long)nbuf * BKVASIZE;
		if (buf_sz < maxbuf_sz / TRANSIENT_DENOM *
		    (TRANSIENT_DENOM - 1)) {
			/*
			 * There is more KVA than memory.  Do not
			 * adjust buffer map size, and assign the rest
			 * of maxbuf to transient map.
			 */
			biotmap_sz = maxbuf_sz - buf_sz;
		} else {
			/*
			 * Buffer map spans all KVA we could afford on
			 * this platform.  Give 10% (20% on i386) of
			 * the buffer map to the transient bio map.
			 */
			biotmap_sz = buf_sz / TRANSIENT_DENOM;
			buf_sz -= biotmap_sz;
		}
		if (biotmap_sz / INT_MAX > MAXPHYS)
			bio_transient_maxcnt = INT_MAX;
		else
			bio_transient_maxcnt = biotmap_sz / MAXPHYS;
		/*
		 * Artificially limit to 1024 simultaneous in-flight I/Os
		 * using the transient mapping.
		 */
		if (bio_transient_maxcnt > 1024)
			bio_transient_maxcnt = 1024;
		if (tuned_nbuf)
			nbuf = buf_sz / BKVASIZE;
	}

<<<<<<< HEAD
=======
	if (nswbuf == 0) {
		nswbuf = min(nbuf / 4, 256);
		if (nswbuf < NSWBUF_MIN)
			nswbuf = NSWBUF_MIN;
	}

>>>>>>> 5e1ca3d0
	/*
	 * Reserve space for the buffer cache buffers
	 */
	buf = (void *)v;
	v = (caddr_t)(buf + nbuf);

	return(v);
}

/* Initialize the buffer subsystem.  Called before use of any buffers. */
void
bufinit(void)
{
	struct buf *bp;
	int i;

	KASSERT(maxbcachebuf >= MAXBSIZE,
	    ("maxbcachebuf (%d) must be >= MAXBSIZE (%d)\n", maxbcachebuf,
	    MAXBSIZE));
	bq_init(&bqempty, QUEUE_EMPTY, -1, "bufq empty lock");
	mtx_init(&rbreqlock, "runningbufspace lock", NULL, MTX_DEF);
	mtx_init(&bdlock, "buffer daemon lock", NULL, MTX_DEF);
	mtx_init(&bdirtylock, "dirty buf lock", NULL, MTX_DEF);

	unmapped_buf = (caddr_t)kva_alloc(MAXPHYS);

	/* finally, initialize each buffer header and stick on empty q */
	for (i = 0; i < nbuf; i++) {
		bp = &buf[i];
		bzero(bp, sizeof *bp);
		bp->b_flags = B_INVAL;
		bp->b_rcred = NOCRED;
		bp->b_wcred = NOCRED;
		bp->b_qindex = QUEUE_NONE;
		bp->b_domain = -1;
		bp->b_subqueue = mp_maxid + 1;
		bp->b_xflags = 0;
		bp->b_data = bp->b_kvabase = unmapped_buf;
		LIST_INIT(&bp->b_dep);
		BUF_LOCKINIT(bp);
		bq_insert(&bqempty, bp, false);
	}

	/*
	 * maxbufspace is the absolute maximum amount of buffer space we are 
	 * allowed to reserve in KVM and in real terms.  The absolute maximum
	 * is nominally used by metadata.  hibufspace is the nominal maximum
	 * used by most other requests.  The differential is required to 
	 * ensure that metadata deadlocks don't occur.
	 *
	 * maxbufspace is based on BKVASIZE.  Allocating buffers larger then
	 * this may result in KVM fragmentation which is not handled optimally
	 * by the system. XXX This is less true with vmem.  We could use
	 * PAGE_SIZE.
	 */
	maxbufspace = (long)nbuf * BKVASIZE;
	hibufspace = lmax(3 * maxbufspace / 4, maxbufspace - maxbcachebuf * 10);
	lobufspace = (hibufspace / 20) * 19; /* 95% */
	bufspacethresh = lobufspace + (hibufspace - lobufspace) / 2;

	/*
	 * Note: The 16 MiB upper limit for hirunningspace was chosen
	 * arbitrarily and may need further tuning. It corresponds to
	 * 128 outstanding write IO requests (if IO size is 128 KiB),
	 * which fits with many RAID controllers' tagged queuing limits.
	 * The lower 1 MiB limit is the historical upper limit for
	 * hirunningspace.
	 */
	hirunningspace = lmax(lmin(roundup(hibufspace / 64, maxbcachebuf),
	    16 * 1024 * 1024), 1024 * 1024);
	lorunningspace = roundup((hirunningspace * 2) / 3, maxbcachebuf);

	/*
	 * Limit the amount of malloc memory since it is wired permanently into
	 * the kernel space.  Even though this is accounted for in the buffer
	 * allocation, we don't want the malloced region to grow uncontrolled.
	 * The malloc scheme improves memory utilization significantly on
	 * average (small) directories.
	 */
	maxbufmallocspace = hibufspace / 20;

	/*
	 * Reduce the chance of a deadlock occurring by limiting the number
	 * of delayed-write dirty buffers we allow to stack up.
	 */
	hidirtybuffers = nbuf / 4 + 20;
	dirtybufthresh = hidirtybuffers * 9 / 10;
	/*
	 * To support extreme low-memory systems, make sure hidirtybuffers
	 * cannot eat up all available buffer space.  This occurs when our
	 * minimum cannot be met.  We try to size hidirtybuffers to 3/4 our
	 * buffer space assuming BKVASIZE'd buffers.
	 */
	while ((long)hidirtybuffers * BKVASIZE > 3 * hibufspace / 4) {
		hidirtybuffers >>= 1;
	}
	lodirtybuffers = hidirtybuffers / 2;

	/*
	 * lofreebuffers should be sufficient to avoid stalling waiting on
	 * buf headers under heavy utilization.  The bufs in per-cpu caches
	 * are counted as free but will be unavailable to threads executing
	 * on other cpus.
	 *
	 * hifreebuffers is the free target for the bufspace daemon.  This
	 * should be set appropriately to limit work per-iteration.
	 */
	lofreebuffers = MIN((nbuf / 25) + (20 * mp_ncpus), 128 * mp_ncpus);
	hifreebuffers = (3 * lofreebuffers) / 2;
	numfreebuffers = nbuf;

	/* Setup the kva and free list allocators. */
	vmem_set_reclaim(buffer_arena, bufkva_reclaim);
	buf_zone = uma_zcache_create("buf free cache", sizeof(struct buf),
	    NULL, NULL, NULL, NULL, buf_import, buf_release, NULL, 0);

	/*
	 * Size the clean queue according to the amount of buffer space.
	 * One queue per-256mb up to the max.  More queues gives better
	 * concurrency but less accurate LRU.
	 */
	buf_domains = MIN(howmany(maxbufspace, 256*1024*1024), BUF_DOMAINS);
	for (i = 0 ; i < buf_domains; i++) {
		struct bufdomain *bd;

		bd = &bdomain[i];
		bd_init(bd);
		bd->bd_freebuffers = nbuf / buf_domains;
		bd->bd_hifreebuffers = hifreebuffers / buf_domains;
		bd->bd_lofreebuffers = lofreebuffers / buf_domains;
		bd->bd_bufspace = 0;
		bd->bd_maxbufspace = maxbufspace / buf_domains;
		bd->bd_hibufspace = hibufspace / buf_domains;
		bd->bd_lobufspace = lobufspace / buf_domains;
		bd->bd_bufspacethresh = bufspacethresh / buf_domains;
		bd->bd_numdirtybuffers = 0;
		bd->bd_hidirtybuffers = hidirtybuffers / buf_domains;
		bd->bd_lodirtybuffers = lodirtybuffers / buf_domains;
		bd->bd_dirtybufthresh = dirtybufthresh / buf_domains;
		/* Don't allow more than 2% of bufs in the per-cpu caches. */
		bd->bd_lim = nbuf / buf_domains / 50 / mp_ncpus;
	}
	getnewbufcalls = counter_u64_alloc(M_WAITOK);
	getnewbufrestarts = counter_u64_alloc(M_WAITOK);
	mappingrestarts = counter_u64_alloc(M_WAITOK);
	numbufallocfails = counter_u64_alloc(M_WAITOK);
	notbufdflushes = counter_u64_alloc(M_WAITOK);
	buffreekvacnt = counter_u64_alloc(M_WAITOK);
	bufdefragcnt = counter_u64_alloc(M_WAITOK);
	bufkvaspace = counter_u64_alloc(M_WAITOK);
}

#ifdef INVARIANTS
static inline void
vfs_buf_check_mapped(struct buf *bp)
{

	KASSERT(bp->b_kvabase != unmapped_buf,
	    ("mapped buf: b_kvabase was not updated %p", bp));
	KASSERT(bp->b_data != unmapped_buf,
	    ("mapped buf: b_data was not updated %p", bp));
	KASSERT(bp->b_data < unmapped_buf || bp->b_data >= unmapped_buf +
	    MAXPHYS, ("b_data + b_offset unmapped %p", bp));
}

static inline void
vfs_buf_check_unmapped(struct buf *bp)
{

	KASSERT(bp->b_data == unmapped_buf,
	    ("unmapped buf: corrupted b_data %p", bp));
}

#define	BUF_CHECK_MAPPED(bp) vfs_buf_check_mapped(bp)
#define	BUF_CHECK_UNMAPPED(bp) vfs_buf_check_unmapped(bp)
#else
#define	BUF_CHECK_MAPPED(bp) do {} while (0)
#define	BUF_CHECK_UNMAPPED(bp) do {} while (0)
#endif

static int
isbufbusy(struct buf *bp)
{
	if (((bp->b_flags & B_INVAL) == 0 && BUF_ISLOCKED(bp)) ||
	    ((bp->b_flags & (B_DELWRI | B_INVAL)) == B_DELWRI))
		return (1);
	return (0);
}

/*
 * Shutdown the system cleanly to prepare for reboot, halt, or power off.
 */
void
bufshutdown(int show_busybufs)
{
	static int first_buf_printf = 1;
	struct buf *bp;
	int iter, nbusy, pbusy;
#ifndef PREEMPTION
	int subiter;
#endif

	/* 
	 * Sync filesystems for shutdown
	 */
	wdog_kern_pat(WD_LASTVAL);
	sys_sync(curthread, NULL);

	/*
	 * With soft updates, some buffers that are
	 * written will be remarked as dirty until other
	 * buffers are written.
	 */
	for (iter = pbusy = 0; iter < 20; iter++) {
		nbusy = 0;
		for (bp = &buf[nbuf]; --bp >= buf; )
			if (isbufbusy(bp))
				nbusy++;
		if (nbusy == 0) {
			if (first_buf_printf)
				printf("All buffers synced.");
			break;
		}
		if (first_buf_printf) {
			printf("Syncing disks, buffers remaining... ");
			first_buf_printf = 0;
		}
		printf("%d ", nbusy);
		if (nbusy < pbusy)
			iter = 0;
		pbusy = nbusy;

		wdog_kern_pat(WD_LASTVAL);
		sys_sync(curthread, NULL);

#ifdef PREEMPTION
		/*
		 * Spin for a while to allow interrupt threads to run.
		 */
		DELAY(50000 * iter);
#else
		/*
		 * Context switch several times to allow interrupt
		 * threads to run.
		 */
		for (subiter = 0; subiter < 50 * iter; subiter++) {
			thread_lock(curthread);
			mi_switch(SW_VOL, NULL);
			thread_unlock(curthread);
			DELAY(1000);
		}
#endif
	}
	printf("\n");
	/*
	 * Count only busy local buffers to prevent forcing 
	 * a fsck if we're just a client of a wedged NFS server
	 */
	nbusy = 0;
	for (bp = &buf[nbuf]; --bp >= buf; ) {
		if (isbufbusy(bp)) {
#if 0
/* XXX: This is bogus.  We should probably have a BO_REMOTE flag instead */
			if (bp->b_dev == NULL) {
				TAILQ_REMOVE(&mountlist,
				    bp->b_vp->v_mount, mnt_list);
				continue;
			}
#endif
			nbusy++;
			if (show_busybufs > 0) {
				printf(
	    "%d: buf:%p, vnode:%p, flags:%0x, blkno:%jd, lblkno:%jd, buflock:",
				    nbusy, bp, bp->b_vp, bp->b_flags,
				    (intmax_t)bp->b_blkno,
				    (intmax_t)bp->b_lblkno);
				BUF_LOCKPRINTINFO(bp);
				if (show_busybufs > 1)
					vn_printf(bp->b_vp,
					    "vnode content: ");
			}
		}
	}
	if (nbusy) {
		/*
		 * Failed to sync all blocks. Indicate this and don't
		 * unmount filesystems (thus forcing an fsck on reboot).
		 */
		printf("Giving up on %d buffers\n", nbusy);
		DELAY(5000000);	/* 5 seconds */
	} else {
		if (!first_buf_printf)
			printf("Final sync complete\n");
		/*
		 * Unmount filesystems
		 */
		if (panicstr == NULL)
			vfs_unmountall();
	}
	swapoff_all();
	DELAY(100000);		/* wait for console output to finish */
}

static void
bpmap_qenter(struct buf *bp)
{

	BUF_CHECK_MAPPED(bp);

	/*
	 * bp->b_data is relative to bp->b_offset, but
	 * bp->b_offset may be offset into the first page.
	 */
	bp->b_data = (caddr_t)trunc_page((vm_offset_t)bp->b_data);
	pmap_qenter((vm_offset_t)bp->b_data, bp->b_pages, bp->b_npages);
	bp->b_data = (caddr_t)((vm_offset_t)bp->b_data |
	    (vm_offset_t)(bp->b_offset & PAGE_MASK));
}

static inline struct bufdomain *
bufdomain(struct buf *bp)
{

	return (&bdomain[bp->b_domain]);
}

static struct bufqueue *
bufqueue(struct buf *bp)
{

	switch (bp->b_qindex) {
	case QUEUE_NONE:
		/* FALLTHROUGH */
	case QUEUE_SENTINEL:
		return (NULL);
	case QUEUE_EMPTY:
		return (&bqempty);
	case QUEUE_DIRTY:
		return (&bufdomain(bp)->bd_dirtyq);
	case QUEUE_CLEAN:
		return (&bufdomain(bp)->bd_subq[bp->b_subqueue]);
	default:
		break;
	}
	panic("bufqueue(%p): Unhandled type %d\n", bp, bp->b_qindex);
}

/*
 * Return the locked bufqueue that bp is a member of.
 */
static struct bufqueue *
bufqueue_acquire(struct buf *bp)
{
	struct bufqueue *bq, *nbq;

	/*
	 * bp can be pushed from a per-cpu queue to the
	 * cleanq while we're waiting on the lock.  Retry
	 * if the queues don't match.
	 */
	bq = bufqueue(bp);
	BQ_LOCK(bq);
	for (;;) {
		nbq = bufqueue(bp);
		if (bq == nbq)
			break;
		BQ_UNLOCK(bq);
		BQ_LOCK(nbq);
		bq = nbq;
	}
	return (bq);
}

/*
 *	binsfree:
 *
 *	Insert the buffer into the appropriate free list.  Requires a
 *	locked buffer on entry and buffer is unlocked before return.
 */
static void
binsfree(struct buf *bp, int qindex)
{
	struct bufdomain *bd;
	struct bufqueue *bq;

	KASSERT(qindex == QUEUE_CLEAN || qindex == QUEUE_DIRTY,
	    ("binsfree: Invalid qindex %d", qindex));
	BUF_ASSERT_XLOCKED(bp);

	/*
	 * Handle delayed bremfree() processing.
	 */
	if (bp->b_flags & B_REMFREE) {
		if (bp->b_qindex == qindex) {
			bp->b_flags |= B_REUSE;
			bp->b_flags &= ~B_REMFREE;
			BUF_UNLOCK(bp);
			return;
		}
		bq = bufqueue_acquire(bp);
		bq_remove(bq, bp);
		BQ_UNLOCK(bq);
	}
	bd = bufdomain(bp);
	if (qindex == QUEUE_CLEAN) {
		if (bd->bd_lim != 0)
			bq = &bd->bd_subq[PCPU_GET(cpuid)];
		else
			bq = bd->bd_cleanq;
	} else
		bq = &bd->bd_dirtyq;
	bq_insert(bq, bp, true);
}

/*
 * buf_free:
 *
 *	Free a buffer to the buf zone once it no longer has valid contents.
 */
static void
buf_free(struct buf *bp)
{

	if (bp->b_flags & B_REMFREE)
		bremfreef(bp);
	if (bp->b_vflags & BV_BKGRDINPROG)
		panic("losing buffer 1");
	if (bp->b_rcred != NOCRED) {
		crfree(bp->b_rcred);
		bp->b_rcred = NOCRED;
	}
	if (bp->b_wcred != NOCRED) {
		crfree(bp->b_wcred);
		bp->b_wcred = NOCRED;
	}
	if (!LIST_EMPTY(&bp->b_dep))
		buf_deallocate(bp);
	bufkva_free(bp);
	atomic_add_int(&bufdomain(bp)->bd_freebuffers, 1);
	BUF_UNLOCK(bp);
	uma_zfree(buf_zone, bp);
}

/*
 * buf_import:
 *
 *	Import bufs into the uma cache from the buf list.  The system still
 *	expects a static array of bufs and much of the synchronization
 *	around bufs assumes type stable storage.  As a result, UMA is used
 *	only as a per-cpu cache of bufs still maintained on a global list.
 */
static int
buf_import(void *arg, void **store, int cnt, int domain, int flags)
{
	struct buf *bp;
	int i;

	BQ_LOCK(&bqempty);
	for (i = 0; i < cnt; i++) {
		bp = TAILQ_FIRST(&bqempty.bq_queue);
		if (bp == NULL)
			break;
		bq_remove(&bqempty, bp);
		store[i] = bp;
	}
	BQ_UNLOCK(&bqempty);

	return (i);
}

/*
 * buf_release:
 *
 *	Release bufs from the uma cache back to the buffer queues.
 */
static void
buf_release(void *arg, void **store, int cnt)
{
	struct bufqueue *bq;
	struct buf *bp;
        int i;

	bq = &bqempty;
	BQ_LOCK(bq);
        for (i = 0; i < cnt; i++) {
		bp = store[i];
		/* Inline bq_insert() to batch locking. */
		TAILQ_INSERT_TAIL(&bq->bq_queue, bp, b_freelist);
		bp->b_flags &= ~(B_AGE | B_REUSE);
		bq->bq_len++;
		bp->b_qindex = bq->bq_index;
	}
	BQ_UNLOCK(bq);
}

/*
 * buf_alloc:
 *
 *	Allocate an empty buffer header.
 */
static struct buf *
buf_alloc(struct bufdomain *bd)
{
	struct buf *bp;
	int freebufs;

	/*
	 * We can only run out of bufs in the buf zone if the average buf
	 * is less than BKVASIZE.  In this case the actual wait/block will
	 * come from buf_reycle() failing to flush one of these small bufs.
	 */
	bp = NULL;
	freebufs = atomic_fetchadd_int(&bd->bd_freebuffers, -1);
	if (freebufs > 0)
		bp = uma_zalloc(buf_zone, M_NOWAIT);
	if (bp == NULL) {
		atomic_add_int(&bd->bd_freebuffers, 1);
		bufspace_daemon_wakeup(bd);
		counter_u64_add(numbufallocfails, 1);
		return (NULL);
	}
	/*
	 * Wake-up the bufspace daemon on transition below threshold.
	 */
	if (freebufs == bd->bd_lofreebuffers)
		bufspace_daemon_wakeup(bd);

	if (BUF_LOCK(bp, LK_EXCLUSIVE | LK_NOWAIT, NULL) != 0)
		panic("getnewbuf_empty: Locked buf %p on free queue.", bp);
	
	KASSERT(bp->b_vp == NULL,
	    ("bp: %p still has vnode %p.", bp, bp->b_vp));
	KASSERT((bp->b_flags & (B_DELWRI | B_NOREUSE)) == 0,
	    ("invalid buffer %p flags %#x", bp, bp->b_flags));
	KASSERT((bp->b_xflags & (BX_VNCLEAN|BX_VNDIRTY)) == 0,
	    ("bp: %p still on a buffer list. xflags %X", bp, bp->b_xflags));
	KASSERT(bp->b_npages == 0,
	    ("bp: %p still has %d vm pages\n", bp, bp->b_npages));
	KASSERT(bp->b_kvasize == 0, ("bp: %p still has kva\n", bp));
	KASSERT(bp->b_bufsize == 0, ("bp: %p still has bufspace\n", bp));

	bp->b_domain = BD_DOMAIN(bd);
	bp->b_flags = 0;
	bp->b_ioflags = 0;
	bp->b_xflags = 0;
	bp->b_vflags = 0;
	bp->b_vp = NULL;
	bp->b_blkno = bp->b_lblkno = 0;
	bp->b_offset = NOOFFSET;
	bp->b_iodone = 0;
	bp->b_error = 0;
	bp->b_resid = 0;
	bp->b_bcount = 0;
	bp->b_npages = 0;
	bp->b_dirtyoff = bp->b_dirtyend = 0;
	bp->b_bufobj = NULL;
	bp->b_data = bp->b_kvabase = unmapped_buf;
	bp->b_fsprivate1 = NULL;
	bp->b_fsprivate2 = NULL;
	bp->b_fsprivate3 = NULL;
	LIST_INIT(&bp->b_dep);

	return (bp);
}

/*
 *	buf_recycle:
 *
 *	Free a buffer from the given bufqueue.  kva controls whether the
 *	freed buf must own some kva resources.  This is used for
 *	defragmenting.
 */
static int
buf_recycle(struct bufdomain *bd, bool kva)
{
	struct bufqueue *bq;
	struct buf *bp, *nbp;

	if (kva)
		counter_u64_add(bufdefragcnt, 1);
	nbp = NULL;
	bq = bd->bd_cleanq;
	BQ_LOCK(bq);
	KASSERT(BQ_LOCKPTR(bq) == BD_LOCKPTR(bd),
	    ("buf_recycle: Locks don't match"));
	nbp = TAILQ_FIRST(&bq->bq_queue);

	/*
	 * Run scan, possibly freeing data and/or kva mappings on the fly
	 * depending.
	 */
	while ((bp = nbp) != NULL) {
		/*
		 * Calculate next bp (we can only use it if we do not
		 * release the bqlock).
		 */
		nbp = TAILQ_NEXT(bp, b_freelist);

		/*
		 * If we are defragging then we need a buffer with 
		 * some kva to reclaim.
		 */
		if (kva && bp->b_kvasize == 0)
			continue;

		if (BUF_LOCK(bp, LK_EXCLUSIVE | LK_NOWAIT, NULL) != 0)
			continue;

		/*
		 * Implement a second chance algorithm for frequently
		 * accessed buffers.
		 */
		if ((bp->b_flags & B_REUSE) != 0) {
			TAILQ_REMOVE(&bq->bq_queue, bp, b_freelist);
			TAILQ_INSERT_TAIL(&bq->bq_queue, bp, b_freelist);
			bp->b_flags &= ~B_REUSE;
			BUF_UNLOCK(bp);
			continue;
		}

		/*
		 * Skip buffers with background writes in progress.
		 */
		if ((bp->b_vflags & BV_BKGRDINPROG) != 0) {
			BUF_UNLOCK(bp);
			continue;
		}

		KASSERT(bp->b_qindex == QUEUE_CLEAN,
		    ("buf_recycle: inconsistent queue %d bp %p",
		    bp->b_qindex, bp));
		KASSERT(bp->b_domain == BD_DOMAIN(bd),
		    ("getnewbuf: queue domain %d doesn't match request %d",
		    bp->b_domain, (int)BD_DOMAIN(bd)));
		/*
		 * NOTE:  nbp is now entirely invalid.  We can only restart
		 * the scan from this point on.
		 */
		bq_remove(bq, bp);
		BQ_UNLOCK(bq);

		/*
		 * Requeue the background write buffer with error and
		 * restart the scan.
		 */
		if ((bp->b_vflags & BV_BKGRDERR) != 0) {
			bqrelse(bp);
			BQ_LOCK(bq);
			nbp = TAILQ_FIRST(&bq->bq_queue);
			continue;
		}
		bp->b_flags |= B_INVAL;
		brelse(bp);
		return (0);
	}
	bd->bd_wanted = 1;
	BQ_UNLOCK(bq);

	return (ENOBUFS);
}

/*
 *	bremfree:
 *
 *	Mark the buffer for removal from the appropriate free list.
 *	
 */
void
bremfree(struct buf *bp)
{

	CTR3(KTR_BUF, "bremfree(%p) vp %p flags %X", bp, bp->b_vp, bp->b_flags);
	KASSERT((bp->b_flags & B_REMFREE) == 0,
	    ("bremfree: buffer %p already marked for delayed removal.", bp));
	KASSERT(bp->b_qindex != QUEUE_NONE,
	    ("bremfree: buffer %p not on a queue.", bp));
	BUF_ASSERT_XLOCKED(bp);

	bp->b_flags |= B_REMFREE;
}

/*
 *	bremfreef:
 *
 *	Force an immediate removal from a free list.  Used only in nfs when
 *	it abuses the b_freelist pointer.
 */
void
bremfreef(struct buf *bp)
{
	struct bufqueue *bq;

	bq = bufqueue_acquire(bp);
	bq_remove(bq, bp);
	BQ_UNLOCK(bq);
}

static void
bq_init(struct bufqueue *bq, int qindex, int subqueue, const char *lockname)
{

	mtx_init(&bq->bq_lock, lockname, NULL, MTX_DEF);
	TAILQ_INIT(&bq->bq_queue);
	bq->bq_len = 0;
	bq->bq_index = qindex;
	bq->bq_subqueue = subqueue;
}

static void
bd_init(struct bufdomain *bd)
{
	int i;

	bd->bd_cleanq = &bd->bd_subq[mp_maxid + 1];
	bq_init(bd->bd_cleanq, QUEUE_CLEAN, mp_maxid + 1, "bufq clean lock");
	bq_init(&bd->bd_dirtyq, QUEUE_DIRTY, -1, "bufq dirty lock");
	for (i = 0; i <= mp_maxid; i++)
		bq_init(&bd->bd_subq[i], QUEUE_CLEAN, i,
		    "bufq clean subqueue lock");
	mtx_init(&bd->bd_run_lock, "bufspace daemon run lock", NULL, MTX_DEF);
}

/*
 *	bq_remove:
 *
 *	Removes a buffer from the free list, must be called with the
 *	correct qlock held.
 */
static void
bq_remove(struct bufqueue *bq, struct buf *bp)
{

	CTR3(KTR_BUF, "bq_remove(%p) vp %p flags %X",
	    bp, bp->b_vp, bp->b_flags);
	KASSERT(bp->b_qindex != QUEUE_NONE,
	    ("bq_remove: buffer %p not on a queue.", bp));
	KASSERT(bufqueue(bp) == bq,
	    ("bq_remove: Remove buffer %p from wrong queue.", bp));

	BQ_ASSERT_LOCKED(bq);
	if (bp->b_qindex != QUEUE_EMPTY) {
		BUF_ASSERT_XLOCKED(bp);
	}
	KASSERT(bq->bq_len >= 1,
	    ("queue %d underflow", bp->b_qindex));
	TAILQ_REMOVE(&bq->bq_queue, bp, b_freelist);
	bq->bq_len--;
	bp->b_qindex = QUEUE_NONE;
	bp->b_flags &= ~(B_REMFREE | B_REUSE);
}

static void
bd_flush(struct bufdomain *bd, struct bufqueue *bq)
{
	struct buf *bp;

	BQ_ASSERT_LOCKED(bq);
	if (bq != bd->bd_cleanq) {
		BD_LOCK(bd);
		while ((bp = TAILQ_FIRST(&bq->bq_queue)) != NULL) {
			TAILQ_REMOVE(&bq->bq_queue, bp, b_freelist);
			TAILQ_INSERT_TAIL(&bd->bd_cleanq->bq_queue, bp,
			    b_freelist);
			bp->b_subqueue = bd->bd_cleanq->bq_subqueue;
		}
		bd->bd_cleanq->bq_len += bq->bq_len;
		bq->bq_len = 0;
	}
	if (bd->bd_wanted) {
		bd->bd_wanted = 0;
		wakeup(&bd->bd_wanted);
	}
	if (bq != bd->bd_cleanq)
		BD_UNLOCK(bd);
}

static int
bd_flushall(struct bufdomain *bd)
{
	struct bufqueue *bq;
	int flushed;
	int i;

	if (bd->bd_lim == 0)
		return (0);
	flushed = 0;
	for (i = 0; i <= mp_maxid; i++) {
		bq = &bd->bd_subq[i];
		if (bq->bq_len == 0)
			continue;
		BQ_LOCK(bq);
		bd_flush(bd, bq);
		BQ_UNLOCK(bq);
		flushed++;
	}

	return (flushed);
}

static void
bq_insert(struct bufqueue *bq, struct buf *bp, bool unlock)
{
	struct bufdomain *bd;

	if (bp->b_qindex != QUEUE_NONE)
		panic("bq_insert: free buffer %p onto another queue?", bp);

	bd = bufdomain(bp);
	if (bp->b_flags & B_AGE) {
		/* Place this buf directly on the real queue. */
		if (bq->bq_index == QUEUE_CLEAN)
			bq = bd->bd_cleanq;
		BQ_LOCK(bq);
		TAILQ_INSERT_HEAD(&bq->bq_queue, bp, b_freelist);
	} else {
		BQ_LOCK(bq);
		TAILQ_INSERT_TAIL(&bq->bq_queue, bp, b_freelist);
	}
	bp->b_flags &= ~(B_AGE | B_REUSE);
	bq->bq_len++;
	bp->b_qindex = bq->bq_index;
	bp->b_subqueue = bq->bq_subqueue;

	/*
	 * Unlock before we notify so that we don't wakeup a waiter that
	 * fails a trylock on the buf and sleeps again.
	 */
	if (unlock)
		BUF_UNLOCK(bp);

	if (bp->b_qindex == QUEUE_CLEAN) {
		/*
		 * Flush the per-cpu queue and notify any waiters.
		 */
		if (bd->bd_wanted || (bq != bd->bd_cleanq &&
		    bq->bq_len >= bd->bd_lim))
			bd_flush(bd, bq);
	}
	BQ_UNLOCK(bq);
}

/*
 *	bufkva_free:
 *
 *	Free the kva allocation for a buffer.
 *
 */
static void
bufkva_free(struct buf *bp)
{

#ifdef INVARIANTS
	if (bp->b_kvasize == 0) {
		KASSERT(bp->b_kvabase == unmapped_buf &&
		    bp->b_data == unmapped_buf,
		    ("Leaked KVA space on %p", bp));
	} else if (buf_mapped(bp))
		BUF_CHECK_MAPPED(bp);
	else
		BUF_CHECK_UNMAPPED(bp);
#endif
	if (bp->b_kvasize == 0)
		return;

	vmem_free(buffer_arena, (vm_offset_t)bp->b_kvabase, bp->b_kvasize);
	counter_u64_add(bufkvaspace, -bp->b_kvasize);
	counter_u64_add(buffreekvacnt, 1);
	bp->b_data = bp->b_kvabase = unmapped_buf;
	bp->b_kvasize = 0;
}

/*
 *	bufkva_alloc:
 *
 *	Allocate the buffer KVA and set b_kvasize and b_kvabase.
 */
static int
bufkva_alloc(struct buf *bp, int maxsize, int gbflags)
{
	vm_offset_t addr;
	int error;

	KASSERT((gbflags & GB_UNMAPPED) == 0 || (gbflags & GB_KVAALLOC) != 0,
	    ("Invalid gbflags 0x%x in %s", gbflags, __func__));

	bufkva_free(bp);

	addr = 0;
	error = vmem_alloc(buffer_arena, maxsize, M_BESTFIT | M_NOWAIT, &addr);
	if (error != 0) {
		/*
		 * Buffer map is too fragmented.  Request the caller
		 * to defragment the map.
		 */
		return (error);
	}
	bp->b_kvabase = (caddr_t)addr;
	bp->b_kvasize = maxsize;
	counter_u64_add(bufkvaspace, bp->b_kvasize);
	if ((gbflags & GB_UNMAPPED) != 0) {
		bp->b_data = unmapped_buf;
		BUF_CHECK_UNMAPPED(bp);
	} else {
		bp->b_data = bp->b_kvabase;
		BUF_CHECK_MAPPED(bp);
	}
	return (0);
}

/*
 *	bufkva_reclaim:
 *
 *	Reclaim buffer kva by freeing buffers holding kva.  This is a vmem
 *	callback that fires to avoid returning failure.
 */
static void
bufkva_reclaim(vmem_t *vmem, int flags)
{
	bool done;
	int q;
	int i;

	done = false;
	for (i = 0; i < 5; i++) {
		for (q = 0; q < buf_domains; q++)
			if (buf_recycle(&bdomain[q], true) != 0)
				done = true;
		if (done)
			break;
	}
	return;
}

/*
 * Attempt to initiate asynchronous I/O on read-ahead blocks.  We must
 * clear BIO_ERROR and B_INVAL prior to initiating I/O . If B_CACHE is set,
 * the buffer is valid and we do not have to do anything.
 */
static void
breada(struct vnode * vp, daddr_t * rablkno, int * rabsize, int cnt,
    struct ucred * cred, int flags, void (*ckhashfunc)(struct buf *))
{
	struct buf *rabp;
	int i;

	for (i = 0; i < cnt; i++, rablkno++, rabsize++) {
		if (inmem(vp, *rablkno))
			continue;
		rabp = getblk(vp, *rablkno, *rabsize, 0, 0, 0);
		if ((rabp->b_flags & B_CACHE) != 0) {
			brelse(rabp);
			continue;
		}
		if (!TD_IS_IDLETHREAD(curthread)) {
#ifdef RACCT
			if (racct_enable) {
				PROC_LOCK(curproc);
				racct_add_buf(curproc, rabp, 0);
				PROC_UNLOCK(curproc);
			}
#endif /* RACCT */
			curthread->td_ru.ru_inblock++;
		}
		rabp->b_flags |= B_ASYNC;
		rabp->b_flags &= ~B_INVAL;
		if ((flags & GB_CKHASH) != 0) {
			rabp->b_flags |= B_CKHASH;
			rabp->b_ckhashcalc = ckhashfunc;
		}
		rabp->b_ioflags &= ~BIO_ERROR;
		rabp->b_iocmd = BIO_READ;
		if (rabp->b_rcred == NOCRED && cred != NOCRED)
			rabp->b_rcred = crhold(cred);
		vfs_busy_pages(rabp, 0);
		BUF_KERNPROC(rabp);
		rabp->b_iooffset = dbtob(rabp->b_blkno);
		bstrategy(rabp);
	}
}

/*
 * Entry point for bread() and breadn() via #defines in sys/buf.h.
 *
 * Get a buffer with the specified data.  Look in the cache first.  We
 * must clear BIO_ERROR and B_INVAL prior to initiating I/O.  If B_CACHE
 * is set, the buffer is valid and we do not have to do anything, see
 * getblk(). Also starts asynchronous I/O on read-ahead blocks.
 *
 * Always return a NULL buffer pointer (in bpp) when returning an error.
 */
int
breadn_flags(struct vnode *vp, daddr_t blkno, int size, daddr_t *rablkno,
    int *rabsize, int cnt, struct ucred *cred, int flags,
    void (*ckhashfunc)(struct buf *), struct buf **bpp)
{
	struct buf *bp;
	struct thread *td;
	int error, readwait, rv;

	CTR3(KTR_BUF, "breadn(%p, %jd, %d)", vp, blkno, size);
	td = curthread;
	/*
	 * Can only return NULL if GB_LOCK_NOWAIT or GB_SPARSE flags
	 * are specified.
	 */
	error = getblkx(vp, blkno, size, 0, 0, flags, &bp);
	if (error != 0) {
		*bpp = NULL;
		return (error);
	}
	flags &= ~GB_NOSPARSE;
	*bpp = bp;

	/*
	 * If not found in cache, do some I/O
	 */
	readwait = 0;
	if ((bp->b_flags & B_CACHE) == 0) {
		if (!TD_IS_IDLETHREAD(td)) {
#ifdef RACCT
			if (racct_enable) {
				PROC_LOCK(td->td_proc);
				racct_add_buf(td->td_proc, bp, 0);
				PROC_UNLOCK(td->td_proc);
			}
#endif /* RACCT */
			td->td_ru.ru_inblock++;
		}
		bp->b_iocmd = BIO_READ;
		bp->b_flags &= ~B_INVAL;
		if ((flags & GB_CKHASH) != 0) {
			bp->b_flags |= B_CKHASH;
			bp->b_ckhashcalc = ckhashfunc;
		}
		bp->b_ioflags &= ~BIO_ERROR;
		if (bp->b_rcred == NOCRED && cred != NOCRED)
			bp->b_rcred = crhold(cred);
		vfs_busy_pages(bp, 0);
		bp->b_iooffset = dbtob(bp->b_blkno);
		bstrategy(bp);
		++readwait;
	}

	/*
	 * Attempt to initiate asynchronous I/O on read-ahead blocks.
	 */
	breada(vp, rablkno, rabsize, cnt, cred, flags, ckhashfunc);

	rv = 0;
	if (readwait) {
		rv = bufwait(bp);
		if (rv != 0) {
			brelse(bp);
			*bpp = NULL;
		}
	}
	return (rv);
}

/*
 * Write, release buffer on completion.  (Done by iodone
 * if async).  Do not bother writing anything if the buffer
 * is invalid.
 *
 * Note that we set B_CACHE here, indicating that buffer is
 * fully valid and thus cacheable.  This is true even of NFS
 * now so we set it generally.  This could be set either here 
 * or in biodone() since the I/O is synchronous.  We put it
 * here.
 */
int
bufwrite(struct buf *bp)
{
	int oldflags;
	struct vnode *vp;
	long space;
	int vp_md;

	CTR3(KTR_BUF, "bufwrite(%p) vp %p flags %X", bp, bp->b_vp, bp->b_flags);
	if ((bp->b_bufobj->bo_flag & BO_DEAD) != 0) {
		bp->b_flags |= B_INVAL | B_RELBUF;
		bp->b_flags &= ~B_CACHE;
		brelse(bp);
		return (ENXIO);
	}
	if (bp->b_flags & B_INVAL) {
		brelse(bp);
		return (0);
	}

	if (bp->b_flags & B_BARRIER)
		atomic_add_long(&barrierwrites, 1);

	oldflags = bp->b_flags;

	BUF_ASSERT_HELD(bp);

	KASSERT(!(bp->b_vflags & BV_BKGRDINPROG),
	    ("FFS background buffer should not get here %p", bp));

	vp = bp->b_vp;
	if (vp)
		vp_md = vp->v_vflag & VV_MD;
	else
		vp_md = 0;

	/*
	 * Mark the buffer clean.  Increment the bufobj write count
	 * before bundirty() call, to prevent other thread from seeing
	 * empty dirty list and zero counter for writes in progress,
	 * falsely indicating that the bufobj is clean.
	 */
	bufobj_wref(bp->b_bufobj);
	bundirty(bp);

	bp->b_flags &= ~B_DONE;
	bp->b_ioflags &= ~BIO_ERROR;
	bp->b_flags |= B_CACHE;
	bp->b_iocmd = BIO_WRITE;

	vfs_busy_pages(bp, 1);

	/*
	 * Normal bwrites pipeline writes
	 */
	bp->b_runningbufspace = bp->b_bufsize;
	space = atomic_fetchadd_long(&runningbufspace, bp->b_runningbufspace);

	if (!TD_IS_IDLETHREAD(curthread)) {
#ifdef RACCT
		if (racct_enable) {
			PROC_LOCK(curproc);
			racct_add_buf(curproc, bp, 1);
			PROC_UNLOCK(curproc);
		}
#endif /* RACCT */
		curthread->td_ru.ru_oublock++;
	}
	if (oldflags & B_ASYNC)
		BUF_KERNPROC(bp);
	bp->b_iooffset = dbtob(bp->b_blkno);
	buf_track(bp, __func__);
	bstrategy(bp);

	if ((oldflags & B_ASYNC) == 0) {
		int rtval = bufwait(bp);
		brelse(bp);
		return (rtval);
	} else if (space > hirunningspace) {
		/*
		 * don't allow the async write to saturate the I/O
		 * system.  We will not deadlock here because
		 * we are blocking waiting for I/O that is already in-progress
		 * to complete. We do not block here if it is the update
		 * or syncer daemon trying to clean up as that can lead
		 * to deadlock.
		 */
		if ((curthread->td_pflags & TDP_NORUNNINGBUF) == 0 && !vp_md)
			waitrunningbufspace();
	}

	return (0);
}

void
bufbdflush(struct bufobj *bo, struct buf *bp)
{
	struct buf *nbp;

	if (bo->bo_dirty.bv_cnt > dirtybufthresh + 10) {
		(void) VOP_FSYNC(bp->b_vp, MNT_NOWAIT, curthread);
		altbufferflushes++;
	} else if (bo->bo_dirty.bv_cnt > dirtybufthresh) {
		BO_LOCK(bo);
		/*
		 * Try to find a buffer to flush.
		 */
		TAILQ_FOREACH(nbp, &bo->bo_dirty.bv_hd, b_bobufs) {
			if ((nbp->b_vflags & BV_BKGRDINPROG) ||
			    BUF_LOCK(nbp,
				     LK_EXCLUSIVE | LK_NOWAIT, NULL))
				continue;
			if (bp == nbp)
				panic("bdwrite: found ourselves");
			BO_UNLOCK(bo);
			/* Don't countdeps with the bo lock held. */
			if (buf_countdeps(nbp, 0)) {
				BO_LOCK(bo);
				BUF_UNLOCK(nbp);
				continue;
			}
			if (nbp->b_flags & B_CLUSTEROK) {
				vfs_bio_awrite(nbp);
			} else {
				bremfree(nbp);
				bawrite(nbp);
			}
			dirtybufferflushes++;
			break;
		}
		if (nbp == NULL)
			BO_UNLOCK(bo);
	}
}

/*
 * Delayed write. (Buffer is marked dirty).  Do not bother writing
 * anything if the buffer is marked invalid.
 *
 * Note that since the buffer must be completely valid, we can safely
 * set B_CACHE.  In fact, we have to set B_CACHE here rather then in
 * biodone() in order to prevent getblk from writing the buffer
 * out synchronously.
 */
void
bdwrite(struct buf *bp)
{
	struct thread *td = curthread;
	struct vnode *vp;
	struct bufobj *bo;

	CTR3(KTR_BUF, "bdwrite(%p) vp %p flags %X", bp, bp->b_vp, bp->b_flags);
	KASSERT(bp->b_bufobj != NULL, ("No b_bufobj %p", bp));
	KASSERT((bp->b_flags & B_BARRIER) == 0,
	    ("Barrier request in delayed write %p", bp));
	BUF_ASSERT_HELD(bp);

	if (bp->b_flags & B_INVAL) {
		brelse(bp);
		return;
	}

	/*
	 * If we have too many dirty buffers, don't create any more.
	 * If we are wildly over our limit, then force a complete
	 * cleanup. Otherwise, just keep the situation from getting
	 * out of control. Note that we have to avoid a recursive
	 * disaster and not try to clean up after our own cleanup!
	 */
	vp = bp->b_vp;
	bo = bp->b_bufobj;
	if ((td->td_pflags & (TDP_COWINPROGRESS|TDP_INBDFLUSH)) == 0) {
		td->td_pflags |= TDP_INBDFLUSH;
		BO_BDFLUSH(bo, bp);
		td->td_pflags &= ~TDP_INBDFLUSH;
	} else
		recursiveflushes++;

	bdirty(bp);
	/*
	 * Set B_CACHE, indicating that the buffer is fully valid.  This is
	 * true even of NFS now.
	 */
	bp->b_flags |= B_CACHE;

	/*
	 * This bmap keeps the system from needing to do the bmap later,
	 * perhaps when the system is attempting to do a sync.  Since it
	 * is likely that the indirect block -- or whatever other datastructure
	 * that the filesystem needs is still in memory now, it is a good
	 * thing to do this.  Note also, that if the pageout daemon is
	 * requesting a sync -- there might not be enough memory to do
	 * the bmap then...  So, this is important to do.
	 */
	if (vp->v_type != VCHR && bp->b_lblkno == bp->b_blkno) {
		VOP_BMAP(vp, bp->b_lblkno, NULL, &bp->b_blkno, NULL, NULL);
	}

	buf_track(bp, __func__);

	/*
	 * Set the *dirty* buffer range based upon the VM system dirty
	 * pages.
	 *
	 * Mark the buffer pages as clean.  We need to do this here to
	 * satisfy the vnode_pager and the pageout daemon, so that it
	 * thinks that the pages have been "cleaned".  Note that since
	 * the pages are in a delayed write buffer -- the VFS layer
	 * "will" see that the pages get written out on the next sync,
	 * or perhaps the cluster will be completed.
	 */
	vfs_clean_pages_dirty_buf(bp);
	bqrelse(bp);

	/*
	 * note: we cannot initiate I/O from a bdwrite even if we wanted to,
	 * due to the softdep code.
	 */
}

/*
 *	bdirty:
 *
 *	Turn buffer into delayed write request.  We must clear BIO_READ and
 *	B_RELBUF, and we must set B_DELWRI.  We reassign the buffer to 
 *	itself to properly update it in the dirty/clean lists.  We mark it
 *	B_DONE to ensure that any asynchronization of the buffer properly
 *	clears B_DONE ( else a panic will occur later ).  
 *
 *	bdirty() is kinda like bdwrite() - we have to clear B_INVAL which
 *	might have been set pre-getblk().  Unlike bwrite/bdwrite, bdirty()
 *	should only be called if the buffer is known-good.
 *
 *	Since the buffer is not on a queue, we do not update the numfreebuffers
 *	count.
 *
 *	The buffer must be on QUEUE_NONE.
 */
void
bdirty(struct buf *bp)
{

	CTR3(KTR_BUF, "bdirty(%p) vp %p flags %X",
	    bp, bp->b_vp, bp->b_flags);
	KASSERT(bp->b_bufobj != NULL, ("No b_bufobj %p", bp));
	KASSERT(bp->b_flags & B_REMFREE || bp->b_qindex == QUEUE_NONE,
	    ("bdirty: buffer %p still on queue %d", bp, bp->b_qindex));
	BUF_ASSERT_HELD(bp);
	bp->b_flags &= ~(B_RELBUF);
	bp->b_iocmd = BIO_WRITE;

	if ((bp->b_flags & B_DELWRI) == 0) {
		bp->b_flags |= /* XXX B_DONE | */ B_DELWRI;
		reassignbuf(bp);
		bdirtyadd(bp);
	}
}

/*
 *	bundirty:
 *
 *	Clear B_DELWRI for buffer.
 *
 *	Since the buffer is not on a queue, we do not update the numfreebuffers
 *	count.
 *	
 *	The buffer must be on QUEUE_NONE.
 */

void
bundirty(struct buf *bp)
{

	CTR3(KTR_BUF, "bundirty(%p) vp %p flags %X", bp, bp->b_vp, bp->b_flags);
	KASSERT(bp->b_bufobj != NULL, ("No b_bufobj %p", bp));
	KASSERT(bp->b_flags & B_REMFREE || bp->b_qindex == QUEUE_NONE,
	    ("bundirty: buffer %p still on queue %d", bp, bp->b_qindex));
	BUF_ASSERT_HELD(bp);

	if (bp->b_flags & B_DELWRI) {
		bp->b_flags &= ~B_DELWRI;
		reassignbuf(bp);
		bdirtysub(bp);
	}
	/*
	 * Since it is now being written, we can clear its deferred write flag.
	 */
	bp->b_flags &= ~B_DEFERRED;
}

/*
 *	bawrite:
 *
 *	Asynchronous write.  Start output on a buffer, but do not wait for
 *	it to complete.  The buffer is released when the output completes.
 *
 *	bwrite() ( or the VOP routine anyway ) is responsible for handling 
 *	B_INVAL buffers.  Not us.
 */
void
bawrite(struct buf *bp)
{

	bp->b_flags |= B_ASYNC;
	(void) bwrite(bp);
}

/*
 *	babarrierwrite:
 *
 *	Asynchronous barrier write.  Start output on a buffer, but do not
 *	wait for it to complete.  Place a write barrier after this write so
 *	that this buffer and all buffers written before it are committed to
 *	the disk before any buffers written after this write are committed
 *	to the disk.  The buffer is released when the output completes.
 */
void
babarrierwrite(struct buf *bp)
{

	bp->b_flags |= B_ASYNC | B_BARRIER;
	(void) bwrite(bp);
}

/*
 *	bbarrierwrite:
 *
 *	Synchronous barrier write.  Start output on a buffer and wait for
 *	it to complete.  Place a write barrier after this write so that
 *	this buffer and all buffers written before it are committed to 
 *	the disk before any buffers written after this write are committed
 *	to the disk.  The buffer is released when the output completes.
 */
int
bbarrierwrite(struct buf *bp)
{

	bp->b_flags |= B_BARRIER;
	return (bwrite(bp));
}

/*
 *	bwillwrite:
 *
 *	Called prior to the locking of any vnodes when we are expecting to
 *	write.  We do not want to starve the buffer cache with too many
 *	dirty buffers so we block here.  By blocking prior to the locking
 *	of any vnodes we attempt to avoid the situation where a locked vnode
 *	prevents the various system daemons from flushing related buffers.
 */
void
bwillwrite(void)
{

	if (buf_dirty_count_severe()) {
		mtx_lock(&bdirtylock);
		while (buf_dirty_count_severe()) {
			bdirtywait = 1;
			msleep(&bdirtywait, &bdirtylock, (PRIBIO + 4),
			    "flswai", 0);
		}
		mtx_unlock(&bdirtylock);
	}
}

/*
 * Return true if we have too many dirty buffers.
 */
int
buf_dirty_count_severe(void)
{

	return (!BIT_EMPTY(BUF_DOMAINS, &bdhidirty));
}

/*
 *	brelse:
 *
 *	Release a busy buffer and, if requested, free its resources.  The
 *	buffer will be stashed in the appropriate bufqueue[] allowing it
 *	to be accessed later as a cache entity or reused for other purposes.
 */
void
brelse(struct buf *bp)
{
	struct mount *v_mnt;
	int qindex;

	/*
	 * Many functions erroneously call brelse with a NULL bp under rare
	 * error conditions. Simply return when called with a NULL bp.
	 */
	if (bp == NULL)
		return;
	CTR3(KTR_BUF, "brelse(%p) vp %p flags %X",
	    bp, bp->b_vp, bp->b_flags);
	KASSERT(!(bp->b_flags & (B_CLUSTER|B_PAGING)),
	    ("brelse: inappropriate B_PAGING or B_CLUSTER bp %p", bp));
	KASSERT((bp->b_flags & B_VMIO) != 0 || (bp->b_flags & B_NOREUSE) == 0,
	    ("brelse: non-VMIO buffer marked NOREUSE"));

	if (BUF_LOCKRECURSED(bp)) {
		/*
		 * Do not process, in particular, do not handle the
		 * B_INVAL/B_RELBUF and do not release to free list.
		 */
		BUF_UNLOCK(bp);
		return;
	}

	if (bp->b_flags & B_MANAGED) {
		bqrelse(bp);
		return;
	}

	if ((bp->b_vflags & (BV_BKGRDINPROG | BV_BKGRDERR)) == BV_BKGRDERR) {
		BO_LOCK(bp->b_bufobj);
		bp->b_vflags &= ~BV_BKGRDERR;
		BO_UNLOCK(bp->b_bufobj);
		bdirty(bp);
	}
	if (bp->b_iocmd == BIO_WRITE && (bp->b_ioflags & BIO_ERROR) &&
	    (bp->b_error != ENXIO || !LIST_EMPTY(&bp->b_dep)) &&
	    !(bp->b_flags & B_INVAL)) {
		/*
		 * Failed write, redirty.  All errors except ENXIO (which
		 * means the device is gone) are treated as being
		 * transient.
		 *
		 * XXX Treating EIO as transient is not correct; the
		 * contract with the local storage device drivers is that
		 * they will only return EIO once the I/O is no longer
		 * retriable.  Network I/O also respects this through the
		 * guarantees of TCP and/or the internal retries of NFS.
		 * ENOMEM might be transient, but we also have no way of
		 * knowing when its ok to retry/reschedule.  In general,
		 * this entire case should be made obsolete through better
		 * error handling/recovery and resource scheduling.
		 *
		 * Do this also for buffers that failed with ENXIO, but have
		 * non-empty dependencies - the soft updates code might need
		 * to access the buffer to untangle them.
		 *
		 * Must clear BIO_ERROR to prevent pages from being scrapped.
		 */
		bp->b_ioflags &= ~BIO_ERROR;
		bdirty(bp);
	} else if ((bp->b_flags & (B_NOCACHE | B_INVAL)) ||
	    (bp->b_ioflags & BIO_ERROR) || (bp->b_bufsize <= 0)) {
		/*
		 * Either a failed read I/O, or we were asked to free or not
		 * cache the buffer, or we failed to write to a device that's
		 * no longer present.
		 */
		bp->b_flags |= B_INVAL;
		if (!LIST_EMPTY(&bp->b_dep))
			buf_deallocate(bp);
		if (bp->b_flags & B_DELWRI)
			bdirtysub(bp);
		bp->b_flags &= ~(B_DELWRI | B_CACHE);
		if ((bp->b_flags & B_VMIO) == 0) {
			allocbuf(bp, 0);
			if (bp->b_vp)
				brelvp(bp);
		}
	}

	/*
	 * We must clear B_RELBUF if B_DELWRI is set.  If vfs_vmio_truncate() 
	 * is called with B_DELWRI set, the underlying pages may wind up
	 * getting freed causing a previous write (bdwrite()) to get 'lost'
	 * because pages associated with a B_DELWRI bp are marked clean.
	 * 
	 * We still allow the B_INVAL case to call vfs_vmio_truncate(), even
	 * if B_DELWRI is set.
	 */
	if (bp->b_flags & B_DELWRI)
		bp->b_flags &= ~B_RELBUF;

	/*
	 * VMIO buffer rundown.  It is not very necessary to keep a VMIO buffer
	 * constituted, not even NFS buffers now.  Two flags effect this.  If
	 * B_INVAL, the struct buf is invalidated but the VM object is kept
	 * around ( i.e. so it is trivial to reconstitute the buffer later ).
	 *
	 * If BIO_ERROR or B_NOCACHE is set, pages in the VM object will be
	 * invalidated.  BIO_ERROR cannot be set for a failed write unless the
	 * buffer is also B_INVAL because it hits the re-dirtying code above.
	 *
	 * Normally we can do this whether a buffer is B_DELWRI or not.  If
	 * the buffer is an NFS buffer, it is tracking piecemeal writes or
	 * the commit state and we cannot afford to lose the buffer. If the
	 * buffer has a background write in progress, we need to keep it
	 * around to prevent it from being reconstituted and starting a second
	 * background write.
	 */

	v_mnt = bp->b_vp != NULL ? bp->b_vp->v_mount : NULL;

	if ((bp->b_flags & B_VMIO) && (bp->b_flags & B_NOCACHE ||
	    (bp->b_ioflags & BIO_ERROR && bp->b_iocmd == BIO_READ)) &&
	    (v_mnt == NULL || (v_mnt->mnt_vfc->vfc_flags & VFCF_NETWORK) == 0 ||
	    vn_isdisk(bp->b_vp, NULL) || (bp->b_flags & B_DELWRI) == 0)) {
		vfs_vmio_invalidate(bp);
		allocbuf(bp, 0);
	}

	if ((bp->b_flags & (B_INVAL | B_RELBUF)) != 0 ||
	    (bp->b_flags & (B_DELWRI | B_NOREUSE)) == B_NOREUSE) {
		allocbuf(bp, 0);
		bp->b_flags &= ~B_NOREUSE;
		if (bp->b_vp != NULL)
			brelvp(bp);
	}
			
	/*
	 * If the buffer has junk contents signal it and eventually
	 * clean up B_DELWRI and diassociate the vnode so that gbincore()
	 * doesn't find it.
	 */
	if (bp->b_bufsize == 0 || (bp->b_ioflags & BIO_ERROR) != 0 ||
	    (bp->b_flags & (B_INVAL | B_NOCACHE | B_RELBUF)) != 0)
		bp->b_flags |= B_INVAL;
	if (bp->b_flags & B_INVAL) {
		if (bp->b_flags & B_DELWRI)
			bundirty(bp);
		if (bp->b_vp)
			brelvp(bp);
	}

	buf_track(bp, __func__);

	/* buffers with no memory */
	if (bp->b_bufsize == 0) {
		buf_free(bp);
		return;
	}
	/* buffers with junk contents */
	if (bp->b_flags & (B_INVAL | B_NOCACHE | B_RELBUF) ||
	    (bp->b_ioflags & BIO_ERROR)) {
		bp->b_xflags &= ~(BX_BKGRDWRITE | BX_ALTDATA);
		if (bp->b_vflags & BV_BKGRDINPROG)
			panic("losing buffer 2");
		qindex = QUEUE_CLEAN;
		bp->b_flags |= B_AGE;
	/* remaining buffers */
	} else if (bp->b_flags & B_DELWRI)
		qindex = QUEUE_DIRTY;
	else
		qindex = QUEUE_CLEAN;

	if ((bp->b_flags & B_DELWRI) == 0 && (bp->b_xflags & BX_VNDIRTY))
		panic("brelse: not dirty");

	bp->b_flags &= ~(B_ASYNC | B_NOCACHE | B_RELBUF | B_DIRECT);
	/* binsfree unlocks bp. */
	binsfree(bp, qindex);
}

/*
 * Release a buffer back to the appropriate queue but do not try to free
 * it.  The buffer is expected to be used again soon.
 *
 * bqrelse() is used by bdwrite() to requeue a delayed write, and used by
 * biodone() to requeue an async I/O on completion.  It is also used when
 * known good buffers need to be requeued but we think we may need the data
 * again soon.
 *
 * XXX we should be able to leave the B_RELBUF hint set on completion.
 */
void
bqrelse(struct buf *bp)
{
	int qindex;

	CTR3(KTR_BUF, "bqrelse(%p) vp %p flags %X", bp, bp->b_vp, bp->b_flags);
	KASSERT(!(bp->b_flags & (B_CLUSTER|B_PAGING)),
	    ("bqrelse: inappropriate B_PAGING or B_CLUSTER bp %p", bp));

	qindex = QUEUE_NONE;
	if (BUF_LOCKRECURSED(bp)) {
		/* do not release to free list */
		BUF_UNLOCK(bp);
		return;
	}
	bp->b_flags &= ~(B_ASYNC | B_NOCACHE | B_AGE | B_RELBUF);

	if (bp->b_flags & B_MANAGED) {
		if (bp->b_flags & B_REMFREE)
			bremfreef(bp);
		goto out;
	}

	/* buffers with stale but valid contents */
	if ((bp->b_flags & B_DELWRI) != 0 || (bp->b_vflags & (BV_BKGRDINPROG |
	    BV_BKGRDERR)) == BV_BKGRDERR) {
		BO_LOCK(bp->b_bufobj);
		bp->b_vflags &= ~BV_BKGRDERR;
		BO_UNLOCK(bp->b_bufobj);
		qindex = QUEUE_DIRTY;
	} else {
		if ((bp->b_flags & B_DELWRI) == 0 &&
		    (bp->b_xflags & BX_VNDIRTY))
			panic("bqrelse: not dirty");
		if ((bp->b_flags & B_NOREUSE) != 0) {
			brelse(bp);
			return;
		}
		qindex = QUEUE_CLEAN;
	}
	buf_track(bp, __func__);
	/* binsfree unlocks bp. */
	binsfree(bp, qindex);
	return;

out:
	buf_track(bp, __func__);
	/* unlock */
	BUF_UNLOCK(bp);
}

/*
 * Complete I/O to a VMIO backed page.  Validate the pages as appropriate,
 * restore bogus pages.
 */
static void
vfs_vmio_iodone(struct buf *bp)
{
	vm_ooffset_t foff;
	vm_page_t m;
	vm_object_t obj;
	struct vnode *vp __unused;
	int i, iosize, resid;
	bool bogus;

	obj = bp->b_bufobj->bo_object;
	KASSERT(obj->paging_in_progress >= bp->b_npages,
	    ("vfs_vmio_iodone: paging in progress(%d) < b_npages(%d)",
	    obj->paging_in_progress, bp->b_npages));

	vp = bp->b_vp;
	KASSERT(vp->v_holdcnt > 0,
	    ("vfs_vmio_iodone: vnode %p has zero hold count", vp));
	KASSERT(vp->v_object != NULL,
	    ("vfs_vmio_iodone: vnode %p has no vm_object", vp));

	foff = bp->b_offset;
	KASSERT(bp->b_offset != NOOFFSET,
	    ("vfs_vmio_iodone: bp %p has no buffer offset", bp));

	bogus = false;
	iosize = bp->b_bcount - bp->b_resid;
	VM_OBJECT_WLOCK(obj);
	for (i = 0; i < bp->b_npages; i++) {
		resid = ((foff + PAGE_SIZE) & ~(off_t)PAGE_MASK) - foff;
		if (resid > iosize)
			resid = iosize;

		/*
		 * cleanup bogus pages, restoring the originals
		 */
		m = bp->b_pages[i];
		if (m == bogus_page) {
			bogus = true;
			m = vm_page_lookup(obj, OFF_TO_IDX(foff));
			if (m == NULL)
				panic("biodone: page disappeared!");
			bp->b_pages[i] = m;
		} else if ((bp->b_iocmd == BIO_READ) && resid > 0) {
			/*
			 * In the write case, the valid and clean bits are
			 * already changed correctly ( see bdwrite() ), so we 
			 * only need to do this here in the read case.
			 */
			KASSERT((m->dirty & vm_page_bits(foff & PAGE_MASK,
			    resid)) == 0, ("vfs_vmio_iodone: page %p "
			    "has unexpected dirty bits", m));
			vfs_page_set_valid(bp, foff, m);
		}
		KASSERT(OFF_TO_IDX(foff) == m->pindex,
		    ("vfs_vmio_iodone: foff(%jd)/pindex(%ju) mismatch",
		    (intmax_t)foff, (uintmax_t)m->pindex));

		vm_page_sunbusy(m);
		foff = (foff + PAGE_SIZE) & ~(off_t)PAGE_MASK;
		iosize -= resid;
	}
	vm_object_pip_wakeupn(obj, bp->b_npages);
	VM_OBJECT_WUNLOCK(obj);
	if (bogus && buf_mapped(bp)) {
		BUF_CHECK_MAPPED(bp);
		pmap_qenter(trunc_page((vm_offset_t)bp->b_data),
		    bp->b_pages, bp->b_npages);
	}
}

/*
 * Unwire a page held by a buf and either free it or update the page queues to
 * reflect its recent use.
 */
static void
vfs_vmio_unwire(struct buf *bp, vm_page_t m)
{
	bool freed;

	vm_page_lock(m);
	if (vm_page_unwire_noq(m)) {
		if ((bp->b_flags & B_DIRECT) != 0)
			freed = vm_page_try_to_free(m);
		else
			freed = false;
		if (!freed) {
			/*
			 * Use a racy check of the valid bits to determine
			 * whether we can accelerate reclamation of the page.
			 * The valid bits will be stable unless the page is
			 * being mapped or is referenced by multiple buffers,
			 * and in those cases we expect races to be rare.  At
			 * worst we will either accelerate reclamation of a
			 * valid page and violate LRU, or unnecessarily defer
			 * reclamation of an invalid page.
			 *
			 * The B_NOREUSE flag marks data that is not expected to
			 * be reused, so accelerate reclamation in that case
			 * too.  Otherwise, maintain LRU.
			 */
			if (m->valid == 0 || (bp->b_flags & B_NOREUSE) != 0)
				vm_page_deactivate_noreuse(m);
			else if (vm_page_active(m))
				vm_page_reference(m);
			else
				vm_page_deactivate(m);
		}
	}
	vm_page_unlock(m);
}

/*
 * Perform page invalidation when a buffer is released.  The fully invalid
 * pages will be reclaimed later in vfs_vmio_truncate().
 */
static void
vfs_vmio_invalidate(struct buf *bp)
{
	vm_object_t obj;
	vm_page_t m;
	int i, resid, poffset, presid;

	if (buf_mapped(bp)) {
		BUF_CHECK_MAPPED(bp);
		pmap_qremove(trunc_page((vm_offset_t)bp->b_data), bp->b_npages);
	} else
		BUF_CHECK_UNMAPPED(bp);
	/*
	 * Get the base offset and length of the buffer.  Note that 
	 * in the VMIO case if the buffer block size is not
	 * page-aligned then b_data pointer may not be page-aligned.
	 * But our b_pages[] array *IS* page aligned.
	 *
	 * block sizes less then DEV_BSIZE (usually 512) are not 
	 * supported due to the page granularity bits (m->valid,
	 * m->dirty, etc...). 
	 *
	 * See man buf(9) for more information
	 */
	obj = bp->b_bufobj->bo_object;
	resid = bp->b_bufsize;
	poffset = bp->b_offset & PAGE_MASK;
	VM_OBJECT_WLOCK(obj);
	for (i = 0; i < bp->b_npages; i++) {
		m = bp->b_pages[i];
		if (m == bogus_page)
			panic("vfs_vmio_invalidate: Unexpected bogus page.");
		bp->b_pages[i] = NULL;

		presid = resid > (PAGE_SIZE - poffset) ?
		    (PAGE_SIZE - poffset) : resid;
		KASSERT(presid >= 0, ("brelse: extra page"));
		while (vm_page_xbusied(m)) {
			vm_page_lock(m);
			VM_OBJECT_WUNLOCK(obj);
			vm_page_busy_sleep(m, "mbncsh", true);
			VM_OBJECT_WLOCK(obj);
		}
		if (pmap_page_wired_mappings(m) == 0)
			vm_page_set_invalid(m, poffset, presid);
		vfs_vmio_unwire(bp, m);
		resid -= presid;
		poffset = 0;
	}
	VM_OBJECT_WUNLOCK(obj);
	bp->b_npages = 0;
}

/*
 * Page-granular truncation of an existing VMIO buffer.
 */
static void
vfs_vmio_truncate(struct buf *bp, int desiredpages)
{
	vm_object_t obj;
	vm_page_t m;
	int i;

	if (bp->b_npages == desiredpages)
		return;

	if (buf_mapped(bp)) {
		BUF_CHECK_MAPPED(bp);
		pmap_qremove((vm_offset_t)trunc_page((vm_offset_t)bp->b_data) +
		    (desiredpages << PAGE_SHIFT), bp->b_npages - desiredpages);
	} else
		BUF_CHECK_UNMAPPED(bp);

	/*
	 * The object lock is needed only if we will attempt to free pages.
	 */
	obj = (bp->b_flags & B_DIRECT) != 0 ? bp->b_bufobj->bo_object : NULL;
	if (obj != NULL)
		VM_OBJECT_WLOCK(obj);
	for (i = desiredpages; i < bp->b_npages; i++) {
		m = bp->b_pages[i];
		KASSERT(m != bogus_page, ("allocbuf: bogus page found"));
		bp->b_pages[i] = NULL;
		vfs_vmio_unwire(bp, m);
	}
	if (obj != NULL)
		VM_OBJECT_WUNLOCK(obj);
	bp->b_npages = desiredpages;
}

/*
 * Byte granular extension of VMIO buffers.
 */
static void
vfs_vmio_extend(struct buf *bp, int desiredpages, int size)
{
	/*
	 * We are growing the buffer, possibly in a 
	 * byte-granular fashion.
	 */
	vm_object_t obj;
	vm_offset_t toff;
	vm_offset_t tinc;
	vm_page_t m;

	/*
	 * Step 1, bring in the VM pages from the object, allocating
	 * them if necessary.  We must clear B_CACHE if these pages
	 * are not valid for the range covered by the buffer.
	 */
	obj = bp->b_bufobj->bo_object;
	VM_OBJECT_WLOCK(obj);
	if (bp->b_npages < desiredpages) {
		/*
		 * We must allocate system pages since blocking
		 * here could interfere with paging I/O, no
		 * matter which process we are.
		 *
		 * Only exclusive busy can be tested here.
		 * Blocking on shared busy might lead to
		 * deadlocks once allocbuf() is called after
		 * pages are vfs_busy_pages().
		 */
		(void)vm_page_grab_pages(obj,
		    OFF_TO_IDX(bp->b_offset) + bp->b_npages,
		    VM_ALLOC_SYSTEM | VM_ALLOC_IGN_SBUSY |
		    VM_ALLOC_NOBUSY | VM_ALLOC_WIRED,
		    &bp->b_pages[bp->b_npages], desiredpages - bp->b_npages);
		bp->b_npages = desiredpages;
	}

	/*
	 * Step 2.  We've loaded the pages into the buffer,
	 * we have to figure out if we can still have B_CACHE
	 * set.  Note that B_CACHE is set according to the
	 * byte-granular range ( bcount and size ), not the
	 * aligned range ( newbsize ).
	 *
	 * The VM test is against m->valid, which is DEV_BSIZE
	 * aligned.  Needless to say, the validity of the data
	 * needs to also be DEV_BSIZE aligned.  Note that this
	 * fails with NFS if the server or some other client
	 * extends the file's EOF.  If our buffer is resized, 
	 * B_CACHE may remain set! XXX
	 */
	toff = bp->b_bcount;
	tinc = PAGE_SIZE - ((bp->b_offset + toff) & PAGE_MASK);
	while ((bp->b_flags & B_CACHE) && toff < size) {
		vm_pindex_t pi;

		if (tinc > (size - toff))
			tinc = size - toff;
		pi = ((bp->b_offset & PAGE_MASK) + toff) >> PAGE_SHIFT;
		m = bp->b_pages[pi];
		vfs_buf_test_cache(bp, bp->b_offset, toff, tinc, m);
		toff += tinc;
		tinc = PAGE_SIZE;
	}
	VM_OBJECT_WUNLOCK(obj);

	/*
	 * Step 3, fixup the KVA pmap.
	 */
	if (buf_mapped(bp))
		bpmap_qenter(bp);
	else
		BUF_CHECK_UNMAPPED(bp);
}

/*
 * Check to see if a block at a particular lbn is available for a clustered
 * write.
 */
static int
vfs_bio_clcheck(struct vnode *vp, int size, daddr_t lblkno, daddr_t blkno)
{
	struct buf *bpa;
	int match;

	match = 0;

	/* If the buf isn't in core skip it */
	if ((bpa = gbincore(&vp->v_bufobj, lblkno)) == NULL)
		return (0);

	/* If the buf is busy we don't want to wait for it */
	if (BUF_LOCK(bpa, LK_EXCLUSIVE | LK_NOWAIT, NULL) != 0)
		return (0);

	/* Only cluster with valid clusterable delayed write buffers */
	if ((bpa->b_flags & (B_DELWRI | B_CLUSTEROK | B_INVAL)) !=
	    (B_DELWRI | B_CLUSTEROK))
		goto done;

	if (bpa->b_bufsize != size)
		goto done;

	/*
	 * Check to see if it is in the expected place on disk and that the
	 * block has been mapped.
	 */
	if ((bpa->b_blkno != bpa->b_lblkno) && (bpa->b_blkno == blkno))
		match = 1;
done:
	BUF_UNLOCK(bpa);
	return (match);
}

/*
 *	vfs_bio_awrite:
 *
 *	Implement clustered async writes for clearing out B_DELWRI buffers.
 *	This is much better then the old way of writing only one buffer at
 *	a time.  Note that we may not be presented with the buffers in the 
 *	correct order, so we search for the cluster in both directions.
 */
int
vfs_bio_awrite(struct buf *bp)
{
	struct bufobj *bo;
	int i;
	int j;
	daddr_t lblkno = bp->b_lblkno;
	struct vnode *vp = bp->b_vp;
	int ncl;
	int nwritten;
	int size;
	int maxcl;
	int gbflags;

	bo = &vp->v_bufobj;
	gbflags = (bp->b_data == unmapped_buf) ? GB_UNMAPPED : 0;
	/*
	 * right now we support clustered writing only to regular files.  If
	 * we find a clusterable block we could be in the middle of a cluster
	 * rather then at the beginning.
	 */
	if ((vp->v_type == VREG) && 
	    (vp->v_mount != 0) && /* Only on nodes that have the size info */
	    (bp->b_flags & (B_CLUSTEROK | B_INVAL)) == B_CLUSTEROK) {

		size = vp->v_mount->mnt_stat.f_iosize;
		maxcl = MAXPHYS / size;

		BO_RLOCK(bo);
		for (i = 1; i < maxcl; i++)
			if (vfs_bio_clcheck(vp, size, lblkno + i,
			    bp->b_blkno + ((i * size) >> DEV_BSHIFT)) == 0)
				break;

		for (j = 1; i + j <= maxcl && j <= lblkno; j++) 
			if (vfs_bio_clcheck(vp, size, lblkno - j,
			    bp->b_blkno - ((j * size) >> DEV_BSHIFT)) == 0)
				break;
		BO_RUNLOCK(bo);
		--j;
		ncl = i + j;
		/*
		 * this is a possible cluster write
		 */
		if (ncl != 1) {
			BUF_UNLOCK(bp);
			nwritten = cluster_wbuild(vp, size, lblkno - j, ncl,
			    gbflags);
			return (nwritten);
		}
	}
	bremfree(bp);
	bp->b_flags |= B_ASYNC;
	/*
	 * default (old) behavior, writing out only one block
	 *
	 * XXX returns b_bufsize instead of b_bcount for nwritten?
	 */
	nwritten = bp->b_bufsize;
	(void) bwrite(bp);

	return (nwritten);
}

/*
 *	getnewbuf_kva:
 *
 *	Allocate KVA for an empty buf header according to gbflags.
 */
static int
getnewbuf_kva(struct buf *bp, int gbflags, int maxsize)
{

	if ((gbflags & (GB_UNMAPPED | GB_KVAALLOC)) != GB_UNMAPPED) {
		/*
		 * In order to keep fragmentation sane we only allocate kva
		 * in BKVASIZE chunks.  XXX with vmem we can do page size.
		 */
		maxsize = (maxsize + BKVAMASK) & ~BKVAMASK;

		if (maxsize != bp->b_kvasize &&
		    bufkva_alloc(bp, maxsize, gbflags))
			return (ENOSPC);
	}
	return (0);
}

/*
 *	getnewbuf:
 *
 *	Find and initialize a new buffer header, freeing up existing buffers
 *	in the bufqueues as necessary.  The new buffer is returned locked.
 *
 *	We block if:
 *		We have insufficient buffer headers
 *		We have insufficient buffer space
 *		buffer_arena is too fragmented ( space reservation fails )
 *		If we have to flush dirty buffers ( but we try to avoid this )
 *
 *	The caller is responsible for releasing the reserved bufspace after
 *	allocbuf() is called.
 */
static struct buf *
getnewbuf(struct vnode *vp, int slpflag, int slptimeo, int maxsize, int gbflags)
{
	struct bufdomain *bd;
	struct buf *bp;
	bool metadata, reserved;

	bp = NULL;
	KASSERT((gbflags & (GB_UNMAPPED | GB_KVAALLOC)) != GB_KVAALLOC,
	    ("GB_KVAALLOC only makes sense with GB_UNMAPPED"));
	if (!unmapped_buf_allowed)
		gbflags &= ~(GB_UNMAPPED | GB_KVAALLOC);

	if (vp == NULL || (vp->v_vflag & (VV_MD | VV_SYSTEM)) != 0 ||
	    vp->v_type == VCHR)
		metadata = true;
	else
		metadata = false;
	if (vp == NULL)
		bd = &bdomain[0];
	else
		bd = &bdomain[vp->v_bufobj.bo_domain];

	counter_u64_add(getnewbufcalls, 1);
	reserved = false;
	do {
		if (reserved == false &&
		    bufspace_reserve(bd, maxsize, metadata) != 0) {
			counter_u64_add(getnewbufrestarts, 1);
			continue;
		}
		reserved = true;
		if ((bp = buf_alloc(bd)) == NULL) {
			counter_u64_add(getnewbufrestarts, 1);
			continue;
		}
		if (getnewbuf_kva(bp, gbflags, maxsize) == 0)
			return (bp);
		break;
	} while (buf_recycle(bd, false) == 0);

	if (reserved)
		bufspace_release(bd, maxsize);
	if (bp != NULL) {
		bp->b_flags |= B_INVAL;
		brelse(bp);
	}
	bufspace_wait(bd, vp, gbflags, slpflag, slptimeo);

	return (NULL);
}

/*
 *	buf_daemon:
 *
 *	buffer flushing daemon.  Buffers are normally flushed by the
 *	update daemon but if it cannot keep up this process starts to
 *	take the load in an attempt to prevent getnewbuf() from blocking.
 */
static struct kproc_desc buf_kp = {
	"bufdaemon",
	buf_daemon,
	&bufdaemonproc
};
SYSINIT(bufdaemon, SI_SUB_KTHREAD_BUF, SI_ORDER_FIRST, kproc_start, &buf_kp);

static int
buf_flush(struct vnode *vp, struct bufdomain *bd, int target)
{
	int flushed;

	flushed = flushbufqueues(vp, bd, target, 0);
	if (flushed == 0) {
		/*
		 * Could not find any buffers without rollback
		 * dependencies, so just write the first one
		 * in the hopes of eventually making progress.
		 */
		if (vp != NULL && target > 2)
			target /= 2;
		flushbufqueues(vp, bd, target, 1);
	}
	return (flushed);
}

static void
buf_daemon()
{
	struct bufdomain *bd;
	int speedupreq;
	int lodirty;
	int i;

	/*
	 * This process needs to be suspended prior to shutdown sync.
	 */
	EVENTHANDLER_REGISTER(shutdown_pre_sync, kthread_shutdown, curthread,
	    SHUTDOWN_PRI_LAST + 100);

	/*
	 * Start the buf clean daemons as children threads.
	 */
	for (i = 0 ; i < buf_domains; i++) {
		int error;

		error = kthread_add((void (*)(void *))bufspace_daemon,
		    &bdomain[i], curproc, NULL, 0, 0, "bufspacedaemon-%d", i);
		if (error)
			panic("error %d spawning bufspace daemon", error);
	}

	/*
	 * This process is allowed to take the buffer cache to the limit
	 */
	curthread->td_pflags |= TDP_NORUNNINGBUF | TDP_BUFNEED;
	mtx_lock(&bdlock);
	for (;;) {
		bd_request = 0;
		mtx_unlock(&bdlock);

		kthread_suspend_check();

		/*
		 * Save speedupreq for this pass and reset to capture new
		 * requests.
		 */
		speedupreq = bd_speedupreq;
		bd_speedupreq = 0;

		/*
		 * Flush each domain sequentially according to its level and
		 * the speedup request.
		 */
		for (i = 0; i < buf_domains; i++) {
			bd = &bdomain[i];
			if (speedupreq)
				lodirty = bd->bd_numdirtybuffers / 2;
			else
				lodirty = bd->bd_lodirtybuffers;
			while (bd->bd_numdirtybuffers > lodirty) {
				if (buf_flush(NULL, bd,
				    bd->bd_numdirtybuffers - lodirty) == 0)
					break;
				kern_yield(PRI_USER);
			}
		}

		/*
		 * Only clear bd_request if we have reached our low water
		 * mark.  The buf_daemon normally waits 1 second and
		 * then incrementally flushes any dirty buffers that have
		 * built up, within reason.
		 *
		 * If we were unable to hit our low water mark and couldn't
		 * find any flushable buffers, we sleep for a short period
		 * to avoid endless loops on unlockable buffers.
		 */
		mtx_lock(&bdlock);
		if (!BIT_EMPTY(BUF_DOMAINS, &bdlodirty)) {
			/*
			 * We reached our low water mark, reset the
			 * request and sleep until we are needed again.
			 * The sleep is just so the suspend code works.
			 */
			bd_request = 0;
			/*
			 * Do an extra wakeup in case dirty threshold
			 * changed via sysctl and the explicit transition
			 * out of shortfall was missed.
			 */
			bdirtywakeup();
			if (runningbufspace <= lorunningspace)
				runningwakeup();
			msleep(&bd_request, &bdlock, PVM, "psleep", hz);
		} else {
			/*
			 * We couldn't find any flushable dirty buffers but
			 * still have too many dirty buffers, we
			 * have to sleep and try again.  (rare)
			 */
			msleep(&bd_request, &bdlock, PVM, "qsleep", hz / 10);
		}
	}
}

/*
 *	flushbufqueues:
 *
 *	Try to flush a buffer in the dirty queue.  We must be careful to
 *	free up B_INVAL buffers instead of write them, which NFS is 
 *	particularly sensitive to.
 */
static int flushwithdeps = 0;
SYSCTL_INT(_vfs, OID_AUTO, flushwithdeps, CTLFLAG_RW, &flushwithdeps,
    0, "Number of buffers flushed with dependecies that require rollbacks");

static int
flushbufqueues(struct vnode *lvp, struct bufdomain *bd, int target,
    int flushdeps)
{
	struct bufqueue *bq;
	struct buf *sentinel;
	struct vnode *vp;
	struct mount *mp;
	struct buf *bp;
	int hasdeps;
	int flushed;
	int error;
	bool unlock;

	flushed = 0;
	bq = &bd->bd_dirtyq;
	bp = NULL;
	sentinel = malloc(sizeof(struct buf), M_TEMP, M_WAITOK | M_ZERO);
	sentinel->b_qindex = QUEUE_SENTINEL;
	BQ_LOCK(bq);
	TAILQ_INSERT_HEAD(&bq->bq_queue, sentinel, b_freelist);
	BQ_UNLOCK(bq);
	while (flushed != target) {
		maybe_yield();
		BQ_LOCK(bq);
		bp = TAILQ_NEXT(sentinel, b_freelist);
		if (bp != NULL) {
			TAILQ_REMOVE(&bq->bq_queue, sentinel, b_freelist);
			TAILQ_INSERT_AFTER(&bq->bq_queue, bp, sentinel,
			    b_freelist);
		} else {
			BQ_UNLOCK(bq);
			break;
		}
		/*
		 * Skip sentinels inserted by other invocations of the
		 * flushbufqueues(), taking care to not reorder them.
		 *
		 * Only flush the buffers that belong to the
		 * vnode locked by the curthread.
		 */
		if (bp->b_qindex == QUEUE_SENTINEL || (lvp != NULL &&
		    bp->b_vp != lvp)) {
			BQ_UNLOCK(bq);
			continue;
		}
		error = BUF_LOCK(bp, LK_EXCLUSIVE | LK_NOWAIT, NULL);
		BQ_UNLOCK(bq);
		if (error != 0)
			continue;

		/*
		 * BKGRDINPROG can only be set with the buf and bufobj
		 * locks both held.  We tolerate a race to clear it here.
		 */
		if ((bp->b_vflags & BV_BKGRDINPROG) != 0 ||
		    (bp->b_flags & B_DELWRI) == 0) {
			BUF_UNLOCK(bp);
			continue;
		}
		if (bp->b_flags & B_INVAL) {
			bremfreef(bp);
			brelse(bp);
			flushed++;
			continue;
		}

		if (!LIST_EMPTY(&bp->b_dep) && buf_countdeps(bp, 0)) {
			if (flushdeps == 0) {
				BUF_UNLOCK(bp);
				continue;
			}
			hasdeps = 1;
		} else
			hasdeps = 0;
		/*
		 * We must hold the lock on a vnode before writing
		 * one of its buffers. Otherwise we may confuse, or
		 * in the case of a snapshot vnode, deadlock the
		 * system.
		 *
		 * The lock order here is the reverse of the normal
		 * of vnode followed by buf lock.  This is ok because
		 * the NOWAIT will prevent deadlock.
		 */
		vp = bp->b_vp;
		if (vn_start_write(vp, &mp, V_NOWAIT) != 0) {
			BUF_UNLOCK(bp);
			continue;
		}
		if (lvp == NULL) {
			unlock = true;
			error = vn_lock(vp, LK_EXCLUSIVE | LK_NOWAIT);
		} else {
			ASSERT_VOP_LOCKED(vp, "getbuf");
			unlock = false;
			error = VOP_ISLOCKED(vp) == LK_EXCLUSIVE ? 0 :
			    vn_lock(vp, LK_TRYUPGRADE);
		}
		if (error == 0) {
			CTR3(KTR_BUF, "flushbufqueue(%p) vp %p flags %X",
			    bp, bp->b_vp, bp->b_flags);
			if (curproc == bufdaemonproc) {
				vfs_bio_awrite(bp);
			} else {
				bremfree(bp);
				bwrite(bp);
				counter_u64_add(notbufdflushes, 1);
			}
			vn_finished_write(mp);
			if (unlock)
				VOP_UNLOCK(vp, 0);
			flushwithdeps += hasdeps;
			flushed++;

			/*
			 * Sleeping on runningbufspace while holding
			 * vnode lock leads to deadlock.
			 */
			if (curproc == bufdaemonproc &&
			    runningbufspace > hirunningspace)
				waitrunningbufspace();
			continue;
		}
		vn_finished_write(mp);
		BUF_UNLOCK(bp);
	}
	BQ_LOCK(bq);
	TAILQ_REMOVE(&bq->bq_queue, sentinel, b_freelist);
	BQ_UNLOCK(bq);
	free(sentinel, M_TEMP);
	return (flushed);
}

/*
 * Check to see if a block is currently memory resident.
 */
struct buf *
incore(struct bufobj *bo, daddr_t blkno)
{
	struct buf *bp;

	BO_RLOCK(bo);
	bp = gbincore(bo, blkno);
	BO_RUNLOCK(bo);
	return (bp);
}

/*
 * Returns true if no I/O is needed to access the
 * associated VM object.  This is like incore except
 * it also hunts around in the VM system for the data.
 */

static int
inmem(struct vnode * vp, daddr_t blkno)
{
	vm_object_t obj;
	vm_offset_t toff, tinc, size;
	vm_page_t m;
	vm_ooffset_t off;

	ASSERT_VOP_LOCKED(vp, "inmem");

	if (incore(&vp->v_bufobj, blkno))
		return 1;
	if (vp->v_mount == NULL)
		return 0;
	obj = vp->v_object;
	if (obj == NULL)
		return (0);

	size = PAGE_SIZE;
	if (size > vp->v_mount->mnt_stat.f_iosize)
		size = vp->v_mount->mnt_stat.f_iosize;
	off = (vm_ooffset_t)blkno * (vm_ooffset_t)vp->v_mount->mnt_stat.f_iosize;

	VM_OBJECT_RLOCK(obj);
	for (toff = 0; toff < vp->v_mount->mnt_stat.f_iosize; toff += tinc) {
		m = vm_page_lookup(obj, OFF_TO_IDX(off + toff));
		if (!m)
			goto notinmem;
		tinc = size;
		if (tinc > PAGE_SIZE - ((toff + off) & PAGE_MASK))
			tinc = PAGE_SIZE - ((toff + off) & PAGE_MASK);
		if (vm_page_is_valid(m,
		    (vm_offset_t) ((toff + off) & PAGE_MASK), tinc) == 0)
			goto notinmem;
	}
	VM_OBJECT_RUNLOCK(obj);
	return 1;

notinmem:
	VM_OBJECT_RUNLOCK(obj);
	return (0);
}

/*
 * Set the dirty range for a buffer based on the status of the dirty
 * bits in the pages comprising the buffer.  The range is limited
 * to the size of the buffer.
 *
 * Tell the VM system that the pages associated with this buffer
 * are clean.  This is used for delayed writes where the data is
 * going to go to disk eventually without additional VM intevention.
 *
 * Note that while we only really need to clean through to b_bcount, we
 * just go ahead and clean through to b_bufsize.
 */
static void
vfs_clean_pages_dirty_buf(struct buf *bp)
{
	vm_ooffset_t foff, noff, eoff;
	vm_page_t m;
	int i;

	if ((bp->b_flags & B_VMIO) == 0 || bp->b_bufsize == 0)
		return;

	foff = bp->b_offset;
	KASSERT(bp->b_offset != NOOFFSET,
	    ("vfs_clean_pages_dirty_buf: no buffer offset"));

	VM_OBJECT_WLOCK(bp->b_bufobj->bo_object);
	vfs_drain_busy_pages(bp);
	vfs_setdirty_locked_object(bp);
	for (i = 0; i < bp->b_npages; i++) {
		noff = (foff + PAGE_SIZE) & ~(off_t)PAGE_MASK;
		eoff = noff;
		if (eoff > bp->b_offset + bp->b_bufsize)
			eoff = bp->b_offset + bp->b_bufsize;
		m = bp->b_pages[i];
		vfs_page_set_validclean(bp, foff, m);
		/* vm_page_clear_dirty(m, foff & PAGE_MASK, eoff - foff); */
		foff = noff;
	}
	VM_OBJECT_WUNLOCK(bp->b_bufobj->bo_object);
}

static void
vfs_setdirty_locked_object(struct buf *bp)
{
	vm_object_t object;
	int i;

	object = bp->b_bufobj->bo_object;
	VM_OBJECT_ASSERT_WLOCKED(object);

	/*
	 * We qualify the scan for modified pages on whether the
	 * object has been flushed yet.
	 */
	if ((object->flags & OBJ_MIGHTBEDIRTY) != 0) {
		vm_offset_t boffset;
		vm_offset_t eoffset;

		/*
		 * test the pages to see if they have been modified directly
		 * by users through the VM system.
		 */
		for (i = 0; i < bp->b_npages; i++)
			vm_page_test_dirty(bp->b_pages[i]);

		/*
		 * Calculate the encompassing dirty range, boffset and eoffset,
		 * (eoffset - boffset) bytes.
		 */

		for (i = 0; i < bp->b_npages; i++) {
			if (bp->b_pages[i]->dirty)
				break;
		}
		boffset = (i << PAGE_SHIFT) - (bp->b_offset & PAGE_MASK);

		for (i = bp->b_npages - 1; i >= 0; --i) {
			if (bp->b_pages[i]->dirty) {
				break;
			}
		}
		eoffset = ((i + 1) << PAGE_SHIFT) - (bp->b_offset & PAGE_MASK);

		/*
		 * Fit it to the buffer.
		 */

		if (eoffset > bp->b_bcount)
			eoffset = bp->b_bcount;

		/*
		 * If we have a good dirty range, merge with the existing
		 * dirty range.
		 */

		if (boffset < eoffset) {
			if (bp->b_dirtyoff > boffset)
				bp->b_dirtyoff = boffset;
			if (bp->b_dirtyend < eoffset)
				bp->b_dirtyend = eoffset;
		}
	}
}

/*
 * Allocate the KVA mapping for an existing buffer.
 * If an unmapped buffer is provided but a mapped buffer is requested, take
 * also care to properly setup mappings between pages and KVA.
 */
static void
bp_unmapped_get_kva(struct buf *bp, daddr_t blkno, int size, int gbflags)
{
	int bsize, maxsize, need_mapping, need_kva;
	off_t offset;

	need_mapping = bp->b_data == unmapped_buf &&
	    (gbflags & GB_UNMAPPED) == 0;
	need_kva = bp->b_kvabase == unmapped_buf &&
	    bp->b_data == unmapped_buf &&
	    (gbflags & GB_KVAALLOC) != 0;
	if (!need_mapping && !need_kva)
		return;

	BUF_CHECK_UNMAPPED(bp);

	if (need_mapping && bp->b_kvabase != unmapped_buf) {
		/*
		 * Buffer is not mapped, but the KVA was already
		 * reserved at the time of the instantiation.  Use the
		 * allocated space.
		 */
		goto has_addr;
	}

	/*
	 * Calculate the amount of the address space we would reserve
	 * if the buffer was mapped.
	 */
	bsize = vn_isdisk(bp->b_vp, NULL) ? DEV_BSIZE : bp->b_bufobj->bo_bsize;
	KASSERT(bsize != 0, ("bsize == 0, check bo->bo_bsize"));
	offset = blkno * bsize;
	maxsize = size + (offset & PAGE_MASK);
	maxsize = imax(maxsize, bsize);

	while (bufkva_alloc(bp, maxsize, gbflags) != 0) {
		if ((gbflags & GB_NOWAIT_BD) != 0) {
			/*
			 * XXXKIB: defragmentation cannot
			 * succeed, not sure what else to do.
			 */
			panic("GB_NOWAIT_BD and GB_UNMAPPED %p", bp);
		}
		counter_u64_add(mappingrestarts, 1);
		bufspace_wait(bufdomain(bp), bp->b_vp, gbflags, 0, 0);
	}
has_addr:
	if (need_mapping) {
		/* b_offset is handled by bpmap_qenter. */
		bp->b_data = bp->b_kvabase;
		BUF_CHECK_MAPPED(bp);
		bpmap_qenter(bp);
	}
}

struct buf *
getblk(struct vnode *vp, daddr_t blkno, int size, int slpflag, int slptimeo,
    int flags)
{
	struct buf *bp;
	int error;

	error = getblkx(vp, blkno, size, slpflag, slptimeo, flags, &bp);
	if (error != 0)
		return (NULL);
	return (bp);
}

/*
 *	getblkx:
 *
 *	Get a block given a specified block and offset into a file/device.
 *	The buffers B_DONE bit will be cleared on return, making it almost
 * 	ready for an I/O initiation.  B_INVAL may or may not be set on 
 *	return.  The caller should clear B_INVAL prior to initiating a
 *	READ.
 *
 *	For a non-VMIO buffer, B_CACHE is set to the opposite of B_INVAL for
 *	an existing buffer.
 *
 *	For a VMIO buffer, B_CACHE is modified according to the backing VM.
 *	If getblk()ing a previously 0-sized invalid buffer, B_CACHE is set
 *	and then cleared based on the backing VM.  If the previous buffer is
 *	non-0-sized but invalid, B_CACHE will be cleared.
 *
 *	If getblk() must create a new buffer, the new buffer is returned with
 *	both B_INVAL and B_CACHE clear unless it is a VMIO buffer, in which
 *	case it is returned with B_INVAL clear and B_CACHE set based on the
 *	backing VM.
 *
 *	getblk() also forces a bwrite() for any B_DELWRI buffer whos
 *	B_CACHE bit is clear.
 *	
 *	What this means, basically, is that the caller should use B_CACHE to
 *	determine whether the buffer is fully valid or not and should clear
 *	B_INVAL prior to issuing a read.  If the caller intends to validate
 *	the buffer by loading its data area with something, the caller needs
 *	to clear B_INVAL.  If the caller does this without issuing an I/O, 
 *	the caller should set B_CACHE ( as an optimization ), else the caller
 *	should issue the I/O and biodone() will set B_CACHE if the I/O was
 *	a write attempt or if it was a successful read.  If the caller 
 *	intends to issue a READ, the caller must clear B_INVAL and BIO_ERROR
 *	prior to issuing the READ.  biodone() will *not* clear B_INVAL.
 */
int
getblkx(struct vnode *vp, daddr_t blkno, int size, int slpflag, int slptimeo,
    int flags, struct buf **bpp)
{
	struct buf *bp;
	struct bufobj *bo;
	daddr_t d_blkno;
	int bsize, error, maxsize, vmio;
	off_t offset;

	CTR3(KTR_BUF, "getblk(%p, %ld, %d)", vp, (long)blkno, size);
	KASSERT((flags & (GB_UNMAPPED | GB_KVAALLOC)) != GB_KVAALLOC,
	    ("GB_KVAALLOC only makes sense with GB_UNMAPPED"));
	ASSERT_VOP_LOCKED(vp, "getblk");
	if (size > maxbcachebuf)
		panic("getblk: size(%d) > maxbcachebuf(%d)\n", size,
		    maxbcachebuf);
	if (!unmapped_buf_allowed)
		flags &= ~(GB_UNMAPPED | GB_KVAALLOC);

	bo = &vp->v_bufobj;
	d_blkno = blkno;
loop:
	BO_RLOCK(bo);
	bp = gbincore(bo, blkno);
	if (bp != NULL) {
		int lockflags;
		/*
		 * Buffer is in-core.  If the buffer is not busy nor managed,
		 * it must be on a queue.
		 */
		lockflags = LK_EXCLUSIVE | LK_SLEEPFAIL | LK_INTERLOCK;

		if ((flags & GB_LOCK_NOWAIT) != 0)
			lockflags |= LK_NOWAIT;

		error = BUF_TIMELOCK(bp, lockflags,
		    BO_LOCKPTR(bo), "getblk", slpflag, slptimeo);

		/*
		 * If we slept and got the lock we have to restart in case
		 * the buffer changed identities.
		 */
		if (error == ENOLCK)
			goto loop;
		/* We timed out or were interrupted. */
		else if (error != 0)
			return (error);
		/* If recursed, assume caller knows the rules. */
		else if (BUF_LOCKRECURSED(bp))
			goto end;

		/*
		 * The buffer is locked.  B_CACHE is cleared if the buffer is 
		 * invalid.  Otherwise, for a non-VMIO buffer, B_CACHE is set
		 * and for a VMIO buffer B_CACHE is adjusted according to the
		 * backing VM cache.
		 */
		if (bp->b_flags & B_INVAL)
			bp->b_flags &= ~B_CACHE;
		else if ((bp->b_flags & (B_VMIO | B_INVAL)) == 0)
			bp->b_flags |= B_CACHE;
		if (bp->b_flags & B_MANAGED)
			MPASS(bp->b_qindex == QUEUE_NONE);
		else
			bremfree(bp);

		/*
		 * check for size inconsistencies for non-VMIO case.
		 */
		if (bp->b_bcount != size) {
			if ((bp->b_flags & B_VMIO) == 0 ||
			    (size > bp->b_kvasize)) {
				if (bp->b_flags & B_DELWRI) {
					bp->b_flags |= B_NOCACHE;
					bwrite(bp);
				} else {
					if (LIST_EMPTY(&bp->b_dep)) {
						bp->b_flags |= B_RELBUF;
						brelse(bp);
					} else {
						bp->b_flags |= B_NOCACHE;
						bwrite(bp);
					}
				}
				goto loop;
			}
		}

		/*
		 * Handle the case of unmapped buffer which should
		 * become mapped, or the buffer for which KVA
		 * reservation is requested.
		 */
		bp_unmapped_get_kva(bp, blkno, size, flags);

		/*
		 * If the size is inconsistent in the VMIO case, we can resize
		 * the buffer.  This might lead to B_CACHE getting set or
		 * cleared.  If the size has not changed, B_CACHE remains
		 * unchanged from its previous state.
		 */
		allocbuf(bp, size);

		KASSERT(bp->b_offset != NOOFFSET, 
		    ("getblk: no buffer offset"));

		/*
		 * A buffer with B_DELWRI set and B_CACHE clear must
		 * be committed before we can return the buffer in
		 * order to prevent the caller from issuing a read
		 * ( due to B_CACHE not being set ) and overwriting
		 * it.
		 *
		 * Most callers, including NFS and FFS, need this to
		 * operate properly either because they assume they
		 * can issue a read if B_CACHE is not set, or because
		 * ( for example ) an uncached B_DELWRI might loop due 
		 * to softupdates re-dirtying the buffer.  In the latter
		 * case, B_CACHE is set after the first write completes,
		 * preventing further loops.
		 * NOTE!  b*write() sets B_CACHE.  If we cleared B_CACHE
		 * above while extending the buffer, we cannot allow the
		 * buffer to remain with B_CACHE set after the write
		 * completes or it will represent a corrupt state.  To
		 * deal with this we set B_NOCACHE to scrap the buffer
		 * after the write.
		 *
		 * We might be able to do something fancy, like setting
		 * B_CACHE in bwrite() except if B_DELWRI is already set,
		 * so the below call doesn't set B_CACHE, but that gets real
		 * confusing.  This is much easier.
		 */

		if ((bp->b_flags & (B_CACHE|B_DELWRI)) == B_DELWRI) {
			bp->b_flags |= B_NOCACHE;
			bwrite(bp);
			goto loop;
		}
		bp->b_flags &= ~B_DONE;
	} else {
		/*
		 * Buffer is not in-core, create new buffer.  The buffer
		 * returned by getnewbuf() is locked.  Note that the returned
		 * buffer is also considered valid (not marked B_INVAL).
		 */
		BO_RUNLOCK(bo);
		/*
		 * If the user does not want us to create the buffer, bail out
		 * here.
		 */
		if (flags & GB_NOCREAT)
			return (EEXIST);
		if (bdomain[bo->bo_domain].bd_freebuffers == 0 &&
		    TD_IS_IDLETHREAD(curthread))
			return (EBUSY);

		bsize = vn_isdisk(vp, NULL) ? DEV_BSIZE : bo->bo_bsize;
		KASSERT(bsize != 0, ("bsize == 0, check bo->bo_bsize"));
		offset = blkno * bsize;
		vmio = vp->v_object != NULL;
		if (vmio) {
			maxsize = size + (offset & PAGE_MASK);
		} else {
			maxsize = size;
			/* Do not allow non-VMIO notmapped buffers. */
			flags &= ~(GB_UNMAPPED | GB_KVAALLOC);
		}
		maxsize = imax(maxsize, bsize);
		if ((flags & GB_NOSPARSE) != 0 && vmio &&
		    !vn_isdisk(vp, NULL)) {
			error = VOP_BMAP(vp, blkno, NULL, &d_blkno, 0, 0);
			KASSERT(error != EOPNOTSUPP,
			    ("GB_NOSPARSE from fs not supporting bmap, vp %p",
			    vp));
			if (error != 0)
				return (error);
			if (d_blkno == -1)
				return (EJUSTRETURN);
		}

		bp = getnewbuf(vp, slpflag, slptimeo, maxsize, flags);
		if (bp == NULL) {
			if (slpflag || slptimeo)
				return (ETIMEDOUT);
			/*
			 * XXX This is here until the sleep path is diagnosed
			 * enough to work under very low memory conditions.
			 *
			 * There's an issue on low memory, 4BSD+non-preempt
			 * systems (eg MIPS routers with 32MB RAM) where buffer
			 * exhaustion occurs without sleeping for buffer
			 * reclaimation.  This just sticks in a loop and
			 * constantly attempts to allocate a buffer, which
			 * hits exhaustion and tries to wakeup bufdaemon.
			 * This never happens because we never yield.
			 *
			 * The real solution is to identify and fix these cases
			 * so we aren't effectively busy-waiting in a loop
			 * until the reclaimation path has cycles to run.
			 */
			kern_yield(PRI_USER);
			goto loop;
		}

		/*
		 * This code is used to make sure that a buffer is not
		 * created while the getnewbuf routine is blocked.
		 * This can be a problem whether the vnode is locked or not.
		 * If the buffer is created out from under us, we have to
		 * throw away the one we just created.
		 *
		 * Note: this must occur before we associate the buffer
		 * with the vp especially considering limitations in
		 * the splay tree implementation when dealing with duplicate
		 * lblkno's.
		 */
		BO_LOCK(bo);
		if (gbincore(bo, blkno)) {
			BO_UNLOCK(bo);
			bp->b_flags |= B_INVAL;
			bufspace_release(bufdomain(bp), maxsize);
			brelse(bp);
			goto loop;
		}

		/*
		 * Insert the buffer into the hash, so that it can
		 * be found by incore.
		 */
		bp->b_lblkno = blkno;
		bp->b_blkno = d_blkno;
		bp->b_offset = offset;
		bgetvp(vp, bp);
		BO_UNLOCK(bo);

		/*
		 * set B_VMIO bit.  allocbuf() the buffer bigger.  Since the
		 * buffer size starts out as 0, B_CACHE will be set by
		 * allocbuf() for the VMIO case prior to it testing the
		 * backing store for validity.
		 */

		if (vmio) {
			bp->b_flags |= B_VMIO;
			KASSERT(vp->v_object == bp->b_bufobj->bo_object,
			    ("ARGH! different b_bufobj->bo_object %p %p %p\n",
			    bp, vp->v_object, bp->b_bufobj->bo_object));
		} else {
			bp->b_flags &= ~B_VMIO;
			KASSERT(bp->b_bufobj->bo_object == NULL,
			    ("ARGH! has b_bufobj->bo_object %p %p\n",
			    bp, bp->b_bufobj->bo_object));
			BUF_CHECK_MAPPED(bp);
		}

		allocbuf(bp, size);
		bufspace_release(bufdomain(bp), maxsize);
		bp->b_flags &= ~B_DONE;
	}
	CTR4(KTR_BUF, "getblk(%p, %ld, %d) = %p", vp, (long)blkno, size, bp);
	BUF_ASSERT_HELD(bp);
end:
	buf_track(bp, __func__);
	KASSERT(bp->b_bufobj == bo,
	    ("bp %p wrong b_bufobj %p should be %p", bp, bp->b_bufobj, bo));
	*bpp = bp;
	return (0);
}

/*
 * Get an empty, disassociated buffer of given size.  The buffer is initially
 * set to B_INVAL.
 */
struct buf *
geteblk(int size, int flags)
{
	struct buf *bp;
	int maxsize;

	maxsize = (size + BKVAMASK) & ~BKVAMASK;
	while ((bp = getnewbuf(NULL, 0, 0, maxsize, flags)) == NULL) {
		if ((flags & GB_NOWAIT_BD) &&
		    (curthread->td_pflags & TDP_BUFNEED) != 0)
			return (NULL);
	}
	allocbuf(bp, size);
	bufspace_release(bufdomain(bp), maxsize);
	bp->b_flags |= B_INVAL;	/* b_dep cleared by getnewbuf() */
	BUF_ASSERT_HELD(bp);
	return (bp);
}

/*
 * Truncate the backing store for a non-vmio buffer.
 */
static void
vfs_nonvmio_truncate(struct buf *bp, int newbsize)
{

	if (bp->b_flags & B_MALLOC) {
		/*
		 * malloced buffers are not shrunk
		 */
		if (newbsize == 0) {
			bufmallocadjust(bp, 0);
			free(bp->b_data, M_BIOBUF);
			bp->b_data = bp->b_kvabase;
			bp->b_flags &= ~B_MALLOC;
		}
		return;
	}
	vm_hold_free_pages(bp, newbsize);
	bufspace_adjust(bp, newbsize);
}

/*
 * Extend the backing for a non-VMIO buffer.
 */
static void
vfs_nonvmio_extend(struct buf *bp, int newbsize)
{
	caddr_t origbuf;
	int origbufsize;

	/*
	 * We only use malloced memory on the first allocation.
	 * and revert to page-allocated memory when the buffer
	 * grows.
	 *
	 * There is a potential smp race here that could lead
	 * to bufmallocspace slightly passing the max.  It
	 * is probably extremely rare and not worth worrying
	 * over.
	 */
	if (bp->b_bufsize == 0 && newbsize <= PAGE_SIZE/2 &&
	    bufmallocspace < maxbufmallocspace) {
		bp->b_data = malloc(newbsize, M_BIOBUF, M_WAITOK);
		bp->b_flags |= B_MALLOC;
		bufmallocadjust(bp, newbsize);
		return;
	}

	/*
	 * If the buffer is growing on its other-than-first
	 * allocation then we revert to the page-allocation
	 * scheme.
	 */
	origbuf = NULL;
	origbufsize = 0;
	if (bp->b_flags & B_MALLOC) {
		origbuf = bp->b_data;
		origbufsize = bp->b_bufsize;
		bp->b_data = bp->b_kvabase;
		bufmallocadjust(bp, 0);
		bp->b_flags &= ~B_MALLOC;
		newbsize = round_page(newbsize);
	}
	vm_hold_load_pages(bp, (vm_offset_t) bp->b_data + bp->b_bufsize,
	    (vm_offset_t) bp->b_data + newbsize);
	if (origbuf != NULL) {
		bcopy(origbuf, bp->b_data, origbufsize);
		free(origbuf, M_BIOBUF);
	}
	bufspace_adjust(bp, newbsize);
}

/*
 * This code constitutes the buffer memory from either anonymous system
 * memory (in the case of non-VMIO operations) or from an associated
 * VM object (in the case of VMIO operations).  This code is able to
 * resize a buffer up or down.
 *
 * Note that this code is tricky, and has many complications to resolve
 * deadlock or inconsistent data situations.  Tread lightly!!! 
 * There are B_CACHE and B_DELWRI interactions that must be dealt with by 
 * the caller.  Calling this code willy nilly can result in the loss of data.
 *
 * allocbuf() only adjusts B_CACHE for VMIO buffers.  getblk() deals with
 * B_CACHE for the non-VMIO case.
 */
int
allocbuf(struct buf *bp, int size)
{
	int newbsize;

	BUF_ASSERT_HELD(bp);

	if (bp->b_bcount == size)
		return (1);

	if (bp->b_kvasize != 0 && bp->b_kvasize < size)
		panic("allocbuf: buffer too small");

	newbsize = roundup2(size, DEV_BSIZE);
	if ((bp->b_flags & B_VMIO) == 0) {
		if ((bp->b_flags & B_MALLOC) == 0)
			newbsize = round_page(newbsize);
		/*
		 * Just get anonymous memory from the kernel.  Don't
		 * mess with B_CACHE.
		 */
		if (newbsize < bp->b_bufsize)
			vfs_nonvmio_truncate(bp, newbsize);
		else if (newbsize > bp->b_bufsize)
			vfs_nonvmio_extend(bp, newbsize);
	} else {
		int desiredpages;

		desiredpages = (size == 0) ? 0 :
		    num_pages((bp->b_offset & PAGE_MASK) + newbsize);

		if (bp->b_flags & B_MALLOC)
			panic("allocbuf: VMIO buffer can't be malloced");
		/*
		 * Set B_CACHE initially if buffer is 0 length or will become
		 * 0-length.
		 */
		if (size == 0 || bp->b_bufsize == 0)
			bp->b_flags |= B_CACHE;

		if (newbsize < bp->b_bufsize)
			vfs_vmio_truncate(bp, desiredpages);
		/* XXX This looks as if it should be newbsize > b_bufsize */
		else if (size > bp->b_bcount)
			vfs_vmio_extend(bp, desiredpages, size);
		bufspace_adjust(bp, newbsize);
	}
	bp->b_bcount = size;		/* requested buffer size. */
	return (1);
}

extern int inflight_transient_maps;

static struct bio_queue nondump_bios;

void
biodone(struct bio *bp)
{
	struct mtx *mtxp;
	void (*done)(struct bio *);
	vm_offset_t start, end;

	biotrack(bp, __func__);

	/*
	 * Avoid completing I/O when dumping after a panic since that may
	 * result in a deadlock in the filesystem or pager code.  Note that
	 * this doesn't affect dumps that were started manually since we aim
	 * to keep the system usable after it has been resumed.
	 */
	if (__predict_false(dumping && SCHEDULER_STOPPED())) {
		TAILQ_INSERT_HEAD(&nondump_bios, bp, bio_queue);
		return;
	}
	if ((bp->bio_flags & BIO_TRANSIENT_MAPPING) != 0) {
		bp->bio_flags &= ~BIO_TRANSIENT_MAPPING;
		bp->bio_flags |= BIO_UNMAPPED;
		start = trunc_page((vm_offset_t)bp->bio_data);
		end = round_page((vm_offset_t)bp->bio_data + bp->bio_length);
		bp->bio_data = unmapped_buf;
		pmap_qremove(start, atop(end - start));
		vmem_free(transient_arena, start, end - start);
		atomic_add_int(&inflight_transient_maps, -1);
	}
	done = bp->bio_done;
	if (done == NULL) {
		mtxp = mtx_pool_find(mtxpool_sleep, bp);
		mtx_lock(mtxp);
		bp->bio_flags |= BIO_DONE;
		wakeup(bp);
		mtx_unlock(mtxp);
	} else
		done(bp);
}

/*
 * Wait for a BIO to finish.
 */
int
biowait(struct bio *bp, const char *wchan)
{
	struct mtx *mtxp;

	mtxp = mtx_pool_find(mtxpool_sleep, bp);
	mtx_lock(mtxp);
	while ((bp->bio_flags & BIO_DONE) == 0)
		msleep(bp, mtxp, PRIBIO, wchan, 0);
	mtx_unlock(mtxp);
	if (bp->bio_error != 0)
		return (bp->bio_error);
	if (!(bp->bio_flags & BIO_ERROR))
		return (0);
	return (EIO);
}

void
biofinish(struct bio *bp, struct devstat *stat, int error)
{
	
	if (error) {
		bp->bio_error = error;
		bp->bio_flags |= BIO_ERROR;
	}
	if (stat != NULL)
		devstat_end_transaction_bio(stat, bp);
	biodone(bp);
}

#if defined(BUF_TRACKING) || defined(FULL_BUF_TRACKING)
void
biotrack_buf(struct bio *bp, const char *location)
{

	buf_track(bp->bio_track_bp, location);
}
#endif

/*
 *	bufwait:
 *
 *	Wait for buffer I/O completion, returning error status.  The buffer
 *	is left locked and B_DONE on return.  B_EINTR is converted into an EINTR
 *	error and cleared.
 */
int
bufwait(struct buf *bp)
{
	if (bp->b_iocmd == BIO_READ)
		bwait(bp, PRIBIO, "biord");
	else
		bwait(bp, PRIBIO, "biowr");
	if (bp->b_flags & B_EINTR) {
		bp->b_flags &= ~B_EINTR;
		return (EINTR);
	}
	if (bp->b_ioflags & BIO_ERROR) {
		return (bp->b_error ? bp->b_error : EIO);
	} else {
		return (0);
	}
}

/*
 *	bufdone:
 *
 *	Finish I/O on a buffer, optionally calling a completion function.
 *	This is usually called from an interrupt so process blocking is
 *	not allowed.
 *
 *	biodone is also responsible for setting B_CACHE in a B_VMIO bp.
 *	In a non-VMIO bp, B_CACHE will be set on the next getblk() 
 *	assuming B_INVAL is clear.
 *
 *	For the VMIO case, we set B_CACHE if the op was a read and no
 *	read error occurred, or if the op was a write.  B_CACHE is never
 *	set if the buffer is invalid or otherwise uncacheable.
 *
 *	biodone does not mess with B_INVAL, allowing the I/O routine or the
 *	initiator to leave B_INVAL set to brelse the buffer out of existence
 *	in the biodone routine.
 */
void
bufdone(struct buf *bp)
{
	struct bufobj *dropobj;
	void    (*biodone)(struct buf *);

	buf_track(bp, __func__);
	CTR3(KTR_BUF, "bufdone(%p) vp %p flags %X", bp, bp->b_vp, bp->b_flags);
	dropobj = NULL;

	KASSERT(!(bp->b_flags & B_DONE), ("biodone: bp %p already done", bp));
	BUF_ASSERT_HELD(bp);

	runningbufwakeup(bp);
	if (bp->b_iocmd == BIO_WRITE)
		dropobj = bp->b_bufobj;
	/* call optional completion function if requested */
	if (bp->b_iodone != NULL) {
		biodone = bp->b_iodone;
		bp->b_iodone = NULL;
		(*biodone) (bp);
		if (dropobj)
			bufobj_wdrop(dropobj);
		return;
	}
	if (bp->b_flags & B_VMIO) {
		/*
		 * Set B_CACHE if the op was a normal read and no error
		 * occurred.  B_CACHE is set for writes in the b*write()
		 * routines.
		 */
		if (bp->b_iocmd == BIO_READ &&
		    !(bp->b_flags & (B_INVAL|B_NOCACHE)) &&
		    !(bp->b_ioflags & BIO_ERROR))
			bp->b_flags |= B_CACHE;
		vfs_vmio_iodone(bp);
	}
	if (!LIST_EMPTY(&bp->b_dep))
		buf_complete(bp);
	if ((bp->b_flags & B_CKHASH) != 0) {
		KASSERT(bp->b_iocmd == BIO_READ,
		    ("bufdone: b_iocmd %d not BIO_READ", bp->b_iocmd));
		KASSERT(buf_mapped(bp), ("bufdone: bp %p not mapped", bp));
		(*bp->b_ckhashcalc)(bp);
	}
	/*
	 * For asynchronous completions, release the buffer now. The brelse
	 * will do a wakeup there if necessary - so no need to do a wakeup
	 * here in the async case. The sync case always needs to do a wakeup.
	 */
	if (bp->b_flags & B_ASYNC) {
		if ((bp->b_flags & (B_NOCACHE | B_INVAL | B_RELBUF)) ||
		    (bp->b_ioflags & BIO_ERROR))
			brelse(bp);
		else
			bqrelse(bp);
	} else
		bdone(bp);
	if (dropobj)
		bufobj_wdrop(dropobj);
}

/*
 * This routine is called in lieu of iodone in the case of
 * incomplete I/O.  This keeps the busy status for pages
 * consistent.
 */
void
vfs_unbusy_pages(struct buf *bp)
{
	int i;
	vm_object_t obj;
	vm_page_t m;

	runningbufwakeup(bp);
	if (!(bp->b_flags & B_VMIO))
		return;

	obj = bp->b_bufobj->bo_object;
	VM_OBJECT_WLOCK(obj);
	for (i = 0; i < bp->b_npages; i++) {
		m = bp->b_pages[i];
		if (m == bogus_page) {
			m = vm_page_lookup(obj, OFF_TO_IDX(bp->b_offset) + i);
			if (!m)
				panic("vfs_unbusy_pages: page missing\n");
			bp->b_pages[i] = m;
			if (buf_mapped(bp)) {
				BUF_CHECK_MAPPED(bp);
				pmap_qenter(trunc_page((vm_offset_t)bp->b_data),
				    bp->b_pages, bp->b_npages);
			} else
				BUF_CHECK_UNMAPPED(bp);
		}
		vm_page_sunbusy(m);
	}
	vm_object_pip_wakeupn(obj, bp->b_npages);
	VM_OBJECT_WUNLOCK(obj);
}

/*
 * vfs_page_set_valid:
 *
 *	Set the valid bits in a page based on the supplied offset.   The
 *	range is restricted to the buffer's size.
 *
 *	This routine is typically called after a read completes.
 */
static void
vfs_page_set_valid(struct buf *bp, vm_ooffset_t off, vm_page_t m)
{
	vm_ooffset_t eoff;

	/*
	 * Compute the end offset, eoff, such that [off, eoff) does not span a
	 * page boundary and eoff is not greater than the end of the buffer.
	 * The end of the buffer, in this case, is our file EOF, not the
	 * allocation size of the buffer.
	 */
	eoff = (off + PAGE_SIZE) & ~(vm_ooffset_t)PAGE_MASK;
	if (eoff > bp->b_offset + bp->b_bcount)
		eoff = bp->b_offset + bp->b_bcount;

	/*
	 * Set valid range.  This is typically the entire buffer and thus the
	 * entire page.
	 */
	if (eoff > off)
		vm_page_set_valid_range(m, off & PAGE_MASK, eoff - off);
}

/*
 * vfs_page_set_validclean:
 *
 *	Set the valid bits and clear the dirty bits in a page based on the
 *	supplied offset.   The range is restricted to the buffer's size.
 */
static void
vfs_page_set_validclean(struct buf *bp, vm_ooffset_t off, vm_page_t m)
{
	vm_ooffset_t soff, eoff;

	/*
	 * Start and end offsets in buffer.  eoff - soff may not cross a
	 * page boundary or cross the end of the buffer.  The end of the
	 * buffer, in this case, is our file EOF, not the allocation size
	 * of the buffer.
	 */
	soff = off;
	eoff = (off + PAGE_SIZE) & ~(off_t)PAGE_MASK;
	if (eoff > bp->b_offset + bp->b_bcount)
		eoff = bp->b_offset + bp->b_bcount;

	/*
	 * Set valid range.  This is typically the entire buffer and thus the
	 * entire page.
	 */
	if (eoff > soff) {
		vm_page_set_validclean(
		    m,
		   (vm_offset_t) (soff & PAGE_MASK),
		   (vm_offset_t) (eoff - soff)
		);
	}
}

/*
 * Ensure that all buffer pages are not exclusive busied.  If any page is
 * exclusive busy, drain it.
 */
void
vfs_drain_busy_pages(struct buf *bp)
{
	vm_page_t m;
	int i, last_busied;

	VM_OBJECT_ASSERT_WLOCKED(bp->b_bufobj->bo_object);
	last_busied = 0;
	for (i = 0; i < bp->b_npages; i++) {
		m = bp->b_pages[i];
		if (vm_page_xbusied(m)) {
			for (; last_busied < i; last_busied++)
				vm_page_sbusy(bp->b_pages[last_busied]);
			while (vm_page_xbusied(m)) {
				vm_page_lock(m);
				VM_OBJECT_WUNLOCK(bp->b_bufobj->bo_object);
				vm_page_busy_sleep(m, "vbpage", true);
				VM_OBJECT_WLOCK(bp->b_bufobj->bo_object);
			}
		}
	}
	for (i = 0; i < last_busied; i++)
		vm_page_sunbusy(bp->b_pages[i]);
}

/*
 * This routine is called before a device strategy routine.
 * It is used to tell the VM system that paging I/O is in
 * progress, and treat the pages associated with the buffer
 * almost as being exclusive busy.  Also the object paging_in_progress
 * flag is handled to make sure that the object doesn't become
 * inconsistent.
 *
 * Since I/O has not been initiated yet, certain buffer flags
 * such as BIO_ERROR or B_INVAL may be in an inconsistent state
 * and should be ignored.
 */
void
vfs_busy_pages(struct buf *bp, int clear_modify)
{
	vm_object_t obj;
	vm_ooffset_t foff;
	vm_page_t m;
	int i;
	bool bogus;

	if (!(bp->b_flags & B_VMIO))
		return;

	obj = bp->b_bufobj->bo_object;
	foff = bp->b_offset;
	KASSERT(bp->b_offset != NOOFFSET,
	    ("vfs_busy_pages: no buffer offset"));
	VM_OBJECT_WLOCK(obj);
	vfs_drain_busy_pages(bp);
	if (bp->b_bufsize != 0)
		vfs_setdirty_locked_object(bp);
	bogus = false;
	for (i = 0; i < bp->b_npages; i++) {
		m = bp->b_pages[i];

		if ((bp->b_flags & B_CLUSTER) == 0) {
			vm_object_pip_add(obj, 1);
			vm_page_sbusy(m);
		}
		/*
		 * When readying a buffer for a read ( i.e
		 * clear_modify == 0 ), it is important to do
		 * bogus_page replacement for valid pages in 
		 * partially instantiated buffers.  Partially 
		 * instantiated buffers can, in turn, occur when
		 * reconstituting a buffer from its VM backing store
		 * base.  We only have to do this if B_CACHE is
		 * clear ( which causes the I/O to occur in the
		 * first place ).  The replacement prevents the read
		 * I/O from overwriting potentially dirty VM-backed
		 * pages.  XXX bogus page replacement is, uh, bogus.
		 * It may not work properly with small-block devices.
		 * We need to find a better way.
		 */
		if (clear_modify) {
			pmap_remove_write(m);
			vfs_page_set_validclean(bp, foff, m);
		} else if (m->valid == VM_PAGE_BITS_ALL &&
		    (bp->b_flags & B_CACHE) == 0) {
			bp->b_pages[i] = bogus_page;
			bogus = true;
		}
		foff = (foff + PAGE_SIZE) & ~(off_t)PAGE_MASK;
	}
	VM_OBJECT_WUNLOCK(obj);
	if (bogus && buf_mapped(bp)) {
		BUF_CHECK_MAPPED(bp);
		pmap_qenter(trunc_page((vm_offset_t)bp->b_data),
		    bp->b_pages, bp->b_npages);
	}
}

/*
 *	vfs_bio_set_valid:
 *
 *	Set the range within the buffer to valid.  The range is
 *	relative to the beginning of the buffer, b_offset.  Note that
 *	b_offset itself may be offset from the beginning of the first
 *	page.
 */
void   
vfs_bio_set_valid(struct buf *bp, int base, int size)
{
	int i, n;
	vm_page_t m;

	if (!(bp->b_flags & B_VMIO))
		return;

	/*
	 * Fixup base to be relative to beginning of first page.
	 * Set initial n to be the maximum number of bytes in the
	 * first page that can be validated.
	 */
	base += (bp->b_offset & PAGE_MASK);
	n = PAGE_SIZE - (base & PAGE_MASK);

	VM_OBJECT_WLOCK(bp->b_bufobj->bo_object);
	for (i = base / PAGE_SIZE; size > 0 && i < bp->b_npages; ++i) {
		m = bp->b_pages[i];
		if (n > size)
			n = size;
		vm_page_set_valid_range(m, base & PAGE_MASK, n);
		base += n;
		size -= n;
		n = PAGE_SIZE;
	}
	VM_OBJECT_WUNLOCK(bp->b_bufobj->bo_object);
}

/*
 *	vfs_bio_clrbuf:
 *
 *	If the specified buffer is a non-VMIO buffer, clear the entire
 *	buffer.  If the specified buffer is a VMIO buffer, clear and
 *	validate only the previously invalid portions of the buffer.
 *	This routine essentially fakes an I/O, so we need to clear
 *	BIO_ERROR and B_INVAL.
 *
 *	Note that while we only theoretically need to clear through b_bcount,
 *	we go ahead and clear through b_bufsize.
 */
void
vfs_bio_clrbuf(struct buf *bp) 
{
	int i, j, mask, sa, ea, slide;

	if ((bp->b_flags & (B_VMIO | B_MALLOC)) != B_VMIO) {
		clrbuf(bp);
		return;
	}
	bp->b_flags &= ~B_INVAL;
	bp->b_ioflags &= ~BIO_ERROR;
	VM_OBJECT_WLOCK(bp->b_bufobj->bo_object);
	if ((bp->b_npages == 1) && (bp->b_bufsize < PAGE_SIZE) &&
	    (bp->b_offset & PAGE_MASK) == 0) {
		if (bp->b_pages[0] == bogus_page)
			goto unlock;
		mask = (1 << (bp->b_bufsize / DEV_BSIZE)) - 1;
		VM_OBJECT_ASSERT_WLOCKED(bp->b_pages[0]->object);
		if ((bp->b_pages[0]->valid & mask) == mask)
			goto unlock;
		if ((bp->b_pages[0]->valid & mask) == 0) {
			pmap_zero_page_area(bp->b_pages[0], 0, bp->b_bufsize);
			bp->b_pages[0]->valid |= mask;
			goto unlock;
		}
	}
	sa = bp->b_offset & PAGE_MASK;
	slide = 0;
	for (i = 0; i < bp->b_npages; i++, sa = 0) {
		slide = imin(slide + PAGE_SIZE, bp->b_offset + bp->b_bufsize);
		ea = slide & PAGE_MASK;
		if (ea == 0)
			ea = PAGE_SIZE;
		if (bp->b_pages[i] == bogus_page)
			continue;
		j = sa / DEV_BSIZE;
		mask = ((1 << ((ea - sa) / DEV_BSIZE)) - 1) << j;
		VM_OBJECT_ASSERT_WLOCKED(bp->b_pages[i]->object);
		if ((bp->b_pages[i]->valid & mask) == mask)
			continue;
		if ((bp->b_pages[i]->valid & mask) == 0)
			pmap_zero_page_area(bp->b_pages[i], sa, ea - sa);
		else {
			for (; sa < ea; sa += DEV_BSIZE, j++) {
				if ((bp->b_pages[i]->valid & (1 << j)) == 0) {
					pmap_zero_page_area(bp->b_pages[i],
					    sa, DEV_BSIZE);
				}
			}
		}
		bp->b_pages[i]->valid |= mask;
	}
unlock:
	VM_OBJECT_WUNLOCK(bp->b_bufobj->bo_object);
	bp->b_resid = 0;
}

void
vfs_bio_bzero_buf(struct buf *bp, int base, int size)
{
	vm_page_t m;
	int i, n;

	if (buf_mapped(bp)) {
		BUF_CHECK_MAPPED(bp);
		bzero(bp->b_data + base, size);
	} else {
		BUF_CHECK_UNMAPPED(bp);
		n = PAGE_SIZE - (base & PAGE_MASK);
		for (i = base / PAGE_SIZE; size > 0 && i < bp->b_npages; ++i) {
			m = bp->b_pages[i];
			if (n > size)
				n = size;
			pmap_zero_page_area(m, base & PAGE_MASK, n);
			base += n;
			size -= n;
			n = PAGE_SIZE;
		}
	}
}

/*
 * Update buffer flags based on I/O request parameters, optionally releasing the
 * buffer.  If it's VMIO or direct I/O, the buffer pages are released to the VM,
 * where they may be placed on a page queue (VMIO) or freed immediately (direct
 * I/O).  Otherwise the buffer is released to the cache.
 */
static void
b_io_dismiss(struct buf *bp, int ioflag, bool release)
{

	KASSERT((ioflag & IO_NOREUSE) == 0 || (ioflag & IO_VMIO) != 0,
	    ("buf %p non-VMIO noreuse", bp));

	if ((ioflag & IO_DIRECT) != 0)
		bp->b_flags |= B_DIRECT;
	if ((ioflag & IO_EXT) != 0)
		bp->b_xflags |= BX_ALTDATA;
	if ((ioflag & (IO_VMIO | IO_DIRECT)) != 0 && LIST_EMPTY(&bp->b_dep)) {
		bp->b_flags |= B_RELBUF;
		if ((ioflag & IO_NOREUSE) != 0)
			bp->b_flags |= B_NOREUSE;
		if (release)
			brelse(bp);
	} else if (release)
		bqrelse(bp);
}

void
vfs_bio_brelse(struct buf *bp, int ioflag)
{

	b_io_dismiss(bp, ioflag, true);
}

void
vfs_bio_set_flags(struct buf *bp, int ioflag)
{

	b_io_dismiss(bp, ioflag, false);
}

/*
 * vm_hold_load_pages and vm_hold_free_pages get pages into
 * a buffers address space.  The pages are anonymous and are
 * not associated with a file object.
 */
static void
vm_hold_load_pages(struct buf *bp, vm_offset_t from, vm_offset_t to)
{
	vm_offset_t pg;
	vm_page_t p;
	int index;

	BUF_CHECK_MAPPED(bp);

	to = round_page(to);
	from = round_page(from);
	index = (from - trunc_page((vm_offset_t)bp->b_data)) >> PAGE_SHIFT;

	for (pg = from; pg < to; pg += PAGE_SIZE, index++) {
		/*
		 * note: must allocate system pages since blocking here
		 * could interfere with paging I/O, no matter which
		 * process we are.
		 */
		p = vm_page_alloc(NULL, 0, VM_ALLOC_SYSTEM | VM_ALLOC_NOOBJ |
		    VM_ALLOC_WIRED | VM_ALLOC_COUNT((to - pg) >> PAGE_SHIFT) |
		    VM_ALLOC_WAITOK);
		pmap_qenter(pg, &p, 1);
		bp->b_pages[index] = p;
	}
	bp->b_npages = index;
}

/* Return pages associated with this buf to the vm system */
static void
vm_hold_free_pages(struct buf *bp, int newbsize)
{
	vm_offset_t from;
	vm_page_t p;
	int index, newnpages;

	BUF_CHECK_MAPPED(bp);

	from = round_page((vm_offset_t)bp->b_data + newbsize);
	newnpages = (from - trunc_page((vm_offset_t)bp->b_data)) >> PAGE_SHIFT;
	if (bp->b_npages > newnpages)
		pmap_qremove(from, bp->b_npages - newnpages);
	for (index = newnpages; index < bp->b_npages; index++) {
		p = bp->b_pages[index];
		bp->b_pages[index] = NULL;
		p->wire_count--;
		vm_page_free(p);
	}
	vm_wire_sub(bp->b_npages - newnpages);
	bp->b_npages = newnpages;
}

/*
 * Map an IO request into kernel virtual address space.
 *
 * All requests are (re)mapped into kernel VA space.
 * Notice that we use b_bufsize for the size of the buffer
 * to be mapped.  b_bcount might be modified by the driver.
 *
 * Note that even if the caller determines that the address space should
 * be valid, a race or a smaller-file mapped into a larger space may
 * actually cause vmapbuf() to fail, so all callers of vmapbuf() MUST
 * check the return value.
 *
 * This function only works with pager buffers.
 */
int
vmapbuf(struct buf *bp, int mapbuf)
{
	vm_prot_t prot;
	int pidx;

	if (bp->b_bufsize < 0)
		return (-1);
	prot = VM_PROT_READ;
	if (bp->b_iocmd == BIO_READ)
		prot |= VM_PROT_WRITE;	/* Less backwards than it looks */
	if ((pidx = vm_fault_quick_hold_pages(&curproc->p_vmspace->vm_map,
	    (vm_offset_t)bp->b_data, bp->b_bufsize, prot, bp->b_pages,
	    btoc(MAXPHYS))) < 0)
		return (-1);
	bp->b_npages = pidx;
	bp->b_offset = ((vm_offset_t)bp->b_data) & PAGE_MASK;
	if (mapbuf || !unmapped_buf_allowed) {
		pmap_qenter((vm_offset_t)bp->b_kvabase, bp->b_pages, pidx);
		bp->b_data = bp->b_kvabase + bp->b_offset;
	} else
		bp->b_data = unmapped_buf;
	return(0);
}

/*
 * Free the io map PTEs associated with this IO operation.
 * We also invalidate the TLB entries and restore the original b_addr.
 *
 * This function only works with pager buffers.
 */
void
vunmapbuf(struct buf *bp)
{
	int npages;

	npages = bp->b_npages;
	if (buf_mapped(bp))
		pmap_qremove(trunc_page((vm_offset_t)bp->b_data), npages);
	vm_page_unhold_pages(bp->b_pages, npages);

	bp->b_data = unmapped_buf;
}

void
bdone(struct buf *bp)
{
	struct mtx *mtxp;

	mtxp = mtx_pool_find(mtxpool_sleep, bp);
	mtx_lock(mtxp);
	bp->b_flags |= B_DONE;
	wakeup(bp);
	mtx_unlock(mtxp);
}

void
bwait(struct buf *bp, u_char pri, const char *wchan)
{
	struct mtx *mtxp;

	mtxp = mtx_pool_find(mtxpool_sleep, bp);
	mtx_lock(mtxp);
	while ((bp->b_flags & B_DONE) == 0)
		msleep(bp, mtxp, pri, wchan, 0);
	mtx_unlock(mtxp);
}

int
bufsync(struct bufobj *bo, int waitfor)
{

	return (VOP_FSYNC(bo2vnode(bo), waitfor, curthread));
}

void
bufstrategy(struct bufobj *bo, struct buf *bp)
{
	int i __unused;
	struct vnode *vp;

	vp = bp->b_vp;
	KASSERT(vp == bo->bo_private, ("Inconsistent vnode bufstrategy"));
	KASSERT(vp->v_type != VCHR && vp->v_type != VBLK,
	    ("Wrong vnode in bufstrategy(bp=%p, vp=%p)", bp, vp));
	i = VOP_STRATEGY(vp, bp);
	KASSERT(i == 0, ("VOP_STRATEGY failed bp=%p vp=%p", bp, bp->b_vp));
}

/*
 * Initialize a struct bufobj before use.  Memory is assumed zero filled.
 */
void
bufobj_init(struct bufobj *bo, void *private)
{
	static volatile int bufobj_cleanq;

        bo->bo_domain =
            atomic_fetchadd_int(&bufobj_cleanq, 1) % buf_domains;
        rw_init(BO_LOCKPTR(bo), "bufobj interlock");
        bo->bo_private = private;
        TAILQ_INIT(&bo->bo_clean.bv_hd);
        TAILQ_INIT(&bo->bo_dirty.bv_hd);
}

void
bufobj_wrefl(struct bufobj *bo)
{

	KASSERT(bo != NULL, ("NULL bo in bufobj_wref"));
	ASSERT_BO_WLOCKED(bo);
	bo->bo_numoutput++;
}

void
bufobj_wref(struct bufobj *bo)
{

	KASSERT(bo != NULL, ("NULL bo in bufobj_wref"));
	BO_LOCK(bo);
	bo->bo_numoutput++;
	BO_UNLOCK(bo);
}

void
bufobj_wdrop(struct bufobj *bo)
{

	KASSERT(bo != NULL, ("NULL bo in bufobj_wdrop"));
	BO_LOCK(bo);
	KASSERT(bo->bo_numoutput > 0, ("bufobj_wdrop non-positive count"));
	if ((--bo->bo_numoutput == 0) && (bo->bo_flag & BO_WWAIT)) {
		bo->bo_flag &= ~BO_WWAIT;
		wakeup(&bo->bo_numoutput);
	}
	BO_UNLOCK(bo);
}

int
bufobj_wwait(struct bufobj *bo, int slpflag, int timeo)
{
	int error;

	KASSERT(bo != NULL, ("NULL bo in bufobj_wwait"));
	ASSERT_BO_WLOCKED(bo);
	error = 0;
	while (bo->bo_numoutput) {
		bo->bo_flag |= BO_WWAIT;
		error = msleep(&bo->bo_numoutput, BO_LOCKPTR(bo),
		    slpflag | (PRIBIO + 1), "bo_wwait", timeo);
		if (error)
			break;
	}
	return (error);
}

/*
 * Set bio_data or bio_ma for struct bio from the struct buf.
 */
void
bdata2bio(struct buf *bp, struct bio *bip)
{

	if (!buf_mapped(bp)) {
		KASSERT(unmapped_buf_allowed, ("unmapped"));
		bip->bio_ma = bp->b_pages;
		bip->bio_ma_n = bp->b_npages;
		bip->bio_data = unmapped_buf;
		bip->bio_ma_offset = (vm_offset_t)bp->b_offset & PAGE_MASK;
		bip->bio_flags |= BIO_UNMAPPED;
		KASSERT(round_page(bip->bio_ma_offset + bip->bio_length) /
		    PAGE_SIZE == bp->b_npages,
		    ("Buffer %p too short: %d %lld %d", bp, bip->bio_ma_offset,
		    (long long)bip->bio_length, bip->bio_ma_n));
	} else {
		bip->bio_data = bp->b_data;
		bip->bio_ma = NULL;
	}
}

/*
 * The MIPS pmap code currently doesn't handle aliased pages.
 * The VIPT caches may not handle page aliasing themselves, leading
 * to data corruption.
 *
 * As such, this code makes a system extremely unhappy if said
 * system doesn't support unaliasing the above situation in hardware.
 * Some "recent" systems (eg some mips24k/mips74k cores) don't enable
 * this feature at build time, so it has to be handled in software.
 *
 * Once the MIPS pmap/cache code grows to support this function on
 * earlier chips, it should be flipped back off.
 */
#ifdef	__mips__
static int buf_pager_relbuf = 1;
#else
static int buf_pager_relbuf = 0;
#endif
SYSCTL_INT(_vfs, OID_AUTO, buf_pager_relbuf, CTLFLAG_RWTUN,
    &buf_pager_relbuf, 0,
    "Make buffer pager release buffers after reading");

/*
 * The buffer pager.  It uses buffer reads to validate pages.
 *
 * In contrast to the generic local pager from vm/vnode_pager.c, this
 * pager correctly and easily handles volumes where the underlying
 * device block size is greater than the machine page size.  The
 * buffer cache transparently extends the requested page run to be
 * aligned at the block boundary, and does the necessary bogus page
 * replacements in the addends to avoid obliterating already valid
 * pages.
 *
 * The only non-trivial issue is that the exclusive busy state for
 * pages, which is assumed by the vm_pager_getpages() interface, is
 * incompatible with the VMIO buffer cache's desire to share-busy the
 * pages.  This function performs a trivial downgrade of the pages'
 * state before reading buffers, and a less trivial upgrade from the
 * shared-busy to excl-busy state after the read.
 */
int
vfs_bio_getpages(struct vnode *vp, vm_page_t *ma, int count,
    int *rbehind, int *rahead, vbg_get_lblkno_t get_lblkno,
    vbg_get_blksize_t get_blksize)
{
	vm_page_t m;
	vm_object_t object;
	struct buf *bp;
	struct mount *mp;
	daddr_t lbn, lbnp;
	vm_ooffset_t la, lb, poff, poffe;
	long bsize;
	int bo_bs, br_flags, error, i, pgsin, pgsin_a, pgsin_b;
	bool redo, lpart;

	object = vp->v_object;
	mp = vp->v_mount;
	error = 0;
	la = IDX_TO_OFF(ma[count - 1]->pindex);
	if (la >= object->un_pager.vnp.vnp_size)
		return (VM_PAGER_BAD);

	/*
	 * Change the meaning of la from where the last requested page starts
	 * to where it ends, because that's the end of the requested region
	 * and the start of the potential read-ahead region.
	 */
	la += PAGE_SIZE;
	lpart = la > object->un_pager.vnp.vnp_size;
	bo_bs = get_blksize(vp, get_lblkno(vp, IDX_TO_OFF(ma[0]->pindex)));

	/*
	 * Calculate read-ahead, behind and total pages.
	 */
	pgsin = count;
	lb = IDX_TO_OFF(ma[0]->pindex);
	pgsin_b = OFF_TO_IDX(lb - rounddown2(lb, bo_bs));
	pgsin += pgsin_b;
	if (rbehind != NULL)
		*rbehind = pgsin_b;
	pgsin_a = OFF_TO_IDX(roundup2(la, bo_bs) - la);
	if (la + IDX_TO_OFF(pgsin_a) >= object->un_pager.vnp.vnp_size)
		pgsin_a = OFF_TO_IDX(roundup2(object->un_pager.vnp.vnp_size,
		    PAGE_SIZE) - la);
	pgsin += pgsin_a;
	if (rahead != NULL)
		*rahead = pgsin_a;
	VM_CNT_INC(v_vnodein);
	VM_CNT_ADD(v_vnodepgsin, pgsin);

	br_flags = (mp != NULL && (mp->mnt_kern_flag & MNTK_UNMAPPED_BUFS)
	    != 0) ? GB_UNMAPPED : 0;
	VM_OBJECT_WLOCK(object);
again:
	for (i = 0; i < count; i++)
		vm_page_busy_downgrade(ma[i]);
	VM_OBJECT_WUNLOCK(object);

	lbnp = -1;
	for (i = 0; i < count; i++) {
		m = ma[i];

		/*
		 * Pages are shared busy and the object lock is not
		 * owned, which together allow for the pages'
		 * invalidation.  The racy test for validity avoids
		 * useless creation of the buffer for the most typical
		 * case when invalidation is not used in redo or for
		 * parallel read.  The shared->excl upgrade loop at
		 * the end of the function catches the race in a
		 * reliable way (protected by the object lock).
		 */
		if (m->valid == VM_PAGE_BITS_ALL)
			continue;

		poff = IDX_TO_OFF(m->pindex);
		poffe = MIN(poff + PAGE_SIZE, object->un_pager.vnp.vnp_size);
		for (; poff < poffe; poff += bsize) {
			lbn = get_lblkno(vp, poff);
			if (lbn == lbnp)
				goto next_page;
			lbnp = lbn;

			bsize = get_blksize(vp, lbn);
			error = bread_gb(vp, lbn, bsize, curthread->td_ucred,
			    br_flags, &bp);
			if (error != 0)
				goto end_pages;
			if (LIST_EMPTY(&bp->b_dep)) {
				/*
				 * Invalidation clears m->valid, but
				 * may leave B_CACHE flag if the
				 * buffer existed at the invalidation
				 * time.  In this case, recycle the
				 * buffer to do real read on next
				 * bread() after redo.
				 *
				 * Otherwise B_RELBUF is not strictly
				 * necessary, enable to reduce buf
				 * cache pressure.
				 */
				if (buf_pager_relbuf ||
				    m->valid != VM_PAGE_BITS_ALL)
					bp->b_flags |= B_RELBUF;

				bp->b_flags &= ~B_NOCACHE;
				brelse(bp);
			} else {
				bqrelse(bp);
			}
		}
		KASSERT(1 /* racy, enable for debugging */ ||
		    m->valid == VM_PAGE_BITS_ALL || i == count - 1,
		    ("buf %d %p invalid", i, m));
		if (i == count - 1 && lpart) {
			VM_OBJECT_WLOCK(object);
			if (m->valid != 0 &&
			    m->valid != VM_PAGE_BITS_ALL)
				vm_page_zero_invalid(m, TRUE);
			VM_OBJECT_WUNLOCK(object);
		}
next_page:;
	}
end_pages:

	VM_OBJECT_WLOCK(object);
	redo = false;
	for (i = 0; i < count; i++) {
		vm_page_sunbusy(ma[i]);
		ma[i] = vm_page_grab(object, ma[i]->pindex, VM_ALLOC_NORMAL);

		/*
		 * Since the pages were only sbusy while neither the
		 * buffer nor the object lock was held by us, or
		 * reallocated while vm_page_grab() slept for busy
		 * relinguish, they could have been invalidated.
		 * Recheck the valid bits and re-read as needed.
		 *
		 * Note that the last page is made fully valid in the
		 * read loop, and partial validity for the page at
		 * index count - 1 could mean that the page was
		 * invalidated or removed, so we must restart for
		 * safety as well.
		 */
		if (ma[i]->valid != VM_PAGE_BITS_ALL)
			redo = true;
	}
	if (redo && error == 0)
		goto again;
	VM_OBJECT_WUNLOCK(object);
	return (error != 0 ? VM_PAGER_ERROR : VM_PAGER_OK);
}

#include "opt_ddb.h"
#ifdef DDB
#include <ddb/ddb.h>

/* DDB command to show buffer data */
DB_SHOW_COMMAND(buffer, db_show_buffer)
{
	/* get args */
	struct buf *bp = (struct buf *)addr;
#ifdef FULL_BUF_TRACKING
	uint32_t i, j;
#endif

	if (!have_addr) {
		db_printf("usage: show buffer <addr>\n");
		return;
	}

	db_printf("buf at %p\n", bp);
	db_printf("b_flags = 0x%b, b_xflags=0x%b\n",
	    (u_int)bp->b_flags, PRINT_BUF_FLAGS,
	    (u_int)bp->b_xflags, PRINT_BUF_XFLAGS);
	db_printf("b_vflags=0x%b b_ioflags0x%b\n",
	    (u_int)bp->b_vflags, PRINT_BUF_VFLAGS,
	    (u_int)bp->b_ioflags, PRINT_BIO_FLAGS);
	db_printf(
	    "b_error = %d, b_bufsize = %ld, b_bcount = %ld, b_resid = %ld\n"
	    "b_bufobj = (%p), b_data = %p\n, b_blkno = %jd, b_lblkno = %jd, "
	    "b_vp = %p, b_dep = %p\n",
	    bp->b_error, bp->b_bufsize, bp->b_bcount, bp->b_resid,
	    bp->b_bufobj, bp->b_data, (intmax_t)bp->b_blkno,
	    (intmax_t)bp->b_lblkno, bp->b_vp, bp->b_dep.lh_first);
	db_printf("b_kvabase = %p, b_kvasize = %d\n",
	    bp->b_kvabase, bp->b_kvasize);
	if (bp->b_npages) {
		int i;
		db_printf("b_npages = %d, pages(OBJ, IDX, PA): ", bp->b_npages);
		for (i = 0; i < bp->b_npages; i++) {
			vm_page_t m;
			m = bp->b_pages[i];
			if (m != NULL)
				db_printf("(%p, 0x%lx, 0x%lx)", m->object,
				    (u_long)m->pindex,
				    (u_long)VM_PAGE_TO_PHYS(m));
			else
				db_printf("( ??? )");
			if ((i + 1) < bp->b_npages)
				db_printf(",");
		}
		db_printf("\n");
	}
	BUF_LOCKPRINTINFO(bp);
#if defined(FULL_BUF_TRACKING)
	db_printf("b_io_tracking: b_io_tcnt = %u\n", bp->b_io_tcnt);

	i = bp->b_io_tcnt % BUF_TRACKING_SIZE;
	for (j = 1; j <= BUF_TRACKING_SIZE; j++) {
		if (bp->b_io_tracking[BUF_TRACKING_ENTRY(i - j)] == NULL)
			continue;
		db_printf(" %2u: %s\n", j,
		    bp->b_io_tracking[BUF_TRACKING_ENTRY(i - j)]);
	}
#elif defined(BUF_TRACKING)
	db_printf("b_io_tracking: %s\n", bp->b_io_tracking);
#endif
	db_printf(" ");
}

DB_SHOW_COMMAND(bufqueues, bufqueues)
{
	struct bufdomain *bd;
	struct buf *bp;
	long total;
	int i, j, cnt;

	db_printf("bqempty: %d\n", bqempty.bq_len);

	for (i = 0; i < buf_domains; i++) {
		bd = &bdomain[i];
		db_printf("Buf domain %d\n", i);
		db_printf("\tfreebufs\t%d\n", bd->bd_freebuffers);
		db_printf("\tlofreebufs\t%d\n", bd->bd_lofreebuffers);
		db_printf("\thifreebufs\t%d\n", bd->bd_hifreebuffers);
		db_printf("\n");
		db_printf("\tbufspace\t%ld\n", bd->bd_bufspace);
		db_printf("\tmaxbufspace\t%ld\n", bd->bd_maxbufspace);
		db_printf("\thibufspace\t%ld\n", bd->bd_hibufspace);
		db_printf("\tlobufspace\t%ld\n", bd->bd_lobufspace);
		db_printf("\tbufspacethresh\t%ld\n", bd->bd_bufspacethresh);
		db_printf("\n");
		db_printf("\tnumdirtybuffers\t%d\n", bd->bd_numdirtybuffers);
		db_printf("\tlodirtybuffers\t%d\n", bd->bd_lodirtybuffers);
		db_printf("\thidirtybuffers\t%d\n", bd->bd_hidirtybuffers);
		db_printf("\tdirtybufthresh\t%d\n", bd->bd_dirtybufthresh);
		db_printf("\n");
		total = 0;
		TAILQ_FOREACH(bp, &bd->bd_cleanq->bq_queue, b_freelist)
			total += bp->b_bufsize;
		db_printf("\tcleanq count\t%d (%ld)\n",
		    bd->bd_cleanq->bq_len, total);
		total = 0;
		TAILQ_FOREACH(bp, &bd->bd_dirtyq.bq_queue, b_freelist)
			total += bp->b_bufsize;
		db_printf("\tdirtyq count\t%d (%ld)\n",
		    bd->bd_dirtyq.bq_len, total);
		db_printf("\twakeup\t\t%d\n", bd->bd_wanted);
		db_printf("\tlim\t\t%d\n", bd->bd_lim);
		db_printf("\tCPU ");
		for (j = 0; j <= mp_maxid; j++)
			db_printf("%d, ", bd->bd_subq[j].bq_len);
		db_printf("\n");
		cnt = 0;
		total = 0;
		for (j = 0; j < nbuf; j++)
			if (buf[j].b_domain == i && BUF_ISLOCKED(&buf[j])) {
				cnt++;
				total += buf[j].b_bufsize;
			}
		db_printf("\tLocked buffers: %d space %ld\n", cnt, total);
		cnt = 0;
		total = 0;
		for (j = 0; j < nbuf; j++)
			if (buf[j].b_domain == i) {
				cnt++;
				total += buf[j].b_bufsize;
			}
		db_printf("\tTotal buffers: %d space %ld\n", cnt, total);
	}
}

DB_SHOW_COMMAND(lockedbufs, lockedbufs)
{
	struct buf *bp;
	int i;

	for (i = 0; i < nbuf; i++) {
		bp = &buf[i];
		if (BUF_ISLOCKED(bp)) {
			db_show_buffer((uintptr_t)bp, 1, 0, NULL);
			db_printf("\n");
			if (db_pager_quit)
				break;
		}
	}
}

DB_SHOW_COMMAND(vnodebufs, db_show_vnodebufs)
{
	struct vnode *vp;
	struct buf *bp;

	if (!have_addr) {
		db_printf("usage: show vnodebufs <addr>\n");
		return;
	}
	vp = (struct vnode *)addr;
	db_printf("Clean buffers:\n");
	TAILQ_FOREACH(bp, &vp->v_bufobj.bo_clean.bv_hd, b_bobufs) {
		db_show_buffer((uintptr_t)bp, 1, 0, NULL);
		db_printf("\n");
	}
	db_printf("Dirty buffers:\n");
	TAILQ_FOREACH(bp, &vp->v_bufobj.bo_dirty.bv_hd, b_bobufs) {
		db_show_buffer((uintptr_t)bp, 1, 0, NULL);
		db_printf("\n");
	}
}

DB_COMMAND(countfreebufs, db_coundfreebufs)
{
	struct buf *bp;
	int i, used = 0, nfree = 0;

	if (have_addr) {
		db_printf("usage: countfreebufs\n");
		return;
	}

	for (i = 0; i < nbuf; i++) {
		bp = &buf[i];
		if (bp->b_qindex == QUEUE_EMPTY)
			nfree++;
		else
			used++;
	}

	db_printf("Counted %d free, %d used (%d tot)\n", nfree, used,
	    nfree + used);
	db_printf("numfreebuffers is %d\n", numfreebuffers);
}
#endif /* DDB */<|MERGE_RESOLUTION|>--- conflicted
+++ resolved
@@ -1124,15 +1124,12 @@
 			nbuf = buf_sz / BKVASIZE;
 	}
 
-<<<<<<< HEAD
-=======
 	if (nswbuf == 0) {
 		nswbuf = min(nbuf / 4, 256);
 		if (nswbuf < NSWBUF_MIN)
 			nswbuf = NSWBUF_MIN;
 	}
 
->>>>>>> 5e1ca3d0
 	/*
 	 * Reserve space for the buffer cache buffers
 	 */
