/*-
 * Copyright (c) 1998 Matthew Dillon.  All Rights Reserved.
 * Redistribution and use in source and binary forms, with or without
 * modification, are permitted provided that the following conditions
 * are met:
 * 1. Redistributions of source code must retain the above copyright
 *    notice, this list of conditions and the following disclaimer.
 * 2. Redistributions in binary form must reproduce the above copyright
 *    notice, this list of conditions and the following disclaimer in the
 *    documentation and/or other materials provided with the distribution.
 * 3. Neither the name of the University nor the names of its contributors
 *    may be used to endorse or promote products derived from this software
 *    without specific prior written permission.
 *
 * THIS SOFTWARE IS PROVIDED BY THE AUTHOR ``AS IS'' AND ANY EXPRESS
 * OR IMPLIED WARRANTIES, INCLUDING, BUT NOT LIMITED TO, THE IMPLIED
 * WARRANTIES OF MERCHANTABILITY AND FITNESS FOR A PARTICULAR PURPOSE
 * ARE DISCLAIMED.  IN NO EVENT SHALL THE AUTHOR BE LIABLE FOR ANY
 * DIRECT, INDIRECT, INCIDENTAL, SPECIAL, EXEMPLARY, OR CONSEQUENTIAL
 * DAMAGES (INCLUDING, BUT NOT LIMITED TO, PROCUREMENT OF SUBSTITUTE
 * GOODS OR SERVICES; LOSS OF USE, DATA, OR PROFITS; OR BUSINESS
 * INTERRUPTION) HOWEVER CAUSED AND ON ANY THEORY OF LIABILITY,
 * WHETHER IN CONTRACT, STRICT LIABILITY, OR TORT (INCLUDING
 * NEGLIGENCE OR OTHERWISE) ARISING IN ANY WAY OUT OF THE USE OF THIS
 * SOFTWARE, EVEN IF ADVISED OF THE POSSIBILITY OF SUCH DAMAGE.
 */
/*
 * BLIST.C -	Bitmap allocator/deallocator, using a radix tree with hinting
 *
 *	This module implements a general bitmap allocator/deallocator.  The
 *	allocator eats around 2 bits per 'block'.  The module does not 
 *	try to interpret the meaning of a 'block' other than to return 
 *	SWAPBLK_NONE on an allocation failure.
 *
 *	A radix tree is used to maintain the bitmap.  Two radix constants are
 *	involved:  One for the bitmaps contained in the leaf nodes (typically
 *	32), and one for the meta nodes (typically 16).  Both meta and leaf
 *	nodes have a hint field.  This field gives us a hint as to the largest
 *	free contiguous range of blocks under the node.  It may contain a
 *	value that is too high, but will never contain a value that is too 
 *	low.  When the radix tree is searched, allocation failures in subtrees
 *	update the hint. 
 *
 *	The radix tree also implements two collapsed states for meta nodes:
 *	the ALL-ALLOCATED state and the ALL-FREE state.  If a meta node is
 *	in either of these two states, all information contained underneath
 *	the node is considered stale.  These states are used to optimize
 *	allocation and freeing operations.
 *
 * 	The hinting greatly increases code efficiency for allocations while
 *	the general radix structure optimizes both allocations and frees.  The
 *	radix tree should be able to operate well no matter how much 
 *	fragmentation there is and no matter how large a bitmap is used.
 *
 *	The blist code wires all necessary memory at creation time.  Neither
 *	allocations nor frees require interaction with the memory subsystem.
 *	The non-blocking features of the blist code are used in the swap code
 *	(vm/swap_pager.c).
 *
 *	LAYOUT: The radix tree is laid out recursively using a
 *	linear array.  Each meta node is immediately followed (laid out
 *	sequentially in memory) by BLIST_META_RADIX lower level nodes.  This
 *	is a recursive structure but one that can be easily scanned through
 *	a very simple 'skip' calculation.  In order to support large radixes, 
 *	portions of the tree may reside outside our memory allocation.  We 
 *	handle this with an early-termination optimization (when bighint is 
 *	set to -1) on the scan.  The memory allocation is only large enough 
 *	to cover the number of blocks requested at creation time even if it
 *	must be encompassed in larger root-node radix.
 *
 *	NOTE: the allocator cannot currently allocate more than 
 *	BLIST_BMAP_RADIX blocks per call.  It will panic with 'allocation too 
 *	large' if you try.  This is an area that could use improvement.  The 
 *	radix is large enough that this restriction does not effect the swap 
 *	system, though.  Currently only the allocation code is effected by
 *	this algorithmic unfeature.  The freeing code can handle arbitrary
 *	ranges.
 *
 *	This code can be compiled stand-alone for debugging.
 */

#include <sys/cdefs.h>
__FBSDID("$FreeBSD$");

#ifdef _KERNEL

#include <sys/param.h>
#include <sys/systm.h>
#include <sys/lock.h>
#include <sys/kernel.h>
#include <sys/blist.h>
#include <sys/malloc.h>
#include <sys/proc.h>
#include <sys/mutex.h> 

#else

#ifndef BLIST_NO_DEBUG
#define BLIST_DEBUG
#endif

#include <sys/types.h>
#include <sys/malloc.h>
#include <stdio.h>
#include <string.h>
#include <stdlib.h>
#include <stdarg.h>

#define	bitcount64(x)	__bitcount64((uint64_t)(x))
#define malloc(a,b,c)	calloc(a, 1)
#define free(a,b)	free(a)

#include <sys/blist.h>

void panic(const char *ctl, ...);

#endif

/*
 * static support functions
 */

static daddr_t blst_leaf_alloc(blmeta_t *scan, daddr_t blk, int count);
static daddr_t blst_meta_alloc(blmeta_t *scan, daddr_t blk, 
				daddr_t count, daddr_t radix, int skip);
static void blst_leaf_free(blmeta_t *scan, daddr_t relblk, int count);
static void blst_meta_free(blmeta_t *scan, daddr_t freeBlk, daddr_t count, 
					daddr_t radix, int skip, daddr_t blk);
static void blst_copy(blmeta_t *scan, daddr_t blk, daddr_t radix, 
				daddr_t skip, blist_t dest, daddr_t count);
static daddr_t blst_leaf_fill(blmeta_t *scan, daddr_t blk, int count);
static daddr_t blst_meta_fill(blmeta_t *scan, daddr_t allocBlk, daddr_t count,
				daddr_t radix, int skip, daddr_t blk);
static daddr_t	blst_radix_init(blmeta_t *scan, daddr_t radix, 
						int skip, daddr_t count);
#ifndef _KERNEL
static void	blst_radix_print(blmeta_t *scan, daddr_t blk, 
					daddr_t radix, int skip, int tab);
#endif

#ifdef _KERNEL
static MALLOC_DEFINE(M_SWAP, "SWAP", "Swap space");
#endif

/*
 * blist_create() - create a blist capable of handling up to the specified
 *		    number of blocks
 *
 *	blocks - must be greater than 0
 * 	flags  - malloc flags
 *
 *	The smallest blist consists of a single leaf node capable of 
 *	managing BLIST_BMAP_RADIX blocks.
 */

blist_t 
blist_create(daddr_t blocks, int flags)
{
	blist_t bl;
	daddr_t nodes, radix;
	int skip = 0;

	/*
	 * Calculate radix and skip field used for scanning.
	 */
	radix = BLIST_BMAP_RADIX;

	while (radix < blocks) {
		radix *= BLIST_META_RADIX;
		skip = (skip + 1) * BLIST_META_RADIX;
	}

	bl = malloc(sizeof(struct blist), M_SWAP, flags);
	if (bl == NULL)
		return (NULL);

	bl->bl_blocks = blocks;
	bl->bl_radix = radix;
	bl->bl_skip = skip;
	nodes = 1 + blst_radix_init(NULL, radix, bl->bl_skip, blocks);
	bl->bl_root = malloc(nodes * sizeof(blmeta_t), M_SWAP, flags);
	if (bl->bl_root == NULL) {
		free(bl, M_SWAP);
		return (NULL);
	}
	blst_radix_init(bl->bl_root, radix, bl->bl_skip, blocks);

#if defined(BLIST_DEBUG)
	printf(
		"BLIST representing %lld blocks (%lld MB of swap)"
		", requiring %lldK of ram\n",
		(long long)bl->bl_blocks,
		(long long)bl->bl_blocks * 4 / 1024,
		(long long)(nodes * sizeof(blmeta_t) + 1023) / 1024
	);
	printf("BLIST raw radix tree contains %lld records\n",
	    (long long)nodes);
#endif

	return (bl);
}

void 
blist_destroy(blist_t bl)
{
	free(bl->bl_root, M_SWAP);
	free(bl, M_SWAP);
}

/*
 * blist_alloc() -   reserve space in the block bitmap.  Return the base
 *		     of a contiguous region or SWAPBLK_NONE if space could
 *		     not be allocated.
 */

daddr_t 
blist_alloc(blist_t bl, daddr_t count)
{
	daddr_t blk;

	if (bl != NULL && count <= bl->bl_root->bm_bighint) {
		if (bl->bl_radix == BLIST_BMAP_RADIX)
			blk = blst_leaf_alloc(bl->bl_root, 0, count);
		else
			blk = blst_meta_alloc(bl->bl_root, 0, count,
			    bl->bl_radix, bl->bl_skip);
<<<<<<< HEAD
		if (blk != SWAPBLK_NONE)
			bl->bl_free -= count;
		return (blk);
	}
	return (SWAPBLK_NONE);
=======
		return (blk);
	}
	return (SWAPBLK_NONE);
}

/*
 * blist_avail() -	return the number of free blocks.
 */

daddr_t
blist_avail(blist_t bl)
{

	if (bl->bl_radix == BLIST_BMAP_RADIX)
		return (bitcount64(bl->bl_root->u.bmu_bitmap));
	else
		return (bl->bl_root->u.bmu_avail);
>>>>>>> bf70cc87
}

/*
 * blist_free() -	free up space in the block bitmap.  Return the base
 *		     	of a contiguous region.  Panic if an inconsistancy is
 *			found.
 */

void 
blist_free(blist_t bl, daddr_t blkno, daddr_t count)
{
	if (bl) {
		if (bl->bl_radix == BLIST_BMAP_RADIX)
			blst_leaf_free(bl->bl_root, blkno, count);
		else
			blst_meta_free(bl->bl_root, blkno, count,
			    bl->bl_radix, bl->bl_skip, 0);
	}
}

/*
 * blist_fill() -	mark a region in the block bitmap as off-limits
 *			to the allocator (i.e. allocate it), ignoring any
 *			existing allocations.  Return the number of blocks
 *			actually filled that were free before the call.
 */

daddr_t
blist_fill(blist_t bl, daddr_t blkno, daddr_t count)
{
	daddr_t filled;

	if (bl) {
		if (bl->bl_radix == BLIST_BMAP_RADIX)
			filled = blst_leaf_fill(bl->bl_root, blkno, count);
		else
			filled = blst_meta_fill(bl->bl_root, blkno, count,
			    bl->bl_radix, bl->bl_skip, 0);
		return (filled);
	}
	return (0);
}

/*
 * blist_resize() -	resize an existing radix tree to handle the
 *			specified number of blocks.  This will reallocate
 *			the tree and transfer the previous bitmap to the new
 *			one.  When extending the tree you can specify whether
 *			the new blocks are to left allocated or freed.
 */

void
blist_resize(blist_t *pbl, daddr_t count, int freenew, int flags)
{
    blist_t newbl = blist_create(count, flags);
    blist_t save = *pbl;

    *pbl = newbl;
    if (count > save->bl_blocks)
	    count = save->bl_blocks;
    blst_copy(save->bl_root, 0, save->bl_radix, save->bl_skip, newbl, count);

    /*
     * If resizing upwards, should we free the new space or not?
     */
    if (freenew && count < newbl->bl_blocks) {
	    blist_free(newbl, count, newbl->bl_blocks - count);
    }
    blist_destroy(save);
}

#ifdef BLIST_DEBUG

/*
 * blist_print()    - dump radix tree
 */

void
blist_print(blist_t bl)
{
	printf("BLIST {\n");
	blst_radix_print(bl->bl_root, 0, bl->bl_radix, bl->bl_skip, 4);
	printf("}\n");
}

#endif

/************************************************************************
 *			  ALLOCATION SUPPORT FUNCTIONS			*
 ************************************************************************
 *
 *	These support functions do all the actual work.  They may seem 
 *	rather longish, but that's because I've commented them up.  The
 *	actual code is straight forward.
 *
 */

/*
 * blist_leaf_alloc() -	allocate at a leaf in the radix tree (a bitmap).
 *
 *	This is the core of the allocator and is optimized for the 1 block
 *	and the BLIST_BMAP_RADIX block allocation cases.  Other cases are
 *	somewhat slower.  The 1 block allocation case is log2 and extremely
 *	quick.
 */

static daddr_t
blst_leaf_alloc(
	blmeta_t *scan,
	daddr_t blk,
	int count
) {
	u_daddr_t orig = scan->u.bmu_bitmap;

	if (orig == 0) {
		/*
		 * Optimize bitmap all-allocated case.  Also, count = 1
		 * case assumes at least 1 bit is free in the bitmap, so
		 * we have to take care of this case here.
		 */
		scan->bm_bighint = 0;
		return(SWAPBLK_NONE);
	}
	if (count == 1) {
		/*
		 * Optimized code to allocate one bit out of the bitmap
		 */
		u_daddr_t mask;
		int j = BLIST_BMAP_RADIX/2;
		int r = 0;

		mask = (u_daddr_t)-1 >> (BLIST_BMAP_RADIX/2);

		while (j) {
			if ((orig & mask) == 0) {
			    r += j;
			    orig >>= j;
			}
			j >>= 1;
			mask >>= j;
		}
		scan->u.bmu_bitmap &= ~((u_daddr_t)1 << r);
		return(blk + r);
	}
	if (count <= BLIST_BMAP_RADIX) {
		/*
		 * non-optimized code to allocate N bits out of the bitmap.
		 * The more bits, the faster the code runs.  It will run
		 * the slowest allocating 2 bits, but since there aren't any
		 * memory ops in the core loop (or shouldn't be, anyway),
		 * you probably won't notice the difference.
		 */
		int j;
		int n = BLIST_BMAP_RADIX - count;
		u_daddr_t mask;

		mask = (u_daddr_t)-1 >> n;

		for (j = 0; j <= n; ++j) {
			if ((orig & mask) == mask) {
				scan->u.bmu_bitmap &= ~mask;
				return(blk + j);
			}
			mask = (mask << 1);
		}
	}
	/*
	 * We couldn't allocate count in this subtree, update bighint.
	 */
	scan->bm_bighint = count - 1;
	return(SWAPBLK_NONE);
}

/*
 * blist_meta_alloc() -	allocate at a meta in the radix tree.
 *
 *	Attempt to allocate at a meta node.  If we can't, we update
 *	bighint and return a failure.  Updating bighint optimize future
 *	calls that hit this node.  We have to check for our collapse cases
 *	and we have a few optimizations strewn in as well.
 */

static daddr_t
blst_meta_alloc(
	blmeta_t *scan, 
	daddr_t blk,
	daddr_t count,
	daddr_t radix, 
	int skip
) {
	daddr_t r;
	int i;
	int next_skip = ((u_int)skip / BLIST_META_RADIX);

	if (scan->u.bmu_avail < count) {
<<<<<<< HEAD
=======
		/*
		 * The meta node's hint must be too large if the allocation
		 * exceeds the number of free blocks.  Reduce the hint, and
		 * return failure.
		 */
>>>>>>> bf70cc87
		scan->bm_bighint = scan->u.bmu_avail;
		return (SWAPBLK_NONE);
	}

	/*
	 * An ALL-FREE meta node requires special handling before allocating
	 * any of its blocks.
	 */
	if (scan->u.bmu_avail == radix) {
		radix /= BLIST_META_RADIX;

		/*
		 * Reinitialize each of the meta node's children.  An ALL-FREE
		 * meta node cannot have a terminator in any subtree.
		 */
		for (i = 1; i <= skip; i += next_skip) {
			if (next_skip == 1) {
				scan[i].u.bmu_bitmap = (u_daddr_t)-1;
				scan[i].bm_bighint = BLIST_BMAP_RADIX;
			} else {
				scan[i].bm_bighint = radix;
				scan[i].u.bmu_avail = radix;
			}
		}
	} else {
		radix /= BLIST_META_RADIX;
	}

	if (count > radix) {
		/*
		 * The allocation exceeds the number of blocks that are
		 * managed by a subtree of this meta node.
		 */
		panic("allocation too large");
	}
	for (i = 1; i <= skip; i += next_skip) {
		if (count <= scan[i].bm_bighint) {
			/*
			 * The allocation might fit in the i'th subtree.
			 */
			if (next_skip == 1) {
				r = blst_leaf_alloc(&scan[i], blk, count);
			} else {
				r = blst_meta_alloc(&scan[i], blk, count,
				    radix, next_skip - 1);
			}
			if (r != SWAPBLK_NONE) {
				scan->u.bmu_avail -= count;
				return (r);
			}
		} else if (scan[i].bm_bighint == (daddr_t)-1) {
			/*
			 * Terminator
			 */
			break;
		}
		blk += radix;
	}

	/*
	 * We couldn't allocate count in this subtree, update bighint.
	 */
	if (scan->bm_bighint >= count)
		scan->bm_bighint = count - 1;
	return(SWAPBLK_NONE);
}

/*
 * BLST_LEAF_FREE() -	free allocated block from leaf bitmap
 *
 */

static void
blst_leaf_free(
	blmeta_t *scan,
	daddr_t blk,
	int count
) {
	/*
	 * free some data in this bitmap
	 *
	 * e.g.
	 *	0000111111111110000
	 *          \_________/\__/
	 *		v        n
	 */
	int n = blk & (BLIST_BMAP_RADIX - 1);
	u_daddr_t mask;

	mask = ((u_daddr_t)-1 << n) &
	    ((u_daddr_t)-1 >> (BLIST_BMAP_RADIX - count - n));

	if (scan->u.bmu_bitmap & mask)
		panic("blst_radix_free: freeing free block");
	scan->u.bmu_bitmap |= mask;

	/*
	 * We could probably do a better job here.  We are required to make
	 * bighint at least as large as the biggest contiguous block of 
	 * data.  If we just shoehorn it, a little extra overhead will
	 * be incured on the next allocation (but only that one typically).
	 */
	scan->bm_bighint = BLIST_BMAP_RADIX;
}

/*
 * BLST_META_FREE() - free allocated blocks from radix tree meta info
 *
 *	This support routine frees a range of blocks from the bitmap.
 *	The range must be entirely enclosed by this radix node.  If a
 *	meta node, we break the range down recursively to free blocks
 *	in subnodes (which means that this code can free an arbitrary
 *	range whereas the allocation code cannot allocate an arbitrary
 *	range).
 */

static void 
blst_meta_free(
	blmeta_t *scan, 
	daddr_t freeBlk,
	daddr_t count,
	daddr_t radix, 
	int skip,
	daddr_t blk
) {
	int i;
	int next_skip = ((u_int)skip / BLIST_META_RADIX);

#if 0
	printf("free (%llx,%lld) FROM (%llx,%lld)\n",
	    (long long)freeBlk, (long long)count,
	    (long long)blk, (long long)radix
	);
#endif

	if (scan->u.bmu_avail == 0) {
		/*
		 * ALL-ALLOCATED special case, with possible
		 * shortcut to ALL-FREE special case.
		 */
		scan->u.bmu_avail = count;
		scan->bm_bighint = count;

		if (count != radix)  {
			for (i = 1; i <= skip; i += next_skip) {
				if (scan[i].bm_bighint == (daddr_t)-1)
					break;
				scan[i].bm_bighint = 0;
				if (next_skip == 1) {
					scan[i].u.bmu_bitmap = 0;
				} else {
					scan[i].u.bmu_avail = 0;
				}
			}
			/* fall through */
		}
	} else {
		scan->u.bmu_avail += count;
		/* scan->bm_bighint = radix; */
	}

	/*
	 * ALL-FREE special case.
	 */

	if (scan->u.bmu_avail == radix)
		return;
	if (scan->u.bmu_avail > radix)
		panic("blst_meta_free: freeing already free blocks (%lld) %lld/%lld",
		    (long long)count, (long long)scan->u.bmu_avail,
		    (long long)radix);

	/*
	 * Break the free down into its components
	 */

	radix /= BLIST_META_RADIX;

	i = (freeBlk - blk) / radix;
	blk += i * radix;
	i = i * next_skip + 1;

	while (i <= skip && blk < freeBlk + count) {
		daddr_t v;

		v = blk + radix - freeBlk;
		if (v > count)
			v = count;

		if (scan->bm_bighint == (daddr_t)-1)
			panic("blst_meta_free: freeing unexpected range");

		if (next_skip == 1) {
			blst_leaf_free(&scan[i], freeBlk, v);
		} else {
			blst_meta_free(&scan[i], freeBlk, v, radix, next_skip - 1, blk);
		}
		if (scan->bm_bighint < scan[i].bm_bighint)
		    scan->bm_bighint = scan[i].bm_bighint;
		count -= v;
		freeBlk += v;
		blk += radix;
		i += next_skip;
	}
}

/*
 * BLIST_RADIX_COPY() - copy one radix tree to another
 *
 *	Locates free space in the source tree and frees it in the destination
 *	tree.  The space may not already be free in the destination.
 */

static void blst_copy(
	blmeta_t *scan, 
	daddr_t blk,
	daddr_t radix, 
	daddr_t skip, 
	blist_t dest,
	daddr_t count
) {
	int next_skip;
	int i;

	/*
	 * Leaf node
	 */

	if (radix == BLIST_BMAP_RADIX) {
		u_daddr_t v = scan->u.bmu_bitmap;

		if (v == (u_daddr_t)-1) {
			blist_free(dest, blk, count);
		} else if (v != 0) {
			int i;

			for (i = 0; i < BLIST_BMAP_RADIX && i < count; ++i) {
				if (v & ((u_daddr_t)1 << i))
					blist_free(dest, blk + i, 1);
			}
		}
		return;
	}

	/*
	 * Meta node
	 */

	if (scan->u.bmu_avail == 0) {
		/*
		 * Source all allocated, leave dest allocated
		 */
		return;
	} 
	if (scan->u.bmu_avail == radix) {
		/*
		 * Source all free, free entire dest
		 */
		if (count < radix)
			blist_free(dest, blk, count);
		else
			blist_free(dest, blk, radix);
		return;
	}


	radix /= BLIST_META_RADIX;
	next_skip = ((u_int)skip / BLIST_META_RADIX);

	for (i = 1; count && i <= skip; i += next_skip) {
		if (scan[i].bm_bighint == (daddr_t)-1)
			break;

		if (count >= radix) {
			blst_copy(
			    &scan[i],
			    blk,
			    radix,
			    next_skip - 1,
			    dest,
			    radix
			);
			count -= radix;
		} else {
			if (count) {
				blst_copy(
				    &scan[i],
				    blk,
				    radix,
				    next_skip - 1,
				    dest,
				    count
				);
			}
			count = 0;
		}
		blk += radix;
	}
}

/*
 * BLST_LEAF_FILL() -	allocate specific blocks in leaf bitmap
 *
 *	This routine allocates all blocks in the specified range
 *	regardless of any existing allocations in that range.  Returns
 *	the number of blocks allocated by the call.
 */

static daddr_t
blst_leaf_fill(blmeta_t *scan, daddr_t blk, int count)
{
	int n = blk & (BLIST_BMAP_RADIX - 1);
	daddr_t nblks;
	u_daddr_t mask;

	mask = ((u_daddr_t)-1 << n) &
	    ((u_daddr_t)-1 >> (BLIST_BMAP_RADIX - count - n));

	/* Count the number of blocks that we are allocating. */
	nblks = bitcount64(scan->u.bmu_bitmap & mask);

	scan->u.bmu_bitmap &= ~mask;
	return (nblks);
}

/*
 * BLIST_META_FILL() -	allocate specific blocks at a meta node
 *
 *	This routine allocates the specified range of blocks,
 *	regardless of any existing allocations in the range.  The
 *	range must be within the extent of this node.  Returns the
 *	number of blocks allocated by the call.
 */
static daddr_t
blst_meta_fill(
	blmeta_t *scan,
	daddr_t allocBlk,
	daddr_t count,
	daddr_t radix, 
	int skip,
	daddr_t blk
) {
	int i;
	int next_skip = ((u_int)skip / BLIST_META_RADIX);
	daddr_t nblks = 0;

	if (count > radix) {
		/*
		 * The allocation exceeds the number of blocks that are
		 * managed by this meta node.
		 */
		panic("allocation too large");
	}
	if (count == radix || scan->u.bmu_avail == 0)  {
		/*
		 * ALL-ALLOCATED special case
		 */
		nblks = scan->u.bmu_avail;
		scan->u.bmu_avail = 0;
		scan->bm_bighint = 0;
		return nblks;
	}

	/*
	 * An ALL-FREE meta node requires special handling before allocating
	 * any of its blocks.
	 */
	if (scan->u.bmu_avail == radix) {
		radix /= BLIST_META_RADIX;

		/*
		 * Reinitialize each of the meta node's children.  An ALL-FREE
		 * meta node cannot have a terminator in any subtree.
		 */
		for (i = 1; i <= skip; i += next_skip) {
			if (next_skip == 1) {
				scan[i].u.bmu_bitmap = (u_daddr_t)-1;
				scan[i].bm_bighint = BLIST_BMAP_RADIX;
			} else {
				scan[i].bm_bighint = radix;
				scan[i].u.bmu_avail = radix;
			}
		}
	} else {
		radix /= BLIST_META_RADIX;
	}

	i = (allocBlk - blk) / radix;
	blk += i * radix;
	i = i * next_skip + 1;

	while (i <= skip && blk < allocBlk + count) {
		daddr_t v;

		v = blk + radix - allocBlk;
		if (v > count)
			v = count;

		if (scan->bm_bighint == (daddr_t)-1)
			panic("blst_meta_fill: filling unexpected range");

		if (next_skip == 1) {
			nblks += blst_leaf_fill(&scan[i], allocBlk, v);
		} else {
			nblks += blst_meta_fill(&scan[i], allocBlk, v,
			    radix, next_skip - 1, blk);
		}
		count -= v;
		allocBlk += v;
		blk += radix;
		i += next_skip;
	}
	scan->u.bmu_avail -= nblks;
	return nblks;
}

/*
 * BLST_RADIX_INIT() - initialize radix tree
 *
 *	Initialize our meta structures and bitmaps and calculate the exact
 *	amount of space required to manage 'count' blocks - this space may
 *	be considerably less than the calculated radix due to the large
 *	RADIX values we use.
 */

static daddr_t	
blst_radix_init(blmeta_t *scan, daddr_t radix, int skip, daddr_t count)
{
	int i;
	int next_skip;
	daddr_t memindex = 0;

	/*
	 * Leaf node
	 */

	if (radix == BLIST_BMAP_RADIX) {
		if (scan) {
			scan->bm_bighint = 0;
			scan->u.bmu_bitmap = 0;
		}
		return(memindex);
	}

	/*
	 * Meta node.  If allocating the entire object we can special
	 * case it.  However, we need to figure out how much memory
	 * is required to manage 'count' blocks, so we continue on anyway.
	 */

	if (scan) {
		scan->bm_bighint = 0;
		scan->u.bmu_avail = 0;
	}

	radix /= BLIST_META_RADIX;
	next_skip = ((u_int)skip / BLIST_META_RADIX);

	for (i = 1; i <= skip; i += next_skip) {
		if (count >= radix) {
			/*
			 * Allocate the entire object
			 */
			memindex = i + blst_radix_init(
			    ((scan) ? &scan[i] : NULL),
			    radix,
			    next_skip - 1,
			    radix
			);
			count -= radix;
		} else if (count > 0) {
			/*
			 * Allocate a partial object
			 */
			memindex = i + blst_radix_init(
			    ((scan) ? &scan[i] : NULL),
			    radix,
			    next_skip - 1,
			    count
			);
			count = 0;
		} else {
			/*
			 * Add terminator and break out
			 */
			if (scan)
				scan[i].bm_bighint = (daddr_t)-1;
			break;
		}
	}
	if (memindex < i)
		memindex = i;
	return(memindex);
}

#ifdef BLIST_DEBUG

static void	
blst_radix_print(blmeta_t *scan, daddr_t blk, daddr_t radix, int skip, int tab)
{
	int i;
	int next_skip;
	int lastState = 0;

	if (radix == BLIST_BMAP_RADIX) {
		printf(
		    "%*.*s(%08llx,%lld): bitmap %016llx big=%lld\n", 
		    tab, tab, "",
		    (long long)blk, (long long)radix,
		    (long long)scan->u.bmu_bitmap,
		    (long long)scan->bm_bighint
		);
		return;
	}

	if (scan->u.bmu_avail == 0) {
		printf(
		    "%*.*s(%08llx,%lld) ALL ALLOCATED\n",
		    tab, tab, "",
		    (long long)blk,
		    (long long)radix
		);
		return;
	}
	if (scan->u.bmu_avail == radix) {
		printf(
		    "%*.*s(%08llx,%lld) ALL FREE\n",
		    tab, tab, "",
		    (long long)blk,
		    (long long)radix
		);
		return;
	}

	printf(
	    "%*.*s(%08llx,%lld): subtree (%lld/%lld) big=%lld {\n",
	    tab, tab, "",
	    (long long)blk, (long long)radix,
	    (long long)scan->u.bmu_avail,
	    (long long)radix,
	    (long long)scan->bm_bighint
	);

	radix /= BLIST_META_RADIX;
	next_skip = ((u_int)skip / BLIST_META_RADIX);
	tab += 4;

	for (i = 1; i <= skip; i += next_skip) {
		if (scan[i].bm_bighint == (daddr_t)-1) {
			printf(
			    "%*.*s(%08llx,%lld): Terminator\n",
			    tab, tab, "",
			    (long long)blk, (long long)radix
			);
			lastState = 0;
			break;
		}
		blst_radix_print(
		    &scan[i],
		    blk,
		    radix,
		    next_skip - 1,
		    tab
		);
		blk += radix;
	}
	tab -= 4;

	printf(
	    "%*.*s}\n",
	    tab, tab, ""
	);
}

#endif

#ifdef BLIST_DEBUG

int
main(int ac, char **av)
{
	int size = 1024;
	int i;
	blist_t bl;

	for (i = 1; i < ac; ++i) {
		const char *ptr = av[i];
		if (*ptr != '-') {
			size = strtol(ptr, NULL, 0);
			continue;
		}
		ptr += 2;
		fprintf(stderr, "Bad option: %s\n", ptr - 2);
		exit(1);
	}
	bl = blist_create(size, M_WAITOK);
	blist_free(bl, 0, size);

	for (;;) {
		char buf[1024];
		long long da = 0;
		long long count = 0;

		printf("%lld/%lld/%lld> ", (long long)blist_avail(bl),
		    (long long)size, (long long)bl->bl_radix);
		fflush(stdout);
		if (fgets(buf, sizeof(buf), stdin) == NULL)
			break;
		switch(buf[0]) {
		case 'r':
			if (sscanf(buf + 1, "%lld", &count) == 1) {
				blist_resize(&bl, count, 1, M_WAITOK);
			} else {
				printf("?\n");
			}
		case 'p':
			blist_print(bl);
			break;
		case 'a':
			if (sscanf(buf + 1, "%lld", &count) == 1) {
				daddr_t blk = blist_alloc(bl, count);
				printf("    R=%08llx\n", (long long)blk);
			} else {
				printf("?\n");
			}
			break;
		case 'f':
			if (sscanf(buf + 1, "%llx %lld", &da, &count) == 2) {
				blist_free(bl, da, count);
			} else {
				printf("?\n");
			}
			break;
		case 'l':
			if (sscanf(buf + 1, "%llx %lld", &da, &count) == 2) {
				printf("    n=%jd\n",
				    (intmax_t)blist_fill(bl, da, count));
			} else {
				printf("?\n");
			}
			break;
		case '?':
		case 'h':
			puts(
			    "p          -print\n"
			    "a %d       -allocate\n"
			    "f %x %d    -free\n"
			    "l %x %d    -fill\n"
			    "r %d       -resize\n"
			    "h/?        -help"
			);
			break;
		default:
			printf("?\n");
			break;
		}
	}
	return(0);
}

void
panic(const char *ctl, ...)
{
	va_list va;

	va_start(va, ctl);
	vfprintf(stderr, ctl, va);
	fprintf(stderr, "\n");
	va_end(va);
	exit(1);
}

#endif
<|MERGE_RESOLUTION|>--- conflicted
+++ resolved
@@ -224,13 +224,6 @@
 		else
 			blk = blst_meta_alloc(bl->bl_root, 0, count,
 			    bl->bl_radix, bl->bl_skip);
-<<<<<<< HEAD
-		if (blk != SWAPBLK_NONE)
-			bl->bl_free -= count;
-		return (blk);
-	}
-	return (SWAPBLK_NONE);
-=======
 		return (blk);
 	}
 	return (SWAPBLK_NONE);
@@ -248,7 +241,6 @@
 		return (bitcount64(bl->bl_root->u.bmu_bitmap));
 	else
 		return (bl->bl_root->u.bmu_avail);
->>>>>>> bf70cc87
 }
 
 /*
@@ -444,14 +436,11 @@
 	int next_skip = ((u_int)skip / BLIST_META_RADIX);
 
 	if (scan->u.bmu_avail < count) {
-<<<<<<< HEAD
-=======
 		/*
 		 * The meta node's hint must be too large if the allocation
 		 * exceeds the number of free blocks.  Reduce the hint, and
 		 * return failure.
 		 */
->>>>>>> bf70cc87
 		scan->bm_bighint = scan->u.bmu_avail;
 		return (SWAPBLK_NONE);
 	}
