--- conflicted
+++ resolved
@@ -228,12 +228,7 @@
 	 * tdq_lock is padded to avoid false sharing with tdq_load and
 	 * tdq_cpu_idle.
 	 */
-<<<<<<< HEAD
-	struct mtx	tdq_lock;		/* run queue lock. */
-	char		pad[64 - sizeof(struct mtx)];
-=======
 	struct mtx_padalign tdq_lock;		/* run queue lock. */
->>>>>>> 6eb4b395
 	struct cpu_group *tdq_cg;		/* Pointer to cpu topology. */
 	volatile int	tdq_load;		/* Aggregate load. */
 	volatile int	tdq_cpu_idle;		/* cpu_idle() is active. */
