/*-
 * Copyright (c) 2008 Yahoo!, Inc.
 * All rights reserved.
 * Written by: John Baldwin <jhb@FreeBSD.org>
 *
 * Redistribution and use in source and binary forms, with or without
 * modification, are permitted provided that the following conditions
 * are met:
 * 1. Redistributions of source code must retain the above copyright
 *    notice, this list of conditions and the following disclaimer.
 * 2. Redistributions in binary form must reproduce the above copyright
 *    notice, this list of conditions and the following disclaimer in the
 *    documentation and/or other materials provided with the distribution.
 * 3. Neither the name of the author nor the names of any co-contributors
 *    may be used to endorse or promote products derived from this software
 *    without specific prior written permission.
 *
 * THIS SOFTWARE IS PROVIDED BY THE AUTHOR AND CONTRIBUTORS ``AS IS'' AND
 * ANY EXPRESS OR IMPLIED WARRANTIES, INCLUDING, BUT NOT LIMITED TO, THE
 * IMPLIED WARRANTIES OF MERCHANTABILITY AND FITNESS FOR A PARTICULAR PURPOSE
 * ARE DISCLAIMED.  IN NO EVENT SHALL THE AUTHOR OR CONTRIBUTORS BE LIABLE
 * FOR ANY DIRECT, INDIRECT, INCIDENTAL, SPECIAL, EXEMPLARY, OR CONSEQUENTIAL
 * DAMAGES (INCLUDING, BUT NOT LIMITED TO, PROCUREMENT OF SUBSTITUTE GOODS
 * OR SERVICES; LOSS OF USE, DATA, OR PROFITS; OR BUSINESS INTERRUPTION)
 * HOWEVER CAUSED AND ON ANY THEORY OF LIABILITY, WHETHER IN CONTRACT, STRICT
 * LIABILITY, OR TORT (INCLUDING NEGLIGENCE OR OTHERWISE) ARISING IN ANY WAY
 * OUT OF THE USE OF THIS SOFTWARE, EVEN IF ADVISED OF THE POSSIBILITY OF
 * SUCH DAMAGE.
 */

#include <sys/cdefs.h>
__FBSDID("$FreeBSD$");

#include <sys/param.h>
#include <sys/kernel.h>
#include <sys/bio.h>
#include <sys/malloc.h>
#include <sys/mbuf.h>
#include <sys/proc.h>
#include <sys/sglist.h>
#include <sys/uio.h>

#include <vm/vm.h>
#include <vm/vm_page.h>
#include <vm/pmap.h>
#include <vm/vm_map.h>

#include <sys/ktr.h>

static MALLOC_DEFINE(M_SGLIST, "sglist", "scatter/gather lists");

/*
 * Convenience macros to save the state of an sglist so it can be restored
 * if an append attempt fails.  Since sglist's only grow we only need to
 * save the current count of segments and the length of the ending segment.
 * Earlier segments will not be changed by an append, and the only change
 * that can occur to the ending segment is that it can be extended.
 */
struct sgsave {
	u_short sg_nseg;
	size_t ss_len;
};

#define	SGLIST_SAVE(sg, sgsave) do {					\
	(sgsave).sg_nseg = (sg)->sg_nseg;				\
	if ((sgsave).sg_nseg > 0)					\
		(sgsave).ss_len = (sg)->sg_segs[(sgsave).sg_nseg - 1].ss_len; \
	else								\
		(sgsave).ss_len = 0;					\
} while (0)

#define	SGLIST_RESTORE(sg, sgsave) do {					\
	(sg)->sg_nseg = (sgsave).sg_nseg;				\
	if ((sgsave).sg_nseg > 0)					\
		(sg)->sg_segs[(sgsave).sg_nseg - 1].ss_len = (sgsave).ss_len; \
} while (0)

/*
 * Append a single (paddr, len) to a sglist.  sg is the list and ss is
 * the current segment in the list.  If we run out of segments then
 * EFBIG will be returned.
 */
static __inline int
_sglist_append_range(struct sglist *sg, struct sglist_seg **ssp,
    vm_paddr_t paddr, size_t len)
{
	struct sglist_seg *ss;

	ss = *ssp;
	if (ss->ss_paddr + ss->ss_len == paddr)
		ss->ss_len += len;
	else {
		if (sg->sg_nseg == sg->sg_maxseg)
			return (EFBIG);
		ss++;
		ss->ss_paddr = paddr;
		ss->ss_len = len;
		sg->sg_nseg++;
		*ssp = ss;
	}
	return (0);
}

/*
 * Worker routine to append a virtual address range (either kernel or
 * user) to a scatter/gather list.
 */
static __inline int
_sglist_append_buf(struct sglist *sg, void *buf, size_t len, pmap_t pmap,
    size_t *donep)
{
	struct sglist_seg *ss;
	vm_offset_t vaddr, offset;
	vm_paddr_t paddr;
	size_t seglen;
	int error;

	if (donep)
		*donep = 0;
	if (len == 0)
		return (0);

	/* Do the first page.  It may have an offset. */
	vaddr = (vm_offset_t)buf;
	offset = vaddr & PAGE_MASK;
	if (pmap != NULL)
		paddr = pmap_extract(pmap, vaddr);
	else
		paddr = pmap_kextract(vaddr);
	seglen = MIN(len, PAGE_SIZE - offset);
	if (sg->sg_nseg == 0) {
		ss = sg->sg_segs;
		ss->ss_paddr = paddr;
		ss->ss_len = seglen;
		sg->sg_nseg = 1;
	} else {
		ss = &sg->sg_segs[sg->sg_nseg - 1];
		error = _sglist_append_range(sg, &ss, paddr, seglen);
		if (error)
			return (error);
	}
	vaddr += seglen;
	len -= seglen;
	if (donep)
		*donep += seglen;

	while (len > 0) {
		seglen = MIN(len, PAGE_SIZE);
		if (pmap != NULL)
			paddr = pmap_extract(pmap, vaddr);
		else
			paddr = pmap_kextract(vaddr);
		error = _sglist_append_range(sg, &ss, paddr, seglen);
		if (error)
			return (error);
		vaddr += seglen;
		len -= seglen;
		if (donep)
			*donep += seglen;
	}

	return (0);
}

/*
 * Determine the number of scatter/gather list elements needed to
 * describe a kernel virtual address range.
 */
int
sglist_count(void *buf, size_t len)
{
	vm_offset_t vaddr, vendaddr;
	vm_paddr_t lastaddr, paddr;
	int nsegs;

	if (len == 0)
		return (0);

	vaddr = trunc_page((vm_offset_t)buf);
	vendaddr = (vm_offset_t)buf + len;
	nsegs = 1;
	lastaddr = pmap_kextract(vaddr);
	vaddr += PAGE_SIZE;
	while (vaddr < vendaddr) {
		paddr = pmap_kextract(vaddr);
		if (lastaddr + PAGE_SIZE != paddr)
			nsegs++;
		lastaddr = paddr;
		vaddr += PAGE_SIZE;
	}
	return (nsegs);
}

/*
 * Allocate a scatter/gather list along with 'nsegs' segments.  The
 * 'mflags' parameters are the same as passed to malloc(9).  The caller
 * should use sglist_free() to free this list.
 */
struct sglist *
sglist_alloc(int nsegs, int mflags)
{
	struct sglist *sg;

	sg = malloc(sizeof(struct sglist) + nsegs * sizeof(struct sglist_seg),
	    M_SGLIST, mflags);
	if (sg == NULL)
		return (NULL);
	sglist_init(sg, nsegs, (struct sglist_seg *)(sg + 1));
	return (sg);
}

/*
 * Free a scatter/gather list allocated via sglist_allc().
 */
void
sglist_free(struct sglist *sg)
{

	if (refcount_release(&sg->sg_refs))
		free(sg, M_SGLIST);
}

/*
 * Append the segments to describe a single kernel virtual address
 * range to a scatter/gather list.  If there are insufficient
 * segments, then this fails with EFBIG.
 */
int
sglist_append(struct sglist *sg, void *buf, size_t len)
{
	struct sgsave save;
	int error;

	if (sg->sg_maxseg == 0)
		return (EINVAL);
	SGLIST_SAVE(sg, save);
	error = _sglist_append_buf(sg, buf, len, NULL, NULL);
	if (error)
		SGLIST_RESTORE(sg, save);
	return (error);
}

/*
 * Append the segments to describe a bio's data to a scatter/gather list.
 * If there are insufficient segments, then this fails with EFBIG.
<<<<<<< HEAD
=======
 *
 * NOTE: This function expects bio_bcount to be initialized.
>>>>>>> c90ebc96
 */
int
sglist_append_bio(struct sglist *sg, struct bio *bp)
{
	struct sgsave save;
	vm_paddr_t paddr;
	size_t len, tlen;
	int error, i, ma_offs;

	if ((bp->bio_flags & BIO_UNMAPPED) == 0) {
		error = sglist_append(sg, bp->bio_data, bp->bio_bcount);
		return (error);
	}

	if (sg->sg_maxseg == 0)
		return (EINVAL);

	SGLIST_SAVE(sg, save);
	tlen = bp->bio_bcount;
	ma_offs = bp->bio_ma_offset;
	for (i = 0; tlen > 0; i++, tlen -= len) {
		len = min(PAGE_SIZE - ma_offs, tlen);
		paddr = VM_PAGE_TO_PHYS(bp->bio_ma[i]) + ma_offs;
		error = sglist_append_phys(sg, paddr, len);
		if (error) {
			SGLIST_RESTORE(sg, save);
			return (error);
		}
		ma_offs = 0;
	}
	return (0);
}

/*
 * Append a single physical address range to a scatter/gather list.
 * If there are insufficient segments, then this fails with EFBIG.
 */
int
sglist_append_phys(struct sglist *sg, vm_paddr_t paddr, size_t len)
{
	struct sglist_seg *ss;
	struct sgsave save;
	int error;

	if (sg->sg_maxseg == 0)
		return (EINVAL);
	if (len == 0)
		return (0);

	if (sg->sg_nseg == 0) {
		sg->sg_segs[0].ss_paddr = paddr;
		sg->sg_segs[0].ss_len = len;
		sg->sg_nseg = 1;
		return (0);
	}
	ss = &sg->sg_segs[sg->sg_nseg - 1];
	SGLIST_SAVE(sg, save);
	error = _sglist_append_range(sg, &ss, paddr, len);
	if (error)
		SGLIST_RESTORE(sg, save);
	return (error);
}

/*
 * Append the segments that describe a single mbuf chain to a
 * scatter/gather list.  If there are insufficient segments, then this
 * fails with EFBIG.
 */
int
sglist_append_mbuf(struct sglist *sg, struct mbuf *m0)
{
	struct sgsave save;
	struct mbuf *m;
	int error;

	if (sg->sg_maxseg == 0)
		return (EINVAL);

	SGLIST_SAVE(sg, save);
	for (m = m0; m != NULL; m = m->m_next) {
		if (m->m_len > 0) {
			error = sglist_append(sg, m->m_data, m->m_len);
			if (error) {
				SGLIST_RESTORE(sg, save);
				return (error);
			}
		}
	}
	return (0);
}

/*
 * Append the segments that describe a single user address range to a
 * scatter/gather list.  If there are insufficient segments, then this
 * fails with EFBIG.
 */
int
sglist_append_user(struct sglist *sg, void *buf, size_t len, struct thread *td)
{
	struct sgsave save;
	int error;

	if (sg->sg_maxseg == 0)
		return (EINVAL);
	SGLIST_SAVE(sg, save);
	error = _sglist_append_buf(sg, buf, len,
	    vmspace_pmap(td->td_proc->p_vmspace), NULL);
	if (error)
		SGLIST_RESTORE(sg, save);
	return (error);
}

/*
 * Append the segments that describe a single uio to a scatter/gather
 * list.  If there are insufficient segments, then this fails with
 * EFBIG.
 */
int
sglist_append_uio(struct sglist *sg, struct uio *uio)
{
	struct iovec *iov;
	struct sgsave save;
	size_t resid, minlen;
	pmap_t pmap;
	int error, i;

	if (sg->sg_maxseg == 0)
		return (EINVAL);

	resid = uio->uio_resid;
	iov = uio->uio_iov;

	if (uio->uio_segflg == UIO_USERSPACE) {
		KASSERT(uio->uio_td != NULL,
		    ("sglist_append_uio: USERSPACE but no thread"));
		pmap = vmspace_pmap(uio->uio_td->td_proc->p_vmspace);
	} else
		pmap = NULL;

	error = 0;
	SGLIST_SAVE(sg, save);
	for (i = 0; i < uio->uio_iovcnt && resid != 0; i++) {
		/*
		 * Now at the first iovec to load.  Load each iovec
		 * until we have exhausted the residual count.
		 */
		minlen = MIN(resid, iov[i].iov_len);
		if (minlen > 0) {
			error = _sglist_append_buf(sg, iov[i].iov_base, minlen,
			    pmap, NULL);
			if (error) {
				SGLIST_RESTORE(sg, save);
				return (error);
			}
			resid -= minlen;
		}
	}
	return (0);
}

/*
 * Append the segments that describe at most 'resid' bytes from a
 * single uio to a scatter/gather list.  If there are insufficient
 * segments, then only the amount that fits is appended.
 */
int
sglist_consume_uio(struct sglist *sg, struct uio *uio, size_t resid)
{
	struct iovec *iov;
	size_t done;
	pmap_t pmap;
	int error, len;

	if (sg->sg_maxseg == 0)
		return (EINVAL);

	if (uio->uio_segflg == UIO_USERSPACE) {
		KASSERT(uio->uio_td != NULL,
		    ("sglist_consume_uio: USERSPACE but no thread"));
		pmap = vmspace_pmap(uio->uio_td->td_proc->p_vmspace);
	} else
		pmap = NULL;

	error = 0;
	while (resid > 0 && uio->uio_resid) {
		iov = uio->uio_iov;
		len = iov->iov_len;
		if (len == 0) {
			uio->uio_iov++;
			uio->uio_iovcnt--;
			continue;
		}
		if (len > resid)
			len = resid;

		/*
		 * Try to append this iovec.  If we run out of room,
		 * then break out of the loop.
		 */
		error = _sglist_append_buf(sg, iov->iov_base, len, pmap, &done);
		iov->iov_base = (char *)iov->iov_base + done;
		iov->iov_len -= done;
		uio->uio_resid -= done;
		uio->uio_offset += done;
		resid -= done;
		if (error)
			break;
	}
	return (0);
}

/*
 * Allocate and populate a scatter/gather list to describe a single
 * kernel virtual address range.
 */
struct sglist *
sglist_build(void *buf, size_t len, int mflags)
{
	struct sglist *sg;
	int nsegs;

	if (len == 0)
		return (NULL);

	nsegs = sglist_count(buf, len);
	sg = sglist_alloc(nsegs, mflags);
	if (sg == NULL)
		return (NULL);
	if (sglist_append(sg, buf, len) != 0) {
		sglist_free(sg);
		return (NULL);
	}
	return (sg);
}

/*
 * Clone a new copy of a scatter/gather list.
 */
struct sglist *
sglist_clone(struct sglist *sg, int mflags)
{
	struct sglist *new;

	if (sg == NULL)
		return (NULL);
	new = sglist_alloc(sg->sg_maxseg, mflags);
	if (new == NULL)
		return (NULL);
	new->sg_nseg = sg->sg_nseg;
	bcopy(sg->sg_segs, new->sg_segs, sizeof(struct sglist_seg) *
	    sg->sg_nseg);
	return (new);
}

/*
 * Calculate the total length of the segments described in a
 * scatter/gather list.
 */
size_t
sglist_length(struct sglist *sg)
{
	size_t space;
	int i;

	space = 0;
	for (i = 0; i < sg->sg_nseg; i++)
		space += sg->sg_segs[i].ss_len;
	return (space);
}

/*
 * Split a scatter/gather list into two lists.  The scatter/gather
 * entries for the first 'length' bytes of the 'original' list are
 * stored in the '*head' list and are removed from 'original'.
 *
 * If '*head' is NULL, then a new list will be allocated using
 * 'mflags'.  If M_NOWAIT is specified and the allocation fails,
 * ENOMEM will be returned.
 *
 * If '*head' is not NULL, it should point to an empty sglist.  If it
 * does not have enough room for the remaining space, then EFBIG will
 * be returned.  If '*head' is not empty, then EINVAL will be
 * returned.
 *
 * If 'original' is shared (refcount > 1), then EDOOFUS will be
 * returned.
 */
int
sglist_split(struct sglist *original, struct sglist **head, size_t length,
    int mflags)
{
	struct sglist *sg;
	size_t space, split;
	int count, i;

	if (original->sg_refs > 1)
		return (EDOOFUS);

	/* Figure out how big of a sglist '*head' has to hold. */
	count = 0;
	space = 0;
	split = 0;
	for (i = 0; i < original->sg_nseg; i++) {
		space += original->sg_segs[i].ss_len;
		count++;
		if (space >= length) {
			/*
			 * If 'length' falls in the middle of a
			 * scatter/gather list entry, then 'split'
			 * holds how much of that entry will remain in
			 * 'original'.
			 */
			split = space - length;
			break;
		}
	}

	/* Nothing to do, so leave head empty. */
	if (count == 0)
		return (0);

	if (*head == NULL) {
		sg = sglist_alloc(count, mflags);
		if (sg == NULL)
			return (ENOMEM);
		*head = sg;
	} else {
		sg = *head;
		if (sg->sg_maxseg < count)
			return (EFBIG);
		if (sg->sg_nseg != 0)
			return (EINVAL);
	}

	/* Copy 'count' entries to 'sg' from 'original'. */
	bcopy(original->sg_segs, sg->sg_segs, count *
	    sizeof(struct sglist_seg));
	sg->sg_nseg = count;

	/*
	 * If we had to split a list entry, fixup the last entry in
	 * 'sg' and the new first entry in 'original'.  We also
	 * decrement 'count' by 1 since we will only be removing
	 * 'count - 1' segments from 'original' now.
	 */
	if (split != 0) {
		count--;
		sg->sg_segs[count].ss_len -= split;
		original->sg_segs[count].ss_paddr =
		    sg->sg_segs[count].ss_paddr + split;
		original->sg_segs[count].ss_len = split;
	}

	/* Trim 'count' entries from the front of 'original'. */
	original->sg_nseg -= count;
	bcopy(original->sg_segs + count, original->sg_segs, count *
	    sizeof(struct sglist_seg));
	return (0);
}

/*
 * Append the scatter/gather list elements in 'second' to the
 * scatter/gather list 'first'.  If there is not enough space in
 * 'first', EFBIG is returned.
 */
int
sglist_join(struct sglist *first, struct sglist *second)
{
	struct sglist_seg *flast, *sfirst;
	int append;

	/* If 'second' is empty, there is nothing to do. */
	if (second->sg_nseg == 0)
		return (0);

	/*
	 * If the first entry in 'second' can be appended to the last entry
	 * in 'first' then set append to '1'.
	 */
	append = 0;
	flast = &first->sg_segs[first->sg_nseg - 1];
	sfirst = &second->sg_segs[0];
	if (first->sg_nseg != 0 &&
	    flast->ss_paddr + flast->ss_len == sfirst->ss_paddr)
		append = 1;

	/* Make sure 'first' has enough room. */
	if (first->sg_nseg + second->sg_nseg - append > first->sg_maxseg)
		return (EFBIG);

	/* Merge last in 'first' and first in 'second' if needed. */
	if (append)
		flast->ss_len += sfirst->ss_len;

	/* Append new segments from 'second' to 'first'. */
	bcopy(first->sg_segs + first->sg_nseg, second->sg_segs + append,
	    (second->sg_nseg - append) * sizeof(struct sglist_seg));
	first->sg_nseg += second->sg_nseg - append;
	sglist_reset(second);
	return (0);
}

/*
 * Generate a new scatter/gather list from a range of an existing
 * scatter/gather list.  The 'offset' and 'length' parameters specify
 * the logical range of the 'original' list to extract.  If that range
 * is not a subset of the length of 'original', then EINVAL is
 * returned.  The new scatter/gather list is stored in '*slice'.
 *
 * If '*slice' is NULL, then a new list will be allocated using
 * 'mflags'.  If M_NOWAIT is specified and the allocation fails,
 * ENOMEM will be returned.
 *
 * If '*slice' is not NULL, it should point to an empty sglist.  If it
 * does not have enough room for the remaining space, then EFBIG will
 * be returned.  If '*slice' is not empty, then EINVAL will be
 * returned.
 */
int
sglist_slice(struct sglist *original, struct sglist **slice, size_t offset,
    size_t length, int mflags)
{
	struct sglist *sg;
	size_t space, end, foffs, loffs;
	int count, i, fseg;

	/* Nothing to do. */
	if (length == 0)
		return (0);

	/* Figure out how many segments '*slice' needs to have. */
	end = offset + length;
	space = 0;
	count = 0;
	fseg = 0;
	foffs = loffs = 0;
	for (i = 0; i < original->sg_nseg; i++) {
		space += original->sg_segs[i].ss_len;
		if (space > offset) {
			/*
			 * When we hit the first segment, store its index
			 * in 'fseg' and the offset into the first segment
			 * of 'offset' in 'foffs'.
			 */
			if (count == 0) {
				fseg = i;
				foffs = offset - (space -
				    original->sg_segs[i].ss_len);
				CTR1(KTR_DEV, "sglist_slice: foffs = %08lx",
				    foffs);
			}
			count++;

			/*
			 * When we hit the last segment, break out of
			 * the loop.  Store the amount of extra space
			 * at the end of this segment in 'loffs'.
			 */
			if (space >= end) {
				loffs = space - end;
				CTR1(KTR_DEV, "sglist_slice: loffs = %08lx",
				    loffs);
				break;
			}
		}
	}

	/* If we never hit 'end', then 'length' ran off the end, so fail. */
	if (space < end)
		return (EINVAL);

	if (*slice == NULL) {
		sg = sglist_alloc(count, mflags);
		if (sg == NULL)
			return (ENOMEM);
		*slice = sg;
	} else {
		sg = *slice;
		if (sg->sg_maxseg < count)
			return (EFBIG);
		if (sg->sg_nseg != 0)
			return (EINVAL);
	}

	/*
	 * Copy over 'count' segments from 'original' starting at
	 * 'fseg' to 'sg'.
	 */
	bcopy(original->sg_segs + fseg, sg->sg_segs,
	    count * sizeof(struct sglist_seg));
	sg->sg_nseg = count;

	/* Fixup first and last segments if needed. */
	if (foffs != 0) {
		sg->sg_segs[0].ss_paddr += foffs;
		sg->sg_segs[0].ss_len -= foffs;
		CTR2(KTR_DEV, "sglist_slice seg[0]: %08lx:%08lx",
		    (long)sg->sg_segs[0].ss_paddr, sg->sg_segs[0].ss_len);
	}
	if (loffs != 0) {
		sg->sg_segs[count - 1].ss_len -= loffs;
		CTR2(KTR_DEV, "sglist_slice seg[%d]: len %08x", count - 1,
		    sg->sg_segs[count - 1].ss_len);
	}
	return (0);
}<|MERGE_RESOLUTION|>--- conflicted
+++ resolved
@@ -243,11 +243,8 @@
 /*
  * Append the segments to describe a bio's data to a scatter/gather list.
  * If there are insufficient segments, then this fails with EFBIG.
-<<<<<<< HEAD
-=======
  *
  * NOTE: This function expects bio_bcount to be initialized.
->>>>>>> c90ebc96
  */
 int
 sglist_append_bio(struct sglist *sg, struct bio *bp)
@@ -326,6 +323,7 @@
 	if (sg->sg_maxseg == 0)
 		return (EINVAL);
 
+	error = 0;
 	SGLIST_SAVE(sg, save);
 	for (m = m0; m != NULL; m = m->m_next) {
 		if (m->m_len > 0) {
