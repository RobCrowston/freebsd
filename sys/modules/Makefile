# $FreeBSD$

SYSDIR?=${SRCTOP}/sys
.include "${SYSDIR}/conf/kern.opts.mk"

SUBDIR_PARALLEL=

# Modules that include binary-only blobs of microcode should be selectable by
# MK_SOURCELESS_UCODE option (see below).

.if defined(MODULES_OVERRIDE) && !defined(ALL_MODULES)
SUBDIR=${MODULES_OVERRIDE}
.else
SUBDIR=	\
	${_3dfx} \
	${_3dfx_linux} \
	${_aac} \
	${_aacraid} \
	accf_data \
	accf_dns \
	accf_http \
	acl_nfs4 \
	acl_posix1e \
	${_acpi} \
	ae \
	${_aesni} \
	age \
	${_agp} \
	aha \
	ahci \
	${_aic} \
	aic7xxx \
	alc \
	ale \
	alq \
	${_amd_ecc_inject} \
	${_amdsbwd} \
	${_amdsmn} \
	${_amdtemp} \
	amr \
	${_an} \
	${_aout} \
	${_apm} \
	${_arcmsr} \
	${_arcnet} \
	${_armv8crypto} \
	${_asmc} \
	ata \
	ath \
	ath_dfs \
	ath_hal \
	ath_hal_ar5210 \
	ath_hal_ar5211 \
	ath_hal_ar5212 \
	ath_hal_ar5416 \
	ath_hal_ar9300 \
	ath_main \
	ath_rate \
	ath_pci \
	${_autofs} \
	${_auxio} \
	${_bce} \
	bfe \
	bge \
	bhnd \
	${_bxe} \
	${_bios} \
	${_bktr} \
	${_bm} \
	bnxt \
	bridgestp \
	bwi \
	bwn \
	bwn_pci \
	${_bytgpio} \
	cam \
	${_cardbus} \
	${_carp} \
	cas \
	${_cbb} \
	cc \
	cd9660 \
	cd9660_iconv \
	${_ce} \
	${_cfi} \
<<<<<<< HEAD
=======
	chacha20 \
>>>>>>> f4a0996f
	${_chromebook_platform} \
	${_ciss} \
	cloudabi \
	${_cloudabi32} \
	${_cloudabi64} \
	${_cm} \
	${_cmx} \
	${_coff} \
	${_coretemp} \
	${_cp} \
	${_cpsw} \
	${_cpuctl} \
	${_cpufreq} \
	${_crypto} \
	${_cryptodev} \
	${_cs} \
	${_ctau} \
	ctl \
	${_cxgb} \
	${_cxgbe} \
	dc \
	dcons \
	dcons_crom \
	de \
	${_dpms} \
	${_dpt} \
	${_drm} \
	${_drm2} \
	dummynet \
	${_ed} \
	${_efirt} \
	${_elink} \
	${_em} \
	${_ena} \
<<<<<<< HEAD
	en \
=======
>>>>>>> f4a0996f
	${_ep} \
	${_epic} \
	esp \
	${_et} \
	evdev \
	${_ex} \
	${_exca} \
	ext2fs \
	fdc \
	fdescfs \
	${_fe} \
	${_ffec} \
	filemon \
	firewire \
	firmware \
	fuse \
	${_fxp} \
	gem \
	geom \
	${_glxiic} \
	${_glxsb} \
	gpio \
	hifn \
	hme \
	${_hpt27xx} \
	${_hptiop} \
	${_hptmv} \
	${_hptnr} \
	${_hptrr} \
	hwpmc \
	${_hwpmc_mips24k} \
	${_hwpmc_mips74k} \
	${_hyperv} \
	i2c \
        ${_ibcore} \
	${_ibcs2} \
	${_ichwd} \
	${_ida} \
	if_bridge \
	if_disc \
	if_edsc \
	${_if_enc} \
	if_epair \
	${_if_gif} \
	${_if_gre} \
	${_if_me} \
	if_lagg \
	${_if_ndis} \
	${_if_stf} \
	if_tap \
	if_tun \
	if_vlan \
	if_vxlan \
	${_iir} \
	imgact_binmisc \
	${_intelspi} \
	${_io} \
	${_ioat} \
        ${_ipoib} \
	${_ipdivert} \
	${_ipfilter} \
	${_ipfw} \
	ipfw_nat \
	${_ipfw_nat64} \
	${_ipfw_nptv6} \
	${_ipfw_pmod} \
	${_ipmi} \
	ip6_mroute_mod \
	ip_mroute_mod \
	${_ips} \
	${_ipsec} \
	${_ipw} \
	${_ipwfw} \
	${_isci} \
	${_iser} \
	isp \
	${_ispfw} \
	${_iwi} \
	${_iwifw} \
	${_iwm} \
	${_iwmfw} \
	${_iwn} \
	${_iwnfw} \
	${_ix} \
	${_ixv} \
	${_ixgb} \
	${_ixl} \
	${_ixlv} \
	jme \
	joy \
	kbdmux \
	kgssapi \
	kgssapi_krb5 \
	khelp \
	krpc \
	ksyms \
	le \
	lge \
	libalias \
	libiconv \
	libmchain \
	${_linprocfs} \
	${_linsysfs} \
	${_linux} \
	${_linux_common} \
	${_linux64} \
	linuxkpi \
	${_lio} \
	lmc \
	lpt \
	mac_biba \
	mac_bsdextended \
	mac_ifoff \
	mac_lomac \
	mac_mls \
	mac_none \
	mac_partition \
	mac_portacl \
	mac_seeotheruids \
	mac_stub \
	mac_test \
	malo \
	md \
	mdio \
	mem \
	mfi \
	mii \
	mlx \
	${_mlx4} \
	${_mlx4ib} \
	${_mlx4en} \
	${_mlx5} \
	${_mlx5en} \
	${_mlx5ib} \
	${_mly} \
	mmc \
	mmcsd \
	mpr \
	mps \
	mpt \
	mqueue \
	mrsas \
	msdosfs \
	msdosfs_iconv \
	${_mse} \
	msk \
	mvs \
	mwl \
	${_mwlfw} \
	mxge \
	my \
	${_nandfs} \
	${_nandsim} \
	${_ncr} \
	${_nctgpio} \
	${_ncv} \
	${_ndis} \
	${_netgraph} \
	${_nfe} \
	nfscl \
	nfscommon \
	nfsd \
	nfslock \
	nfslockd \
	nfssvc \
	nge \
	nmdm \
	${_nsp} \
	nullfs \
	${_ntb} \
	${_nvd} \
	${_nvme} \
	${_nvram} \
	${_nxge} \
	oce \
	otus \
	${_otusfw} \
	ow \
	${_padlock} \
	${_padlock_rng} \
	${_pccard} \
	${_pcfclock} \
	pcn \
	${_pf} \
	${_pflog} \
	${_pfsync} \
	plip \
	${_pms} \
	ppbus \
	ppc \
	ppi \
	pps \
	procfs \
	proto \
	pseudofs \
	${_pst} \
	pty  \
	puc \
	${_qlxge} \
	${_qlxgb} \
	${_qlxgbe} \
	${_qlnx} \
	ral \
	${_ralfw} \
	${_random_fortuna} \
	${_random_yarrow} \
	${_random_other} \
	rc4 \
	${_rdma} \
	${_rdrand_rng} \
	re \
	rl \
	rtwn \
	rtwn_pci \
	rtwn_usb \
	${_rtwnfw} \
	${_s3} \
	${_safe} \
	${_sbni} \
	scc \
	${_scsi_low} \
	sdhci \
	${_sdhci_acpi} \
	sdhci_pci \
	sem \
	send \
	${_sf} \
	${_sfxge} \
	sge \
	${_sgx} \
	${_sgx_linux} \
	siba_bwn \
	siftr \
	siis \
	sis \
	sk \
	smbfs \
	sn \
	snp \
	sound \
	${_speaker} \
	spigen \
	${_splash} \
	${_sppp} \
	ste \
	${_stg} \
	stge \
	${_sym} \
	${_syscons} \
	sysvipc \
	tcp \
	${_ti} \
	tl \
	tmpfs \
	${_toecore} \
	${_tpm} \
	trm \
	${_twa} \
	twe \
	tws \
	tx \
	${_txp} \
	uart \
	ubsec \
	udf \
	udf_iconv \
	ufs \
	uinput \
	unionfs \
	usb \
	${_vesa} \
	${_virtio} \
	vge \
	${_viawd} \
	videomode \
	vkbd \
	${_vmm} \
	${_vmware} \
	${_vpo} \
	vr \
	vte \
	vx \
	${_vxge} \
	wb \
	${_wbwd} \
	${_wi} \
	wlan \
	wlan_acl \
	wlan_amrr \
	wlan_ccmp \
	wlan_rssadapt \
	wlan_tkip \
	wlan_wep \
	wlan_xauth \
	${_wpi} \
	${_wpifw} \
	${_x86bios} \
	${_xe} \
	xl \
	zlib

.if ${MK_AUTOFS} != "no" || defined(ALL_MODULES)
_autofs=	autofs
.endif

.if ${MK_CDDL} != "no" || defined(ALL_MODULES)
.if (${MACHINE_CPUARCH} != "arm" || ${MACHINE_ARCH:Marmv[67]*} != "") && \
	${MACHINE_CPUARCH} != "mips" && \
	${MACHINE_CPUARCH} != "sparc64"
SUBDIR+=	dtrace
.endif
SUBDIR+=	opensolaris
.endif

.if ${MK_CRYPT} != "no" || defined(ALL_MODULES)
.if exists(${SRCTOP}/sys/opencrypto)
_crypto=	crypto
_cryptodev=	cryptodev
_random_fortuna=random_fortuna
_random_yarrow=	random_yarrow
_random_other=	random_other
.endif
.endif

.if ${MK_CUSE} != "no" || defined(ALL_MODULES)
SUBDIR+=	cuse
.endif

.if (${MK_INET_SUPPORT} != "no" || ${MK_INET6_SUPPORT} != "no") || \
	defined(ALL_MODULES)
_carp=		carp
_toecore=	toecore
_if_enc=	if_enc
_if_gif=	if_gif
_if_gre=	if_gre
_ipfw_pmod=	ipfw_pmod
.if ${MK_IPSEC_SUPPORT} != "no"
_ipsec=		ipsec
.endif
.endif

.if (${MK_INET_SUPPORT} != "no" && ${MK_INET6_SUPPORT} != "no") || \
	defined(ALL_MODULES)
_if_stf=	if_stf
.endif

.if ${MK_INET_SUPPORT} != "no" || defined(ALL_MODULES)
_if_me=		if_me
_ipdivert=	ipdivert
_ipfw=		ipfw
.if ${MK_INET6_SUPPORT} != "no" || defined(ALL_MODULES)
_ipfw_nat64=	ipfw_nat64
.endif
.endif

.if ${MK_INET6_SUPPORT} != "no" || defined(ALL_MODULES)
_ipfw_nptv6=	ipfw_nptv6
.endif

.if ${MK_IPFILTER} != "no" || defined(ALL_MODULES)
_ipfilter=	ipfilter
.endif

.if ${MK_ISCSI} != "no" || defined(ALL_MODULES)
SUBDIR+=	cfiscsi
SUBDIR+=	iscsi
SUBDIR+=	iscsi_initiator
.endif

.if ${MK_NAND} != "no" || defined(ALL_MODULES)
_nandfs=	nandfs
_nandsim=	nandsim
.endif

.if ${MK_NETGRAPH} != "no" || defined(ALL_MODULES)
_netgraph=	netgraph
.endif

.if (${MK_PF} != "no" && (${MK_INET_SUPPORT} != "no" || \
	${MK_INET6_SUPPORT} != "no")) || defined(ALL_MODULES)
_pf=		pf
_pflog=		pflog
.if ${MK_INET_SUPPORT} != "no"
_pfsync=	pfsync
.endif
.endif

.if ${MK_SOURCELESS_UCODE} != "no"
_bce=		bce
_fxp=		fxp
_ispfw=		ispfw
<<<<<<< HEAD
_mwlfw=		mwlfw
_otusfw=	otusfw
_ralfw=		ralfw
_rtwnfw=	rtwnfw
_urtwnfw=	urtwnfw
=======
>>>>>>> f4a0996f
_sf=		sf
_ti=		ti
_txp=		txp

.if ${MACHINE_CPUARCH} != "mips"
_mwlfw=		mwlfw
_otusfw=	otusfw
_ralfw=		ralfw
_rtwnfw=	rtwnfw
.endif
.endif

.if ${MK_SOURCELESS_UCODE} != "no" && ${MACHINE_CPUARCH} != "arm" && \
	${MACHINE_CPUARCH} != "mips" && \
	${MACHINE_ARCH} != "powerpc" && ${MACHINE_ARCH} != "powerpcspe" && \
	${MACHINE_CPUARCH} != "riscv"
_cxgbe=		cxgbe
.endif

.if ${MK_TESTS} != "no" || defined(ALL_MODULES)
SUBDIR+=	tests
.endif

.if ${MK_ZFS} != "no" || defined(ALL_MODULES)
SUBDIR+=	zfs
.endif

.if (${MACHINE_CPUARCH} == "mips" && ${MACHINE_ARCH:Mmips64} == "")
_hwpmc_mips24k=	hwpmc_mips24k
_hwpmc_mips74k=	hwpmc_mips74k
.endif

.if ${MACHINE_CPUARCH} != "aarch64" && ${MACHINE_CPUARCH} != "arm" && \
	${MACHINE_CPUARCH} != "mips" && ${MACHINE_CPUARCH} != "powerpc" && \
	${MACHINE_CPUARCH} != "riscv"
_syscons=	syscons
_vpo=		vpo
.endif

.if ${MACHINE_CPUARCH} != "mips"
# no BUS_SPACE_UNSPECIFIED
# No barrier instruction support (specific to this driver)
_sym=		sym
# intr_disable() is a macro, causes problems
.if ${MK_SOURCELESS_UCODE} != "no"
_cxgb=		cxgb
.endif
.endif

.if ${MACHINE_CPUARCH} == "aarch64"
_armv8crypto=	armv8crypto
_efirt=		efirt
_em=		em
.endif

.if ${MACHINE_CPUARCH} == "i386" || ${MACHINE_CPUARCH} == "amd64"
_agp=		agp
_an=		an
_aout=		aout
_bios=		bios
_bktr=		bktr
.if ${MK_SOURCELESS_UCODE} != "no"
_bxe=		bxe
.endif
_cardbus=	cardbus
_cbb=		cbb
_cpuctl=	cpuctl
_cpufreq=	cpufreq
_cs=		cs
_dpms=		dpms
_drm=		drm
_drm2=		drm2
_ed=		ed
_em=		em
_ena=		ena
_ep=		ep
_et=		et
_exca=		exca
_fe=		fe
.if ${MK_OFED} != "no" || defined(ALL_MODULES)
_ibcore=        ibcore
.endif
_if_ndis=	if_ndis
_io=		io
.if ${MK_OFED} != "no" || defined(ALL_MODULES)
_ipoib=         ipoib
_iser=		iser
.endif
_ix=		ix
_ixv=		ixv
_linprocfs=	linprocfs
_linsysfs=	linsysfs
_linux=		linux
.if ${MK_SOURCELESS_UCODE} != "no"
_lio=		lio
.endif
_nctgpio=	nctgpio
_ndis=		ndis
_pccard=	pccard
.if ${MK_OFED} != "no" || defined(ALL_MODULES)
_rdma=		rdma
.endif
_safe=		safe
_scsi_low=	scsi_low
_speaker=	speaker
_splash=	splash
_sppp=		sppp
_vmware=	vmware
_vxge=  	vxge
_wbwd=		wbwd
_wi=		wi
_xe=		xe

_aac=		aac
_aacraid=	aacraid
_acpi=		acpi
.if ${MK_CRYPT} != "no" || defined(ALL_MODULES)
_aesni=		aesni
.endif
_amd_ecc_inject=amd_ecc_inject
_amdsbwd=	amdsbwd
_amdsmn=	amdsmn
_amdtemp=	amdtemp
_arcmsr=	arcmsr
_asmc=		asmc
_bytgpio=	bytgpio
_ciss=		ciss
_chromebook_platform=	chromebook_platform
_cmx=		cmx
_coretemp=	coretemp
.if ${MK_SOURCELESS_HOST} != "no"
_hpt27xx=	hpt27xx
.endif
_hptiop=	hptiop
.if ${MK_SOURCELESS_HOST} != "no"
_hptmv=		hptmv
_hptnr=		hptnr
_hptrr=		hptrr
.endif
_hyperv=	hyperv
_ichwd=		ichwd
_ida=		ida
_iir=		iir
_intelspi=	intelspi
_ipmi=		ipmi
_ips=		ips
_isci=		isci
_ipw=		ipw
_iwi=		iwi
_iwm=		iwm
_iwn=		iwn
_ixgb=		ixgb
.if ${MK_SOURCELESS_UCODE} != "no"
_ipwfw=		ipwfw
_iwifw=		iwifw
_iwmfw=		iwmfw
_iwnfw=		iwnfw
.endif
_mlx4=		mlx4
_mlx5=		mlx5
.if (${MK_INET_SUPPORT} != "no" && ${MK_INET6_SUPPORT} != "no") || \
	defined(ALL_MODULES)
_mlx4en=	mlx4en
_mlx5en=	mlx5en
.endif
<<<<<<< HEAD
.if ${MK_OFED} != "no" || defined(ALL_MODULES)
_mlx4ib=	mlx4ib
_mlx5ib=	mlx5ib
.endif
_mly=		mly
=======
>>>>>>> f4a0996f
.if ${MK_OFED} != "no" || defined(ALL_MODULES)
_mlx4ib=	mlx4ib
_mlx5ib=	mlx5ib
.endif
_mly=		mly
_nfe=		nfe
_nvd=		nvd
_nvme=		nvme
_nvram=		nvram
_nxge=		nxge
.if ${MK_CRYPT} != "no" || defined(ALL_MODULES)
_padlock=	padlock
_padlock_rng=	padlock_rng
_rdrand_rng=	rdrand_rng
.endif
_s3=		s3
_sdhci_acpi=	sdhci_acpi
_tpm=		tpm
_twa=		twa
_vesa=		vesa
_viawd=		viawd
_virtio=	virtio
_wpi=		wpi
.if ${MK_SOURCELESS_UCODE} != "no"
_wpifw=		wpifw
.endif
_x86bios=	x86bios
.endif

.if ${MACHINE_CPUARCH} == "amd64"
_efirt=		efirt
_ioat=		ioat
_ixl=		ixl
_ixlv=		ixlv
_linux64=	linux64
_linux_common=	linux_common
_ntb=		ntb
_pms=		pms
_qlxge=		qlxge
_qlxgb=		qlxgb
.if ${MK_SOURCELESS_UCODE} != "no"
_qlxgbe=	qlxgbe
_qlnx=		qlnx
.endif
_sfxge=		sfxge
_sgx=		sgx
_sgx_linux=	sgx_linux

.if ${MK_BHYVE} != "no" || defined(ALL_MODULES)
_vmm=		vmm
.endif
.endif

.if ${MACHINE_CPUARCH} == "i386"
# XXX some of these can move to the general case when de-i386'ed
# XXX some of these can move now, but are untested on other architectures.
_3dfx=		3dfx
_3dfx_linux=	3dfx_linux
_aic=		aic
_apm=		apm
_arcnet=	arcnet
.if ${MK_SOURCELESS_UCODE} != "no"
_ce=		ce
.endif
_coff=		coff
.if ${MK_SOURCELESS_UCODE} != "no"
_cp=		cp
.endif
_elink=		elink
_glxiic=	glxiic
_glxsb=		glxsb
#_ibcs2=		ibcs2
_mse=		mse
_ncr=		ncr
_ncv=		ncv
_nsp=		nsp
_pcfclock=	pcfclock
_pst=		pst
_sbni=		sbni
_stg=		stg
<<<<<<< HEAD
_svr4=		svr4
_wds=		wds
.if ${MACHINE} == "i386"
.if ${MK_EISA} != "no"
_ahb=		ahb
.endif
=======
>>>>>>> f4a0996f
_cm=		cm
.if ${MK_SOURCELESS_UCODE} != "no"
_ctau=		ctau
.endif
_dpt=		dpt
_ex=		ex
.endif

.if ${MACHINE_CPUARCH} == "arm"
_cfi=		cfi
_cpsw=		cpsw
.endif

.if ${MACHINE_CPUARCH} == "powerpc"
_agp=		agp
_an=		an
_bm=		bm
_cardbus=	cardbus
_cbb=		cbb
_cfi=		cfi
_cpufreq=	cpufreq
_drm=		drm
_exca=		exca
<<<<<<< HEAD
_nvram=		powermac_nvram
=======
>>>>>>> f4a0996f
_ffec=		ffec
_pccard=	pccard
_wi=		wi
.endif

.if ${MACHINE_ARCH} == "powerpc64"
_drm2=		drm2
.endif
.if ${MACHINE_ARCH} == "powerpc64" || ${MACHINE_ARCH} == "powerpc"
# Don't build powermac_nvram for powerpcspe, it's never supported.
_nvram=		powermac_nvram
.endif

.if ${MACHINE_CPUARCH} == "sparc64"
_auxio=		auxio
_em=		em
_epic=		epic
.endif

<<<<<<< HEAD
.if (${MACHINE_CPUARCH} == "amd64" || ${MACHINE_ARCH} == "armv6" || \
=======
.if (${MACHINE_CPUARCH} == "amd64" || ${MACHINE_ARCH:Marmv[67]*} != "" || \
>>>>>>> f4a0996f
     ${MACHINE_CPUARCH} == "i386")
_cloudabi32=	cloudabi32
.endif
.if ${MACHINE_CPUARCH} == "aarch64" || ${MACHINE_CPUARCH} == "amd64"
_cloudabi64=	cloudabi64
.endif

.endif

<<<<<<< HEAD
.if ${MACHINE_ARCH} == "armv6"
=======
.if ${MACHINE_ARCH:Marmv[67]*} != ""
>>>>>>> f4a0996f
_ffec=		ffec
.endif

SUBDIR+=${MODULES_EXTRA}

.for reject in ${WITHOUT_MODULES}
SUBDIR:= ${SUBDIR:N${reject}}
.endfor

# Calling kldxref(8) for each module is expensive.
.if !defined(NO_XREF)
.MAKEFLAGS+=	-DNO_XREF
afterinstall: .PHONY
	@if type kldxref >/dev/null 2>&1; then \
		${ECHO} kldxref ${DESTDIR}${KMODDIR}; \
		kldxref ${DESTDIR}${KMODDIR}; \
	fi
.endif

.include "${SYSDIR}/conf/config.mk"

SUBDIR:= ${SUBDIR:u:O}

.include <bsd.subdir.mk><|MERGE_RESOLUTION|>--- conflicted
+++ resolved
@@ -27,6 +27,7 @@
 	age \
 	${_agp} \
 	aha \
+	${_ahb} \
 	ahci \
 	${_aic} \
 	aic7xxx \
@@ -35,7 +36,6 @@
 	alq \
 	${_amd_ecc_inject} \
 	${_amdsbwd} \
-	${_amdsmn} \
 	${_amdtemp} \
 	amr \
 	${_an} \
@@ -43,19 +43,9 @@
 	${_apm} \
 	${_arcmsr} \
 	${_arcnet} \
-	${_armv8crypto} \
 	${_asmc} \
 	ata \
 	ath \
-	ath_dfs \
-	ath_hal \
-	ath_hal_ar5210 \
-	ath_hal_ar5211 \
-	ath_hal_ar5212 \
-	ath_hal_ar5416 \
-	ath_hal_ar9300 \
-	ath_main \
-	ath_rate \
 	ath_pci \
 	${_autofs} \
 	${_auxio} \
@@ -74,6 +64,8 @@
 	bwn_pci \
 	${_bytgpio} \
 	cam \
+	${_canbepm} \
+	${_canbus} \
 	${_cardbus} \
 	${_carp} \
 	cas \
@@ -83,10 +75,6 @@
 	cd9660_iconv \
 	${_ce} \
 	${_cfi} \
-<<<<<<< HEAD
-=======
-	chacha20 \
->>>>>>> f4a0996f
 	${_chromebook_platform} \
 	${_ciss} \
 	cloudabi \
@@ -103,6 +91,7 @@
 	${_crypto} \
 	${_cryptodev} \
 	${_cs} \
+	${_ct} \
 	${_ctau} \
 	ctl \
 	${_cxgb} \
@@ -121,10 +110,7 @@
 	${_elink} \
 	${_em} \
 	${_ena} \
-<<<<<<< HEAD
 	en \
-=======
->>>>>>> f4a0996f
 	${_ep} \
 	${_epic} \
 	esp \
@@ -133,6 +119,7 @@
 	${_ex} \
 	${_exca} \
 	ext2fs \
+	${_fatm} \
 	fdc \
 	fdescfs \
 	${_fe} \
@@ -147,6 +134,7 @@
 	${_glxiic} \
 	${_glxsb} \
 	gpio \
+	hatm \
 	hifn \
 	hme \
 	${_hpt27xx} \
@@ -155,14 +143,13 @@
 	${_hptnr} \
 	${_hptrr} \
 	hwpmc \
-	${_hwpmc_mips24k} \
-	${_hwpmc_mips74k} \
 	${_hyperv} \
 	i2c \
         ${_ibcore} \
 	${_ibcs2} \
 	${_ichwd} \
 	${_ida} \
+	${_ie} \
 	if_bridge \
 	if_disc \
 	if_edsc \
@@ -178,6 +165,7 @@
 	if_tun \
 	if_vlan \
 	if_vxlan \
+	${_igb} \
 	${_iir} \
 	imgact_binmisc \
 	${_intelspi} \
@@ -225,6 +213,7 @@
 	lge \
 	libalias \
 	libiconv \
+	libmbpool \
 	libmchain \
 	${_linprocfs} \
 	${_linsysfs} \
@@ -247,6 +236,7 @@
 	mac_stub \
 	mac_test \
 	malo \
+	mcd \
 	md \
 	mdio \
 	mem \
@@ -282,6 +272,7 @@
 	${_nctgpio} \
 	${_ncv} \
 	${_ndis} \
+	netfpga10g \
 	${_netgraph} \
 	${_nfe} \
 	nfscl \
@@ -305,6 +296,7 @@
 	ow \
 	${_padlock} \
 	${_padlock_rng} \
+	patm \
 	${_pccard} \
 	${_pcfclock} \
 	pcn \
@@ -312,6 +304,7 @@
 	${_pflog} \
 	${_pfsync} \
 	plip \
+	${_pmc} \
 	${_pms} \
 	ppbus \
 	ppc \
@@ -338,13 +331,12 @@
 	re \
 	rl \
 	rtwn \
-	rtwn_pci \
-	rtwn_usb \
 	${_rtwnfw} \
 	${_s3} \
 	${_safe} \
 	${_sbni} \
 	scc \
+	scd \
 	${_scsi_low} \
 	sdhci \
 	${_sdhci_acpi} \
@@ -354,8 +346,7 @@
 	${_sf} \
 	${_sfxge} \
 	sge \
-	${_sgx} \
-	${_sgx_linux} \
+	${_si} \
 	siba_bwn \
 	siftr \
 	siis \
@@ -363,6 +354,7 @@
 	sk \
 	smbfs \
 	sn \
+	${_snc} \
 	snp \
 	sound \
 	${_speaker} \
@@ -372,6 +364,8 @@
 	ste \
 	${_stg} \
 	stge \
+	${_streams} \
+	${_svr4} \
 	${_sym} \
 	${_syscons} \
 	sysvipc \
@@ -394,7 +388,10 @@
 	ufs \
 	uinput \
 	unionfs \
+	urtwn \
+	${_urtwnfw} \
 	usb \
+	utopia \
 	${_vesa} \
 	${_virtio} \
 	vge \
@@ -410,7 +407,9 @@
 	${_vxge} \
 	wb \
 	${_wbwd} \
+	${_wds} \
 	${_wi} \
+	${_wl} \
 	wlan \
 	wlan_acl \
 	wlan_amrr \
@@ -431,7 +430,7 @@
 .endif
 
 .if ${MK_CDDL} != "no" || defined(ALL_MODULES)
-.if (${MACHINE_CPUARCH} != "arm" || ${MACHINE_ARCH:Marmv[67]*} != "") && \
+.if (${MACHINE_CPUARCH} != "arm" || ${MACHINE_ARCH:Marmv6*} != "") && \
 	${MACHINE_CPUARCH} != "mips" && \
 	${MACHINE_CPUARCH} != "sparc64"
 SUBDIR+=	dtrace
@@ -514,32 +513,22 @@
 
 .if ${MK_SOURCELESS_UCODE} != "no"
 _bce=		bce
+_fatm=		fatm
 _fxp=		fxp
 _ispfw=		ispfw
-<<<<<<< HEAD
 _mwlfw=		mwlfw
 _otusfw=	otusfw
 _ralfw=		ralfw
 _rtwnfw=	rtwnfw
 _urtwnfw=	urtwnfw
-=======
->>>>>>> f4a0996f
 _sf=		sf
 _ti=		ti
 _txp=		txp
-
-.if ${MACHINE_CPUARCH} != "mips"
-_mwlfw=		mwlfw
-_otusfw=	otusfw
-_ralfw=		ralfw
-_rtwnfw=	rtwnfw
-.endif
 .endif
 
 .if ${MK_SOURCELESS_UCODE} != "no" && ${MACHINE_CPUARCH} != "arm" && \
-	${MACHINE_CPUARCH} != "mips" && \
-	${MACHINE_ARCH} != "powerpc" && ${MACHINE_ARCH} != "powerpcspe" && \
-	${MACHINE_CPUARCH} != "riscv"
+	${MACHINE_ARCH:C/mips(el)?/mips/} != "mips" && \
+	${MACHINE_ARCH} != "powerpc" && ${MACHINE_CPUARCH} != "riscv"
 _cxgbe=		cxgbe
 .endif
 
@@ -549,11 +538,6 @@
 
 .if ${MK_ZFS} != "no" || defined(ALL_MODULES)
 SUBDIR+=	zfs
-.endif
-
-.if (${MACHINE_CPUARCH} == "mips" && ${MACHINE_ARCH:Mmips64} == "")
-_hwpmc_mips24k=	hwpmc_mips24k
-_hwpmc_mips74k=	hwpmc_mips74k
 .endif
 
 .if ${MACHINE_CPUARCH} != "aarch64" && ${MACHINE_CPUARCH} != "arm" && \
@@ -574,9 +558,8 @@
 .endif
 
 .if ${MACHINE_CPUARCH} == "aarch64"
-_armv8crypto=	armv8crypto
-_efirt=		efirt
 _em=		em
+_igb=		igb
 .endif
 
 .if ${MACHINE_CPUARCH} == "i386" || ${MACHINE_CPUARCH} == "amd64"
@@ -607,6 +590,7 @@
 _ibcore=        ibcore
 .endif
 _if_ndis=	if_ndis
+_igb=		igb
 _io=		io
 .if ${MK_OFED} != "no" || defined(ALL_MODULES)
 _ipoib=         ipoib
@@ -628,6 +612,7 @@
 .endif
 _safe=		safe
 _scsi_low=	scsi_low
+_si=		si
 _speaker=	speaker
 _splash=	splash
 _sppp=		sppp
@@ -636,7 +621,7 @@
 _wbwd=		wbwd
 _wi=		wi
 _xe=		xe
-
+.if ${MACHINE} != "pc98"
 _aac=		aac
 _aacraid=	aacraid
 _acpi=		acpi
@@ -645,7 +630,6 @@
 .endif
 _amd_ecc_inject=amd_ecc_inject
 _amdsbwd=	amdsbwd
-_amdsmn=	amdsmn
 _amdtemp=	amdtemp
 _arcmsr=	arcmsr
 _asmc=		asmc
@@ -689,14 +673,6 @@
 _mlx4en=	mlx4en
 _mlx5en=	mlx5en
 .endif
-<<<<<<< HEAD
-.if ${MK_OFED} != "no" || defined(ALL_MODULES)
-_mlx4ib=	mlx4ib
-_mlx5ib=	mlx5ib
-.endif
-_mly=		mly
-=======
->>>>>>> f4a0996f
 .if ${MK_OFED} != "no" || defined(ALL_MODULES)
 _mlx4ib=	mlx4ib
 _mlx5ib=	mlx5ib
@@ -724,6 +700,7 @@
 _wpifw=		wpifw
 .endif
 _x86bios=	x86bios
+.endif
 .endif
 
 .if ${MACHINE_CPUARCH} == "amd64"
@@ -742,8 +719,6 @@
 _qlnx=		qlnx
 .endif
 _sfxge=		sfxge
-_sgx=		sgx
-_sgx_linux=	sgx_linux
 
 .if ${MK_BHYVE} != "no" || defined(ALL_MODULES)
 _vmm=		vmm
@@ -769,6 +744,7 @@
 _glxiic=	glxiic
 _glxsb=		glxsb
 #_ibcs2=		ibcs2
+_ie=		ie
 _mse=		mse
 _ncr=		ncr
 _ncv=		ncv
@@ -776,22 +752,28 @@
 _pcfclock=	pcfclock
 _pst=		pst
 _sbni=		sbni
+_streams=	streams
 _stg=		stg
-<<<<<<< HEAD
 _svr4=		svr4
 _wds=		wds
 .if ${MACHINE} == "i386"
 .if ${MK_EISA} != "no"
 _ahb=		ahb
 .endif
-=======
->>>>>>> f4a0996f
 _cm=		cm
 .if ${MK_SOURCELESS_UCODE} != "no"
 _ctau=		ctau
 .endif
 _dpt=		dpt
 _ex=		ex
+_wl=		wl
+.elif ${MACHINE} == "pc98"
+_canbepm=	canbepm
+_canbus=	canbus
+_ct=		ct
+_pmc=		pmc
+_snc=		snc
+.endif
 .endif
 
 .if ${MACHINE_CPUARCH} == "arm"
@@ -809,10 +791,7 @@
 _cpufreq=	cpufreq
 _drm=		drm
 _exca=		exca
-<<<<<<< HEAD
 _nvram=		powermac_nvram
-=======
->>>>>>> f4a0996f
 _ffec=		ffec
 _pccard=	pccard
 _wi=		wi
@@ -820,23 +799,16 @@
 
 .if ${MACHINE_ARCH} == "powerpc64"
 _drm2=		drm2
-.endif
-.if ${MACHINE_ARCH} == "powerpc64" || ${MACHINE_ARCH} == "powerpc"
-# Don't build powermac_nvram for powerpcspe, it's never supported.
-_nvram=		powermac_nvram
 .endif
 
 .if ${MACHINE_CPUARCH} == "sparc64"
 _auxio=		auxio
 _em=		em
 _epic=		epic
-.endif
-
-<<<<<<< HEAD
+_igb=		igb
+.endif
+
 .if (${MACHINE_CPUARCH} == "amd64" || ${MACHINE_ARCH} == "armv6" || \
-=======
-.if (${MACHINE_CPUARCH} == "amd64" || ${MACHINE_ARCH:Marmv[67]*} != "" || \
->>>>>>> f4a0996f
      ${MACHINE_CPUARCH} == "i386")
 _cloudabi32=	cloudabi32
 .endif
@@ -846,11 +818,7 @@
 
 .endif
 
-<<<<<<< HEAD
 .if ${MACHINE_ARCH} == "armv6"
-=======
-.if ${MACHINE_ARCH:Marmv[67]*} != ""
->>>>>>> f4a0996f
 _ffec=		ffec
 .endif
 
