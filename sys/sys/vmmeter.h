--- conflicted
+++ resolved
@@ -170,13 +170,8 @@
 vm_paging_target(void)
 {
 
-<<<<<<< HEAD
-	return (vm_cnt.v_free_target -
-	    (vm_cnt.v_free_count + vm_cnt.v_cache_count));
-=======
 	return (vm_cnt.v_free_target - (vm_cnt.v_free_count +
 	    vm_cnt.v_cache_count));
->>>>>>> a09fd609
 }
 
 /*
@@ -187,11 +182,7 @@
 {
 
 	return (vm_cnt.v_free_count + vm_cnt.v_cache_count <
-<<<<<<< HEAD
-	    vm_pageout_wakeup_thresh);
-=======
 	    (u_int)vm_pageout_wakeup_thresh);
->>>>>>> a09fd609
 }
 
 #endif
