/*-
 * Copyright (c) 2003-2004 Alan L. Cox <alc@cs.rice.edu>
 * All rights reserved.
 *
 * Redistribution and use in source and binary forms, with or without
 * modification, are permitted provided that the following conditions
 * are met:
 * 1. Redistributions of source code must retain the above copyright
 *    notice, this list of conditions and the following disclaimer.
 * 2. Redistributions in binary form must reproduce the above copyright
 *    notice, this list of conditions and the following disclaimer in the
 *    documentation and/or other materials provided with the distribution.
 *
 * THIS SOFTWARE IS PROVIDED BY THE AUTHOR AND CONTRIBUTORS ``AS IS'' AND
 * ANY EXPRESS OR IMPLIED WARRANTIES, INCLUDING, BUT NOT LIMITED TO, THE
 * IMPLIED WARRANTIES OF MERCHANTABILITY AND FITNESS FOR A PARTICULAR PURPOSE
 * ARE DISCLAIMED.  IN NO EVENT SHALL THE AUTHOR OR CONTRIBUTORS BE LIABLE
 * FOR ANY DIRECT, INDIRECT, INCIDENTAL, SPECIAL, EXEMPLARY, OR CONSEQUENTIAL
 * DAMAGES (INCLUDING, BUT NOT LIMITED TO, PROCUREMENT OF SUBSTITUTE GOODS
 * OR SERVICES; LOSS OF USE, DATA, OR PROFITS; OR BUSINESS INTERRUPTION)
 * HOWEVER CAUSED AND ON ANY THEORY OF LIABILITY, WHETHER IN CONTRACT, STRICT
 * LIABILITY, OR TORT (INCLUDING NEGLIGENCE OR OTHERWISE) ARISING IN ANY WAY
 * OUT OF THE USE OF THIS SOFTWARE, EVEN IF ADVISED OF THE POSSIBILITY OF
 * SUCH DAMAGE.
 *
 * $FreeBSD$
 */

#ifndef _SYS_SF_BUF_H_
#define _SYS_SF_BUF_H_

/*
 * Options to sf_buf_alloc() are specified through its flags argument.  This
 * argument's value should be the result of a bitwise or'ing of one or more
 * of the following values.
 */
#define	SFB_CATCH	1		/* Check signals if the allocation
					   sleeps. */
#define	SFB_CPUPRIVATE	2		/* Create a CPU private mapping. */
#define	SFB_DEFAULT	0
#define	SFB_NOWAIT	4		/* Return NULL if all bufs are used. */

struct vm_page;

struct sfstat {				/* sendfile statistics */
	uint64_t	sf_iocnt;	/* times sendfile had to do disk I/O */
	uint64_t	sf_allocfail;	/* times sfbuf allocation failed */
	uint64_t	sf_allocwait;	/* times sfbuf allocation had to wait */
};

#ifdef _KERNEL
#include <machine/sf_buf.h>
#include <sys/systm.h>
#include <sys/counter.h>
<<<<<<< HEAD
struct mbuf;	/* for sf_mext_free() */
=======
>>>>>>> 4691d487

extern counter_u64_t sfstat[sizeof(struct sfstat) / sizeof(uint64_t)];
#define	SFSTAT_ADD(name, val)	\
    counter_u64_add(sfstat[offsetof(struct sfstat, name) / sizeof(uint64_t)],\
	(val))
#define	SFSTAT_INC(name)	SFSTAT_ADD(name, 1)
#endif /* _KERNEL */
<<<<<<< HEAD

int	sf_mext_free(struct mbuf *mb, void *addr, void *args);

=======
>>>>>>> 4691d487
#endif /* !_SYS_SF_BUF_H_ */<|MERGE_RESOLUTION|>--- conflicted
+++ resolved
@@ -52,10 +52,6 @@
 #include <machine/sf_buf.h>
 #include <sys/systm.h>
 #include <sys/counter.h>
-<<<<<<< HEAD
-struct mbuf;	/* for sf_mext_free() */
-=======
->>>>>>> 4691d487
 
 extern counter_u64_t sfstat[sizeof(struct sfstat) / sizeof(uint64_t)];
 #define	SFSTAT_ADD(name, val)	\
@@ -63,10 +59,4 @@
 	(val))
 #define	SFSTAT_INC(name)	SFSTAT_ADD(name, 1)
 #endif /* _KERNEL */
-<<<<<<< HEAD
-
-int	sf_mext_free(struct mbuf *mb, void *addr, void *args);
-
-=======
->>>>>>> 4691d487
 #endif /* !_SYS_SF_BUF_H_ */