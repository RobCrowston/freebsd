/*-
 * Copyright (c) 1982, 1986, 1988, 1993
 *	The Regents of the University of California.
 * All rights reserved.
 *
 * Redistribution and use in source and binary forms, with or without
 * modification, are permitted provided that the following conditions
 * are met:
 * 1. Redistributions of source code must retain the above copyright
 *    notice, this list of conditions and the following disclaimer.
 * 2. Redistributions in binary form must reproduce the above copyright
 *    notice, this list of conditions and the following disclaimer in the
 *    documentation and/or other materials provided with the distribution.
 * 3. Neither the name of the University nor the names of its contributors
 *    may be used to endorse or promote products derived from this software
 *    without specific prior written permission.
 *
 * THIS SOFTWARE IS PROVIDED BY THE REGENTS AND CONTRIBUTORS ``AS IS'' AND
 * ANY EXPRESS OR IMPLIED WARRANTIES, INCLUDING, BUT NOT LIMITED TO, THE
 * IMPLIED WARRANTIES OF MERCHANTABILITY AND FITNESS FOR A PARTICULAR PURPOSE
 * ARE DISCLAIMED.  IN NO EVENT SHALL THE REGENTS OR CONTRIBUTORS BE LIABLE
 * FOR ANY DIRECT, INDIRECT, INCIDENTAL, SPECIAL, EXEMPLARY, OR CONSEQUENTIAL
 * DAMAGES (INCLUDING, BUT NOT LIMITED TO, PROCUREMENT OF SUBSTITUTE GOODS
 * OR SERVICES; LOSS OF USE, DATA, OR PROFITS; OR BUSINESS INTERRUPTION)
 * HOWEVER CAUSED AND ON ANY THEORY OF LIABILITY, WHETHER IN CONTRACT, STRICT
 * LIABILITY, OR TORT (INCLUDING NEGLIGENCE OR OTHERWISE) ARISING IN ANY WAY
 * OUT OF THE USE OF THIS SOFTWARE, EVEN IF ADVISED OF THE POSSIBILITY OF
 * SUCH DAMAGE.
 *
 *	@(#)mbuf.h	8.5 (Berkeley) 2/19/95
 * $FreeBSD$
 */

#ifndef _SYS_MBUF_H_
#define	_SYS_MBUF_H_

/* XXX: These includes suck. Sorry! */
#include <sys/queue.h>
#ifdef _KERNEL
#include <sys/systm.h>
#include <vm/uma.h>
#ifdef WITNESS
#include <sys/lock.h>
#endif
#endif

/*
 * Mbufs are of a single size, MSIZE (sys/param.h), which includes overhead.
 * An mbuf may add a single "mbuf cluster" of size MCLBYTES (also in
 * sys/param.h), which has no additional overhead and is used instead of the
 * internal data area; this is done when at least MINCLSIZE of data must be
 * stored.  Additionally, it is possible to allocate a separate buffer
 * externally and attach it to the mbuf in a way similar to that of mbuf
 * clusters.
 *
 * NB: These calculation do not take actual compiler-induced alignment and
 * padding inside the complete struct mbuf into account.  Appropriate
 * attention is required when changing members of struct mbuf.
 *
 * MLEN is data length in a normal mbuf.
 * MHLEN is data length in an mbuf with pktheader.
 * MINCLSIZE is a smallest amount of data that should be put into cluster.
 *
 * Compile-time assertions in uipc_mbuf.c test these values to ensure that
 * they are sensible.
 */
struct mbuf;
#define	MHSIZE		offsetof(struct mbuf, m_dat)
#define	MPKTHSIZE	offsetof(struct mbuf, m_pktdat)
#define	MLEN		((int)(MSIZE - MHSIZE))
#define	MHLEN		((int)(MSIZE - MPKTHSIZE))
#define	MINCLSIZE	(MHLEN + 1)

#ifdef _KERNEL
/*-
 * Macro for type conversion: convert mbuf pointer to data pointer of correct
 * type:
 *
 * mtod(m, t)	-- Convert mbuf pointer to data pointer of correct type.
 * mtodo(m, o) -- Same as above but with offset 'o' into data.
 */
#define	mtod(m, t)	((t)((m)->m_data))
#define	mtodo(m, o)	((void *)(((m)->m_data) + (o)))

/*
 * Argument structure passed to UMA routines during mbuf and packet
 * allocations.
 */
struct mb_args {
	int	flags;	/* Flags for mbuf being allocated */
	short	type;	/* Type of mbuf being allocated */
};
#endif /* _KERNEL */

/*
 * Packet tag structure (see below for details).
 */
struct m_tag {
	SLIST_ENTRY(m_tag)	m_tag_link;	/* List of packet tags */
	u_int16_t		m_tag_id;	/* Tag ID */
	u_int16_t		m_tag_len;	/* Length of data */
	u_int32_t		m_tag_cookie;	/* ABI/Module ID */
	void			(*m_tag_free)(struct m_tag *);
};

/*
 * Record/packet header in first mbuf of chain; valid only if M_PKTHDR is set.
 * Size ILP32: 48
 *	 LP64: 56
 * Compile-time assertions in uipc_mbuf.c test these values to ensure that
 * they are correct.
 */
struct pkthdr {
	struct ifnet	*rcvif;		/* rcv interface */
	SLIST_HEAD(packet_tags, m_tag) tags; /* list of packet tags */
	int32_t		 len;		/* total packet length */

	/* Layer crossing persistent information. */
	uint32_t	 flowid;	/* packet's 4-tuple system */
	uint64_t	 csum_flags;	/* checksum and offload features */
	uint16_t	 fibnum;	/* this packet should use this fib */
	uint8_t		 cosqos;	/* class/quality of service */
	uint8_t		 rsstype;	/* hash type */
	uint8_t		 l2hlen;	/* layer 2 header length */
	uint8_t		 l3hlen;	/* layer 3 header length */
	uint8_t		 l4hlen;	/* layer 4 header length */
	uint8_t		 l5hlen;	/* layer 5 header length */
	union {
		uint8_t  eight[8];
		uint16_t sixteen[4];
		uint32_t thirtytwo[2];
		uint64_t sixtyfour[1];
		uintptr_t unintptr[1];
		void	*ptr;
	} PH_per;

	/* Layer specific non-persistent local storage for reassembly, etc. */
	union {
		uint8_t  eight[8];
		uint16_t sixteen[4];
		uint32_t thirtytwo[2];
		uint64_t sixtyfour[1];
		uintptr_t unintptr[1];
		void 	*ptr;
	} PH_loc;
};
#define	ether_vtag	PH_per.sixteen[0]
#define	PH_vt		PH_per
#define	vt_nrecs	sixteen[0]
#define	tso_segsz	PH_per.sixteen[1]
#define	csum_phsum	PH_per.sixteen[2]
#define	csum_data	PH_per.thirtytwo[1]

/*
 * Description of external storage mapped into mbuf; valid only if M_EXT is
 * set.
 * Size ILP32: 28
 *	 LP64: 48
 * Compile-time assertions in uipc_mbuf.c test these values to ensure that
 * they are correct.
 */
struct m_ext {
	volatile u_int	*ext_cnt;	/* pointer to ref count info */
	caddr_t		 ext_buf;	/* start of buffer */
	uint32_t	 ext_size;	/* size of buffer, for ext_free */
	uint32_t	 ext_type:8,	/* type of external storage */
			 ext_flags:24;	/* external storage mbuf flags */
	void		(*ext_free)	/* free routine if not the usual */
			    (struct mbuf *, void *, void *);
	void		*ext_arg1;	/* optional argument pointer */
	void		*ext_arg2;	/* optional argument pointer */
};

/*
 * The core of the mbuf object along with some shortcut defines for practical
 * purposes.
 */
struct mbuf {
	/*
	 * Header present at the beginning of every mbuf.
	 * Size ILP32: 24
	 *      LP64: 32
	 * Compile-time assertions in uipc_mbuf.c test these values to ensure
	 * that they are correct.
	 */
	union {	/* next buffer in chain */
		struct mbuf		*m_next;
		SLIST_ENTRY(mbuf)	m_slist;
		STAILQ_ENTRY(mbuf)	m_stailq;
	};
	union {	/* next chain in queue/record */
		struct mbuf		*m_nextpkt;
		SLIST_ENTRY(mbuf)	m_slistpkt;
		STAILQ_ENTRY(mbuf)	m_stailqpkt;
	};
	caddr_t		 m_data;	/* location of data */
	int32_t		 m_len;		/* amount of data in this mbuf */
	uint32_t	 m_type:8,	/* type of data in this mbuf */
			 m_flags:24;	/* flags; see below */
#if !defined(__LP64__)
	uint32_t	 m_pad;		/* pad for 64bit alignment */
#endif

	/*
	 * A set of optional headers (packet header, external storage header)
	 * and internal data storage.  Historically, these arrays were sized
	 * to MHLEN (space left after a packet header) and MLEN (space left
	 * after only a regular mbuf header); they are now variable size in
	 * order to support future work on variable-size mbufs.
	 */
	union {
		struct {
			struct pkthdr	m_pkthdr;	/* M_PKTHDR set */
			union {
				struct m_ext	m_ext;	/* M_EXT set */
				char		m_pktdat[0];
			};
		};
		char	m_dat[0];			/* !M_PKTHDR, !M_EXT */
	};
};

/*
 * mbuf flags of global significance and layer crossing.
 * Those of only protocol/layer specific significance are to be mapped
 * to M_PROTO[1-12] and cleared at layer handoff boundaries.
 * NB: Limited to the lower 24 bits.
 */
#define	M_EXT		0x00000001 /* has associated external storage */
#define	M_PKTHDR	0x00000002 /* start of record */
#define	M_EOR		0x00000004 /* end of record */
#define	M_RDONLY	0x00000008 /* associated data is marked read-only */
#define	M_BCAST		0x00000010 /* send/received as link-level broadcast */
#define	M_MCAST		0x00000020 /* send/received as link-level multicast */
#define	M_PROMISC	0x00000040 /* packet was not for us */
#define	M_VLANTAG	0x00000080 /* ether_vtag is valid */
#define	M_UNUSED_8	0x00000100 /* --available-- */
#define	M_NOFREE	0x00000200 /* do not free mbuf, embedded in cluster */

#define	M_PROTO1	0x00001000 /* protocol-specific */
#define	M_PROTO2	0x00002000 /* protocol-specific */
#define	M_PROTO3	0x00004000 /* protocol-specific */
#define	M_PROTO4	0x00008000 /* protocol-specific */
#define	M_PROTO5	0x00010000 /* protocol-specific */
#define	M_PROTO6	0x00020000 /* protocol-specific */
#define	M_PROTO7	0x00040000 /* protocol-specific */
#define	M_PROTO8	0x00080000 /* protocol-specific */
#define	M_PROTO9	0x00100000 /* protocol-specific */
#define	M_PROTO10	0x00200000 /* protocol-specific */
#define	M_PROTO11	0x00400000 /* protocol-specific */
#define	M_PROTO12	0x00800000 /* protocol-specific */

/*
 * Flags to purge when crossing layers.
 */
#define	M_PROTOFLAGS \
    (M_PROTO1|M_PROTO2|M_PROTO3|M_PROTO4|M_PROTO5|M_PROTO6|M_PROTO7|M_PROTO8|\
     M_PROTO9|M_PROTO10|M_PROTO11|M_PROTO12)

/*
 * Flags preserved when copying m_pkthdr.
 */
#define M_COPYFLAGS \
    (M_PKTHDR|M_EOR|M_RDONLY|M_BCAST|M_MCAST|M_PROMISC|M_VLANTAG| \
     M_PROTOFLAGS)

/*
 * Mbuf flag description for use with printf(9) %b identifier.
 */
#define	M_FLAG_BITS \
    "\20\1M_EXT\2M_PKTHDR\3M_EOR\4M_RDONLY\5M_BCAST\6M_MCAST" \
    "\7M_PROMISC\10M_VLANTAG"
#define	M_FLAG_PROTOBITS \
    "\15M_PROTO1\16M_PROTO2\17M_PROTO3\20M_PROTO4\21M_PROTO5" \
    "\22M_PROTO6\23M_PROTO7\24M_PROTO8\25M_PROTO9\26M_PROTO10" \
    "\27M_PROTO11\30M_PROTO12"
#define	M_FLAG_PRINTF (M_FLAG_BITS M_FLAG_PROTOBITS)

/*
 * Network interface cards are able to hash protocol fields (such as IPv4
 * addresses and TCP port numbers) classify packets into flows.  These flows
 * can then be used to maintain ordering while delivering packets to the OS
 * via parallel input queues, as well as to provide a stateless affinity
 * model.  NIC drivers can pass up the hash via m->m_pkthdr.flowid, and set
 * m_flag fields to indicate how the hash should be interpreted by the
 * network stack.
 *
 * Most NICs support RSS, which provides ordering and explicit affinity, and
 * use the hash m_flag bits to indicate what header fields were covered by
 * the hash.  M_HASHTYPE_OPAQUE can be set by non-RSS cards or configurations
 * that provide an opaque flow identifier, allowing for ordering and
 * distribution without explicit affinity.
 */
/* Microsoft RSS standard hash types */
#define	M_HASHTYPE_NONE			0
#define	M_HASHTYPE_RSS_IPV4		1	/* IPv4 2-tuple */
#define	M_HASHTYPE_RSS_TCP_IPV4		2	/* TCPv4 4-tuple */
#define	M_HASHTYPE_RSS_IPV6		3	/* IPv6 2-tuple */
#define	M_HASHTYPE_RSS_TCP_IPV6		4	/* TCPv6 4-tuple */
#define	M_HASHTYPE_RSS_IPV6_EX		5	/* IPv6 2-tuple + ext hdrs */
#define	M_HASHTYPE_RSS_TCP_IPV6_EX	6	/* TCPv6 4-tiple + ext hdrs */
/* Non-standard RSS hash types */
#define	M_HASHTYPE_RSS_UDP_IPV4		7	/* IPv4 UDP 4-tuple */
#define	M_HASHTYPE_RSS_UDP_IPV4_EX	8	/* IPv4 UDP 4-tuple + ext hdrs */
#define	M_HASHTYPE_RSS_UDP_IPV6		9	/* IPv6 UDP 4-tuple */
#define	M_HASHTYPE_RSS_UDP_IPV6_EX	10	/* IPv6 UDP 4-tuple + ext hdrs */

#define	M_HASHTYPE_OPAQUE		255	/* ordering, not affinity */

#define	M_HASHTYPE_CLEAR(m)	((m)->m_pkthdr.rsstype = 0)
#define	M_HASHTYPE_GET(m)	((m)->m_pkthdr.rsstype)
#define	M_HASHTYPE_SET(m, v)	((m)->m_pkthdr.rsstype = (v))
#define	M_HASHTYPE_TEST(m, v)	(M_HASHTYPE_GET(m) == (v))

/*
 * COS/QOS class and quality of service tags.
 * It uses DSCP code points as base.
 */
#define	QOS_DSCP_CS0		0x00
#define	QOS_DSCP_DEF		QOS_DSCP_CS0
#define	QOS_DSCP_CS1		0x20
#define	QOS_DSCP_AF11		0x28
#define	QOS_DSCP_AF12		0x30
#define	QOS_DSCP_AF13		0x38
#define	QOS_DSCP_CS2		0x40
#define	QOS_DSCP_AF21		0x48
#define	QOS_DSCP_AF22		0x50
#define	QOS_DSCP_AF23		0x58
#define	QOS_DSCP_CS3		0x60
#define	QOS_DSCP_AF31		0x68
#define	QOS_DSCP_AF32		0x70
#define	QOS_DSCP_AF33		0x78
#define	QOS_DSCP_CS4		0x80
#define	QOS_DSCP_AF41		0x88
#define	QOS_DSCP_AF42		0x90
#define	QOS_DSCP_AF43		0x98
#define	QOS_DSCP_CS5		0xa0
#define	QOS_DSCP_EF		0xb8
#define	QOS_DSCP_CS6		0xc0
#define	QOS_DSCP_CS7		0xe0

/*
 * External mbuf storage buffer types.
 */
#define	EXT_CLUSTER	1	/* mbuf cluster */
<<<<<<< HEAD
#define	EXT_SFBUF	2	/* sendfile(2)'s sf_buf */
#define	EXT_JUMBOP	3	/* jumbo cluster 4096 bytes */
=======
#define	EXT_SFBUF	2	/* sendfile(2)'s sf_bufs */
#define	EXT_JUMBOP	3	/* jumbo cluster page sized */
>>>>>>> e74ef8b0
#define	EXT_JUMBO9	4	/* jumbo cluster 9216 bytes */
#define	EXT_JUMBO16	5	/* jumbo cluster 16184 bytes */
#define	EXT_PACKET	6	/* mbuf+cluster from packet zone */
#define	EXT_MBUF	7	/* external mbuf reference (M_IOVEC) */
#define	EXT_SFBUF_NOCACHE 8	/* sendfile(2)'s sf_buf not to be cached */

#define	EXT_VENDOR1	224	/* for vendor-internal use */
#define	EXT_VENDOR2	225	/* for vendor-internal use */
#define	EXT_VENDOR3	226	/* for vendor-internal use */
#define	EXT_VENDOR4	227	/* for vendor-internal use */

#define	EXT_EXP1	244	/* for experimental use */
#define	EXT_EXP2	245	/* for experimental use */
#define	EXT_EXP3	246	/* for experimental use */
#define	EXT_EXP4	247	/* for experimental use */

#define	EXT_NET_DRV	252	/* custom ext_buf provided by net driver(s) */
#define	EXT_MOD_TYPE	253	/* custom module's ext_buf type */
#define	EXT_DISPOSABLE	254	/* can throw this buffer away w/page flipping */
#define	EXT_EXTREF	255	/* has externally maintained ext_cnt ptr */

/*
 * Flags for external mbuf buffer types.
 * NB: limited to the lower 24 bits.
 */
#define	EXT_FLAG_EMBREF		0x000001	/* embedded ext_cnt, notyet */
#define	EXT_FLAG_EXTREF		0x000002	/* external ext_cnt, notyet */
#define	EXT_FLAG_NOFREE		0x000010	/* don't free mbuf to pool, notyet */

#define	EXT_FLAG_VENDOR1	0x010000	/* for vendor-internal use */
#define	EXT_FLAG_VENDOR2	0x020000	/* for vendor-internal use */
#define	EXT_FLAG_VENDOR3	0x040000	/* for vendor-internal use */
#define	EXT_FLAG_VENDOR4	0x080000	/* for vendor-internal use */

#define	EXT_FLAG_EXP1		0x100000	/* for experimental use */
#define	EXT_FLAG_EXP2		0x200000	/* for experimental use */
#define	EXT_FLAG_EXP3		0x400000	/* for experimental use */
#define	EXT_FLAG_EXP4		0x800000	/* for experimental use */

/*
 * EXT flag description for use with printf(9) %b identifier.
 */
#define	EXT_FLAG_BITS \
    "\20\1EXT_FLAG_EMBREF\2EXT_FLAG_EXTREF\5EXT_FLAG_NOFREE" \
    "\21EXT_FLAG_VENDOR1\22EXT_FLAG_VENDOR2\23EXT_FLAG_VENDOR3" \
    "\24EXT_FLAG_VENDOR4\25EXT_FLAG_EXP1\26EXT_FLAG_EXP2\27EXT_FLAG_EXP3" \
    "\30EXT_FLAG_EXP4"

/*
 * External reference/free functions.
 */
void sf_ext_ref(void *, void *);
void sf_ext_free(void *, void *);
void sf_ext_free_nocache(void *, void *);

/*
 * Flags indicating checksum, segmentation and other offload work to be
 * done, or already done, by hardware or lower layers.  It is split into
 * separate inbound and outbound flags.
 *
 * Outbound flags that are set by upper protocol layers requesting lower
 * layers, or ideally the hardware, to perform these offloading tasks.
 * For outbound packets this field and its flags can be directly tested
 * against ifnet if_hwassist.
 */
#define	CSUM_IP			0x00000001	/* IP header checksum offload */
#define	CSUM_IP_UDP		0x00000002	/* UDP checksum offload */
#define	CSUM_IP_TCP		0x00000004	/* TCP checksum offload */
#define	CSUM_IP_SCTP		0x00000008	/* SCTP checksum offload */
#define	CSUM_IP_TSO		0x00000010	/* TCP segmentation offload */
#define	CSUM_IP_ISCSI		0x00000020	/* iSCSI checksum offload */

#define	CSUM_IP6_UDP		0x00000200	/* UDP checksum offload */
#define	CSUM_IP6_TCP		0x00000400	/* TCP checksum offload */
#define	CSUM_IP6_SCTP		0x00000800	/* SCTP checksum offload */
#define	CSUM_IP6_TSO		0x00001000	/* TCP segmentation offload */
#define	CSUM_IP6_ISCSI		0x00002000	/* iSCSI checksum offload */

/* Inbound checksum support where the checksum was verified by hardware. */
#define	CSUM_L3_CALC		0x01000000	/* calculated layer 3 csum */
#define	CSUM_L3_VALID		0x02000000	/* checksum is correct */
#define	CSUM_L4_CALC		0x04000000	/* calculated layer 4 csum */
#define	CSUM_L4_VALID		0x08000000	/* checksum is correct */
#define	CSUM_L5_CALC		0x10000000	/* calculated layer 5 csum */
#define	CSUM_L5_VALID		0x20000000	/* checksum is correct */
#define	CSUM_COALESED		0x40000000	/* contains merged segments */

/*
 * CSUM flag description for use with printf(9) %b identifier.
 */
#define	CSUM_BITS \
    "\20\1CSUM_IP\2CSUM_IP_UDP\3CSUM_IP_TCP\4CSUM_IP_SCTP\5CSUM_IP_TSO" \
    "\6CSUM_IP_ISCSI" \
    "\12CSUM_IP6_UDP\13CSUM_IP6_TCP\14CSUM_IP6_SCTP\15CSUM_IP6_TSO" \
    "\16CSUM_IP6_ISCSI" \
    "\31CSUM_L3_CALC\32CSUM_L3_VALID\33CSUM_L4_CALC\34CSUM_L4_VALID" \
    "\35CSUM_L5_CALC\36CSUM_L5_VALID\37CSUM_COALESED"

/* CSUM flags compatibility mappings. */
#define	CSUM_IP_CHECKED		CSUM_L3_CALC
#define	CSUM_IP_VALID		CSUM_L3_VALID
#define	CSUM_DATA_VALID		CSUM_L4_VALID
#define	CSUM_PSEUDO_HDR		CSUM_L4_CALC
#define	CSUM_SCTP_VALID		CSUM_L4_VALID
#define	CSUM_DELAY_DATA		(CSUM_TCP|CSUM_UDP)
#define	CSUM_DELAY_IP		CSUM_IP		/* Only v4, no v6 IP hdr csum */
#define	CSUM_DELAY_DATA_IPV6	(CSUM_TCP_IPV6|CSUM_UDP_IPV6)
#define	CSUM_DATA_VALID_IPV6	CSUM_DATA_VALID
#define	CSUM_TCP		CSUM_IP_TCP
#define	CSUM_UDP		CSUM_IP_UDP
#define	CSUM_SCTP		CSUM_IP_SCTP
#define	CSUM_TSO		(CSUM_IP_TSO|CSUM_IP6_TSO)
#define	CSUM_UDP_IPV6		CSUM_IP6_UDP
#define	CSUM_TCP_IPV6		CSUM_IP6_TCP
#define	CSUM_SCTP_IPV6		CSUM_IP6_SCTP

/*
 * mbuf types describing the content of the mbuf (including external storage).
 */
#define	MT_NOTMBUF	0	/* USED INTERNALLY ONLY! Object is not mbuf */
#define	MT_DATA		1	/* dynamic (data) allocation */
#define	MT_HEADER	MT_DATA	/* packet header, use M_PKTHDR instead */

#define	MT_VENDOR1	4	/* for vendor-internal use */
#define	MT_VENDOR2	5	/* for vendor-internal use */
#define	MT_VENDOR3	6	/* for vendor-internal use */
#define	MT_VENDOR4	7	/* for vendor-internal use */

#define	MT_SONAME	8	/* socket name */

#define	MT_EXP1		9	/* for experimental use */
#define	MT_EXP2		10	/* for experimental use */
#define	MT_EXP3		11	/* for experimental use */
#define	MT_EXP4		12	/* for experimental use */

#define	MT_CONTROL	14	/* extra-data protocol message */
#define	MT_OOBDATA	15	/* expedited data  */
#define	MT_NTYPES	16	/* number of mbuf types for mbtypes[] */

#define	MT_NOINIT	255	/* Not a type but a flag to allocate
				   a non-initialized mbuf */

/*
 * String names of mbuf-related UMA(9) and malloc(9) types.  Exposed to
 * !_KERNEL so that monitoring tools can look up the zones with
 * libmemstat(3).
 */
#define	MBUF_MEM_NAME		"mbuf"
#define	MBUF_CLUSTER_MEM_NAME	"mbuf_cluster"
#define	MBUF_PACKET_MEM_NAME	"mbuf_packet"
#define	MBUF_JUMBOP_MEM_NAME	"mbuf_jumbo_page"
#define	MBUF_JUMBO9_MEM_NAME	"mbuf_jumbo_9k"
#define	MBUF_JUMBO16_MEM_NAME	"mbuf_jumbo_16k"
#define	MBUF_TAG_MEM_NAME	"mbuf_tag"
#define	MBUF_EXTREFCNT_MEM_NAME	"mbuf_ext_refcnt"

#ifdef _KERNEL

#ifdef WITNESS
#define	MBUF_CHECKSLEEP(how) do {					\
	if (how == M_WAITOK)						\
		WITNESS_WARN(WARN_GIANTOK | WARN_SLEEPOK, NULL,		\
		    "Sleeping in \"%s\"", __func__);			\
} while (0)
#else
#define	MBUF_CHECKSLEEP(how)
#endif

/*
 * Network buffer allocation API
 *
 * The rest of it is defined in kern/kern_mbuf.c
 */
extern uma_zone_t	zone_mbuf;
extern uma_zone_t	zone_clust;
extern uma_zone_t	zone_pack;
extern uma_zone_t	zone_jumbop;
extern uma_zone_t	zone_jumbo9;
extern uma_zone_t	zone_jumbo16;
extern uma_zone_t	zone_ext_refcnt;

void		 mb_dupcl(struct mbuf *, const struct mbuf *);
void		 mb_free_ext(struct mbuf *);
int		 m_pkthdr_init(struct mbuf *, int);

static __inline int
m_gettype(int size)
{
	int type;

	switch (size) {
	case MSIZE:
		type = EXT_MBUF;
		break;
	case MCLBYTES:
		type = EXT_CLUSTER;
		break;
#if MJUMPAGESIZE != MCLBYTES
	case MJUMPAGESIZE:
		type = EXT_JUMBOP;
		break;
#endif
	case MJUM9BYTES:
		type = EXT_JUMBO9;
		break;
	case MJUM16BYTES:
		type = EXT_JUMBO16;
		break;
	default:
		panic("%s: invalid cluster size %d", __func__, size);
	}

	return (type);
}

/*
 * Associated an external reference counted buffer with an mbuf.
 */
static __inline void
m_extaddref(struct mbuf *m, caddr_t buf, u_int size, u_int *ref_cnt,
    void (*freef)(struct mbuf *, void *, void *), void *arg1, void *arg2)
{

	KASSERT(ref_cnt != NULL, ("%s: ref_cnt not provided", __func__));

	atomic_add_int(ref_cnt, 1);
	m->m_flags |= M_EXT;
	m->m_ext.ext_buf = buf;
	m->m_ext.ext_cnt = ref_cnt;
	m->m_data = m->m_ext.ext_buf;
	m->m_ext.ext_size = size;
	m->m_ext.ext_free = freef;
	m->m_ext.ext_arg1 = arg1;
	m->m_ext.ext_arg2 = arg2;
	m->m_ext.ext_type = EXT_EXTREF;
	m->m_ext.ext_flags = 0;
}

static __inline uma_zone_t
m_getzone(int size)
{
	uma_zone_t zone;

	switch (size) {
	case MCLBYTES:
		zone = zone_clust;
		break;
#if MJUMPAGESIZE != MCLBYTES
	case MJUMPAGESIZE:
		zone = zone_jumbop;
		break;
#endif
	case MJUM9BYTES:
		zone = zone_jumbo9;
		break;
	case MJUM16BYTES:
		zone = zone_jumbo16;
		break;
	default:
		panic("%s: invalid cluster size %d", __func__, size);
	}

	return (zone);
}

/*
 * Initialize an mbuf with linear storage.
 *
 * Inline because the consumer text overhead will be roughly the same to
 * initialize or call a function with this many parameters and M_PKTHDR
 * should go away with constant propagation for !MGETHDR.
 */
static __inline int
m_init(struct mbuf *m, uma_zone_t zone __unused, int size __unused, int how,
    short type, int flags)
{
	int error;

	m->m_next = NULL;
	m->m_nextpkt = NULL;
	m->m_data = m->m_dat;
	m->m_len = 0;
	m->m_flags = flags;
	m->m_type = type;
	if (flags & M_PKTHDR) {
		if ((error = m_pkthdr_init(m, how)) != 0)
			return (error);
	}

	return (0);
}

static __inline struct mbuf *
m_get(int how, short type)
{
	struct mb_args args;

	args.flags = 0;
	args.type = type;
	return (uma_zalloc_arg(zone_mbuf, &args, how));
}

/*
 * XXX This should be deprecated, very little use.
 */
static __inline struct mbuf *
m_getclr(int how, short type)
{
	struct mbuf *m;
	struct mb_args args;

	args.flags = 0;
	args.type = type;
	m = uma_zalloc_arg(zone_mbuf, &args, how);
	if (m != NULL)
		bzero(m->m_data, MLEN);
	return (m);
}

static __inline struct mbuf *
m_gethdr(int how, short type)
{
	struct mb_args args;

	args.flags = M_PKTHDR;
	args.type = type;
	return (uma_zalloc_arg(zone_mbuf, &args, how));
}

static __inline struct mbuf *
m_getcl(int how, short type, int flags)
{
	struct mb_args args;

	args.flags = flags;
	args.type = type;
	return (uma_zalloc_arg(zone_pack, &args, how));
}

static __inline int
m_clget(struct mbuf *m, int how)
{

	KASSERT((m->m_flags & M_EXT) == 0, ("%s: mbuf %p has M_EXT",
	    __func__, m));
	m->m_ext.ext_buf = (char *)NULL;
	uma_zalloc_arg(zone_clust, m, how);
	/*
	 * On a cluster allocation failure, drain the packet zone and retry,
	 * we might be able to loosen a few clusters up on the drain.
	 */
	if ((how & M_NOWAIT) && (m->m_ext.ext_buf == NULL)) {
		zone_drain(zone_pack);
		uma_zalloc_arg(zone_clust, m, how);
	}
	return (m->m_flags & M_EXT);
}

/*
 * m_cljget() is different from m_clget() as it can allocate clusters without
 * attaching them to an mbuf.  In that case the return value is the pointer
 * to the cluster of the requested size.  If an mbuf was specified, it gets
 * the cluster attached to it and the return value can be safely ignored.
 * For size it takes MCLBYTES, MJUMPAGESIZE, MJUM9BYTES, MJUM16BYTES.
 */
static __inline void *
m_cljget(struct mbuf *m, int how, int size)
{
	uma_zone_t zone;

	if (m != NULL) {
		KASSERT((m->m_flags & M_EXT) == 0, ("%s: mbuf %p has M_EXT",
		    __func__, m));
		m->m_ext.ext_buf = NULL;
	}

	zone = m_getzone(size);
	return (uma_zalloc_arg(zone, m, how));
}

static __inline void
m_cljset(struct mbuf *m, void *cl, int type)
{
	uma_zone_t zone;
	int size;

	switch (type) {
	case EXT_CLUSTER:
		size = MCLBYTES;
		zone = zone_clust;
		break;
#if MJUMPAGESIZE != MCLBYTES
	case EXT_JUMBOP:
		size = MJUMPAGESIZE;
		zone = zone_jumbop;
		break;
#endif
	case EXT_JUMBO9:
		size = MJUM9BYTES;
		zone = zone_jumbo9;
		break;
	case EXT_JUMBO16:
		size = MJUM16BYTES;
		zone = zone_jumbo16;
		break;
	default:
		panic("%s: unknown cluster type %d", __func__, type);
		break;
	}

	m->m_data = m->m_ext.ext_buf = cl;
	m->m_ext.ext_free = m->m_ext.ext_arg1 = m->m_ext.ext_arg2 = NULL;
	m->m_ext.ext_size = size;
	m->m_ext.ext_type = type;
	m->m_ext.ext_flags = 0;
	m->m_ext.ext_cnt = uma_find_refcnt(zone, cl);
	m->m_flags |= M_EXT;

}

static __inline void
m_chtype(struct mbuf *m, short new_type)
{

	m->m_type = new_type;
}

static __inline void
m_clrprotoflags(struct mbuf *m)
{

	while (m) {
		m->m_flags &= ~M_PROTOFLAGS;
		m = m->m_next;
	}
}

static __inline struct mbuf *
m_last(struct mbuf *m)
{

	while (m->m_next)
		m = m->m_next;
	return (m);
}

/*
 * mbuf, cluster, and external object allocation macros (for compatibility
 * purposes).
 */
#define	M_MOVE_PKTHDR(to, from)	m_move_pkthdr((to), (from))
#define	MGET(m, how, type)	((m) = m_get((how), (type)))
#define	MGETHDR(m, how, type)	((m) = m_gethdr((how), (type)))
#define	MCLGET(m, how)		m_clget((m), (how))
#define	MEXTADD(m, buf, size, free, arg1, arg2, flags, type)		\
    (void )m_extadd((m), (caddr_t)(buf), (size), (free), (arg1), (arg2),\
    (flags), (type), M_NOWAIT)
#define	m_getm(m, len, how, type)					\
    m_getm2((m), (len), (how), (type), M_PKTHDR)

/*
 * Evaluate TRUE if it's safe to write to the mbuf m's data region (this can
 * be both the local data payload, or an external buffer area, depending on
 * whether M_EXT is set).
 */
#define	M_WRITABLE(m)	(!((m)->m_flags & M_RDONLY) &&			\
			 (!(((m)->m_flags & M_EXT)) ||			\
			 (*((m)->m_ext.ext_cnt) == 1)) )		\

/* Check if the supplied mbuf has a packet header, or else panic. */
#define	M_ASSERTPKTHDR(m)						\
	KASSERT((m) != NULL && (m)->m_flags & M_PKTHDR,			\
	    ("%s: no mbuf packet header!", __func__))

/*
 * Ensure that the supplied mbuf is a valid, non-free mbuf.
 *
 * XXX: Broken at the moment.  Need some UMA magic to make it work again.
 */
#define	M_ASSERTVALID(m)						\
	KASSERT((((struct mbuf *)m)->m_flags & 0) == 0,			\
	    ("%s: attempted use of a free mbuf!", __func__))

/*
 * Return the address of the start of the buffer associated with an mbuf,
 * handling external storage, packet-header mbufs, and regular data mbufs.
 */
#define	M_START(m)							\
	(((m)->m_flags & M_EXT) ? (m)->m_ext.ext_buf :			\
	 ((m)->m_flags & M_PKTHDR) ? &(m)->m_pktdat[0] :		\
	 &(m)->m_dat[0])

/*
 * Return the size of the buffer associated with an mbuf, handling external
 * storage, packet-header mbufs, and regular data mbufs.
 */
#define	M_SIZE(m)							\
	(((m)->m_flags & M_EXT) ? (m)->m_ext.ext_size :			\
	 ((m)->m_flags & M_PKTHDR) ? MHLEN :				\
	 MLEN)

/*
 * Set the m_data pointer of a newly allocated mbuf to place an object of the
 * specified size at the end of the mbuf, longword aligned.
 *
 * NB: Historically, we had M_ALIGN(), MH_ALIGN(), and MEXT_ALIGN() as
 * separate macros, each asserting that it was called at the proper moment.
 * This required callers to themselves test the storage type and call the
 * right one.  Rather than require callers to be aware of those layout
 * decisions, we centralize here.
 */
static __inline void
m_align(struct mbuf *m, int len)
{
#ifdef INVARIANTS
	const char *msg = "%s: not a virgin mbuf";
#endif
	int adjust;

	KASSERT(m->m_data == M_START(m), (msg, __func__));

	adjust = M_SIZE(m) - len;
	m->m_data += adjust &~ (sizeof(long)-1);
}

#define	M_ALIGN(m, len)		m_align(m, len)
#define	MH_ALIGN(m, len)	m_align(m, len)
#define	MEXT_ALIGN(m, len)	m_align(m, len)

/*
 * Compute the amount of space available before the current start of data in
 * an mbuf.
 *
 * The M_WRITABLE() is a temporary, conservative safety measure: the burden
 * of checking writability of the mbuf data area rests solely with the caller.
 *
 * NB: In previous versions, M_LEADINGSPACE() would only check M_WRITABLE()
 * for mbufs with external storage.  We now allow mbuf-embedded data to be
 * read-only as well.
 */
#define	M_LEADINGSPACE(m)						\
	(M_WRITABLE(m) ? ((m)->m_data - M_START(m)) : 0)

/*
 * Compute the amount of space available after the end of data in an mbuf.
 *
 * The M_WRITABLE() is a temporary, conservative safety measure: the burden
 * of checking writability of the mbuf data area rests solely with the caller.
 *
 * NB: In previous versions, M_TRAILINGSPACE() would only check M_WRITABLE()
 * for mbufs with external storage.  We now allow mbuf-embedded data to be
 * read-only as well.
 */
#define	M_TRAILINGSPACE(m)						\
	(M_WRITABLE(m) ?						\
	    ((M_START(m) + M_SIZE(m)) - ((m)->m_data + (m)->m_len)) : 0)

/*
 * Arrange to prepend space of size plen to mbuf m.  If a new mbuf must be
 * allocated, how specifies whether to wait.  If the allocation fails, the
 * original mbuf chain is freed and m is set to NULL.
 */
#define	M_PREPEND(m, plen, how) do {					\
	struct mbuf **_mmp = &(m);					\
	struct mbuf *_mm = *_mmp;					\
	int _mplen = (plen);						\
	int __mhow = (how);						\
									\
	MBUF_CHECKSLEEP(how);						\
	if (M_LEADINGSPACE(_mm) >= _mplen) {				\
		_mm->m_data -= _mplen;					\
		_mm->m_len += _mplen;					\
	} else								\
		_mm = m_prepend(_mm, _mplen, __mhow);			\
	if (_mm != NULL && _mm->m_flags & M_PKTHDR)			\
		_mm->m_pkthdr.len += _mplen;				\
	*_mmp = _mm;							\
} while (0)

/*
 * Change mbuf to new type.  This is a relatively expensive operation and
 * should be avoided.
 */
#define	MCHTYPE(m, t)	m_chtype((m), (t))

/* Length to m_copy to copy all. */
#define	M_COPYALL	1000000000

/* Compatibility with 4.3. */
#define	m_copy(m, o, l)	m_copym((m), (o), (l), M_NOWAIT)

extern int		max_datalen;	/* MHLEN - max_hdr */
extern int		max_hdr;	/* Largest link + protocol header */
extern int		max_linkhdr;	/* Largest link-level header */
extern int		max_protohdr;	/* Largest protocol header */
extern int		nmbclusters;	/* Maximum number of clusters */

struct uio;

void		 m_adj(struct mbuf *, int);
int		 m_apply(struct mbuf *, int, int,
		    int (*)(void *, void *, u_int), void *);
int		 m_append(struct mbuf *, int, c_caddr_t);
void		 m_cat(struct mbuf *, struct mbuf *);
void		 m_catpkt(struct mbuf *, struct mbuf *);
int		 m_extadd(struct mbuf *, caddr_t, u_int,
		    void (*)(struct mbuf *, void *, void *), void *, void *,
		    int, int, int);
struct mbuf	*m_collapse(struct mbuf *, int, int);
void		 m_copyback(struct mbuf *, int, int, c_caddr_t);
void		 m_copydata(const struct mbuf *, int, int, caddr_t);
struct mbuf	*m_copym(const struct mbuf *, int, int, int);
struct mbuf	*m_copypacket(struct mbuf *, int);
void		 m_copy_pkthdr(struct mbuf *, struct mbuf *);
struct mbuf	*m_copyup(struct mbuf *, int, int);
struct mbuf	*m_defrag(struct mbuf *, int);
void		 m_demote_pkthdr(struct mbuf *);
void		 m_demote(struct mbuf *, int, int);
struct mbuf	*m_devget(char *, int, int, struct ifnet *,
		    void (*)(char *, caddr_t, u_int));
struct mbuf	*m_dup(const struct mbuf *, int);
int		 m_dup_pkthdr(struct mbuf *, const struct mbuf *, int);
u_int		 m_fixhdr(struct mbuf *);
struct mbuf	*m_fragment(struct mbuf *, int, int);
void		 m_freem(struct mbuf *);
struct mbuf	*m_get2(int, int, short, int);
struct mbuf	*m_getjcl(int, short, int, int);
struct mbuf	*m_getm2(struct mbuf *, int, int, short, int);
struct mbuf	*m_getptr(struct mbuf *, int, int *);
u_int		 m_length(struct mbuf *, struct mbuf **);
int		 m_mbuftouio(struct uio *, struct mbuf *, int);
void		 m_move_pkthdr(struct mbuf *, struct mbuf *);
struct mbuf	*m_prepend(struct mbuf *, int, int);
void		 m_print(const struct mbuf *, int);
struct mbuf	*m_pulldown(struct mbuf *, int, int, int *);
struct mbuf	*m_pullup(struct mbuf *, int);
int		 m_sanity(struct mbuf *, int);
struct mbuf	*m_split(struct mbuf *, int, int);
struct mbuf	*m_uiotombuf(struct uio *, int, int, int, int);
struct mbuf	*m_unshare(struct mbuf *, int);

/*-
 * Network packets may have annotations attached by affixing a list of
 * "packet tags" to the pkthdr structure.  Packet tags are dynamically
 * allocated semi-opaque data structures that have a fixed header
 * (struct m_tag) that specifies the size of the memory block and a
 * <cookie,type> pair that identifies it.  The cookie is a 32-bit unique
 * unsigned value used to identify a module or ABI.  By convention this value
 * is chosen as the date+time that the module is created, expressed as the
 * number of seconds since the epoch (e.g., using date -u +'%s').  The type
 * value is an ABI/module-specific value that identifies a particular
 * annotation and is private to the module.  For compatibility with systems
 * like OpenBSD that define packet tags w/o an ABI/module cookie, the value
 * PACKET_ABI_COMPAT is used to implement m_tag_get and m_tag_find
 * compatibility shim functions and several tag types are defined below.
 * Users that do not require compatibility should use a private cookie value
 * so that packet tag-related definitions can be maintained privately.
 *
 * Note that the packet tag returned by m_tag_alloc has the default memory
 * alignment implemented by malloc.  To reference private data one can use a
 * construct like:
 *
 *	struct m_tag *mtag = m_tag_alloc(...);
 *	struct foo *p = (struct foo *)(mtag+1);
 *
 * if the alignment of struct m_tag is sufficient for referencing members of
 * struct foo.  Otherwise it is necessary to embed struct m_tag within the
 * private data structure to insure proper alignment; e.g.,
 *
 *	struct foo {
 *		struct m_tag	tag;
 *		...
 *	};
 *	struct foo *p = (struct foo *) m_tag_alloc(...);
 *	struct m_tag *mtag = &p->tag;
 */

/*
 * Persistent tags stay with an mbuf until the mbuf is reclaimed.  Otherwise
 * tags are expected to ``vanish'' when they pass through a network
 * interface.  For most interfaces this happens normally as the tags are
 * reclaimed when the mbuf is free'd.  However in some special cases
 * reclaiming must be done manually.  An example is packets that pass through
 * the loopback interface.  Also, one must be careful to do this when
 * ``turning around'' packets (e.g., icmp_reflect).
 *
 * To mark a tag persistent bit-or this flag in when defining the tag id.
 * The tag will then be treated as described above.
 */
#define	MTAG_PERSISTENT				0x800

#define	PACKET_TAG_NONE				0  /* Nadda */

/* Packet tags for use with PACKET_ABI_COMPAT. */
#define	PACKET_TAG_IPSEC_IN_DONE		1  /* IPsec applied, in */
#define	PACKET_TAG_IPSEC_OUT_DONE		2  /* IPsec applied, out */
#define	PACKET_TAG_IPSEC_IN_CRYPTO_DONE		3  /* NIC IPsec crypto done */
#define	PACKET_TAG_IPSEC_OUT_CRYPTO_NEEDED	4  /* NIC IPsec crypto req'ed */
#define	PACKET_TAG_IPSEC_IN_COULD_DO_CRYPTO	5  /* NIC notifies IPsec */
#define	PACKET_TAG_IPSEC_PENDING_TDB		6  /* Reminder to do IPsec */
#define	PACKET_TAG_BRIDGE			7  /* Bridge processing done */
#define	PACKET_TAG_GIF				8  /* GIF processing done */
#define	PACKET_TAG_GRE				9  /* GRE processing done */
#define	PACKET_TAG_IN_PACKET_CHECKSUM		10 /* NIC checksumming done */
#define	PACKET_TAG_ENCAP			11 /* Encap.  processing */
#define	PACKET_TAG_IPSEC_SOCKET			12 /* IPSEC socket ref */
#define	PACKET_TAG_IPSEC_HISTORY		13 /* IPSEC history */
#define	PACKET_TAG_IPV6_INPUT			14 /* IPV6 input processing */
#define	PACKET_TAG_DUMMYNET			15 /* dummynet info */
#define	PACKET_TAG_DIVERT			17 /* divert info */
#define	PACKET_TAG_IPFORWARD			18 /* ipforward info */
#define	PACKET_TAG_MACLABEL	(19 | MTAG_PERSISTENT) /* MAC label */
#define	PACKET_TAG_PF		(21 | MTAG_PERSISTENT) /* PF/ALTQ information */
#define	PACKET_TAG_RTSOCKFAM			25 /* rtsock sa family */
#define	PACKET_TAG_IPOPTIONS			27 /* Saved IP options */
#define	PACKET_TAG_CARP				28 /* CARP info */
#define	PACKET_TAG_IPSEC_NAT_T_PORTS		29 /* two uint16_t */
#define	PACKET_TAG_ND_OUTGOING			30 /* ND outgoing */

/* Specific cookies and tags. */

/* Packet tag routines. */
struct m_tag	*m_tag_alloc(u_int32_t, int, int, int);
void		 m_tag_delete(struct mbuf *, struct m_tag *);
void		 m_tag_delete_chain(struct mbuf *, struct m_tag *);
void		 m_tag_free_default(struct m_tag *);
struct m_tag	*m_tag_locate(struct mbuf *, u_int32_t, int, struct m_tag *);
struct m_tag	*m_tag_copy(struct m_tag *, int);
int		 m_tag_copy_chain(struct mbuf *, const struct mbuf *, int);
void		 m_tag_delete_nonpersistent(struct mbuf *);

/*
 * Initialize the list of tags associated with an mbuf.
 */
static __inline void
m_tag_init(struct mbuf *m)
{

	SLIST_INIT(&m->m_pkthdr.tags);
}

/*
 * Set up the contents of a tag.  Note that this does not fill in the free
 * method; the caller is expected to do that.
 *
 * XXX probably should be called m_tag_init, but that was already taken.
 */
static __inline void
m_tag_setup(struct m_tag *t, u_int32_t cookie, int type, int len)
{

	t->m_tag_id = type;
	t->m_tag_len = len;
	t->m_tag_cookie = cookie;
}

/*
 * Reclaim resources associated with a tag.
 */
static __inline void
m_tag_free(struct m_tag *t)
{

	(*t->m_tag_free)(t);
}

/*
 * Return the first tag associated with an mbuf.
 */
static __inline struct m_tag *
m_tag_first(struct mbuf *m)
{

	return (SLIST_FIRST(&m->m_pkthdr.tags));
}

/*
 * Return the next tag in the list of tags associated with an mbuf.
 */
static __inline struct m_tag *
m_tag_next(struct mbuf *m __unused, struct m_tag *t)
{

	return (SLIST_NEXT(t, m_tag_link));
}

/*
 * Prepend a tag to the list of tags associated with an mbuf.
 */
static __inline void
m_tag_prepend(struct mbuf *m, struct m_tag *t)
{

	SLIST_INSERT_HEAD(&m->m_pkthdr.tags, t, m_tag_link);
}

/*
 * Unlink a tag from the list of tags associated with an mbuf.
 */
static __inline void
m_tag_unlink(struct mbuf *m, struct m_tag *t)
{

	SLIST_REMOVE(&m->m_pkthdr.tags, t, m_tag, m_tag_link);
}

/* These are for OpenBSD compatibility. */
#define	MTAG_ABI_COMPAT		0		/* compatibility ABI */

static __inline struct m_tag *
m_tag_get(int type, int length, int wait)
{
	return (m_tag_alloc(MTAG_ABI_COMPAT, type, length, wait));
}

static __inline struct m_tag *
m_tag_find(struct mbuf *m, int type, struct m_tag *start)
{
	return (SLIST_EMPTY(&m->m_pkthdr.tags) ? (struct m_tag *)NULL :
	    m_tag_locate(m, MTAG_ABI_COMPAT, type, start));
}

static __inline struct mbuf *
m_free(struct mbuf *m)
{
	struct mbuf *n = m->m_next;

	if ((m->m_flags & (M_PKTHDR|M_NOFREE)) == (M_PKTHDR|M_NOFREE))
		m_tag_delete_chain(m, NULL);
	if (m->m_flags & M_EXT)
		mb_free_ext(m);
	else if ((m->m_flags & M_NOFREE) == 0)
		uma_zfree(zone_mbuf, m);
	return (n);
}

static __inline int
rt_m_getfib(struct mbuf *m)
{
	KASSERT(m->m_flags & M_PKTHDR , ("Attempt to get FIB from non header mbuf."));
	return (m->m_pkthdr.fibnum);
}

#define M_GETFIB(_m)   rt_m_getfib(_m)

#define M_SETFIB(_m, _fib) do {						\
        KASSERT((_m)->m_flags & M_PKTHDR, ("Attempt to set FIB on non header mbuf."));	\
	((_m)->m_pkthdr.fibnum) = (_fib);				\
} while (0)

/* flags passed as first argument for "m_ether_tcpip_hash()" */
#define	MBUF_HASHFLAG_L2	(1 << 2)
#define	MBUF_HASHFLAG_L3	(1 << 3)
#define	MBUF_HASHFLAG_L4	(1 << 4)

/* mbuf hashing helper routines */
uint32_t	m_ether_tcpip_hash_init(void);
uint32_t	m_ether_tcpip_hash(const uint32_t, const struct mbuf *, const uint32_t);

#ifdef MBUF_PROFILING
 void m_profile(struct mbuf *m);
 #define M_PROFILE(m) m_profile(m)
#else
 #define M_PROFILE(m)
#endif

struct mbufq {
	STAILQ_HEAD(, mbuf)	mq_head;
	int			mq_len;
	int			mq_maxlen;
};

static inline void
mbufq_init(struct mbufq *mq, int maxlen)
{

	STAILQ_INIT(&mq->mq_head);
	mq->mq_maxlen = maxlen;
	mq->mq_len = 0;
}

static inline struct mbuf *
mbufq_flush(struct mbufq *mq)
{
	struct mbuf *m;

	m = STAILQ_FIRST(&mq->mq_head);
	STAILQ_INIT(&mq->mq_head);
	mq->mq_len = 0;
	return (m);
}

static inline void
mbufq_drain(struct mbufq *mq)
{
	struct mbuf *m, *n;

	n = mbufq_flush(mq);
	while ((m = n) != NULL) {
		n = STAILQ_NEXT(m, m_stailqpkt);
		m_freem(m);
	}
}

static inline struct mbuf *
mbufq_first(const struct mbufq *mq)
{

	return (STAILQ_FIRST(&mq->mq_head));
}

static inline struct mbuf *
mbufq_last(const struct mbufq *mq)
{

	return (STAILQ_LAST(&mq->mq_head, mbuf, m_stailqpkt));
}

static inline int
mbufq_full(const struct mbufq *mq)
{

	return (mq->mq_len >= mq->mq_maxlen);
}

static inline int
mbufq_len(const struct mbufq *mq)
{

	return (mq->mq_len);
}

static inline int
mbufq_enqueue(struct mbufq *mq, struct mbuf *m)
{

	if (mbufq_full(mq))
		return (ENOBUFS);
	STAILQ_INSERT_TAIL(&mq->mq_head, m, m_stailqpkt);
	mq->mq_len++;
	return (0);
}

static inline struct mbuf *
mbufq_dequeue(struct mbufq *mq)
{
	struct mbuf *m;

	m = STAILQ_FIRST(&mq->mq_head);
	if (m) {
		STAILQ_REMOVE_HEAD(&mq->mq_head, m_stailqpkt);
		m->m_nextpkt = NULL;
		mq->mq_len--;
	}
	return (m);
}

static inline void
mbufq_prepend(struct mbufq *mq, struct mbuf *m)
{

	STAILQ_INSERT_HEAD(&mq->mq_head, m, m_stailqpkt);
	mq->mq_len++;
}
#endif /* _KERNEL */
#endif /* !_SYS_MBUF_H_ */<|MERGE_RESOLUTION|>--- conflicted
+++ resolved
@@ -343,13 +343,8 @@
  * External mbuf storage buffer types.
  */
 #define	EXT_CLUSTER	1	/* mbuf cluster */
-<<<<<<< HEAD
 #define	EXT_SFBUF	2	/* sendfile(2)'s sf_buf */
-#define	EXT_JUMBOP	3	/* jumbo cluster 4096 bytes */
-=======
-#define	EXT_SFBUF	2	/* sendfile(2)'s sf_bufs */
 #define	EXT_JUMBOP	3	/* jumbo cluster page sized */
->>>>>>> e74ef8b0
 #define	EXT_JUMBO9	4	/* jumbo cluster 9216 bytes */
 #define	EXT_JUMBO16	5	/* jumbo cluster 16184 bytes */
 #define	EXT_PACKET	6	/* mbuf+cluster from packet zone */
