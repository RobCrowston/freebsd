/*-
 * Copyright (c) 2001 McAfee, Inc.
 * Copyright (c) 2006,2013 Andre Oppermann, Internet Business Solutions AG
 * All rights reserved.
 *
 * This software was developed for the FreeBSD Project by Jonathan Lemon
 * and McAfee Research, the Security Research Division of McAfee, Inc. under
 * DARPA/SPAWAR contract N66001-01-C-8035 ("CBOSS"), as part of the
 * DARPA CHATS research program. [2001 McAfee, Inc.]
 *
 * Redistribution and use in source and binary forms, with or without
 * modification, are permitted provided that the following conditions
 * are met:
 * 1. Redistributions of source code must retain the above copyright
 *    notice, this list of conditions and the following disclaimer.
 * 2. Redistributions in binary form must reproduce the above copyright
 *    notice, this list of conditions and the following disclaimer in the
 *    documentation and/or other materials provided with the distribution.
 *
 * THIS SOFTWARE IS PROVIDED BY THE AUTHOR AND CONTRIBUTORS ``AS IS'' AND
 * ANY EXPRESS OR IMPLIED WARRANTIES, INCLUDING, BUT NOT LIMITED TO, THE
 * IMPLIED WARRANTIES OF MERCHANTABILITY AND FITNESS FOR A PARTICULAR PURPOSE
 * ARE DISCLAIMED.  IN NO EVENT SHALL THE AUTHOR OR CONTRIBUTORS BE LIABLE
 * FOR ANY DIRECT, INDIRECT, INCIDENTAL, SPECIAL, EXEMPLARY, OR CONSEQUENTIAL
 * DAMAGES (INCLUDING, BUT NOT LIMITED TO, PROCUREMENT OF SUBSTITUTE GOODS
 * OR SERVICES; LOSS OF USE, DATA, OR PROFITS; OR BUSINESS INTERRUPTION)
 * HOWEVER CAUSED AND ON ANY THEORY OF LIABILITY, WHETHER IN CONTRACT, STRICT
 * LIABILITY, OR TORT (INCLUDING NEGLIGENCE OR OTHERWISE) ARISING IN ANY WAY
 * OUT OF THE USE OF THIS SOFTWARE, EVEN IF ADVISED OF THE POSSIBILITY OF
 * SUCH DAMAGE.
 */

#include <sys/cdefs.h>
__FBSDID("$FreeBSD$");

#include "opt_inet.h"
#include "opt_inet6.h"
#include "opt_ipsec.h"
#include "opt_pcbgroup.h"

#include <sys/param.h>
#include <sys/systm.h>
#include <sys/hash.h>
#include <sys/refcount.h>
#include <sys/kernel.h>
#include <sys/sysctl.h>
#include <sys/limits.h>
#include <sys/lock.h>
#include <sys/mutex.h>
#include <sys/malloc.h>
#include <sys/mbuf.h>
#include <sys/proc.h>		/* for proc0 declaration */
#include <sys/random.h>
#include <sys/socket.h>
#include <sys/socketvar.h>
#include <sys/syslog.h>
#include <sys/ucred.h>

#include <sys/md5.h>
#include <crypto/siphash/siphash.h>

#include <vm/uma.h>

#include <net/if.h>
#include <net/if_var.h>
#include <net/route.h>
#include <net/vnet.h>

#include <netinet/in.h>
#include <netinet/in_systm.h>
#include <netinet/ip.h>
#include <netinet/in_var.h>
#include <netinet/in_pcb.h>
#include <netinet/ip_var.h>
#include <netinet/ip_options.h>
#ifdef INET6
#include <netinet/ip6.h>
#include <netinet/icmp6.h>
#include <netinet6/nd6.h>
#include <netinet6/ip6_var.h>
#include <netinet6/in6_pcb.h>
#endif
#include <netinet/tcp.h>
#ifdef TCP_RFC7413
#include <netinet/tcp_fastopen.h>
#endif
#include <netinet/tcp_fsm.h>
#include <netinet/tcp_seq.h>
#include <netinet/tcp_timer.h>
#include <netinet/tcp_var.h>
#include <netinet/tcp_syncache.h>
#ifdef INET6
#include <netinet6/tcp6_var.h>
#endif
#ifdef TCP_OFFLOAD
#include <netinet/toecore.h>
#endif

#ifdef IPSEC
#include <netipsec/ipsec.h>
#ifdef INET6
#include <netipsec/ipsec6.h>
#endif
#include <netipsec/key.h>
#endif /*IPSEC*/

#include <machine/in_cksum.h>

#include <security/mac/mac_framework.h>

static VNET_DEFINE(int, tcp_syncookies) = 1;
#define	V_tcp_syncookies		VNET(tcp_syncookies)
SYSCTL_INT(_net_inet_tcp, OID_AUTO, syncookies, CTLFLAG_VNET | CTLFLAG_RW,
    &VNET_NAME(tcp_syncookies), 0,
    "Use TCP SYN cookies if the syncache overflows");

static VNET_DEFINE(int, tcp_syncookiesonly) = 0;
#define	V_tcp_syncookiesonly		VNET(tcp_syncookiesonly)
SYSCTL_INT(_net_inet_tcp, OID_AUTO, syncookies_only, CTLFLAG_VNET | CTLFLAG_RW,
    &VNET_NAME(tcp_syncookiesonly), 0,
    "Use only TCP SYN cookies");

#ifdef TCP_OFFLOAD
#define ADDED_BY_TOE(sc) ((sc)->sc_tod != NULL)
#endif

static void	 syncache_drop(struct syncache *, struct syncache_head *);
static void	 syncache_free(struct syncache *);
static void	 syncache_insert(struct syncache *, struct syncache_head *);
static int	 syncache_respond(struct syncache *, struct syncache_head *, int);
static struct	 socket *syncache_socket(struct syncache *, struct socket *,
		    struct mbuf *m);
static void	 syncache_timeout(struct syncache *sc, struct syncache_head *sch,
		    int docallout);
static void	 syncache_timer(void *);

static uint32_t	 syncookie_mac(struct in_conninfo *, tcp_seq, uint8_t,
		    uint8_t *, uintptr_t);
static tcp_seq	 syncookie_generate(struct syncache_head *, struct syncache *);
static struct syncache
		*syncookie_lookup(struct in_conninfo *, struct syncache_head *,
		    struct syncache *, struct tcphdr *, struct tcpopt *,
		    struct socket *);
static void	 syncookie_reseed(void *);
#ifdef INVARIANTS
static int	 syncookie_cmp(struct in_conninfo *inc, struct syncache_head *sch,
		    struct syncache *sc, struct tcphdr *th, struct tcpopt *to,
		    struct socket *lso);
#endif

/*
 * Transmit the SYN,ACK fewer times than TCP_MAXRXTSHIFT specifies.
 * 3 retransmits corresponds to a timeout of 3 * (1 + 2 + 4 + 8) == 45 seconds,
 * the odds are that the user has given up attempting to connect by then.
 */
#define SYNCACHE_MAXREXMTS		3

/* Arbitrary values */
#define TCP_SYNCACHE_HASHSIZE		512
#define TCP_SYNCACHE_BUCKETLIMIT	30

static VNET_DEFINE(struct tcp_syncache, tcp_syncache);
#define	V_tcp_syncache			VNET(tcp_syncache)

static SYSCTL_NODE(_net_inet_tcp, OID_AUTO, syncache, CTLFLAG_RW, 0,
    "TCP SYN cache");

SYSCTL_UINT(_net_inet_tcp_syncache, OID_AUTO, bucketlimit, CTLFLAG_VNET | CTLFLAG_RDTUN,
    &VNET_NAME(tcp_syncache.bucket_limit), 0,
    "Per-bucket hash limit for syncache");

SYSCTL_UINT(_net_inet_tcp_syncache, OID_AUTO, cachelimit, CTLFLAG_VNET | CTLFLAG_RDTUN,
    &VNET_NAME(tcp_syncache.cache_limit), 0,
    "Overall entry limit for syncache");

SYSCTL_UMA_CUR(_net_inet_tcp_syncache, OID_AUTO, count, CTLFLAG_VNET,
    &VNET_NAME(tcp_syncache.zone), "Current number of entries in syncache");

SYSCTL_UINT(_net_inet_tcp_syncache, OID_AUTO, hashsize, CTLFLAG_VNET | CTLFLAG_RDTUN,
    &VNET_NAME(tcp_syncache.hashsize), 0,
    "Size of TCP syncache hashtable");

SYSCTL_UINT(_net_inet_tcp_syncache, OID_AUTO, rexmtlimit, CTLFLAG_VNET | CTLFLAG_RW,
    &VNET_NAME(tcp_syncache.rexmt_limit), 0,
    "Limit on SYN/ACK retransmissions");

VNET_DEFINE(int, tcp_sc_rst_sock_fail) = 1;
SYSCTL_INT(_net_inet_tcp_syncache, OID_AUTO, rst_on_sock_fail,
    CTLFLAG_VNET | CTLFLAG_RW, &VNET_NAME(tcp_sc_rst_sock_fail), 0,
    "Send reset on socket allocation failure");

static MALLOC_DEFINE(M_SYNCACHE, "syncache", "TCP syncache");

#define	SCH_LOCK(sch)		mtx_lock(&(sch)->sch_mtx)
#define	SCH_UNLOCK(sch)		mtx_unlock(&(sch)->sch_mtx)
#define	SCH_LOCK_ASSERT(sch)	mtx_assert(&(sch)->sch_mtx, MA_OWNED)

/*
 * Requires the syncache entry to be already removed from the bucket list.
 */
static void
syncache_free(struct syncache *sc)
{

	if (sc->sc_ipopts)
		(void) m_free(sc->sc_ipopts);
	if (sc->sc_cred)
		crfree(sc->sc_cred);
#ifdef MAC
	mac_syncache_destroy(&sc->sc_label);
#endif

	uma_zfree(V_tcp_syncache.zone, sc);
}

void
syncache_init(void)
{
	int i;

	V_tcp_syncache.hashsize = TCP_SYNCACHE_HASHSIZE;
	V_tcp_syncache.bucket_limit = TCP_SYNCACHE_BUCKETLIMIT;
	V_tcp_syncache.rexmt_limit = SYNCACHE_MAXREXMTS;
	V_tcp_syncache.hash_secret = arc4random();

	TUNABLE_INT_FETCH("net.inet.tcp.syncache.hashsize",
	    &V_tcp_syncache.hashsize);
	TUNABLE_INT_FETCH("net.inet.tcp.syncache.bucketlimit",
	    &V_tcp_syncache.bucket_limit);
	if (!powerof2(V_tcp_syncache.hashsize) ||
	    V_tcp_syncache.hashsize == 0) {
		printf("WARNING: syncache hash size is not a power of 2.\n");
		V_tcp_syncache.hashsize = TCP_SYNCACHE_HASHSIZE;
	}
	V_tcp_syncache.hashmask = V_tcp_syncache.hashsize - 1;

	/* Set limits. */
	V_tcp_syncache.cache_limit =
	    V_tcp_syncache.hashsize * V_tcp_syncache.bucket_limit;
	TUNABLE_INT_FETCH("net.inet.tcp.syncache.cachelimit",
	    &V_tcp_syncache.cache_limit);

	/* Allocate the hash table. */
	V_tcp_syncache.hashbase = malloc(V_tcp_syncache.hashsize *
	    sizeof(struct syncache_head), M_SYNCACHE, M_WAITOK | M_ZERO);

#ifdef VIMAGE
	V_tcp_syncache.vnet = curvnet;
#endif

	/* Initialize the hash buckets. */
	for (i = 0; i < V_tcp_syncache.hashsize; i++) {
		TAILQ_INIT(&V_tcp_syncache.hashbase[i].sch_bucket);
		mtx_init(&V_tcp_syncache.hashbase[i].sch_mtx, "tcp_sc_head",
			 NULL, MTX_DEF);
		callout_init_mtx(&V_tcp_syncache.hashbase[i].sch_timer,
			 &V_tcp_syncache.hashbase[i].sch_mtx, 0);
		V_tcp_syncache.hashbase[i].sch_length = 0;
		V_tcp_syncache.hashbase[i].sch_sc = &V_tcp_syncache;
	}

	/* Create the syncache entry zone. */
	V_tcp_syncache.zone = uma_zcreate("syncache", sizeof(struct syncache),
	    NULL, NULL, NULL, NULL, UMA_ALIGN_PTR, 0);
	V_tcp_syncache.cache_limit = uma_zone_set_max(V_tcp_syncache.zone,
	    V_tcp_syncache.cache_limit);

	/* Start the SYN cookie reseeder callout. */
	callout_init(&V_tcp_syncache.secret.reseed, 1);
	arc4rand(V_tcp_syncache.secret.key[0], SYNCOOKIE_SECRET_SIZE, 0);
	arc4rand(V_tcp_syncache.secret.key[1], SYNCOOKIE_SECRET_SIZE, 0);
	callout_reset(&V_tcp_syncache.secret.reseed, SYNCOOKIE_LIFETIME * hz,
	    syncookie_reseed, &V_tcp_syncache);
}

#ifdef VIMAGE
void
syncache_destroy(void)
{
	struct syncache_head *sch;
	struct syncache *sc, *nsc;
	int i;

	/*
<<<<<<< HEAD
	 * Stop the re-seed timer before freeing resources.  Not need to
=======
	 * Stop the re-seed timer before freeing resources.  No need to
>>>>>>> 0a1a3e73
	 * possibly schedule it another time.
	 */
	callout_drain(&V_tcp_syncache.secret.reseed);

	/* Cleanup hash buckets: stop timers, free entries, destroy locks. */
	for (i = 0; i < V_tcp_syncache.hashsize; i++) {

		sch = &V_tcp_syncache.hashbase[i];
		callout_drain(&sch->sch_timer);

		SCH_LOCK(sch);
		TAILQ_FOREACH_SAFE(sc, &sch->sch_bucket, sc_hash, nsc)
			syncache_drop(sc, sch);
		SCH_UNLOCK(sch);
		KASSERT(TAILQ_EMPTY(&sch->sch_bucket),
		    ("%s: sch->sch_bucket not empty", __func__));
		KASSERT(sch->sch_length == 0, ("%s: sch->sch_length %d not 0",
		    __func__, sch->sch_length));
		mtx_destroy(&sch->sch_mtx);
	}

	KASSERT(uma_zone_get_cur(V_tcp_syncache.zone) == 0,
	    ("%s: cache_count not 0", __func__));

	/* Free the allocated global resources. */
	uma_zdestroy(V_tcp_syncache.zone);
	free(V_tcp_syncache.hashbase, M_SYNCACHE);
}
#endif

/*
 * Inserts a syncache entry into the specified bucket row.
 * Locks and unlocks the syncache_head autonomously.
 */
static void
syncache_insert(struct syncache *sc, struct syncache_head *sch)
{
	struct syncache *sc2;

	SCH_LOCK(sch);

	/*
	 * Make sure that we don't overflow the per-bucket limit.
	 * If the bucket is full, toss the oldest element.
	 */
	if (sch->sch_length >= V_tcp_syncache.bucket_limit) {
		KASSERT(!TAILQ_EMPTY(&sch->sch_bucket),
			("sch->sch_length incorrect"));
		sc2 = TAILQ_LAST(&sch->sch_bucket, sch_head);
		syncache_drop(sc2, sch);
		TCPSTAT_INC(tcps_sc_bucketoverflow);
	}

	/* Put it into the bucket. */
	TAILQ_INSERT_HEAD(&sch->sch_bucket, sc, sc_hash);
	sch->sch_length++;

#ifdef TCP_OFFLOAD
	if (ADDED_BY_TOE(sc)) {
		struct toedev *tod = sc->sc_tod;

		tod->tod_syncache_added(tod, sc->sc_todctx);
	}
#endif

	/* Reinitialize the bucket row's timer. */
	if (sch->sch_length == 1)
		sch->sch_nextc = ticks + INT_MAX;
	syncache_timeout(sc, sch, 1);

	SCH_UNLOCK(sch);

	TCPSTATES_INC(TCPS_SYN_RECEIVED);
	TCPSTAT_INC(tcps_sc_added);
}

/*
 * Remove and free entry from syncache bucket row.
 * Expects locked syncache head.
 */
static void
syncache_drop(struct syncache *sc, struct syncache_head *sch)
{

	SCH_LOCK_ASSERT(sch);

	TCPSTATES_DEC(TCPS_SYN_RECEIVED);
	TAILQ_REMOVE(&sch->sch_bucket, sc, sc_hash);
	sch->sch_length--;

#ifdef TCP_OFFLOAD
	if (ADDED_BY_TOE(sc)) {
		struct toedev *tod = sc->sc_tod;

		tod->tod_syncache_removed(tod, sc->sc_todctx);
	}
#endif

	syncache_free(sc);
}

/*
 * Engage/reengage time on bucket row.
 */
static void
syncache_timeout(struct syncache *sc, struct syncache_head *sch, int docallout)
{
	sc->sc_rxttime = ticks +
		TCPTV_RTOBASE * (tcp_syn_backoff[sc->sc_rxmits]);
	sc->sc_rxmits++;
	if (TSTMP_LT(sc->sc_rxttime, sch->sch_nextc)) {
		sch->sch_nextc = sc->sc_rxttime;
		if (docallout)
			callout_reset(&sch->sch_timer, sch->sch_nextc - ticks,
			    syncache_timer, (void *)sch);
	}
}

/*
 * Walk the timer queues, looking for SYN,ACKs that need to be retransmitted.
 * If we have retransmitted an entry the maximum number of times, expire it.
 * One separate timer for each bucket row.
 */
static void
syncache_timer(void *xsch)
{
	struct syncache_head *sch = (struct syncache_head *)xsch;
	struct syncache *sc, *nsc;
	int tick = ticks;
	char *s;

	CURVNET_SET(sch->sch_sc->vnet);

	/* NB: syncache_head has already been locked by the callout. */
	SCH_LOCK_ASSERT(sch);

	/*
	 * In the following cycle we may remove some entries and/or
	 * advance some timeouts, so re-initialize the bucket timer.
	 */
	sch->sch_nextc = tick + INT_MAX;

	TAILQ_FOREACH_SAFE(sc, &sch->sch_bucket, sc_hash, nsc) {
		/*
		 * We do not check if the listen socket still exists
		 * and accept the case where the listen socket may be
		 * gone by the time we resend the SYN/ACK.  We do
		 * not expect this to happens often. If it does,
		 * then the RST will be sent by the time the remote
		 * host does the SYN/ACK->ACK.
		 */
		if (TSTMP_GT(sc->sc_rxttime, tick)) {
			if (TSTMP_LT(sc->sc_rxttime, sch->sch_nextc))
				sch->sch_nextc = sc->sc_rxttime;
			continue;
		}
		if (sc->sc_rxmits > V_tcp_syncache.rexmt_limit) {
			if ((s = tcp_log_addrs(&sc->sc_inc, NULL, NULL, NULL))) {
				log(LOG_DEBUG, "%s; %s: Retransmits exhausted, "
				    "giving up and removing syncache entry\n",
				    s, __func__);
				free(s, M_TCPLOG);
			}
			syncache_drop(sc, sch);
			TCPSTAT_INC(tcps_sc_stale);
			continue;
		}
		if ((s = tcp_log_addrs(&sc->sc_inc, NULL, NULL, NULL))) {
			log(LOG_DEBUG, "%s; %s: Response timeout, "
			    "retransmitting (%u) SYN|ACK\n",
			    s, __func__, sc->sc_rxmits);
			free(s, M_TCPLOG);
		}

		syncache_respond(sc, sch, 1);
		TCPSTAT_INC(tcps_sc_retransmitted);
		syncache_timeout(sc, sch, 0);
	}
	if (!TAILQ_EMPTY(&(sch)->sch_bucket))
		callout_reset(&(sch)->sch_timer, (sch)->sch_nextc - tick,
			syncache_timer, (void *)(sch));
	CURVNET_RESTORE();
}

/*
 * Find an entry in the syncache.
 * Returns always with locked syncache_head plus a matching entry or NULL.
 */
static struct syncache *
syncache_lookup(struct in_conninfo *inc, struct syncache_head **schp)
{
	struct syncache *sc;
	struct syncache_head *sch;
	uint32_t hash;

	/*
	 * The hash is built on foreign port + local port + foreign address.
	 * We rely on the fact that struct in_conninfo starts with 16 bits
	 * of foreign port, then 16 bits of local port then followed by 128
	 * bits of foreign address.  In case of IPv4 address, the first 3
	 * 32-bit words of the address always are zeroes.
	 */
	hash = jenkins_hash32((uint32_t *)&inc->inc_ie, 5,
	    V_tcp_syncache.hash_secret) & V_tcp_syncache.hashmask;

	sch = &V_tcp_syncache.hashbase[hash];
	*schp = sch;
	SCH_LOCK(sch);

	/* Circle through bucket row to find matching entry. */
	TAILQ_FOREACH(sc, &sch->sch_bucket, sc_hash)
		if (bcmp(&inc->inc_ie, &sc->sc_inc.inc_ie,
		    sizeof(struct in_endpoints)) == 0)
			break;

	return (sc);	/* Always returns with locked sch. */
}

/*
 * This function is called when we get a RST for a
 * non-existent connection, so that we can see if the
 * connection is in the syn cache.  If it is, zap it.
 */
void
syncache_chkrst(struct in_conninfo *inc, struct tcphdr *th)
{
	struct syncache *sc;
	struct syncache_head *sch;
	char *s = NULL;

	sc = syncache_lookup(inc, &sch);	/* returns locked sch */
	SCH_LOCK_ASSERT(sch);

	/*
	 * Any RST to our SYN|ACK must not carry ACK, SYN or FIN flags.
	 * See RFC 793 page 65, section SEGMENT ARRIVES.
	 */
	if (th->th_flags & (TH_ACK|TH_SYN|TH_FIN)) {
		if ((s = tcp_log_addrs(inc, th, NULL, NULL)))
			log(LOG_DEBUG, "%s; %s: Spurious RST with ACK, SYN or "
			    "FIN flag set, segment ignored\n", s, __func__);
		TCPSTAT_INC(tcps_badrst);
		goto done;
	}

	/*
	 * No corresponding connection was found in syncache.
	 * If syncookies are enabled and possibly exclusively
	 * used, or we are under memory pressure, a valid RST
	 * may not find a syncache entry.  In that case we're
	 * done and no SYN|ACK retransmissions will happen.
	 * Otherwise the RST was misdirected or spoofed.
	 */
	if (sc == NULL) {
		if ((s = tcp_log_addrs(inc, th, NULL, NULL)))
			log(LOG_DEBUG, "%s; %s: Spurious RST without matching "
			    "syncache entry (possibly syncookie only), "
			    "segment ignored\n", s, __func__);
		TCPSTAT_INC(tcps_badrst);
		goto done;
	}

	/*
	 * If the RST bit is set, check the sequence number to see
	 * if this is a valid reset segment.
	 * RFC 793 page 37:
	 *   In all states except SYN-SENT, all reset (RST) segments
	 *   are validated by checking their SEQ-fields.  A reset is
	 *   valid if its sequence number is in the window.
	 *
	 *   The sequence number in the reset segment is normally an
	 *   echo of our outgoing acknowlegement numbers, but some hosts
	 *   send a reset with the sequence number at the rightmost edge
	 *   of our receive window, and we have to handle this case.
	 */
	if (SEQ_GEQ(th->th_seq, sc->sc_irs) &&
	    SEQ_LEQ(th->th_seq, sc->sc_irs + sc->sc_wnd)) {
		syncache_drop(sc, sch);
		if ((s = tcp_log_addrs(inc, th, NULL, NULL)))
			log(LOG_DEBUG, "%s; %s: Our SYN|ACK was rejected, "
			    "connection attempt aborted by remote endpoint\n",
			    s, __func__);
		TCPSTAT_INC(tcps_sc_reset);
	} else {
		if ((s = tcp_log_addrs(inc, th, NULL, NULL)))
			log(LOG_DEBUG, "%s; %s: RST with invalid SEQ %u != "
			    "IRS %u (+WND %u), segment ignored\n",
			    s, __func__, th->th_seq, sc->sc_irs, sc->sc_wnd);
		TCPSTAT_INC(tcps_badrst);
	}

done:
	if (s != NULL)
		free(s, M_TCPLOG);
	SCH_UNLOCK(sch);
}

void
syncache_badack(struct in_conninfo *inc)
{
	struct syncache *sc;
	struct syncache_head *sch;

	sc = syncache_lookup(inc, &sch);	/* returns locked sch */
	SCH_LOCK_ASSERT(sch);
	if (sc != NULL) {
		syncache_drop(sc, sch);
		TCPSTAT_INC(tcps_sc_badack);
	}
	SCH_UNLOCK(sch);
}

void
syncache_unreach(struct in_conninfo *inc, struct tcphdr *th)
{
	struct syncache *sc;
	struct syncache_head *sch;

	sc = syncache_lookup(inc, &sch);	/* returns locked sch */
	SCH_LOCK_ASSERT(sch);
	if (sc == NULL)
		goto done;

	/* If the sequence number != sc_iss, then it's a bogus ICMP msg */
	if (ntohl(th->th_seq) != sc->sc_iss)
		goto done;

	/*
	 * If we've rertransmitted 3 times and this is our second error,
	 * we remove the entry.  Otherwise, we allow it to continue on.
	 * This prevents us from incorrectly nuking an entry during a
	 * spurious network outage.
	 *
	 * See tcp_notify().
	 */
	if ((sc->sc_flags & SCF_UNREACH) == 0 || sc->sc_rxmits < 3 + 1) {
		sc->sc_flags |= SCF_UNREACH;
		goto done;
	}
	syncache_drop(sc, sch);
	TCPSTAT_INC(tcps_sc_unreach);
done:
	SCH_UNLOCK(sch);
}

/*
 * Build a new TCP socket structure from a syncache entry.
 *
 * On success return the newly created socket with its underlying inp locked.
 */
static struct socket *
syncache_socket(struct syncache *sc, struct socket *lso, struct mbuf *m)
{
	struct tcp_function_block *blk;
	struct inpcb *inp = NULL;
	struct socket *so;
	struct tcpcb *tp;
	int error;
	char *s;

	INP_INFO_RLOCK_ASSERT(&V_tcbinfo);

	/*
	 * Ok, create the full blown connection, and set things up
	 * as they would have been set up if we had created the
	 * connection when the SYN arrived.  If we can't create
	 * the connection, abort it.
	 */
	so = sonewconn(lso, 0);
	if (so == NULL) {
		/*
		 * Drop the connection; we will either send a RST or
		 * have the peer retransmit its SYN again after its
		 * RTO and try again.
		 */
		TCPSTAT_INC(tcps_listendrop);
		if ((s = tcp_log_addrs(&sc->sc_inc, NULL, NULL, NULL))) {
			log(LOG_DEBUG, "%s; %s: Socket create failed "
			    "due to limits or memory shortage\n",
			    s, __func__);
			free(s, M_TCPLOG);
		}
		goto abort2;
	}
#ifdef MAC
	mac_socketpeer_set_from_mbuf(m, so);
#endif

	inp = sotoinpcb(so);
	inp->inp_inc.inc_fibnum = so->so_fibnum;
	INP_WLOCK(inp);
	/*
	 * Exclusive pcbinfo lock is not required in syncache socket case even
	 * if two inpcb locks can be acquired simultaneously:
	 *  - the inpcb in LISTEN state,
	 *  - the newly created inp.
	 *
	 * In this case, an inp cannot be at same time in LISTEN state and
	 * just created by an accept() call.
	 */
	INP_HASH_WLOCK(&V_tcbinfo);

	/* Insert new socket into PCB hash list. */
	inp->inp_inc.inc_flags = sc->sc_inc.inc_flags;
#ifdef INET6
	if (sc->sc_inc.inc_flags & INC_ISIPV6) {
		inp->in6p_laddr = sc->sc_inc.inc6_laddr;
	} else {
		inp->inp_vflag &= ~INP_IPV6;
		inp->inp_vflag |= INP_IPV4;
#endif
		inp->inp_laddr = sc->sc_inc.inc_laddr;
#ifdef INET6
	}
#endif

	/*
	 * If there's an mbuf and it has a flowid, then let's initialise the
	 * inp with that particular flowid.
	 */
	if (m != NULL && M_HASHTYPE_GET(m) != M_HASHTYPE_NONE) {
		inp->inp_flowid = m->m_pkthdr.flowid;
		inp->inp_flowtype = M_HASHTYPE_GET(m);
	}

	/*
	 * Install in the reservation hash table for now, but don't yet
	 * install a connection group since the full 4-tuple isn't yet
	 * configured.
	 */
	inp->inp_lport = sc->sc_inc.inc_lport;
	if ((error = in_pcbinshash_nopcbgroup(inp)) != 0) {
		/*
		 * Undo the assignments above if we failed to
		 * put the PCB on the hash lists.
		 */
#ifdef INET6
		if (sc->sc_inc.inc_flags & INC_ISIPV6)
			inp->in6p_laddr = in6addr_any;
		else
#endif
			inp->inp_laddr.s_addr = INADDR_ANY;
		inp->inp_lport = 0;
		if ((s = tcp_log_addrs(&sc->sc_inc, NULL, NULL, NULL))) {
			log(LOG_DEBUG, "%s; %s: in_pcbinshash failed "
			    "with error %i\n",
			    s, __func__, error);
			free(s, M_TCPLOG);
		}
		INP_HASH_WUNLOCK(&V_tcbinfo);
		goto abort;
	}
#ifdef IPSEC
	/* Copy old policy into new socket's. */
	if (ipsec_copy_policy(sotoinpcb(lso)->inp_sp, inp->inp_sp))
		printf("syncache_socket: could not copy policy\n");
#endif
#ifdef INET6
	if (sc->sc_inc.inc_flags & INC_ISIPV6) {
		struct inpcb *oinp = sotoinpcb(lso);
		struct in6_addr laddr6;
		struct sockaddr_in6 sin6;
		/*
		 * Inherit socket options from the listening socket.
		 * Note that in6p_inputopts are not (and should not be)
		 * copied, since it stores previously received options and is
		 * used to detect if each new option is different than the
		 * previous one and hence should be passed to a user.
		 * If we copied in6p_inputopts, a user would not be able to
		 * receive options just after calling the accept system call.
		 */
		inp->inp_flags |= oinp->inp_flags & INP_CONTROLOPTS;
		if (oinp->in6p_outputopts)
			inp->in6p_outputopts =
			    ip6_copypktopts(oinp->in6p_outputopts, M_NOWAIT);

		sin6.sin6_family = AF_INET6;
		sin6.sin6_len = sizeof(sin6);
		sin6.sin6_addr = sc->sc_inc.inc6_faddr;
		sin6.sin6_port = sc->sc_inc.inc_fport;
		sin6.sin6_flowinfo = sin6.sin6_scope_id = 0;
		laddr6 = inp->in6p_laddr;
		if (IN6_IS_ADDR_UNSPECIFIED(&inp->in6p_laddr))
			inp->in6p_laddr = sc->sc_inc.inc6_laddr;
		if ((error = in6_pcbconnect_mbuf(inp, (struct sockaddr *)&sin6,
		    thread0.td_ucred, m)) != 0) {
			inp->in6p_laddr = laddr6;
			if ((s = tcp_log_addrs(&sc->sc_inc, NULL, NULL, NULL))) {
				log(LOG_DEBUG, "%s; %s: in6_pcbconnect failed "
				    "with error %i\n",
				    s, __func__, error);
				free(s, M_TCPLOG);
			}
			INP_HASH_WUNLOCK(&V_tcbinfo);
			goto abort;
		}
		/* Override flowlabel from in6_pcbconnect. */
		inp->inp_flow &= ~IPV6_FLOWLABEL_MASK;
		inp->inp_flow |= sc->sc_flowlabel;
	}
#endif /* INET6 */
#if defined(INET) && defined(INET6)
	else
#endif
#ifdef INET
	{
		struct in_addr laddr;
		struct sockaddr_in sin;

		inp->inp_options = (m) ? ip_srcroute(m) : NULL;
		
		if (inp->inp_options == NULL) {
			inp->inp_options = sc->sc_ipopts;
			sc->sc_ipopts = NULL;
		}

		sin.sin_family = AF_INET;
		sin.sin_len = sizeof(sin);
		sin.sin_addr = sc->sc_inc.inc_faddr;
		sin.sin_port = sc->sc_inc.inc_fport;
		bzero((caddr_t)sin.sin_zero, sizeof(sin.sin_zero));
		laddr = inp->inp_laddr;
		if (inp->inp_laddr.s_addr == INADDR_ANY)
			inp->inp_laddr = sc->sc_inc.inc_laddr;
		if ((error = in_pcbconnect_mbuf(inp, (struct sockaddr *)&sin,
		    thread0.td_ucred, m)) != 0) {
			inp->inp_laddr = laddr;
			if ((s = tcp_log_addrs(&sc->sc_inc, NULL, NULL, NULL))) {
				log(LOG_DEBUG, "%s; %s: in_pcbconnect failed "
				    "with error %i\n",
				    s, __func__, error);
				free(s, M_TCPLOG);
			}
			INP_HASH_WUNLOCK(&V_tcbinfo);
			goto abort;
		}
	}
#endif /* INET */
	INP_HASH_WUNLOCK(&V_tcbinfo);
	tp = intotcpcb(inp);
	tcp_state_change(tp, TCPS_SYN_RECEIVED);
	tp->iss = sc->sc_iss;
	tp->irs = sc->sc_irs;
	tcp_rcvseqinit(tp);
	tcp_sendseqinit(tp);
	blk = sototcpcb(lso)->t_fb;
	if (blk != tp->t_fb) {
		/*
		 * Our parents t_fb was not the default,
		 * we need to release our ref on tp->t_fb and 
		 * pickup one on the new entry.
		 */
		struct tcp_function_block *rblk;
		
		rblk = find_and_ref_tcp_fb(blk);
		KASSERT(rblk != NULL,
		    ("cannot find blk %p out of syncache?", blk));
		if (tp->t_fb->tfb_tcp_fb_fini)
			(*tp->t_fb->tfb_tcp_fb_fini)(tp);
		refcount_release(&tp->t_fb->tfb_refcnt);
		tp->t_fb = rblk;
		if (tp->t_fb->tfb_tcp_fb_init) {
			(*tp->t_fb->tfb_tcp_fb_init)(tp);
		}
	}		
	tp->snd_wl1 = sc->sc_irs;
	tp->snd_max = tp->iss + 1;
	tp->snd_nxt = tp->iss + 1;
	tp->rcv_up = sc->sc_irs + 1;
	tp->rcv_wnd = sc->sc_wnd;
	tp->rcv_adv += tp->rcv_wnd;
	tp->last_ack_sent = tp->rcv_nxt;

	tp->t_flags = sototcpcb(lso)->t_flags & (TF_NOPUSH|TF_NODELAY);
	if (sc->sc_flags & SCF_NOOPT)
		tp->t_flags |= TF_NOOPT;
	else {
		if (sc->sc_flags & SCF_WINSCALE) {
			tp->t_flags |= TF_REQ_SCALE|TF_RCVD_SCALE;
			tp->snd_scale = sc->sc_requested_s_scale;
			tp->request_r_scale = sc->sc_requested_r_scale;
		}
		if (sc->sc_flags & SCF_TIMESTAMP) {
			tp->t_flags |= TF_REQ_TSTMP|TF_RCVD_TSTMP;
			tp->ts_recent = sc->sc_tsreflect;
			tp->ts_recent_age = tcp_ts_getticks();
			tp->ts_offset = sc->sc_tsoff;
		}
#ifdef TCP_SIGNATURE
		if (sc->sc_flags & SCF_SIGNATURE)
			tp->t_flags |= TF_SIGNATURE;
#endif
		if (sc->sc_flags & SCF_SACK)
			tp->t_flags |= TF_SACK_PERMIT;
	}

	if (sc->sc_flags & SCF_ECN)
		tp->t_flags |= TF_ECN_PERMIT;

	/*
	 * Set up MSS and get cached values from tcp_hostcache.
	 * This might overwrite some of the defaults we just set.
	 */
	tcp_mss(tp, sc->sc_peer_mss);

	/*
	 * If the SYN,ACK was retransmitted, indicate that CWND to be
	 * limited to one segment in cc_conn_init().
	 * NB: sc_rxmits counts all SYN,ACK transmits, not just retransmits.
	 */
	if (sc->sc_rxmits > 1)
		tp->snd_cwnd = 1;

#ifdef TCP_OFFLOAD
	/*
	 * Allow a TOE driver to install its hooks.  Note that we hold the
	 * pcbinfo lock too and that prevents tcp_usr_accept from accepting a
	 * new connection before the TOE driver has done its thing.
	 */
	if (ADDED_BY_TOE(sc)) {
		struct toedev *tod = sc->sc_tod;

		tod->tod_offload_socket(tod, sc->sc_todctx, so);
	}
#endif
	/*
	 * Copy and activate timers.
	 */
	tp->t_keepinit = sototcpcb(lso)->t_keepinit;
	tp->t_keepidle = sototcpcb(lso)->t_keepidle;
	tp->t_keepintvl = sototcpcb(lso)->t_keepintvl;
	tp->t_keepcnt = sototcpcb(lso)->t_keepcnt;
	tcp_timer_activate(tp, TT_KEEP, TP_KEEPINIT(tp));

	soisconnected(so);

	TCPSTAT_INC(tcps_accepts);
	return (so);

abort:
	INP_WUNLOCK(inp);
abort2:
	if (so != NULL)
		soabort(so);
	return (NULL);
}

/*
 * This function gets called when we receive an ACK for a
 * socket in the LISTEN state.  We look up the connection
 * in the syncache, and if its there, we pull it out of
 * the cache and turn it into a full-blown connection in
 * the SYN-RECEIVED state.
 *
 * On syncache_socket() success the newly created socket
 * has its underlying inp locked.
 */
int
syncache_expand(struct in_conninfo *inc, struct tcpopt *to, struct tcphdr *th,
    struct socket **lsop, struct mbuf *m)
{
	struct syncache *sc;
	struct syncache_head *sch;
	struct syncache scs;
	char *s;

	/*
	 * Global TCP locks are held because we manipulate the PCB lists
	 * and create a new socket.
	 */
	INP_INFO_RLOCK_ASSERT(&V_tcbinfo);
	KASSERT((th->th_flags & (TH_RST|TH_ACK|TH_SYN)) == TH_ACK,
	    ("%s: can handle only ACK", __func__));

	sc = syncache_lookup(inc, &sch);	/* returns locked sch */
	SCH_LOCK_ASSERT(sch);

#ifdef INVARIANTS
	/*
	 * Test code for syncookies comparing the syncache stored
	 * values with the reconstructed values from the cookie.
	 */
	if (sc != NULL)
		syncookie_cmp(inc, sch, sc, th, to, *lsop);
#endif

	if (sc == NULL) {
		/*
		 * There is no syncache entry, so see if this ACK is
		 * a returning syncookie.  To do this, first:
		 *  A. See if this socket has had a syncache entry dropped in
		 *     the past.  We don't want to accept a bogus syncookie
		 *     if we've never received a SYN.
		 *  B. check that the syncookie is valid.  If it is, then
		 *     cobble up a fake syncache entry, and return.
		 */
		if (!V_tcp_syncookies) {
			SCH_UNLOCK(sch);
			if ((s = tcp_log_addrs(inc, th, NULL, NULL)))
				log(LOG_DEBUG, "%s; %s: Spurious ACK, "
				    "segment rejected (syncookies disabled)\n",
				    s, __func__);
			goto failed;
		}
		bzero(&scs, sizeof(scs));
		sc = syncookie_lookup(inc, sch, &scs, th, to, *lsop);
		SCH_UNLOCK(sch);
		if (sc == NULL) {
			if ((s = tcp_log_addrs(inc, th, NULL, NULL)))
				log(LOG_DEBUG, "%s; %s: Segment failed "
				    "SYNCOOKIE authentication, segment rejected "
				    "(probably spoofed)\n", s, __func__);
			goto failed;
		}
	} else {
		/*
		 * Pull out the entry to unlock the bucket row.
		 * 
		 * NOTE: We must decrease TCPS_SYN_RECEIVED count here, not
		 * tcp_state_change().  The tcpcb is not existent at this
		 * moment.  A new one will be allocated via syncache_socket->
		 * sonewconn->tcp_usr_attach in TCPS_CLOSED state, then
		 * syncache_socket() will change it to TCPS_SYN_RECEIVED.
		 */
		TCPSTATES_DEC(TCPS_SYN_RECEIVED);
		TAILQ_REMOVE(&sch->sch_bucket, sc, sc_hash);
		sch->sch_length--;
#ifdef TCP_OFFLOAD
		if (ADDED_BY_TOE(sc)) {
			struct toedev *tod = sc->sc_tod;

			tod->tod_syncache_removed(tod, sc->sc_todctx);
		}
#endif
		SCH_UNLOCK(sch);
	}

	/*
	 * Segment validation:
	 * ACK must match our initial sequence number + 1 (the SYN|ACK).
	 */
	if (th->th_ack != sc->sc_iss + 1) {
		if ((s = tcp_log_addrs(inc, th, NULL, NULL)))
			log(LOG_DEBUG, "%s; %s: ACK %u != ISS+1 %u, segment "
			    "rejected\n", s, __func__, th->th_ack, sc->sc_iss);
		goto failed;
	}

	/*
	 * The SEQ must fall in the window starting at the received
	 * initial receive sequence number + 1 (the SYN).
	 */
	if (SEQ_LEQ(th->th_seq, sc->sc_irs) ||
	    SEQ_GT(th->th_seq, sc->sc_irs + sc->sc_wnd)) {
		if ((s = tcp_log_addrs(inc, th, NULL, NULL)))
			log(LOG_DEBUG, "%s; %s: SEQ %u != IRS+1 %u, segment "
			    "rejected\n", s, __func__, th->th_seq, sc->sc_irs);
		goto failed;
	}

	/*
	 * If timestamps were not negotiated during SYN/ACK they
	 * must not appear on any segment during this session.
	 */
	if (!(sc->sc_flags & SCF_TIMESTAMP) && (to->to_flags & TOF_TS)) {
		if ((s = tcp_log_addrs(inc, th, NULL, NULL)))
			log(LOG_DEBUG, "%s; %s: Timestamp not expected, "
			    "segment rejected\n", s, __func__);
		goto failed;
	}

	/*
	 * If timestamps were negotiated during SYN/ACK they should
	 * appear on every segment during this session.
	 * XXXAO: This is only informal as there have been unverified
	 * reports of non-compliants stacks.
	 */
	if ((sc->sc_flags & SCF_TIMESTAMP) && !(to->to_flags & TOF_TS)) {
		if ((s = tcp_log_addrs(inc, th, NULL, NULL))) {
			log(LOG_DEBUG, "%s; %s: Timestamp missing, "
			    "no action\n", s, __func__);
			free(s, M_TCPLOG);
			s = NULL;
		}
	}

	/*
	 * If timestamps were negotiated the reflected timestamp
	 * must be equal to what we actually sent in the SYN|ACK.
	 */
	if ((to->to_flags & TOF_TS) && to->to_tsecr != sc->sc_ts) {
		if ((s = tcp_log_addrs(inc, th, NULL, NULL)))
			log(LOG_DEBUG, "%s; %s: TSECR %u != TS %u, "
			    "segment rejected\n",
			    s, __func__, to->to_tsecr, sc->sc_ts);
		goto failed;
	}

	*lsop = syncache_socket(sc, *lsop, m);

	if (*lsop == NULL)
		TCPSTAT_INC(tcps_sc_aborted);
	else
		TCPSTAT_INC(tcps_sc_completed);

/* how do we find the inp for the new socket? */
	if (sc != &scs)
		syncache_free(sc);
	return (1);
failed:
	if (sc != NULL && sc != &scs)
		syncache_free(sc);
	if (s != NULL)
		free(s, M_TCPLOG);
	*lsop = NULL;
	return (0);
}

#ifdef TCP_RFC7413
static void
syncache_tfo_expand(struct syncache *sc, struct socket **lsop, struct mbuf *m,
    uint64_t response_cookie)
{
	struct inpcb *inp;
	struct tcpcb *tp;
	unsigned int *pending_counter;

	/*
	 * Global TCP locks are held because we manipulate the PCB lists
	 * and create a new socket.
	 */
	INP_INFO_RLOCK_ASSERT(&V_tcbinfo);

	pending_counter = intotcpcb(sotoinpcb(*lsop))->t_tfo_pending;
	*lsop = syncache_socket(sc, *lsop, m);
	if (*lsop == NULL) {
		TCPSTAT_INC(tcps_sc_aborted);
		atomic_subtract_int(pending_counter, 1);
	} else {
		inp = sotoinpcb(*lsop);
		tp = intotcpcb(inp);
		tp->t_flags |= TF_FASTOPEN;
		tp->t_tfo_cookie = response_cookie;
		tp->snd_max = tp->iss;
		tp->snd_nxt = tp->iss;
		tp->t_tfo_pending = pending_counter;
		TCPSTAT_INC(tcps_sc_completed);
	}
}
#endif /* TCP_RFC7413 */

/*
 * Given a LISTEN socket and an inbound SYN request, add
 * this to the syn cache, and send back a segment:
 *	<SEQ=ISS><ACK=RCV_NXT><CTL=SYN,ACK>
 * to the source.
 *
 * IMPORTANT NOTE: We do _NOT_ ACK data that might accompany the SYN.
 * Doing so would require that we hold onto the data and deliver it
 * to the application.  However, if we are the target of a SYN-flood
 * DoS attack, an attacker could send data which would eventually
 * consume all available buffer space if it were ACKed.  By not ACKing
 * the data, we avoid this DoS scenario.
 *
 * The exception to the above is when a SYN with a valid TCP Fast Open (TFO)
 * cookie is processed, V_tcp_fastopen_enabled set to true, and the
 * TCP_FASTOPEN socket option is set.  In this case, a new socket is created
 * and returned via lsop, the mbuf is not freed so that tcp_input() can
 * queue its data to the socket, and 1 is returned to indicate the
 * TFO-socket-creation path was taken.
 */
int
syncache_add(struct in_conninfo *inc, struct tcpopt *to, struct tcphdr *th,
    struct inpcb *inp, struct socket **lsop, struct mbuf *m, void *tod,
    void *todctx)
{
	struct tcpcb *tp;
	struct socket *so;
	struct syncache *sc = NULL;
	struct syncache_head *sch;
	struct mbuf *ipopts = NULL;
	u_int ltflags;
	int win, sb_hiwat, ip_ttl, ip_tos;
	char *s;
	int rv = 0;
#ifdef INET6
	int autoflowlabel = 0;
#endif
#ifdef MAC
	struct label *maclabel;
#endif
	struct syncache scs;
	struct ucred *cred;
#ifdef TCP_RFC7413
	uint64_t tfo_response_cookie;
	int tfo_cookie_valid = 0;
	int tfo_response_cookie_valid = 0;
#endif

	INP_WLOCK_ASSERT(inp);			/* listen socket */
	KASSERT((th->th_flags & (TH_RST|TH_ACK|TH_SYN)) == TH_SYN,
	    ("%s: unexpected tcp flags", __func__));

	/*
	 * Combine all so/tp operations very early to drop the INP lock as
	 * soon as possible.
	 */
	so = *lsop;
	tp = sototcpcb(so);
	cred = crhold(so->so_cred);

#ifdef INET6
	if ((inc->inc_flags & INC_ISIPV6) &&
	    (inp->inp_flags & IN6P_AUTOFLOWLABEL))
		autoflowlabel = 1;
#endif
	ip_ttl = inp->inp_ip_ttl;
	ip_tos = inp->inp_ip_tos;
	win = sbspace(&so->so_rcv);
	sb_hiwat = so->so_rcv.sb_hiwat;
	ltflags = (tp->t_flags & (TF_NOOPT | TF_SIGNATURE));

#ifdef TCP_RFC7413
	if (V_tcp_fastopen_enabled && (tp->t_flags & TF_FASTOPEN) &&
	    (tp->t_tfo_pending != NULL) && (to->to_flags & TOF_FASTOPEN)) {
		/*
		 * Limit the number of pending TFO connections to
		 * approximately half of the queue limit.  This prevents TFO
		 * SYN floods from starving the service by filling the
		 * listen queue with bogus TFO connections.
		 */
		if (atomic_fetchadd_int(tp->t_tfo_pending, 1) <=
		    (so->so_qlimit / 2)) {
			int result;

			result = tcp_fastopen_check_cookie(inc,
			    to->to_tfo_cookie, to->to_tfo_len,
			    &tfo_response_cookie);
			tfo_cookie_valid = (result > 0);
			tfo_response_cookie_valid = (result >= 0);
		} else
			atomic_subtract_int(tp->t_tfo_pending, 1);
	}
#endif

	/* By the time we drop the lock these should no longer be used. */
	so = NULL;
	tp = NULL;

#ifdef MAC
	if (mac_syncache_init(&maclabel) != 0) {
		INP_WUNLOCK(inp);
		goto done;
	} else
		mac_syncache_create(maclabel, inp);
#endif
#ifdef TCP_RFC7413
	if (!tfo_cookie_valid)
#endif
		INP_WUNLOCK(inp);

	/*
	 * Remember the IP options, if any.
	 */
#ifdef INET6
	if (!(inc->inc_flags & INC_ISIPV6))
#endif
#ifdef INET
		ipopts = (m) ? ip_srcroute(m) : NULL;
#else
		ipopts = NULL;
#endif

	/*
	 * See if we already have an entry for this connection.
	 * If we do, resend the SYN,ACK, and reset the retransmit timer.
	 *
	 * XXX: should the syncache be re-initialized with the contents
	 * of the new SYN here (which may have different options?)
	 *
	 * XXX: We do not check the sequence number to see if this is a
	 * real retransmit or a new connection attempt.  The question is
	 * how to handle such a case; either ignore it as spoofed, or
	 * drop the current entry and create a new one?
	 */
	sc = syncache_lookup(inc, &sch);	/* returns locked entry */
	SCH_LOCK_ASSERT(sch);
	if (sc != NULL) {
#ifdef TCP_RFC7413
		if (tfo_cookie_valid)
			INP_WUNLOCK(inp);
#endif
		TCPSTAT_INC(tcps_sc_dupsyn);
		if (ipopts) {
			/*
			 * If we were remembering a previous source route,
			 * forget it and use the new one we've been given.
			 */
			if (sc->sc_ipopts)
				(void) m_free(sc->sc_ipopts);
			sc->sc_ipopts = ipopts;
		}
		/*
		 * Update timestamp if present.
		 */
		if ((sc->sc_flags & SCF_TIMESTAMP) && (to->to_flags & TOF_TS))
			sc->sc_tsreflect = to->to_tsval;
		else
			sc->sc_flags &= ~SCF_TIMESTAMP;
#ifdef MAC
		/*
		 * Since we have already unconditionally allocated label
		 * storage, free it up.  The syncache entry will already
		 * have an initialized label we can use.
		 */
		mac_syncache_destroy(&maclabel);
#endif
		/* Retransmit SYN|ACK and reset retransmit count. */
		if ((s = tcp_log_addrs(&sc->sc_inc, th, NULL, NULL))) {
			log(LOG_DEBUG, "%s; %s: Received duplicate SYN, "
			    "resetting timer and retransmitting SYN|ACK\n",
			    s, __func__);
			free(s, M_TCPLOG);
		}
		if (syncache_respond(sc, sch, 1) == 0) {
			sc->sc_rxmits = 0;
			syncache_timeout(sc, sch, 1);
			TCPSTAT_INC(tcps_sndacks);
			TCPSTAT_INC(tcps_sndtotal);
		}
		SCH_UNLOCK(sch);
		goto done;
	}

#ifdef TCP_RFC7413
	if (tfo_cookie_valid) {
		bzero(&scs, sizeof(scs));
		sc = &scs;
		goto skip_alloc;
	}
#endif

	sc = uma_zalloc(V_tcp_syncache.zone, M_NOWAIT | M_ZERO);
	if (sc == NULL) {
		/*
		 * The zone allocator couldn't provide more entries.
		 * Treat this as if the cache was full; drop the oldest
		 * entry and insert the new one.
		 */
		TCPSTAT_INC(tcps_sc_zonefail);
		if ((sc = TAILQ_LAST(&sch->sch_bucket, sch_head)) != NULL)
			syncache_drop(sc, sch);
		sc = uma_zalloc(V_tcp_syncache.zone, M_NOWAIT | M_ZERO);
		if (sc == NULL) {
			if (V_tcp_syncookies) {
				bzero(&scs, sizeof(scs));
				sc = &scs;
			} else {
				SCH_UNLOCK(sch);
				if (ipopts)
					(void) m_free(ipopts);
				goto done;
			}
		}
	}

#ifdef TCP_RFC7413
skip_alloc:
	if (!tfo_cookie_valid && tfo_response_cookie_valid)
		sc->sc_tfo_cookie = &tfo_response_cookie;
#endif

	/*
	 * Fill in the syncache values.
	 */
#ifdef MAC
	sc->sc_label = maclabel;
#endif
	sc->sc_cred = cred;
	cred = NULL;
	sc->sc_ipopts = ipopts;
	bcopy(inc, &sc->sc_inc, sizeof(struct in_conninfo));
#ifdef INET6
	if (!(inc->inc_flags & INC_ISIPV6))
#endif
	{
		sc->sc_ip_tos = ip_tos;
		sc->sc_ip_ttl = ip_ttl;
	}
#ifdef TCP_OFFLOAD
	sc->sc_tod = tod;
	sc->sc_todctx = todctx;
#endif
	sc->sc_irs = th->th_seq;
	sc->sc_iss = arc4random();
	sc->sc_flags = 0;
	sc->sc_flowlabel = 0;

	/*
	 * Initial receive window: clip sbspace to [0 .. TCP_MAXWIN].
	 * win was derived from socket earlier in the function.
	 */
	win = imax(win, 0);
	win = imin(win, TCP_MAXWIN);
	sc->sc_wnd = win;

	if (V_tcp_do_rfc1323) {
		/*
		 * A timestamp received in a SYN makes
		 * it ok to send timestamp requests and replies.
		 */
		if (to->to_flags & TOF_TS) {
			sc->sc_tsreflect = to->to_tsval;
			sc->sc_ts = tcp_ts_getticks();
			sc->sc_flags |= SCF_TIMESTAMP;
		}
		if (to->to_flags & TOF_SCALE) {
			int wscale = 0;

			/*
			 * Pick the smallest possible scaling factor that
			 * will still allow us to scale up to sb_max, aka
			 * kern.ipc.maxsockbuf.
			 *
			 * We do this because there are broken firewalls that
			 * will corrupt the window scale option, leading to
			 * the other endpoint believing that our advertised
			 * window is unscaled.  At scale factors larger than
			 * 5 the unscaled window will drop below 1500 bytes,
			 * leading to serious problems when traversing these
			 * broken firewalls.
			 *
			 * With the default maxsockbuf of 256K, a scale factor
			 * of 3 will be chosen by this algorithm.  Those who
			 * choose a larger maxsockbuf should watch out
			 * for the compatiblity problems mentioned above.
			 *
			 * RFC1323: The Window field in a SYN (i.e., a <SYN>
			 * or <SYN,ACK>) segment itself is never scaled.
			 */
			while (wscale < TCP_MAX_WINSHIFT &&
			    (TCP_MAXWIN << wscale) < sb_max)
				wscale++;
			sc->sc_requested_r_scale = wscale;
			sc->sc_requested_s_scale = to->to_wscale;
			sc->sc_flags |= SCF_WINSCALE;
		}
	}
#ifdef TCP_SIGNATURE
	/*
	 * If listening socket requested TCP digests, OR received SYN
	 * contains the option, flag this in the syncache so that
	 * syncache_respond() will do the right thing with the SYN+ACK.
	 */
	if (to->to_flags & TOF_SIGNATURE || ltflags & TF_SIGNATURE)
		sc->sc_flags |= SCF_SIGNATURE;
#endif
	if (to->to_flags & TOF_SACKPERM)
		sc->sc_flags |= SCF_SACK;
	if (to->to_flags & TOF_MSS)
		sc->sc_peer_mss = to->to_mss;	/* peer mss may be zero */
	if (ltflags & TF_NOOPT)
		sc->sc_flags |= SCF_NOOPT;
	if ((th->th_flags & (TH_ECE|TH_CWR)) && V_tcp_do_ecn)
		sc->sc_flags |= SCF_ECN;

	if (V_tcp_syncookies)
		sc->sc_iss = syncookie_generate(sch, sc);
#ifdef INET6
	if (autoflowlabel) {
		if (V_tcp_syncookies)
			sc->sc_flowlabel = sc->sc_iss;
		else
			sc->sc_flowlabel = ip6_randomflowlabel();
		sc->sc_flowlabel = htonl(sc->sc_flowlabel) & IPV6_FLOWLABEL_MASK;
	}
#endif
	SCH_UNLOCK(sch);

#ifdef TCP_RFC7413
	if (tfo_cookie_valid) {
		syncache_tfo_expand(sc, lsop, m, tfo_response_cookie);
		/* INP_WUNLOCK(inp) will be performed by the called */
		rv = 1;
		goto tfo_done;
	}
#endif

	/*
	 * Do a standard 3-way handshake.
	 */
	if (syncache_respond(sc, sch, 0) == 0) {
		if (V_tcp_syncookies && V_tcp_syncookiesonly && sc != &scs)
			syncache_free(sc);
		else if (sc != &scs)
			syncache_insert(sc, sch);   /* locks and unlocks sch */
		TCPSTAT_INC(tcps_sndacks);
		TCPSTAT_INC(tcps_sndtotal);
	} else {
		if (sc != &scs)
			syncache_free(sc);
		TCPSTAT_INC(tcps_sc_dropped);
	}

done:
	if (m) {
		*lsop = NULL;
		m_freem(m);
	}
#ifdef TCP_RFC7413
tfo_done:
#endif
	if (cred != NULL)
		crfree(cred);
#ifdef MAC
	if (sc == &scs)
		mac_syncache_destroy(&maclabel);
#endif
	return (rv);
}

static int
syncache_respond(struct syncache *sc, struct syncache_head *sch, int locked)
{
	struct ip *ip = NULL;
	struct mbuf *m;
	struct tcphdr *th = NULL;
	int optlen, error = 0;	/* Make compiler happy */
	u_int16_t hlen, tlen, mssopt;
	struct tcpopt to;
#ifdef INET6
	struct ip6_hdr *ip6 = NULL;
#endif
#ifdef TCP_SIGNATURE
	struct secasvar *sav;
#endif

	hlen =
#ifdef INET6
	       (sc->sc_inc.inc_flags & INC_ISIPV6) ? sizeof(struct ip6_hdr) :
#endif
		sizeof(struct ip);
	tlen = hlen + sizeof(struct tcphdr);

	/* Determine MSS we advertize to other end of connection. */
	mssopt = tcp_mssopt(&sc->sc_inc);
	if (sc->sc_peer_mss)
		mssopt = max( min(sc->sc_peer_mss, mssopt), V_tcp_minmss);

	/* XXX: Assume that the entire packet will fit in a header mbuf. */
	KASSERT(max_linkhdr + tlen + TCP_MAXOLEN <= MHLEN,
	    ("syncache: mbuf too small"));

	/* Create the IP+TCP header from scratch. */
	m = m_gethdr(M_NOWAIT, MT_DATA);
	if (m == NULL)
		return (ENOBUFS);
#ifdef MAC
	mac_syncache_create_mbuf(sc->sc_label, m);
#endif
	m->m_data += max_linkhdr;
	m->m_len = tlen;
	m->m_pkthdr.len = tlen;
	m->m_pkthdr.rcvif = NULL;

#ifdef INET6
	if (sc->sc_inc.inc_flags & INC_ISIPV6) {
		ip6 = mtod(m, struct ip6_hdr *);
		ip6->ip6_vfc = IPV6_VERSION;
		ip6->ip6_nxt = IPPROTO_TCP;
		ip6->ip6_src = sc->sc_inc.inc6_laddr;
		ip6->ip6_dst = sc->sc_inc.inc6_faddr;
		ip6->ip6_plen = htons(tlen - hlen);
		/* ip6_hlim is set after checksum */
		ip6->ip6_flow &= ~IPV6_FLOWLABEL_MASK;
		ip6->ip6_flow |= sc->sc_flowlabel;

		th = (struct tcphdr *)(ip6 + 1);
	}
#endif
#if defined(INET6) && defined(INET)
	else
#endif
#ifdef INET
	{
		ip = mtod(m, struct ip *);
		ip->ip_v = IPVERSION;
		ip->ip_hl = sizeof(struct ip) >> 2;
		ip->ip_len = htons(tlen);
		ip->ip_id = 0;
		ip->ip_off = 0;
		ip->ip_sum = 0;
		ip->ip_p = IPPROTO_TCP;
		ip->ip_src = sc->sc_inc.inc_laddr;
		ip->ip_dst = sc->sc_inc.inc_faddr;
		ip->ip_ttl = sc->sc_ip_ttl;
		ip->ip_tos = sc->sc_ip_tos;

		/*
		 * See if we should do MTU discovery.  Route lookups are
		 * expensive, so we will only unset the DF bit if:
		 *
		 *	1) path_mtu_discovery is disabled
		 *	2) the SCF_UNREACH flag has been set
		 */
		if (V_path_mtu_discovery && ((sc->sc_flags & SCF_UNREACH) == 0))
		       ip->ip_off |= htons(IP_DF);

		th = (struct tcphdr *)(ip + 1);
	}
#endif /* INET */
	th->th_sport = sc->sc_inc.inc_lport;
	th->th_dport = sc->sc_inc.inc_fport;

	th->th_seq = htonl(sc->sc_iss);
	th->th_ack = htonl(sc->sc_irs + 1);
	th->th_off = sizeof(struct tcphdr) >> 2;
	th->th_x2 = 0;
	th->th_flags = TH_SYN|TH_ACK;
	th->th_win = htons(sc->sc_wnd);
	th->th_urp = 0;

	if (sc->sc_flags & SCF_ECN) {
		th->th_flags |= TH_ECE;
		TCPSTAT_INC(tcps_ecn_shs);
	}

	/* Tack on the TCP options. */
	if ((sc->sc_flags & SCF_NOOPT) == 0) {
		to.to_flags = 0;

		to.to_mss = mssopt;
		to.to_flags = TOF_MSS;
		if (sc->sc_flags & SCF_WINSCALE) {
			to.to_wscale = sc->sc_requested_r_scale;
			to.to_flags |= TOF_SCALE;
		}
		if (sc->sc_flags & SCF_TIMESTAMP) {
			/* Virgin timestamp or TCP cookie enhanced one. */
			to.to_tsval = sc->sc_ts;
			to.to_tsecr = sc->sc_tsreflect;
			to.to_flags |= TOF_TS;
		}
		if (sc->sc_flags & SCF_SACK)
			to.to_flags |= TOF_SACKPERM;
#ifdef TCP_SIGNATURE
		sav = NULL;
		if (sc->sc_flags & SCF_SIGNATURE) {
			sav = tcp_get_sav(m, IPSEC_DIR_OUTBOUND);
			if (sav != NULL)
				to.to_flags |= TOF_SIGNATURE;
			else {

				/*
				 * We've got SCF_SIGNATURE flag
				 * inherited from listening socket,
				 * but no SADB key for given source
				 * address. Assume signature is not
				 * required and remove signature flag
				 * instead of silently dropping
				 * connection.
				 */
				if (locked == 0)
					SCH_LOCK(sch);
				sc->sc_flags &= ~SCF_SIGNATURE;
				if (locked == 0)
					SCH_UNLOCK(sch);
			}
		}
#endif

#ifdef TCP_RFC7413
		if (sc->sc_tfo_cookie) {
			to.to_flags |= TOF_FASTOPEN;
			to.to_tfo_len = TCP_FASTOPEN_COOKIE_LEN;
			to.to_tfo_cookie = sc->sc_tfo_cookie;
			/* don't send cookie again when retransmitting response */
			sc->sc_tfo_cookie = NULL;
		}
#endif
		optlen = tcp_addoptions(&to, (u_char *)(th + 1));

		/* Adjust headers by option size. */
		th->th_off = (sizeof(struct tcphdr) + optlen) >> 2;
		m->m_len += optlen;
		m->m_pkthdr.len += optlen;

#ifdef TCP_SIGNATURE
		if (sc->sc_flags & SCF_SIGNATURE)
			tcp_signature_do_compute(m, 0, optlen,
			    to.to_signature, sav);
#endif
#ifdef INET6
		if (sc->sc_inc.inc_flags & INC_ISIPV6)
			ip6->ip6_plen = htons(ntohs(ip6->ip6_plen) + optlen);
		else
#endif
			ip->ip_len = htons(ntohs(ip->ip_len) + optlen);
	} else
		optlen = 0;

	M_SETFIB(m, sc->sc_inc.inc_fibnum);
	m->m_pkthdr.csum_data = offsetof(struct tcphdr, th_sum);
#ifdef INET6
	if (sc->sc_inc.inc_flags & INC_ISIPV6) {
		m->m_pkthdr.csum_flags = CSUM_TCP_IPV6;
		th->th_sum = in6_cksum_pseudo(ip6, tlen + optlen - hlen,
		    IPPROTO_TCP, 0);
		ip6->ip6_hlim = in6_selecthlim(NULL, NULL);
#ifdef TCP_OFFLOAD
		if (ADDED_BY_TOE(sc)) {
			struct toedev *tod = sc->sc_tod;

			error = tod->tod_syncache_respond(tod, sc->sc_todctx, m);

			return (error);
		}
#endif
		error = ip6_output(m, NULL, NULL, 0, NULL, NULL, NULL);
	}
#endif
#if defined(INET6) && defined(INET)
	else
#endif
#ifdef INET
	{
		m->m_pkthdr.csum_flags = CSUM_TCP;
		th->th_sum = in_pseudo(ip->ip_src.s_addr, ip->ip_dst.s_addr,
		    htons(tlen + optlen - hlen + IPPROTO_TCP));
#ifdef TCP_OFFLOAD
		if (ADDED_BY_TOE(sc)) {
			struct toedev *tod = sc->sc_tod;

			error = tod->tod_syncache_respond(tod, sc->sc_todctx, m);

			return (error);
		}
#endif
		error = ip_output(m, sc->sc_ipopts, NULL, 0, NULL, NULL);
	}
#endif
	return (error);
}

/*
 * The purpose of syncookies is to handle spoofed SYN flooding DoS attacks
 * that exceed the capacity of the syncache by avoiding the storage of any
 * of the SYNs we receive.  Syncookies defend against blind SYN flooding
 * attacks where the attacker does not have access to our responses.
 *
 * Syncookies encode and include all necessary information about the
 * connection setup within the SYN|ACK that we send back.  That way we
 * can avoid keeping any local state until the ACK to our SYN|ACK returns
 * (if ever).  Normally the syncache and syncookies are running in parallel
 * with the latter taking over when the former is exhausted.  When matching
 * syncache entry is found the syncookie is ignored.
 *
 * The only reliable information persisting the 3WHS is our inital sequence
 * number ISS of 32 bits.  Syncookies embed a cryptographically sufficient
 * strong hash (MAC) value and a few bits of TCP SYN options in the ISS
 * of our SYN|ACK.  The MAC can be recomputed when the ACK to our SYN|ACK
 * returns and signifies a legitimate connection if it matches the ACK.
 *
 * The available space of 32 bits to store the hash and to encode the SYN
 * option information is very tight and we should have at least 24 bits for
 * the MAC to keep the number of guesses by blind spoofing reasonably high.
 *
 * SYN option information we have to encode to fully restore a connection:
 * MSS: is imporant to chose an optimal segment size to avoid IP level
 *   fragmentation along the path.  The common MSS values can be encoded
 *   in a 3-bit table.  Uncommon values are captured by the next lower value
 *   in the table leading to a slight increase in packetization overhead.
 * WSCALE: is necessary to allow large windows to be used for high delay-
 *   bandwidth product links.  Not scaling the window when it was initially
 *   negotiated is bad for performance as lack of scaling further decreases
 *   the apparent available send window.  We only need to encode the WSCALE
 *   we received from the remote end.  Our end can be recalculated at any
 *   time.  The common WSCALE values can be encoded in a 3-bit table.
 *   Uncommon values are captured by the next lower value in the table
 *   making us under-estimate the available window size halving our
 *   theoretically possible maximum throughput for that connection.
 * SACK: Greatly assists in packet loss recovery and requires 1 bit.
 * TIMESTAMP and SIGNATURE is not encoded because they are permanent options
 *   that are included in all segments on a connection.  We enable them when
 *   the ACK has them.
 *
 * Security of syncookies and attack vectors:
 *
 * The MAC is computed over (faddr||laddr||fport||lport||irs||flags||secmod)
 * together with the gloabl secret to make it unique per connection attempt.
 * Thus any change of any of those parameters results in a different MAC output
 * in an unpredictable way unless a collision is encountered.  24 bits of the
 * MAC are embedded into the ISS.
 *
 * To prevent replay attacks two rotating global secrets are updated with a
 * new random value every 15 seconds.  The life-time of a syncookie is thus
 * 15-30 seconds.
 *
 * Vector 1: Attacking the secret.  This requires finding a weakness in the
 * MAC itself or the way it is used here.  The attacker can do a chosen plain
 * text attack by varying and testing the all parameters under his control.
 * The strength depends on the size and randomness of the secret, and the
 * cryptographic security of the MAC function.  Due to the constant updating
 * of the secret the attacker has at most 29.999 seconds to find the secret
 * and launch spoofed connections.  After that he has to start all over again.
 *
 * Vector 2: Collision attack on the MAC of a single ACK.  With a 24 bit MAC
 * size an average of 4,823 attempts are required for a 50% chance of success
 * to spoof a single syncookie (birthday collision paradox).  However the
 * attacker is blind and doesn't know if one of his attempts succeeded unless
 * he has a side channel to interfere success from.  A single connection setup
 * success average of 90% requires 8,790 packets, 99.99% requires 17,578 packets.
 * This many attempts are required for each one blind spoofed connection.  For
 * every additional spoofed connection he has to launch another N attempts.
 * Thus for a sustained rate 100 spoofed connections per second approximately
 * 1,800,000 packets per second would have to be sent.
 *
 * NB: The MAC function should be fast so that it doesn't become a CPU
 * exhaustion attack vector itself.
 *
 * References:
 *  RFC4987 TCP SYN Flooding Attacks and Common Mitigations
 *  SYN cookies were first proposed by cryptographer Dan J. Bernstein in 1996
 *   http://cr.yp.to/syncookies.html    (overview)
 *   http://cr.yp.to/syncookies/archive (details)
 *
 *
 * Schematic construction of a syncookie enabled Initial Sequence Number:
 *  0        1         2         3
 *  12345678901234567890123456789012
 * |xxxxxxxxxxxxxxxxxxxxxxxxWWWMMMSP|
 *
 *  x 24 MAC (truncated)
 *  W  3 Send Window Scale index
 *  M  3 MSS index
 *  S  1 SACK permitted
 *  P  1 Odd/even secret
 */

/*
 * Distribution and probability of certain MSS values.  Those in between are
 * rounded down to the next lower one.
 * [An Analysis of TCP Maximum Segment Sizes, S. Alcock and R. Nelson, 2011]
 *                            .2%  .3%   5%    7%    7%    20%   15%   45%
 */
static int tcp_sc_msstab[] = { 216, 536, 1200, 1360, 1400, 1440, 1452, 1460 };

/*
 * Distribution and probability of certain WSCALE values.  We have to map the
 * (send) window scale (shift) option with a range of 0-14 from 4 bits into 3
 * bits based on prevalence of certain values.  Where we don't have an exact
 * match for are rounded down to the next lower one letting us under-estimate
 * the true available window.  At the moment this would happen only for the
 * very uncommon values 3, 5 and those above 8 (more than 16MB socket buffer
 * and window size).  The absence of the WSCALE option (no scaling in either
 * direction) is encoded with index zero.
 * [WSCALE values histograms, Allman, 2012]
 *                            X 10 10 35  5  6 14 10%   by host
 *                            X 11  4  5  5 18 49  3%   by connections
 */
static int tcp_sc_wstab[] = { 0, 0, 1, 2, 4, 6, 7, 8 };

/*
 * Compute the MAC for the SYN cookie.  SIPHASH-2-4 is chosen for its speed
 * and good cryptographic properties.
 */
static uint32_t
syncookie_mac(struct in_conninfo *inc, tcp_seq irs, uint8_t flags,
    uint8_t *secbits, uintptr_t secmod)
{
	SIPHASH_CTX ctx;
	uint32_t siphash[2];

	SipHash24_Init(&ctx);
	SipHash_SetKey(&ctx, secbits);
	switch (inc->inc_flags & INC_ISIPV6) {
#ifdef INET
	case 0:
		SipHash_Update(&ctx, &inc->inc_faddr, sizeof(inc->inc_faddr));
		SipHash_Update(&ctx, &inc->inc_laddr, sizeof(inc->inc_laddr));
		break;
#endif
#ifdef INET6
	case INC_ISIPV6:
		SipHash_Update(&ctx, &inc->inc6_faddr, sizeof(inc->inc6_faddr));
		SipHash_Update(&ctx, &inc->inc6_laddr, sizeof(inc->inc6_laddr));
		break;
#endif
	}
	SipHash_Update(&ctx, &inc->inc_fport, sizeof(inc->inc_fport));
	SipHash_Update(&ctx, &inc->inc_lport, sizeof(inc->inc_lport));
	SipHash_Update(&ctx, &irs, sizeof(irs));
	SipHash_Update(&ctx, &flags, sizeof(flags));
	SipHash_Update(&ctx, &secmod, sizeof(secmod));
	SipHash_Final((u_int8_t *)&siphash, &ctx);

	return (siphash[0] ^ siphash[1]);
}

static tcp_seq
syncookie_generate(struct syncache_head *sch, struct syncache *sc)
{
	u_int i, mss, secbit, wscale;
	uint32_t iss, hash;
	uint8_t *secbits;
	union syncookie cookie;

	SCH_LOCK_ASSERT(sch);

	cookie.cookie = 0;

	/* Map our computed MSS into the 3-bit index. */
	mss = min(tcp_mssopt(&sc->sc_inc), max(sc->sc_peer_mss, V_tcp_minmss));
	for (i = sizeof(tcp_sc_msstab) / sizeof(*tcp_sc_msstab) - 1;
	     tcp_sc_msstab[i] > mss && i > 0;
	     i--)
		;
	cookie.flags.mss_idx = i;

	/*
	 * Map the send window scale into the 3-bit index but only if
	 * the wscale option was received.
	 */
	if (sc->sc_flags & SCF_WINSCALE) {
		wscale = sc->sc_requested_s_scale;
		for (i = sizeof(tcp_sc_wstab) / sizeof(*tcp_sc_wstab) - 1;
		     tcp_sc_wstab[i] > wscale && i > 0;
		     i--)
			;
		cookie.flags.wscale_idx = i;
	}

	/* Can we do SACK? */
	if (sc->sc_flags & SCF_SACK)
		cookie.flags.sack_ok = 1;

	/* Which of the two secrets to use. */
	secbit = sch->sch_sc->secret.oddeven & 0x1;
	cookie.flags.odd_even = secbit;

	secbits = sch->sch_sc->secret.key[secbit];
	hash = syncookie_mac(&sc->sc_inc, sc->sc_irs, cookie.cookie, secbits,
	    (uintptr_t)sch);

	/*
	 * Put the flags into the hash and XOR them to get better ISS number
	 * variance.  This doesn't enhance the cryptographic strength and is
	 * done to prevent the 8 cookie bits from showing up directly on the
	 * wire.
	 */
	iss = hash & ~0xff;
	iss |= cookie.cookie ^ (hash >> 24);

	/* Randomize the timestamp. */
	if (sc->sc_flags & SCF_TIMESTAMP) {
		sc->sc_ts = arc4random();
		sc->sc_tsoff = sc->sc_ts - tcp_ts_getticks();
	}

	TCPSTAT_INC(tcps_sc_sendcookie);
	return (iss);
}

static struct syncache *
syncookie_lookup(struct in_conninfo *inc, struct syncache_head *sch, 
    struct syncache *sc, struct tcphdr *th, struct tcpopt *to,
    struct socket *lso)
{
	uint32_t hash;
	uint8_t *secbits;
	tcp_seq ack, seq;
	int wnd, wscale = 0;
	union syncookie cookie;

	SCH_LOCK_ASSERT(sch);

	/*
	 * Pull information out of SYN-ACK/ACK and revert sequence number
	 * advances.
	 */
	ack = th->th_ack - 1;
	seq = th->th_seq - 1;

	/*
	 * Unpack the flags containing enough information to restore the
	 * connection.
	 */
	cookie.cookie = (ack & 0xff) ^ (ack >> 24);

	/* Which of the two secrets to use. */
	secbits = sch->sch_sc->secret.key[cookie.flags.odd_even];

	hash = syncookie_mac(inc, seq, cookie.cookie, secbits, (uintptr_t)sch);

	/* The recomputed hash matches the ACK if this was a genuine cookie. */
	if ((ack & ~0xff) != (hash & ~0xff))
		return (NULL);

	/* Fill in the syncache values. */
	sc->sc_flags = 0;
	bcopy(inc, &sc->sc_inc, sizeof(struct in_conninfo));
	sc->sc_ipopts = NULL;
	
	sc->sc_irs = seq;
	sc->sc_iss = ack;

	switch (inc->inc_flags & INC_ISIPV6) {
#ifdef INET
	case 0:
		sc->sc_ip_ttl = sotoinpcb(lso)->inp_ip_ttl;
		sc->sc_ip_tos = sotoinpcb(lso)->inp_ip_tos;
		break;
#endif
#ifdef INET6
	case INC_ISIPV6:
		if (sotoinpcb(lso)->inp_flags & IN6P_AUTOFLOWLABEL)
			sc->sc_flowlabel = sc->sc_iss & IPV6_FLOWLABEL_MASK;
		break;
#endif
	}

	sc->sc_peer_mss = tcp_sc_msstab[cookie.flags.mss_idx];

	/* We can simply recompute receive window scale we sent earlier. */
	while (wscale < TCP_MAX_WINSHIFT && (TCP_MAXWIN << wscale) < sb_max)
		wscale++;

	/* Only use wscale if it was enabled in the orignal SYN. */
	if (cookie.flags.wscale_idx > 0) {
		sc->sc_requested_r_scale = wscale;
		sc->sc_requested_s_scale = tcp_sc_wstab[cookie.flags.wscale_idx];
		sc->sc_flags |= SCF_WINSCALE;
	}

	wnd = sbspace(&lso->so_rcv);
	wnd = imax(wnd, 0);
	wnd = imin(wnd, TCP_MAXWIN);
	sc->sc_wnd = wnd;

	if (cookie.flags.sack_ok)
		sc->sc_flags |= SCF_SACK;

	if (to->to_flags & TOF_TS) {
		sc->sc_flags |= SCF_TIMESTAMP;
		sc->sc_tsreflect = to->to_tsval;
		sc->sc_ts = to->to_tsecr;
		sc->sc_tsoff = to->to_tsecr - tcp_ts_getticks();
	}

	if (to->to_flags & TOF_SIGNATURE)
		sc->sc_flags |= SCF_SIGNATURE;

	sc->sc_rxmits = 0;

	TCPSTAT_INC(tcps_sc_recvcookie);
	return (sc);
}

#ifdef INVARIANTS
static int
syncookie_cmp(struct in_conninfo *inc, struct syncache_head *sch,
    struct syncache *sc, struct tcphdr *th, struct tcpopt *to,
    struct socket *lso)
{
	struct syncache scs, *scx;
	char *s;

	bzero(&scs, sizeof(scs));
	scx = syncookie_lookup(inc, sch, &scs, th, to, lso);

	if ((s = tcp_log_addrs(inc, th, NULL, NULL)) == NULL)
		return (0);

	if (scx != NULL) {
		if (sc->sc_peer_mss != scx->sc_peer_mss)
			log(LOG_DEBUG, "%s; %s: mss different %i vs %i\n",
			    s, __func__, sc->sc_peer_mss, scx->sc_peer_mss);

		if (sc->sc_requested_r_scale != scx->sc_requested_r_scale)
			log(LOG_DEBUG, "%s; %s: rwscale different %i vs %i\n",
			    s, __func__, sc->sc_requested_r_scale,
			    scx->sc_requested_r_scale);

		if (sc->sc_requested_s_scale != scx->sc_requested_s_scale)
			log(LOG_DEBUG, "%s; %s: swscale different %i vs %i\n",
			    s, __func__, sc->sc_requested_s_scale,
			    scx->sc_requested_s_scale);

		if ((sc->sc_flags & SCF_SACK) != (scx->sc_flags & SCF_SACK))
			log(LOG_DEBUG, "%s; %s: SACK different\n", s, __func__);
	}

	if (s != NULL)
		free(s, M_TCPLOG);
	return (0);
}
#endif /* INVARIANTS */

static void
syncookie_reseed(void *arg)
{
	struct tcp_syncache *sc = arg;
	uint8_t *secbits;
	int secbit;

	/*
	 * Reseeding the secret doesn't have to be protected by a lock.
	 * It only must be ensured that the new random values are visible
	 * to all CPUs in a SMP environment.  The atomic with release
	 * semantics ensures that.
	 */
	secbit = (sc->secret.oddeven & 0x1) ? 0 : 1;
	secbits = sc->secret.key[secbit];
	arc4rand(secbits, SYNCOOKIE_SECRET_SIZE, 0);
	atomic_add_rel_int(&sc->secret.oddeven, 1);

	/* Reschedule ourself. */
	callout_schedule(&sc->secret.reseed, SYNCOOKIE_LIFETIME * hz);
}

/*
 * Exports the syncache entries to userland so that netstat can display
 * them alongside the other sockets.  This function is intended to be
 * called only from tcp_pcblist.
 *
 * Due to concurrency on an active system, the number of pcbs exported
 * may have no relation to max_pcbs.  max_pcbs merely indicates the
 * amount of space the caller allocated for this function to use.
 */
int
syncache_pcblist(struct sysctl_req *req, int max_pcbs, int *pcbs_exported)
{
	struct xtcpcb xt;
	struct syncache *sc;
	struct syncache_head *sch;
	int count, error, i;

	for (count = 0, error = 0, i = 0; i < V_tcp_syncache.hashsize; i++) {
		sch = &V_tcp_syncache.hashbase[i];
		SCH_LOCK(sch);
		TAILQ_FOREACH(sc, &sch->sch_bucket, sc_hash) {
			if (count >= max_pcbs) {
				SCH_UNLOCK(sch);
				goto exit;
			}
			if (cr_cansee(req->td->td_ucred, sc->sc_cred) != 0)
				continue;
			bzero(&xt, sizeof(xt));
			xt.xt_len = sizeof(xt);
			if (sc->sc_inc.inc_flags & INC_ISIPV6)
				xt.xt_inp.inp_vflag = INP_IPV6;
			else
				xt.xt_inp.inp_vflag = INP_IPV4;
			bcopy(&sc->sc_inc, &xt.xt_inp.inp_inc, sizeof (struct in_conninfo));
			xt.xt_tp.t_inpcb = &xt.xt_inp;
			xt.xt_tp.t_state = TCPS_SYN_RECEIVED;
			xt.xt_socket.xso_protocol = IPPROTO_TCP;
			xt.xt_socket.xso_len = sizeof (struct xsocket);
			xt.xt_socket.so_type = SOCK_STREAM;
			xt.xt_socket.so_state = SS_ISCONNECTING;
			error = SYSCTL_OUT(req, &xt, sizeof xt);
			if (error) {
				SCH_UNLOCK(sch);
				goto exit;
			}
			count++;
		}
		SCH_UNLOCK(sch);
	}
exit:
	*pcbs_exported = count;
	return error;
}<|MERGE_RESOLUTION|>--- conflicted
+++ resolved
@@ -282,11 +282,7 @@
 	int i;
 
 	/*
-<<<<<<< HEAD
-	 * Stop the re-seed timer before freeing resources.  Not need to
-=======
 	 * Stop the re-seed timer before freeing resources.  No need to
->>>>>>> 0a1a3e73
 	 * possibly schedule it another time.
 	 */
 	callout_drain(&V_tcp_syncache.secret.reseed);
