--- conflicted
+++ resolved
@@ -243,69 +243,6 @@
 			    struct tcphdr *th, struct tcpopt *to);
 
 /*
-<<<<<<< HEAD
- * TCP statistics are stored in struct tcpstat_p, which is
- * an "array" of counter(9)s.  Although it isn't a real
- * array, we treat it as array to reduce code bloat.
- */
-VNET_DEFINE(struct tcpstat_p, tcpstatp);
-
-static void
-vnet_tcpstatp_init(const void *unused)
-{
-	counter_u64_t *c;
-	int i;
-
-	for (i = 0, c = (counter_u64_t *)&V_tcpstatp;
-	    i < sizeof(V_tcpstatp) / sizeof(counter_u64_t);
-	    i++, c++) {
-		*c = counter_u64_alloc(M_WAITOK);
-		counter_u64_zero(*c);
-	}
-}
-VNET_SYSINIT(vnet_tcpstatp_init, SI_SUB_PROTO_IFATTACHDOMAIN, SI_ORDER_ANY,
-	    vnet_tcpstatp_init, NULL);
-
-#ifdef VIMAGE
-static void
-vnet_tcpstatp_uninit(const void *unused)
-{
-	counter_u64_t *c;
-	int i;
-
-	for (i = 0, c = (counter_u64_t *)&V_tcpstatp;
-	    i < sizeof(V_tcpstatp) / sizeof(counter_u64_t);
-	    i++, c++)
-		counter_u64_free(*c);
-}
-VNET_SYSUNINIT(vnet_tcpstatp_init, SI_SUB_PROTO_IFATTACHDOMAIN, SI_ORDER_ANY,
-	    vnet_ipstatp_uninit, NULL);
-#endif /* VIMAGE */
-
-static int
-tcpstat_sysctl(SYSCTL_HANDLER_ARGS)
-{
-	struct tcpstat tcpstat;
-	counter_u64_t *c;
-	uint64_t *v;
-	int i;
-
-	for (i = 0, c = (counter_u64_t *)&V_tcpstatp, v = (uint64_t *)&tcpstat;
-	    i < sizeof(V_tcpstatp) / sizeof(counter_u64_t);
-	    i++, c++, v++) {
-		*v = counter_u64_fetch(*c);
-		if (req->newptr)
-			counter_u64_zero(*c);
-	}
-
-	return (SYSCTL_OUT(req, &tcpstat, sizeof(tcpstat)));
-}
-
-SYSCTL_VNET_PROC(_net_inet_tcp, TCPCTL_STATS, stats, CTLTYPE_OPAQUE |
-    CTLFLAG_RW, NULL, 0, tcpstat_sysctl, "I", 
-    "TCP statistics (struct tcpstat, netinet/tcp_var.h)");
-
-=======
  * TCP statistics are stored in an "array" of counter(9)s.
  */
 VNET_PCPUSTAT_DEFINE(struct tcpstat, tcpstat);
@@ -316,7 +253,6 @@
 #ifdef VIMAGE
 VNET_PCPUSTAT_SYSUNINIT(tcpstat);
 #endif /* VIMAGE */
->>>>>>> 6246a085
 /*
  * Kernel module interface for updating tcpstat.  The argument is an index
  * into tcpstat treated as an array.
@@ -325,11 +261,7 @@
 kmod_tcpstat_inc(int statnum)
 {
 
-<<<<<<< HEAD
-	counter_u64_add((counter_u64_t )&V_tcpstatp + statnum, 1);
-=======
 	counter_u64_add(VNET(tcpstat)[statnum], 1);
->>>>>>> 6246a085
 }
 
 /*
