--- conflicted
+++ resolved
@@ -72,19 +72,6 @@
 #include <netinet6/tcp6_var.h>
 #include <netinet/tcpip.h>
 
-<<<<<<< HEAD
-static SYSCTL_NODE(_net_inet_tcp, OID_AUTO, reass, CTLFLAG_RW, 0,
-    "TCP Segment Reassembly Queue");
-
-static VNET_DEFINE(int, tcp_reass_overflows) = 0;
-#define	V_tcp_reass_overflows		VNET(tcp_reass_overflows)
-SYSCTL_VNET_INT(_net_inet_tcp_reass, OID_AUTO, overflows,
-    CTLTYPE_INT | CTLFLAG_RD,
-    &VNET_NAME(tcp_reass_overflows), 0,
-    "Global number of TCP Segment Reassembly Queue Overflows");
-
-=======
->>>>>>> 0ee8ca39
 void
 tcp_reass_flush(struct tcpcb *tp)
 {
@@ -145,13 +132,7 @@
 	    tp->t_segqlen + m->m_pkthdr.len >= sbspace(&so->so_rcv)) {
 		char *s;
 
-<<<<<<< HEAD
-		V_tcp_reass_overflows++;
-		TCPSTAT_INC(tcps_rcvmemdrop);
-		m_freem(m);
-=======
 		TCPSTAT_INC(tcps_rcvreassfull);
->>>>>>> 0ee8ca39
 		*tlenp = 0;
 		if ((s = tcp_log_addrs(&tp->t_inpcb->inp_inc, th, NULL,
 		    NULL))) {
