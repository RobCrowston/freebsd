/*-
 * Copyright (c) 2001-2007, by Cisco Systems, Inc. All rights reserved.
 * Copyright (c) 2008-2012, by Randall Stewart. All rights reserved.
 * Copyright (c) 2008-2012, by Michael Tuexen. All rights reserved.
 *
 * Redistribution and use in source and binary forms, with or without
 * modification, are permitted provided that the following conditions are met:
 *
 * a) Redistributions of source code must retain the above copyright notice,
 *    this list of conditions and the following disclaimer.
 *
 * b) Redistributions in binary form must reproduce the above copyright
 *    notice, this list of conditions and the following disclaimer in
 *    the documentation and/or other materials provided with the distribution.
 *
 * c) Neither the name of Cisco Systems, Inc. nor the names of its
 *    contributors may be used to endorse or promote products derived
 *    from this software without specific prior written permission.
 *
 * THIS SOFTWARE IS PROVIDED BY THE COPYRIGHT HOLDERS AND CONTRIBUTORS
 * "AS IS" AND ANY EXPRESS OR IMPLIED WARRANTIES, INCLUDING, BUT NOT LIMITED TO,
 * THE IMPLIED WARRANTIES OF MERCHANTABILITY AND FITNESS FOR A PARTICULAR PURPOSE
 * ARE DISCLAIMED. IN NO EVENT SHALL THE COPYRIGHT OWNER OR CONTRIBUTORS BE
 * LIABLE FOR ANY DIRECT, INDIRECT, INCIDENTAL, SPECIAL, EXEMPLARY, OR
 * CONSEQUENTIAL DAMAGES (INCLUDING, BUT NOT LIMITED TO, PROCUREMENT OF
 * SUBSTITUTE GOODS OR SERVICES; LOSS OF USE, DATA, OR PROFITS; OR BUSINESS
 * INTERRUPTION) HOWEVER CAUSED AND ON ANY THEORY OF LIABILITY, WHETHER IN
 * CONTRACT, STRICT LIABILITY, OR TORT (INCLUDING NEGLIGENCE OR OTHERWISE)
 * ARISING IN ANY WAY OUT OF THE USE OF THIS SOFTWARE, EVEN IF ADVISED OF
 * THE POSSIBILITY OF SUCH DAMAGE.
 */

#include <sys/cdefs.h>
__FBSDID("$FreeBSD$");

#ifndef _NETINET_SCTP_UIO_H_
#define _NETINET_SCTP_UIO_H_


#if ! defined(_KERNEL)
#include <stdint.h>
#endif
#include <sys/types.h>
#include <sys/socket.h>
#include <netinet/in.h>

typedef uint32_t sctp_assoc_t;

#define SCTP_FUTURE_ASSOC  0
#define SCTP_CURRENT_ASSOC 1
#define SCTP_ALL_ASSOC     2

struct sctp_event {
	sctp_assoc_t se_assoc_id;
	uint16_t se_type;
	uint8_t se_on;
};

/* Compatibility to previous define's */
#define sctp_stream_reset_events sctp_stream_reset_event

/* On/Off setup for subscription to events */
struct sctp_event_subscribe {
	uint8_t sctp_data_io_event;
	uint8_t sctp_association_event;
	uint8_t sctp_address_event;
	uint8_t sctp_send_failure_event;
	uint8_t sctp_peer_error_event;
	uint8_t sctp_shutdown_event;
	uint8_t sctp_partial_delivery_event;
	uint8_t sctp_adaptation_layer_event;
	uint8_t sctp_authentication_event;
	uint8_t sctp_sender_dry_event;
	uint8_t sctp_stream_reset_event;
};

/* ancillary data types */
#define SCTP_INIT	0x0001
#define SCTP_SNDRCV	0x0002
#define SCTP_EXTRCV	0x0003
#define SCTP_SNDINFO    0x0004
#define SCTP_RCVINFO    0x0005
#define SCTP_NXTINFO    0x0006
#define SCTP_PRINFO     0x0007
#define SCTP_AUTHINFO   0x0008
#define SCTP_DSTADDRV4  0x0009
#define SCTP_DSTADDRV6  0x000a

/*
 * ancillary data structures
 */
struct sctp_initmsg {
	uint16_t sinit_num_ostreams;
	uint16_t sinit_max_instreams;
	uint16_t sinit_max_attempts;
	uint16_t sinit_max_init_timeo;
};

/* We add 96 bytes to the size of sctp_sndrcvinfo.
 * This makes the current structure 128 bytes long
 * which is nicely 64 bit aligned but also has room
 * for us to add more and keep ABI compatibility.
 * For example, already we have the sctp_extrcvinfo
 * when enabled which is 48 bytes.
 */

/*
 * The assoc up needs a verfid
 * all sendrcvinfo's need a verfid for SENDING only.
 */


#define SCTP_ALIGN_RESV_PAD 92
#define SCTP_ALIGN_RESV_PAD_SHORT 76

struct sctp_sndrcvinfo {
	uint16_t sinfo_stream;
	uint16_t sinfo_ssn;
	uint16_t sinfo_flags;
	uint32_t sinfo_ppid;
	uint32_t sinfo_context;
	uint32_t sinfo_timetolive;
	uint32_t sinfo_tsn;
	uint32_t sinfo_cumtsn;
	sctp_assoc_t sinfo_assoc_id;
	uint16_t sinfo_keynumber;
	uint16_t sinfo_keynumber_valid;
	uint8_t __reserve_pad[SCTP_ALIGN_RESV_PAD];
};

struct sctp_extrcvinfo {
	uint16_t sinfo_stream;
	uint16_t sinfo_ssn;
	uint16_t sinfo_flags;
	uint32_t sinfo_ppid;
	uint32_t sinfo_context;
	uint32_t sinfo_timetolive;
	uint32_t sinfo_tsn;
	uint32_t sinfo_cumtsn;
	sctp_assoc_t sinfo_assoc_id;
	uint16_t sreinfo_next_flags;
	uint16_t sreinfo_next_stream;
	uint32_t sreinfo_next_aid;
	uint32_t sreinfo_next_length;
	uint32_t sreinfo_next_ppid;
	uint16_t sinfo_keynumber;
	uint16_t sinfo_keynumber_valid;
	uint8_t __reserve_pad[SCTP_ALIGN_RESV_PAD_SHORT];
};

struct sctp_sndinfo {
	uint16_t snd_sid;
	uint16_t snd_flags;
	uint32_t snd_ppid;
	uint32_t snd_context;
	sctp_assoc_t snd_assoc_id;
};

struct sctp_prinfo {
	uint16_t pr_policy;
	uint32_t pr_value;
};

struct sctp_default_prinfo {
	uint16_t pr_policy;
	uint32_t pr_value;
	sctp_assoc_t pr_assoc_id;
};

struct sctp_authinfo {
	uint16_t auth_keynumber;
};

struct sctp_rcvinfo {
	uint16_t rcv_sid;
	uint16_t rcv_ssn;
	uint16_t rcv_flags;
	uint32_t rcv_ppid;
	uint32_t rcv_tsn;
	uint32_t rcv_cumtsn;
	uint32_t rcv_context;
	sctp_assoc_t rcv_assoc_id;
};

struct sctp_nxtinfo {
	uint16_t nxt_sid;
	uint16_t nxt_flags;
	uint32_t nxt_ppid;
	uint32_t nxt_length;
	sctp_assoc_t nxt_assoc_id;
};

#define SCTP_NO_NEXT_MSG           0x0000
#define SCTP_NEXT_MSG_AVAIL        0x0001
#define SCTP_NEXT_MSG_ISCOMPLETE   0x0002
#define SCTP_NEXT_MSG_IS_UNORDERED 0x0004
#define SCTP_NEXT_MSG_IS_NOTIFICATION 0x0008

struct sctp_recvv_rn {
	struct sctp_rcvinfo recvv_rcvinfo;
	struct sctp_nxtinfo recvv_nxtinfo;
};

#define SCTP_RECVV_NOINFO  0
#define SCTP_RECVV_RCVINFO 1
#define SCTP_RECVV_NXTINFO 2
#define SCTP_RECVV_RN      3

#define SCTP_SENDV_NOINFO   0
#define SCTP_SENDV_SNDINFO  1
#define SCTP_SENDV_PRINFO   2
#define SCTP_SENDV_AUTHINFO 3
#define SCTP_SENDV_SPA      4

struct sctp_sendv_spa {
	uint32_t sendv_flags;
	struct sctp_sndinfo sendv_sndinfo;
	struct sctp_prinfo sendv_prinfo;
	struct sctp_authinfo sendv_authinfo;
};

#define SCTP_SEND_SNDINFO_VALID  0x00000001
#define SCTP_SEND_PRINFO_VALID   0x00000002
#define SCTP_SEND_AUTHINFO_VALID 0x00000004

struct sctp_snd_all_completes {
	uint16_t sall_stream;
	uint16_t sall_flags;
	uint32_t sall_ppid;
	uint32_t sall_context;
	uint32_t sall_num_sent;
	uint32_t sall_num_failed;
};

/* Flags that go into the sinfo->sinfo_flags field */
#define SCTP_NOTIFICATION     0x0010	/* next message is a notification */
#define SCTP_COMPLETE         0x0020	/* next message is complete */
#define SCTP_EOF              0x0100	/* Start shutdown procedures */
#define SCTP_ABORT            0x0200	/* Send an ABORT to peer */
#define SCTP_UNORDERED        0x0400	/* Message is un-ordered */
#define SCTP_ADDR_OVER        0x0800	/* Override the primary-address */
#define SCTP_SENDALL          0x1000	/* Send this on all associations */
#define SCTP_EOR              0x2000	/* end of message signal */
#define SCTP_SACK_IMMEDIATELY 0x4000	/* Set I-Bit */

#define INVALID_SINFO_FLAG(x) (((x) & 0xfffffff0 \
                                    & ~(SCTP_EOF | SCTP_ABORT | SCTP_UNORDERED |\
				        SCTP_ADDR_OVER | SCTP_SENDALL | SCTP_EOR |\
					SCTP_SACK_IMMEDIATELY)) != 0)
/* for the endpoint */

/* The lower byte is an enumeration of PR-SCTP policies */
#define SCTP_PR_SCTP_NONE 0x0000/* Reliable transfer */
#define SCTP_PR_SCTP_TTL  0x0001/* Time based PR-SCTP */
#define SCTP_PR_SCTP_BUF  0x0002/* Buffer based PR-SCTP */
#define SCTP_PR_SCTP_RTX  0x0003/* Number of retransmissions based PR-SCTP */

#define PR_SCTP_POLICY(x)         ((x) & 0x0f)
#define PR_SCTP_ENABLED(x)        (PR_SCTP_POLICY(x) != SCTP_PR_SCTP_NONE)
#define PR_SCTP_TTL_ENABLED(x)    (PR_SCTP_POLICY(x) == SCTP_PR_SCTP_TTL)
#define PR_SCTP_BUF_ENABLED(x)    (PR_SCTP_POLICY(x) == SCTP_PR_SCTP_BUF)
#define PR_SCTP_RTX_ENABLED(x)    (PR_SCTP_POLICY(x) == SCTP_PR_SCTP_RTX)
#define PR_SCTP_INVALID_POLICY(x) (PR_SCTP_POLICY(x) > SCTP_PR_SCTP_RTX)
/* Stat's */
struct sctp_pcbinfo {
	uint32_t ep_count;
	uint32_t asoc_count;
	uint32_t laddr_count;
	uint32_t raddr_count;
	uint32_t chk_count;
	uint32_t readq_count;
	uint32_t free_chunks;
	uint32_t stream_oque;
};

struct sctp_sockstat {
	sctp_assoc_t ss_assoc_id;
	uint32_t ss_total_sndbuf;
	uint32_t ss_total_recv_buf;
};

/*
 * notification event structures
 */

/*
 * association change event
 */
struct sctp_assoc_change {
	uint16_t sac_type;
	uint16_t sac_flags;
	uint32_t sac_length;
	uint16_t sac_state;
	uint16_t sac_error;
	uint16_t sac_outbound_streams;
	uint16_t sac_inbound_streams;
	sctp_assoc_t sac_assoc_id;
	uint8_t sac_info[];
};

/* sac_state values */
#define SCTP_COMM_UP            0x0001
#define SCTP_COMM_LOST          0x0002
#define SCTP_RESTART            0x0003
#define SCTP_SHUTDOWN_COMP      0x0004
#define SCTP_CANT_STR_ASSOC     0x0005

/* sac_info values */
#define SCTP_ASSOC_SUPPORTS_PR        0x01
#define SCTP_ASSOC_SUPPORTS_AUTH      0x02
#define SCTP_ASSOC_SUPPORTS_ASCONF    0x03
#define SCTP_ASSOC_SUPPORTS_MULTIBUF  0x04
#define SCTP_ASSOC_SUPPORTS_RE_CONFIG 0x05
#define SCTP_ASSOC_SUPPORTS_MAX       0x05
/*
 * Address event
 */
struct sctp_paddr_change {
	uint16_t spc_type;
	uint16_t spc_flags;
	uint32_t spc_length;
	struct sockaddr_storage spc_aaddr;
	uint32_t spc_state;
	uint32_t spc_error;
	sctp_assoc_t spc_assoc_id;
	uint8_t spc_padding[4];
};

/* paddr state values */
#define SCTP_ADDR_AVAILABLE	0x0001
#define SCTP_ADDR_UNREACHABLE	0x0002
#define SCTP_ADDR_REMOVED	0x0003
#define SCTP_ADDR_ADDED		0x0004
#define SCTP_ADDR_MADE_PRIM	0x0005
#define SCTP_ADDR_CONFIRMED	0x0006

#define SCTP_ACTIVE		0x0001	/* SCTP_ADDR_REACHABLE */
#define SCTP_INACTIVE		0x0002	/* neither SCTP_ADDR_REACHABLE nor
					 * SCTP_ADDR_UNCONFIRMED */
#define SCTP_UNCONFIRMED	0x0200	/* SCTP_ADDR_UNCONFIRMED */

/* remote error events */
struct sctp_remote_error {
	uint16_t sre_type;
	uint16_t sre_flags;
	uint32_t sre_length;
	uint16_t sre_error;
	sctp_assoc_t sre_assoc_id;
	uint8_t sre_data[4];
};

/* data send failure event (deprecated) */
struct sctp_send_failed {
	uint16_t ssf_type;
	uint16_t ssf_flags;
	uint32_t ssf_length;
	uint32_t ssf_error;
	struct sctp_sndrcvinfo ssf_info;
	sctp_assoc_t ssf_assoc_id;
	uint8_t ssf_data[];
};

/* data send failure event (not deprecated) */
struct sctp_send_failed_event {
	uint16_t ssfe_type;
	uint16_t ssfe_flags;
	uint32_t ssfe_length;
	uint32_t ssfe_error;
	struct sctp_sndinfo ssfe_info;
	sctp_assoc_t ssfe_assoc_id;
	uint8_t ssfe_data[];
};

/* flag that indicates state of data */
#define SCTP_DATA_UNSENT	0x0001	/* inqueue never on wire */
#define SCTP_DATA_SENT		0x0002	/* on wire at failure */

/* shutdown event */
struct sctp_shutdown_event {
	uint16_t sse_type;
	uint16_t sse_flags;
	uint32_t sse_length;
	sctp_assoc_t sse_assoc_id;
};

/* Adaptation layer indication stuff */
struct sctp_adaptation_event {
	uint16_t sai_type;
	uint16_t sai_flags;
	uint32_t sai_length;
	uint32_t sai_adaptation_ind;
	sctp_assoc_t sai_assoc_id;
};

struct sctp_setadaptation {
	uint32_t ssb_adaptation_ind;
};

/* compatible old spelling */
struct sctp_adaption_event {
	uint16_t sai_type;
	uint16_t sai_flags;
	uint32_t sai_length;
	uint32_t sai_adaption_ind;
	sctp_assoc_t sai_assoc_id;
};

struct sctp_setadaption {
	uint32_t ssb_adaption_ind;
};


/*
 * Partial Delivery API event
 */
struct sctp_pdapi_event {
	uint16_t pdapi_type;
	uint16_t pdapi_flags;
	uint32_t pdapi_length;
	uint32_t pdapi_indication;
	uint16_t pdapi_stream;
	uint16_t pdapi_seq;
	sctp_assoc_t pdapi_assoc_id;
};

/* indication values */
#define SCTP_PARTIAL_DELIVERY_ABORTED	0x0001


/*
 * authentication key event
 */
struct sctp_authkey_event {
	uint16_t auth_type;
	uint16_t auth_flags;
	uint32_t auth_length;
	uint16_t auth_keynumber;
	uint16_t auth_altkeynumber;
	uint32_t auth_indication;
	sctp_assoc_t auth_assoc_id;
};

/* indication values */
#define SCTP_AUTH_NEW_KEY	0x0001
#define SCTP_AUTH_NEWKEY	SCTP_AUTH_NEW_KEY
#define SCTP_AUTH_NO_AUTH	0x0002
#define SCTP_AUTH_FREE_KEY	0x0003


struct sctp_sender_dry_event {
	uint16_t sender_dry_type;
	uint16_t sender_dry_flags;
	uint32_t sender_dry_length;
	sctp_assoc_t sender_dry_assoc_id;
};


/*
 * Stream reset event - subscribe to SCTP_STREAM_RESET_EVENT
 */
struct sctp_stream_reset_event {
	uint16_t strreset_type;
	uint16_t strreset_flags;
	uint32_t strreset_length;
	sctp_assoc_t strreset_assoc_id;
	uint16_t strreset_stream_list[];
};

/* flags in stream_reset_event (strreset_flags) */
#define SCTP_STREAM_RESET_INCOMING_SSN  0x0001
#define SCTP_STREAM_RESET_OUTGOING_SSN  0x0002
#define SCTP_STREAM_RESET_DENIED        0x0004
#define SCTP_STREAM_RESET_FAILED        0x0008

/*
 * Assoc reset event - subscribe to SCTP_ASSOC_RESET_EVENT
 */
struct sctp_assoc_reset_event {
	uint16_t assocreset_type;
	uint16_t assocreset_flags;
	uint32_t assocreset_length;
	sctp_assoc_t assocreset_assoc_id;
	uint32_t assocreset_local_tsn;
	uint32_t assocreset_remote_tsn;
};

#define SCTP_ASSOC_RESET_DENIED		0x0004
#define SCTP_ASSOC_RESET_FAILED		0x0008

/*
 * Stream change event - subscribe to SCTP_STREAM_CHANGE_EVENT
 */
struct sctp_stream_change_event {
	uint16_t strchange_type;
	uint16_t strchange_flags;
	uint32_t strchange_length;
	sctp_assoc_t strchange_assoc_id;
	uint16_t strchange_instrms;
	uint16_t strchange_outstrms;
};

#define SCTP_STREAM_CHANGE_DENIED	0x0004
#define SCTP_STREAM_CHANGE_FAILED	0x0008


/* SCTP notification event */
struct sctp_tlv {
	uint16_t sn_type;
	uint16_t sn_flags;
	uint32_t sn_length;
};

union sctp_notification {
	struct sctp_tlv sn_header;
	struct sctp_assoc_change sn_assoc_change;
	struct sctp_paddr_change sn_paddr_change;
	struct sctp_remote_error sn_remote_error;
	struct sctp_send_failed sn_send_failed;
	struct sctp_shutdown_event sn_shutdown_event;
	struct sctp_adaptation_event sn_adaptation_event;
	/* compatibility same as above */
	struct sctp_adaption_event sn_adaption_event;
	struct sctp_pdapi_event sn_pdapi_event;
	struct sctp_authkey_event sn_auth_event;
	struct sctp_sender_dry_event sn_sender_dry_event;
	struct sctp_send_failed_event sn_send_failed_event;
	struct sctp_stream_reset_event sn_strreset_event;
	struct sctp_assoc_reset_event sn_assocreset_event;
	struct sctp_stream_change_event sn_strchange_event;
};

/* notification types */
#define SCTP_ASSOC_CHANGE                       0x0001
#define SCTP_PEER_ADDR_CHANGE                   0x0002
#define SCTP_REMOTE_ERROR                       0x0003
#define SCTP_SEND_FAILED                        0x0004
#define SCTP_SHUTDOWN_EVENT                     0x0005
#define SCTP_ADAPTATION_INDICATION              0x0006
/* same as above */
#define SCTP_ADAPTION_INDICATION                0x0006
#define SCTP_PARTIAL_DELIVERY_EVENT             0x0007
#define SCTP_AUTHENTICATION_EVENT               0x0008
#define SCTP_STREAM_RESET_EVENT                 0x0009
#define SCTP_SENDER_DRY_EVENT                   0x000a
#define SCTP_NOTIFICATIONS_STOPPED_EVENT        0x000b	/* we don't send this */
#define SCTP_ASSOC_RESET_EVENT                  0x000c
#define SCTP_STREAM_CHANGE_EVENT                0x000d
#define SCTP_SEND_FAILED_EVENT                  0x000e
/*
 * socket option structs
 */

struct sctp_paddrparams {
	struct sockaddr_storage spp_address;
	sctp_assoc_t spp_assoc_id;
	uint32_t spp_hbinterval;
	uint32_t spp_pathmtu;
	uint32_t spp_flags;
	uint32_t spp_ipv6_flowlabel;
	uint16_t spp_pathmaxrxt;
	uint8_t spp_dscp;
};

#define spp_ipv4_tos spp_dscp

#define SPP_HB_ENABLE		0x00000001
#define SPP_HB_DISABLE		0x00000002
#define SPP_HB_DEMAND		0x00000004
#define SPP_PMTUD_ENABLE	0x00000008
#define SPP_PMTUD_DISABLE	0x00000010
#define SPP_HB_TIME_IS_ZERO     0x00000080
#define SPP_IPV6_FLOWLABEL      0x00000100
#define SPP_DSCP                0x00000200
#define SPP_IPV4_TOS            SPP_DSCP

struct sctp_paddrthlds {
	struct sockaddr_storage spt_address;
	sctp_assoc_t spt_assoc_id;
	uint16_t spt_pathmaxrxt;
	uint16_t spt_pathpfthld;
};

struct sctp_paddrinfo {
	struct sockaddr_storage spinfo_address;
	sctp_assoc_t spinfo_assoc_id;
	int32_t spinfo_state;
	uint32_t spinfo_cwnd;
	uint32_t spinfo_srtt;
	uint32_t spinfo_rto;
	uint32_t spinfo_mtu;
};

struct sctp_rtoinfo {
	sctp_assoc_t srto_assoc_id;
	uint32_t srto_initial;
	uint32_t srto_max;
	uint32_t srto_min;
};

struct sctp_assocparams {
	sctp_assoc_t sasoc_assoc_id;
	uint32_t sasoc_peer_rwnd;
	uint32_t sasoc_local_rwnd;
	uint32_t sasoc_cookie_life;
	uint16_t sasoc_asocmaxrxt;
	uint16_t sasoc_number_peer_destinations;
};

struct sctp_setprim {
	struct sockaddr_storage ssp_addr;
	sctp_assoc_t ssp_assoc_id;
	uint8_t ssp_padding[4];
};

struct sctp_setpeerprim {
	struct sockaddr_storage sspp_addr;
	sctp_assoc_t sspp_assoc_id;
	uint8_t sspp_padding[4];
};

struct sctp_getaddresses {
	sctp_assoc_t sget_assoc_id;
	/* addr is filled in for N * sockaddr_storage */
	struct sockaddr addr[1];
};

struct sctp_status {
	sctp_assoc_t sstat_assoc_id;
	int32_t sstat_state;
	uint32_t sstat_rwnd;
	uint16_t sstat_unackdata;
	uint16_t sstat_penddata;
	uint16_t sstat_instrms;
	uint16_t sstat_outstrms;
	uint32_t sstat_fragmentation_point;
	struct sctp_paddrinfo sstat_primary;
};

/*
 * AUTHENTICATION support
 */
/* SCTP_AUTH_CHUNK */
struct sctp_authchunk {
	uint8_t sauth_chunk;
};

/* SCTP_AUTH_KEY */
struct sctp_authkey {
	sctp_assoc_t sca_assoc_id;
	uint16_t sca_keynumber;
	uint16_t sca_keylength;
	uint8_t sca_key[];
};

/* SCTP_HMAC_IDENT */
struct sctp_hmacalgo {
	uint32_t shmac_number_of_idents;
	uint16_t shmac_idents[];
};

/* AUTH hmac_id */
#define SCTP_AUTH_HMAC_ID_RSVD		0x0000
#define SCTP_AUTH_HMAC_ID_SHA1		0x0001	/* default, mandatory */
#define SCTP_AUTH_HMAC_ID_SHA256	0x0003
#define SCTP_AUTH_HMAC_ID_SHA224	0x0004
#define SCTP_AUTH_HMAC_ID_SHA384	0x0005
#define SCTP_AUTH_HMAC_ID_SHA512	0x0006


/* SCTP_AUTH_ACTIVE_KEY / SCTP_AUTH_DELETE_KEY */
struct sctp_authkeyid {
	sctp_assoc_t scact_assoc_id;
	uint16_t scact_keynumber;
};

/* SCTP_PEER_AUTH_CHUNKS / SCTP_LOCAL_AUTH_CHUNKS */
struct sctp_authchunks {
	sctp_assoc_t gauth_assoc_id;
	uint32_t gauth_number_of_chunks;
	uint8_t gauth_chunks[];
};

struct sctp_assoc_value {
	sctp_assoc_t assoc_id;
	uint32_t assoc_value;
};

struct sctp_cc_option {
	int option;
	struct sctp_assoc_value aid_value;
};

struct sctp_stream_value {
	sctp_assoc_t assoc_id;
	uint16_t stream_id;
	uint16_t stream_value;
};

struct sctp_assoc_ids {
	uint32_t gaids_number_of_ids;
	sctp_assoc_t gaids_assoc_id[];
};

struct sctp_sack_info {
	sctp_assoc_t sack_assoc_id;
	uint32_t sack_delay;
	uint32_t sack_freq;
};

struct sctp_timeouts {
	sctp_assoc_t stimo_assoc_id;
	uint32_t stimo_init;
	uint32_t stimo_data;
	uint32_t stimo_sack;
	uint32_t stimo_shutdown;
	uint32_t stimo_heartbeat;
	uint32_t stimo_cookie;
	uint32_t stimo_shutdownack;
};

struct sctp_udpencaps {
	struct sockaddr_storage sue_address;
	sctp_assoc_t sue_assoc_id;
	uint16_t sue_port;
};

struct sctp_cwnd_args {
	struct sctp_nets *net;	/* network to *//* FIXME: LP64 issue */
	uint32_t cwnd_new_value;/* cwnd in k */
	uint32_t pseudo_cumack;
	uint16_t inflight;	/* flightsize in k */
	uint16_t cwnd_augment;	/* increment to it */
	uint8_t meets_pseudo_cumack;
	uint8_t need_new_pseudo_cumack;
	uint8_t cnt_in_send;
	uint8_t cnt_in_str;
};

struct sctp_blk_args {
	uint32_t onsb;		/* in 1k bytes */
	uint32_t sndlen;	/* len of send being attempted */
	uint32_t peer_rwnd;	/* rwnd of peer */
	uint16_t send_sent_qcnt;/* chnk cnt */
	uint16_t stream_qcnt;	/* chnk cnt */
	uint16_t chunks_on_oque;/* chunks out */
	uint16_t flight_size;	/* flight size in k */
};

/*
 * Max we can reset in one setting, note this is dictated not by the define
 * but the size of a mbuf cluster so don't change this define and think you
 * can specify more. You must do multiple resets if you want to reset more
 * than SCTP_MAX_EXPLICIT_STR_RESET.
 */
#define SCTP_MAX_EXPLICT_STR_RESET   1000

struct sctp_reset_streams {
	sctp_assoc_t srs_assoc_id;
	uint16_t srs_flags;
	uint16_t srs_number_streams;	/* 0 == ALL */
	uint16_t srs_stream_list[];	/* list if strrst_num_streams is not 0 */
};

struct sctp_add_streams {
	sctp_assoc_t sas_assoc_id;
	uint16_t sas_instrms;
	uint16_t sas_outstrms;
};

struct sctp_get_nonce_values {
	sctp_assoc_t gn_assoc_id;
	uint32_t gn_peers_tag;
	uint32_t gn_local_tag;
};

/* Debugging logs */
struct sctp_str_log {
	void *stcb;		/* FIXME: LP64 issue */
	uint32_t n_tsn;
	uint32_t e_tsn;
	uint16_t n_sseq;
	uint16_t e_sseq;
	uint16_t strm;
};

struct sctp_sb_log {
	void *stcb;		/* FIXME: LP64 issue */
	uint32_t so_sbcc;
	uint32_t stcb_sbcc;
	uint32_t incr;
};

struct sctp_fr_log {
	uint32_t largest_tsn;
	uint32_t largest_new_tsn;
	uint32_t tsn;
};

struct sctp_fr_map {
	uint32_t base;
	uint32_t cum;
	uint32_t high;
};

struct sctp_rwnd_log {
	uint32_t rwnd;
	uint32_t send_size;
	uint32_t overhead;
	uint32_t new_rwnd;
};

struct sctp_mbcnt_log {
	uint32_t total_queue_size;
	uint32_t size_change;
	uint32_t total_queue_mb_size;
	uint32_t mbcnt_change;
};

struct sctp_sack_log {
	uint32_t cumack;
	uint32_t oldcumack;
	uint32_t tsn;
	uint16_t numGaps;
	uint16_t numDups;
};

struct sctp_lock_log {
	void *sock;		/* FIXME: LP64 issue */
	void *inp;		/* FIXME: LP64 issue */
	uint8_t tcb_lock;
	uint8_t inp_lock;
	uint8_t info_lock;
	uint8_t sock_lock;
	uint8_t sockrcvbuf_lock;
	uint8_t socksndbuf_lock;
	uint8_t create_lock;
	uint8_t resv;
};

struct sctp_rto_log {
	void *net;		/* FIXME: LP64 issue */
	uint32_t rtt;
};

struct sctp_nagle_log {
	void *stcb;		/* FIXME: LP64 issue */
	uint32_t total_flight;
	uint32_t total_in_queue;
	uint16_t count_in_queue;
	uint16_t count_in_flight;
};

struct sctp_sbwake_log {
	void *stcb;		/* FIXME: LP64 issue */
	uint16_t send_q;
	uint16_t sent_q;
	uint16_t flight;
	uint16_t wake_cnt;
	uint8_t stream_qcnt;	/* chnk cnt */
	uint8_t chunks_on_oque;	/* chunks out */
	uint8_t sbflags;
	uint8_t sctpflags;
};

struct sctp_misc_info {
	uint32_t log1;
	uint32_t log2;
	uint32_t log3;
	uint32_t log4;
};

struct sctp_log_closing {
	void *inp;		/* FIXME: LP64 issue */
	void *stcb;		/* FIXME: LP64 issue */
	uint32_t sctp_flags;
	uint16_t state;
	int16_t loc;
};

struct sctp_mbuf_log {
	struct mbuf *mp;	/* FIXME: LP64 issue */
	caddr_t ext;
	caddr_t data;
	uint16_t size;
	uint8_t refcnt;
	uint8_t mbuf_flags;
};

struct sctp_cwnd_log {
	uint64_t time_event;
	uint8_t from;
	uint8_t event_type;
	uint8_t resv[2];
	union {
		struct sctp_log_closing close;
		struct sctp_blk_args blk;
		struct sctp_cwnd_args cwnd;
		struct sctp_str_log strlog;
		struct sctp_fr_log fr;
		struct sctp_fr_map map;
		struct sctp_rwnd_log rwnd;
		struct sctp_mbcnt_log mbcnt;
		struct sctp_sack_log sack;
		struct sctp_lock_log lock;
		struct sctp_rto_log rto;
		struct sctp_sb_log sb;
		struct sctp_nagle_log nagle;
		struct sctp_sbwake_log wake;
		struct sctp_mbuf_log mb;
		struct sctp_misc_info misc;
	}     x;
};

struct sctp_cwnd_log_req {
	int32_t num_in_log;	/* Number in log */
	int32_t num_ret;	/* Number returned */
	int32_t start_at;	/* start at this one */
	int32_t end_at;		/* end at this one */
	struct sctp_cwnd_log log[];
};

struct sctp_timeval {
	uint32_t tv_sec;
	uint32_t tv_usec;
};

struct sctpstat {
	struct sctp_timeval sctps_discontinuitytime;	/* sctpStats 18
							 * (TimeStamp) */
	/* MIB according to RFC 3873 */
	uint32_t sctps_currestab;	/* sctpStats  1   (Gauge32) */
	uint32_t sctps_activeestab;	/* sctpStats  2 (Counter32) */
	uint32_t sctps_restartestab;
	uint32_t sctps_collisionestab;
	uint32_t sctps_passiveestab;	/* sctpStats  3 (Counter32) */
	uint32_t sctps_aborted;	/* sctpStats  4 (Counter32) */
	uint32_t sctps_shutdown;/* sctpStats  5 (Counter32) */
	uint32_t sctps_outoftheblue;	/* sctpStats  6 (Counter32) */
	uint32_t sctps_checksumerrors;	/* sctpStats  7 (Counter32) */
	uint32_t sctps_outcontrolchunks;	/* sctpStats  8 (Counter64) */
	uint32_t sctps_outorderchunks;	/* sctpStats  9 (Counter64) */
	uint32_t sctps_outunorderchunks;	/* sctpStats 10 (Counter64) */
	uint32_t sctps_incontrolchunks;	/* sctpStats 11 (Counter64) */
	uint32_t sctps_inorderchunks;	/* sctpStats 12 (Counter64) */
	uint32_t sctps_inunorderchunks;	/* sctpStats 13 (Counter64) */
	uint32_t sctps_fragusrmsgs;	/* sctpStats 14 (Counter64) */
	uint32_t sctps_reasmusrmsgs;	/* sctpStats 15 (Counter64) */
	uint32_t sctps_outpackets;	/* sctpStats 16 (Counter64) */
	uint32_t sctps_inpackets;	/* sctpStats 17 (Counter64) */

	/* input statistics: */
	uint32_t sctps_recvpackets;	/* total input packets        */
	uint32_t sctps_recvdatagrams;	/* total input datagrams      */
	uint32_t sctps_recvpktwithdata;	/* total packets that had data */
	uint32_t sctps_recvsacks;	/* total input SACK chunks    */
	uint32_t sctps_recvdata;/* total input DATA chunks    */
	uint32_t sctps_recvdupdata;	/* total input duplicate DATA chunks */
	uint32_t sctps_recvheartbeat;	/* total input HB chunks      */
	uint32_t sctps_recvheartbeatack;	/* total input HB-ACK chunks  */
	uint32_t sctps_recvecne;/* total input ECNE chunks    */
	uint32_t sctps_recvauth;/* total input AUTH chunks    */
	uint32_t sctps_recvauthmissing;	/* total input chunks missing AUTH */
	uint32_t sctps_recvivalhmacid;	/* total number of invalid HMAC ids
					 * received */
	uint32_t sctps_recvivalkeyid;	/* total number of invalid secret ids
					 * received */
	uint32_t sctps_recvauthfailed;	/* total number of auth failed */
	uint32_t sctps_recvexpress;	/* total fast path receives all one
					 * chunk */
	uint32_t sctps_recvexpressm;	/* total fast path multi-part data */
	uint32_t sctps_recvnocrc;
	uint32_t sctps_recvswcrc;
	uint32_t sctps_recvhwcrc;

	/* output statistics: */
	uint32_t sctps_sendpackets;	/* total output packets       */
	uint32_t sctps_sendsacks;	/* total output SACKs         */
	uint32_t sctps_senddata;/* total output DATA chunks   */
	uint32_t sctps_sendretransdata;	/* total output retransmitted DATA
					 * chunks */
	uint32_t sctps_sendfastretrans;	/* total output fast retransmitted
					 * DATA chunks */
	uint32_t sctps_sendmultfastretrans;	/* total FR's that happened
						 * more than once to same
						 * chunk (u-del multi-fr
						 * algo). */
	uint32_t sctps_sendheartbeat;	/* total output HB chunks     */
	uint32_t sctps_sendecne;/* total output ECNE chunks    */
	uint32_t sctps_sendauth;/* total output AUTH chunks FIXME   */
	uint32_t sctps_senderrors;	/* ip_output error counter */
	uint32_t sctps_sendnocrc;
	uint32_t sctps_sendswcrc;
	uint32_t sctps_sendhwcrc;
	/* PCKDROPREP statistics: */
	uint32_t sctps_pdrpfmbox;	/* Packet drop from middle box */
	uint32_t sctps_pdrpfehos;	/* P-drop from end host */
	uint32_t sctps_pdrpmbda;/* P-drops with data */
	uint32_t sctps_pdrpmbct;/* P-drops, non-data, non-endhost */
	uint32_t sctps_pdrpbwrpt;	/* P-drop, non-endhost, bandwidth rep
					 * only */
	uint32_t sctps_pdrpcrupt;	/* P-drop, not enough for chunk header */
	uint32_t sctps_pdrpnedat;	/* P-drop, not enough data to confirm */
	uint32_t sctps_pdrppdbrk;	/* P-drop, where process_chunk_drop
					 * said break */
	uint32_t sctps_pdrptsnnf;	/* P-drop, could not find TSN */
	uint32_t sctps_pdrpdnfnd;	/* P-drop, attempt reverse TSN lookup */
	uint32_t sctps_pdrpdiwnp;	/* P-drop, e-host confirms zero-rwnd */
	uint32_t sctps_pdrpdizrw;	/* P-drop, midbox confirms no space */
	uint32_t sctps_pdrpbadd;/* P-drop, data did not match TSN */
	uint32_t sctps_pdrpmark;/* P-drop, TSN's marked for Fast Retran */
	/* timeouts */
	uint32_t sctps_timoiterator;	/* Number of iterator timers that
					 * fired */
	uint32_t sctps_timodata;/* Number of T3 data time outs */
	uint32_t sctps_timowindowprobe;	/* Number of window probe (T3) timers
					 * that fired */
	uint32_t sctps_timoinit;/* Number of INIT timers that fired */
	uint32_t sctps_timosack;/* Number of sack timers that fired */
	uint32_t sctps_timoshutdown;	/* Number of shutdown timers that
					 * fired */
	uint32_t sctps_timoheartbeat;	/* Number of heartbeat timers that
					 * fired */
	uint32_t sctps_timocookie;	/* Number of times a cookie timeout
					 * fired */
	uint32_t sctps_timosecret;	/* Number of times an endpoint changed
					 * its cookie secret */
	uint32_t sctps_timopathmtu;	/* Number of PMTU timers that fired */
	uint32_t sctps_timoshutdownack;	/* Number of shutdown ack timers that
					 * fired */
	uint32_t sctps_timoshutdownguard;	/* Number of shutdown guard
						 * timers that fired */
	uint32_t sctps_timostrmrst;	/* Number of stream reset timers that
					 * fired */
	uint32_t sctps_timoearlyfr;	/* Number of early FR timers that
					 * fired */
	uint32_t sctps_timoasconf;	/* Number of times an asconf timer
					 * fired */
	uint32_t sctps_timodelprim;	/* Number of times a prim_deleted
					 * timer fired */
	uint32_t sctps_timoautoclose;	/* Number of times auto close timer
					 * fired */
	uint32_t sctps_timoassockill;	/* Number of asoc free timers expired */
	uint32_t sctps_timoinpkill;	/* Number of inp free timers expired */
	/* former early FR counters */
	uint32_t sctps_spare[11];
	/* others */
	uint32_t sctps_hdrops;	/* packet shorter than header */
	uint32_t sctps_badsum;	/* checksum error             */
	uint32_t sctps_noport;	/* no endpoint for port       */
	uint32_t sctps_badvtag;	/* bad v-tag                  */
	uint32_t sctps_badsid;	/* bad SID                    */
	uint32_t sctps_nomem;	/* no memory                  */
	uint32_t sctps_fastretransinrtt;	/* number of multiple FR in a
						 * RTT window */
	uint32_t sctps_markedretrans;
	uint32_t sctps_naglesent;	/* nagle allowed sending      */
	uint32_t sctps_naglequeued;	/* nagle doesn't allow sending */
	uint32_t sctps_maxburstqueued;	/* max burst doesn't allow sending */
	uint32_t sctps_ifnomemqueued;	/* look ahead tells us no memory in
					 * interface ring buffer OR we had a
					 * send error and are queuing one
					 * send. */
	uint32_t sctps_windowprobed;	/* total number of window probes sent */
	uint32_t sctps_lowlevelerr;	/* total times an output error causes
					 * us to clamp down on next user send. */
	uint32_t sctps_lowlevelerrusr;	/* total times sctp_senderrors were
					 * caused from a user send from a user
					 * invoked send not a sack response */
	uint32_t sctps_datadropchklmt;	/* Number of in data drops due to
					 * chunk limit reached */
	uint32_t sctps_datadroprwnd;	/* Number of in data drops due to rwnd
					 * limit reached */
	uint32_t sctps_ecnereducedcwnd;	/* Number of times a ECN reduced the
					 * cwnd */
	uint32_t sctps_vtagexpress;	/* Used express lookup via vtag */
	uint32_t sctps_vtagbogus;	/* Collision in express lookup. */
	uint32_t sctps_primary_randry;	/* Number of times the sender ran dry
					 * of user data on primary */
	uint32_t sctps_cmt_randry;	/* Same for above */
	uint32_t sctps_slowpath_sack;	/* Sacks the slow way */
	uint32_t sctps_wu_sacks_sent;	/* Window Update only sacks sent */
	uint32_t sctps_sends_with_flags;	/* number of sends with
						 * sinfo_flags !=0 */
	uint32_t sctps_sends_with_unord;	/* number of unordered sends */
	uint32_t sctps_sends_with_eof;	/* number of sends with EOF flag set */
	uint32_t sctps_sends_with_abort;	/* number of sends with ABORT
						 * flag set */
	uint32_t sctps_protocol_drain_calls;	/* number of times protocol
						 * drain called */
	uint32_t sctps_protocol_drains_done;	/* number of times we did a
						 * protocol drain */
	uint32_t sctps_read_peeks;	/* Number of times recv was called
					 * with peek */
	uint32_t sctps_cached_chk;	/* Number of cached chunks used */
	uint32_t sctps_cached_strmoq;	/* Number of cached stream oq's used */
	uint32_t sctps_left_abandon;	/* Number of unread messages abandoned
					 * by close */
	uint32_t sctps_send_burst_avoid;	/* Unused */
	uint32_t sctps_send_cwnd_avoid;	/* Send cwnd full  avoidance, already
					 * max burst inflight to net */
	uint32_t sctps_fwdtsn_map_over;	/* number of map array over-runs via
					 * fwd-tsn's */
	uint32_t sctps_queue_upd_ecne;	/* Number of times we queued or
					 * updated an ECN chunk on send queue */
	uint32_t sctps_reserved[31];	/* Future ABI compat - remove int's
					 * from here when adding new */
};

#define SCTP_STAT_INCR(_x) SCTP_STAT_INCR_BY(_x,1)
#define SCTP_STAT_DECR(_x) SCTP_STAT_DECR_BY(_x,1)
#if defined(__FreeBSD__) && defined(SMP) && defined(SCTP_USE_PERCPU_STAT)
#define SCTP_STAT_INCR_BY(_x,_d) (SCTP_BASE_STATS[PCPU_GET(cpuid)]._x += _d)
#define SCTP_STAT_DECR_BY(_x,_d) (SCTP_BASE_STATS[PCPU_GET(cpuid)]._x -= _d)
#else
#define SCTP_STAT_INCR_BY(_x,_d) atomic_add_int(&SCTP_BASE_STAT(_x), _d)
#define SCTP_STAT_DECR_BY(_x,_d) atomic_subtract_int(&SCTP_BASE_STAT(_x), _d)
#endif
/* The following macros are for handling MIB values, */
#define SCTP_STAT_INCR_COUNTER32(_x) SCTP_STAT_INCR(_x)
#define SCTP_STAT_INCR_COUNTER64(_x) SCTP_STAT_INCR(_x)
#define SCTP_STAT_INCR_GAUGE32(_x) SCTP_STAT_INCR(_x)
#define SCTP_STAT_DECR_COUNTER32(_x) SCTP_STAT_DECR(_x)
#define SCTP_STAT_DECR_COUNTER64(_x) SCTP_STAT_DECR(_x)
#define SCTP_STAT_DECR_GAUGE32(_x) SCTP_STAT_DECR(_x)

union sctp_sockstore {
	struct sockaddr_in sin;
	struct sockaddr_in6 sin6;
	struct sockaddr sa;
};


/***********************************/
/* And something for us old timers */
/***********************************/

#ifndef ntohll
#include <sys/endian.h>
#define ntohll(x) be64toh(x)
#endif

#ifndef htonll
#include <sys/endian.h>
#define htonll(x) htobe64(x)
#endif
/***********************************/


struct xsctp_inpcb {
	uint32_t last;
	uint32_t flags;
	uint32_t features;
	uint32_t total_sends;
	uint32_t total_recvs;
	uint32_t total_nospaces;
	uint32_t fragmentation_point;
	uint16_t local_port;
	uint16_t qlen;
	uint16_t maxqlen;
	uint32_t extra_padding[32];	/* future */
};

struct xsctp_tcb {
	union sctp_sockstore primary_addr;	/* sctpAssocEntry 5/6 */
	uint32_t last;
	uint32_t heartbeat_interval;	/* sctpAssocEntry 7   */
	uint32_t state;		/* sctpAssocEntry 8   */
	uint32_t in_streams;	/* sctpAssocEntry 9   */
	uint32_t out_streams;	/* sctpAssocEntry 10  */
	uint32_t max_nr_retrans;/* sctpAssocEntry 11  */
	uint32_t primary_process;	/* sctpAssocEntry 12  */
	uint32_t T1_expireries;	/* sctpAssocEntry 13  */
	uint32_t T2_expireries;	/* sctpAssocEntry 14  */
	uint32_t retransmitted_tsns;	/* sctpAssocEntry 15  */
	uint32_t total_sends;
	uint32_t total_recvs;
	uint32_t local_tag;
	uint32_t remote_tag;
	uint32_t initial_tsn;
	uint32_t highest_tsn;
	uint32_t cumulative_tsn;
	uint32_t cumulative_tsn_ack;
	uint32_t mtu;
	uint32_t refcnt;
	uint16_t local_port;	/* sctpAssocEntry 3   */
	uint16_t remote_port;	/* sctpAssocEntry 4   */
	struct sctp_timeval start_time;	/* sctpAssocEntry 16  */
	struct sctp_timeval discontinuity_time;	/* sctpAssocEntry 17  */
	uint32_t peers_rwnd;
	sctp_assoc_t assoc_id;	/* sctpAssocEntry 1   */
	uint32_t extra_padding[32];	/* future */
};

struct xsctp_laddr {
	union sctp_sockstore address;	/* sctpAssocLocalAddrEntry 1/2 */
	uint32_t last;
	struct sctp_timeval start_time;	/* sctpAssocLocalAddrEntry 3   */
	uint32_t extra_padding[32];	/* future */
};

struct xsctp_raddr {
	union sctp_sockstore address;	/* sctpAssocLocalRemEntry 1/2 */
	uint32_t last;
	uint32_t rto;		/* sctpAssocLocalRemEntry 5   */
	uint32_t max_path_rtx;	/* sctpAssocLocalRemEntry 6   */
	uint32_t rtx;		/* sctpAssocLocalRemEntry 7   */
	uint32_t error_counter;	/* */
	uint32_t cwnd;		/* */
	uint32_t flight_size;	/* */
	uint32_t mtu;		/* */
	uint8_t active;		/* sctpAssocLocalRemEntry 3   */
	uint8_t confirmed;	/* */
	uint8_t heartbeat_enabled;	/* sctpAssocLocalRemEntry 4   */
	uint8_t potentially_failed;
	struct sctp_timeval start_time;	/* sctpAssocLocalRemEntry 8   */
	uint32_t rtt;
	uint32_t heartbeat_interval;
	uint32_t extra_padding[31];	/* future */
};

#define SCTP_MAX_LOGGING_SIZE 30000
#define SCTP_TRACE_PARAMS 6	/* This number MUST be even   */

struct sctp_log_entry {
	uint64_t timestamp;
	uint32_t subsys;
	uint32_t padding;
	uint32_t params[SCTP_TRACE_PARAMS];
};

struct sctp_log {
	struct sctp_log_entry entry[SCTP_MAX_LOGGING_SIZE];
	uint32_t index;
	uint32_t padding;
};

/*
 * Kernel defined for sctp_send
 */
#if defined(_KERNEL) || defined(__Userspace__)
int
sctp_lower_sosend(struct socket *so,
    struct sockaddr *addr,
    struct uio *uio,
    struct mbuf *i_pak,
    struct mbuf *control,
    int flags,
    struct sctp_sndrcvinfo *srcv
    ,struct thread *p
);

int
sctp_sorecvmsg(struct socket *so,
    struct uio *uio,
    struct mbuf **mp,
    struct sockaddr *from,
    int fromlen,
    int *msg_flags,
    struct sctp_sndrcvinfo *sinfo,
    int filling_sinfo);

#endif

/*
 * API system calls
 */
#if !(defined(_KERNEL)) && !(defined(__Userspace__))

__BEGIN_DECLS
int sctp_peeloff(int, sctp_assoc_t);
int sctp_bindx(int, struct sockaddr *, int, int);
int sctp_connectx(int, const struct sockaddr *, int, sctp_assoc_t *);
int sctp_getaddrlen(sa_family_t);
int sctp_getpaddrs(int, sctp_assoc_t, struct sockaddr **);
void sctp_freepaddrs(struct sockaddr *);
int sctp_getladdrs(int, sctp_assoc_t, struct sockaddr **);
void sctp_freeladdrs(struct sockaddr *);
int sctp_opt_info(int, sctp_assoc_t, int, void *, socklen_t *);

/* deprecated */
<<<<<<< HEAD
ssize_t sctp_sendmsg 
(int, const void *, size_t, const struct sockaddr *,
    socklen_t, uint32_t, uint32_t, uint16_t, uint32_t, uint32_t);

/* deprecated */
	ssize_t sctp_send(int, const void *, size_t,
              const struct sctp_sndrcvinfo *, int);

/* deprecated */
	ssize_t sctp_sendx(int, const void *, size_t, struct sockaddr *,
               int, struct sctp_sndrcvinfo *, int);

/* deprecated */
	ssize_t sctp_sendmsgx(int sd, const void *, size_t, struct sockaddr *,
                  int, uint32_t, uint32_t, uint16_t, uint32_t, uint32_t);

	sctp_assoc_t sctp_getassocid(int, struct sockaddr *);

/* deprecated */
	ssize_t sctp_recvmsg(int, void *, size_t, struct sockaddr *, socklen_t *,
                 struct sctp_sndrcvinfo *, int *);

	ssize_t sctp_sendv(int, const struct iovec *, int, struct sockaddr *,
               int, void *, socklen_t, unsigned int, int);

	ssize_t sctp_recvv(int, const struct iovec *, int, struct sockaddr *,
               socklen_t *, void *, socklen_t *, unsigned int *, int *);
=======
ssize_t 
sctp_sendmsg(int, const void *, size_t, const struct sockaddr *,
    socklen_t, uint32_t, uint32_t, uint16_t, uint32_t, uint32_t);

/* deprecated */
ssize_t 
sctp_send(int, const void *, size_t,
    const struct sctp_sndrcvinfo *, int);

/* deprecated */
ssize_t 
sctp_sendx(int, const void *, size_t, struct sockaddr *,
    int, struct sctp_sndrcvinfo *, int);

/* deprecated */
ssize_t 
sctp_sendmsgx(int sd, const void *, size_t, struct sockaddr *,
    int, uint32_t, uint32_t, uint16_t, uint32_t, uint32_t);

sctp_assoc_t sctp_getassocid(int, struct sockaddr *);

/* deprecated */
ssize_t 
sctp_recvmsg(int, void *, size_t, struct sockaddr *, socklen_t *,
    struct sctp_sndrcvinfo *, int *);

ssize_t 
sctp_sendv(int, const struct iovec *, int, struct sockaddr *,
    int, void *, socklen_t, unsigned int, int);

ssize_t 
sctp_recvv(int, const struct iovec *, int, struct sockaddr *,
    socklen_t *, void *, socklen_t *, unsigned int *, int *);
>>>>>>> 6eb4b395

__END_DECLS

#endif				/* !_KERNEL */
#endif				/* !__sctp_uio_h__ */<|MERGE_RESOLUTION|>--- conflicted
+++ resolved
@@ -1278,35 +1278,6 @@
 int sctp_opt_info(int, sctp_assoc_t, int, void *, socklen_t *);
 
 /* deprecated */
-<<<<<<< HEAD
-ssize_t sctp_sendmsg 
-(int, const void *, size_t, const struct sockaddr *,
-    socklen_t, uint32_t, uint32_t, uint16_t, uint32_t, uint32_t);
-
-/* deprecated */
-	ssize_t sctp_send(int, const void *, size_t,
-              const struct sctp_sndrcvinfo *, int);
-
-/* deprecated */
-	ssize_t sctp_sendx(int, const void *, size_t, struct sockaddr *,
-               int, struct sctp_sndrcvinfo *, int);
-
-/* deprecated */
-	ssize_t sctp_sendmsgx(int sd, const void *, size_t, struct sockaddr *,
-                  int, uint32_t, uint32_t, uint16_t, uint32_t, uint32_t);
-
-	sctp_assoc_t sctp_getassocid(int, struct sockaddr *);
-
-/* deprecated */
-	ssize_t sctp_recvmsg(int, void *, size_t, struct sockaddr *, socklen_t *,
-                 struct sctp_sndrcvinfo *, int *);
-
-	ssize_t sctp_sendv(int, const struct iovec *, int, struct sockaddr *,
-               int, void *, socklen_t, unsigned int, int);
-
-	ssize_t sctp_recvv(int, const struct iovec *, int, struct sockaddr *,
-               socklen_t *, void *, socklen_t *, unsigned int *, int *);
-=======
 ssize_t 
 sctp_sendmsg(int, const void *, size_t, const struct sockaddr *,
     socklen_t, uint32_t, uint32_t, uint16_t, uint32_t, uint32_t);
@@ -1340,7 +1311,6 @@
 ssize_t 
 sctp_recvv(int, const struct iovec *, int, struct sockaddr *,
     socklen_t *, void *, socklen_t *, unsigned int *, int *);
->>>>>>> 6eb4b395
 
 __END_DECLS
 
