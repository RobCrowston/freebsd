--- conflicted
+++ resolved
@@ -52,7 +52,6 @@
 #include <sys/vimage.h>
 
 #include <net/if.h>
-#include <net/if_types.h>
 #include <net/route.h>
 #include <net/pfil.h>
 
@@ -64,7 +63,6 @@
 #include <netinet/ip_fw.h>
 #include <netinet/ip_divert.h>
 #include <netinet/ip_dummynet.h>
-#include <netinet/if_ether.h>
 
 #include <netgraph/ng_ipfw.h>
 
@@ -99,7 +97,6 @@
 {
 	struct ip_fw_args args;
 	struct ng_ipfw_tag *ng_tag;
-	struct m_tag *tag_ether_hdr;
 	struct m_tag *dn_tag;
 	int ipfw = 0;
 	int divert;
@@ -120,11 +117,6 @@
 		args.rule = ng_tag->rule;
 		m_tag_delete(*m0, (struct m_tag *)ng_tag);
 	}
-
-	tag_ether_hdr = m_tag_locate(*m0, MTAG_ETHER, MTAG_ETHER_HEADER,
-	    NULL);
-	if (tag_ether_hdr != NULL)
-		args.eh = (struct ether_header *)(tag_ether_hdr + 1);
 
 again:
 	dn_tag = m_tag_find(*m0, PACKET_TAG_DUMMYNET, NULL);
@@ -227,7 +219,6 @@
 {
 	struct ip_fw_args args;
 	struct ng_ipfw_tag *ng_tag;
-	struct m_tag *tag_ether_hdr;
 	struct m_tag *dn_tag;
 	int ipfw = 0;
 	int divert;
@@ -248,11 +239,6 @@
 		args.rule = ng_tag->rule;
 		m_tag_delete(*m0, (struct m_tag *)ng_tag);
 	}
-
-	tag_ether_hdr = m_tag_locate(*m0, MTAG_ETHER, MTAG_ETHER_HEADER,
-	    NULL);
-	if (tag_ether_hdr != NULL)
-		args.eh = (struct ether_header *)(tag_ether_hdr + 1);
 
 again:
 	dn_tag = m_tag_find(*m0, PACKET_TAG_DUMMYNET, NULL);
@@ -440,121 +426,19 @@
 	return 1;
 }
 
-int
-ipfw_ether_check_in(void *arg, struct mbuf **m0, struct ifnet *ifp, int dir,
-    struct inpcb *inp)
-{
-	struct ip_fw_args args;
-	int error;
-
-	KASSERT(dir == PFIL_IN, ("ipfw_ether_check_in wrong direction!"));
-
-	bzero(&args, sizeof(args));
-
-	args.rule = ip_dn_claim_rule(*m0);
-	if (args.rule != NULL && fw_one_pass)
-		return 0; /* packet already partially processed */
-
-	args.m = *m0;
-	args.flags = IP_FW_ARGS_LAYER2;
-	args.eh = mtod(*m0, struct ether_header *);
-	args.inp = inp;
-	error = ip_fw_chk_ptr(&args);
-	*m0 = args.m;
-
-	if (error == IP_FW_PASS)
-		return 0;
-
-	if (DUMMYNET_LOADED && (error == IP_FW_DUMMYNET)) {
-		ip_dn_io_ptr(m0, DN_TO_ETH_DEMUX, &args);
-		return 0;
-	}
-
-	/*
-	 * XXX at some point add support for divert/forward actions.
-	 * If none of the above matches, we have to drop the pkt.
-	 */
-
-	if (*m0)
-		m_freem(*m0);
-	*m0 = NULL;
-	return (EACCES);
-}
-
-int
-ipfw_ether_check_out(void *arg, struct mbuf **m0, struct ifnet *ifp, int dir,
-    struct inpcb *inp)
-{
-	struct ip_fw_args args;
-	int error;
-
-	KASSERT(dir == PFIL_OUT, ("ipfw_ether_check_out wrong direction!"));
-
-	bzero(&args, sizeof(args));
-
-	args.rule = ip_dn_claim_rule(*m0);
-	if (args.rule != NULL && fw_one_pass)
-		return 0; /* packet already partially processed */
-
-	args.m = *m0;
-	args.oif = ifp;
-	args.flags = IP_FW_ARGS_LAYER2;
-	args.eh = mtod(*m0, struct ether_header *);
-	args.inp = inp;
-	error = ip_fw_chk_ptr(&args);
-	*m0 = args.m;
-
-	if (error == IP_FW_PASS)
-		return 0;
-
-	if (DUMMYNET_LOADED && (error == IP_FW_DUMMYNET)) {
-		int dn_dir;
-
-		if (ifp->if_type == IFT_BRIDGE)
-			dn_dir = DN_TO_IFB_FWD;
-		else
-			dn_dir = DN_TO_ETH_OUT;
-		ip_dn_io_ptr(m0, dn_dir, &args);
-		return 0;
-	}
-
-	/*
-	 * XXX at some point add support for divert/forward actions.
-	 * If none of the above matches, we have to drop the pkt.
-	 */
-
-	if (*m0)
-		m_freem(*m0);
-	*m0 = NULL;
-	return (EACCES);
-}
-
 static int
 ipfw_hook(void)
 {
-	struct pfil_head *pfh_inet, *pfh_ether;
+	struct pfil_head *pfh_inet;
 
 	pfh_inet = pfil_head_get(PFIL_TYPE_AF, AF_INET);
-	if (pfh_inet != NULL) {
-		pfil_add_hook(ipfw_check_in, NULL, PFIL_IN | PFIL_WAITOK, pfh_inet);
-		pfil_add_hook(ipfw_check_out, NULL, PFIL_OUT | PFIL_WAITOK, pfh_inet);
-	}
-
-<<<<<<< HEAD
-	pfh_ether = pfil_head_get(PFIL_TYPE_IFT, IFT_ETHER);
-	if (pfh_ether != NULL) {
-		pfil_add_hook(ipfw_ether_check_in, NULL, PFIL_IN | PFIL_WAITOK, pfh_ether);
-		pfil_add_hook(ipfw_ether_check_out, NULL, PFIL_OUT | PFIL_WAITOK, pfh_ether);
-	}
-
-	if (pfh_inet == NULL || pfh_ether == NULL)
+	if (pfh_inet == NULL)
 		return ENOENT;
-=======
+
 	(void)pfil_add_hook(ipfw_check_in, NULL, PFIL_IN | PFIL_WAITOK,
 	    pfh_inet);
 	(void)pfil_add_hook(ipfw_check_out, NULL, PFIL_OUT | PFIL_WAITOK,
 	    pfh_inet);
->>>>>>> 2cc6f5c8
 
 	return 0;
 }
@@ -562,29 +446,16 @@
 static int
 ipfw_unhook(void)
 {
-	struct pfil_head *pfh_inet, *pfh_ether;
+	struct pfil_head *pfh_inet;
 
 	pfh_inet = pfil_head_get(PFIL_TYPE_AF, AF_INET);
-	if (pfh_inet != NULL) {
-		pfil_remove_hook(ipfw_check_in, NULL, PFIL_IN | PFIL_WAITOK, pfh_inet);
-		pfil_remove_hook(ipfw_check_out, NULL, PFIL_OUT | PFIL_WAITOK, pfh_inet);
-	}
-
-	pfh_ether = pfil_head_get(PFIL_TYPE_IFT, IFT_ETHER);
-	if (pfh_ether != NULL) {
-		pfil_remove_hook(ipfw_ether_check_in, NULL, PFIL_IN | PFIL_WAITOK, pfh_ether);
-		pfil_remove_hook(ipfw_ether_check_out, NULL, PFIL_OUT | PFIL_WAITOK, pfh_ether);
-	}
-
-<<<<<<< HEAD
-	if (pfh_inet == NULL || pfh_ether == NULL)
+	if (pfh_inet == NULL)
 		return ENOENT;
-=======
+
 	(void)pfil_remove_hook(ipfw_check_in, NULL, PFIL_IN | PFIL_WAITOK,
 	    pfh_inet);
 	(void)pfil_remove_hook(ipfw_check_out, NULL, PFIL_OUT | PFIL_WAITOK,
 	    pfh_inet);
->>>>>>> 2cc6f5c8
 
 	return 0;
 }
