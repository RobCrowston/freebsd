--- conflicted
+++ resolved
@@ -2993,7 +2993,6 @@
 	 * to aggressively evict memory from the arc in order to avoid
 	 * memory fragmentation issues.
 	 */
-<<<<<<< HEAD
 	if (zio_arena != NULL) {
 		n = vmem_size(zio_arena, VMEM_FREE) -
 		    (vmem_size(zio_arena, VMEM_ALLOC) >> 4);
@@ -3002,12 +3001,6 @@
 			r = FMR_ZIO_ARENA;
 		}
 	}
-#endif	/* illumos */
-=======
-	if (zio_arena != NULL &&
-	    vmem_size(zio_arena, VMEM_FREE) <
-	    (vmem_size(zio_arena, VMEM_ALLOC) >> 4))
-		return (1);
 
 	/*
 	 * Above limits know nothing about real level of KVA fragmentation.
@@ -3020,7 +3013,6 @@
 		return (1);
 	}
 
->>>>>>> 4fe75f18
 #else	/* _KERNEL */
 	/* Every 100 calls, free a small amount */
 	if (spa_get_random(100) == 0)
@@ -4664,17 +4656,10 @@
 #endif	/* illumos */
 
 	/* set min cache to 1/32 of all memory, or 16MB, whichever is more */
-<<<<<<< HEAD
-	arc_c_min = MAX(allmem / 32, 64 << 18);
+	arc_c_min = MAX(allmem / 32, 16 << 20);
 	/* set max to 3/4 of all memory, or all but 1GB, whichever is more */
 	if (allmem >= 1 << 30)
 		arc_c_max = allmem - (1 << 30);
-=======
-	arc_c_min = MAX(arc_c / 4, 16 << 20);
-	/* set max to 1/2 of all memory, or all but 1GB, whichever is more */
-	if (arc_c * 8 >= 1 << 30)
-		arc_c_max = (arc_c * 8) - (1 << 30);
->>>>>>> 4fe75f18
 	else
 		arc_c_max = arc_c_min;
 	arc_c_max = MAX(allmem * 5 / 8, arc_c_max);
@@ -4684,15 +4669,9 @@
 	 * Allow the tunables to override our calculations if they are
 	 * reasonable (ie. over 16MB)
 	 */
-<<<<<<< HEAD
-	if (zfs_arc_max > 64 << 18 && zfs_arc_max < allmem)
-		arc_c_max = zfs_arc_max;
-	if (zfs_arc_min > 64 << 18 && zfs_arc_min <= arc_c_max)
-=======
-	if (zfs_arc_max > 16 << 20 && zfs_arc_max < kmem_size())
+	if (zfs_arc_max > 16 << 20 && zfs_arc_max < allmem)
 		arc_c_max = zfs_arc_max;
 	if (zfs_arc_min > 16 << 20 && zfs_arc_min <= arc_c_max)
->>>>>>> 4fe75f18
 		arc_c_min = zfs_arc_min;
 #endif
 
