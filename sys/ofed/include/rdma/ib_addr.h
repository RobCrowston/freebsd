--- conflicted
+++ resolved
@@ -150,32 +150,26 @@
 
 static inline u16 rdma_vlan_dev_vlan_id(const struct net_device *dev)
 {
+#ifdef __linux__
 	return dev->priv_flags & IFF_802_1Q_VLAN ?
 		vlan_dev_vlan_id(dev) : 0xffff;
+#else
+	/* XXX vlan */
+	return 0xffff;
+#endif
 }
 
 static inline void iboe_addr_get_sgid(struct rdma_dev_addr *dev_addr,
 				      union ib_gid *gid)
 {
-<<<<<<< HEAD
-	u16 vid = 0;
-#if defined(CONFIG_VLAN_8021Q) || defined(CONFIG_VLAN_8021Q_MODULE)
-	struct net_device *dev;
-
-	dev = dev_get_by_index(&init_net, dev_addr->bound_dev_if);
-	if (dev) {
-		vid = vlan_dev_vlan_id(dev);
-=======
 	struct net_device *dev;
 	u16 vid = 0xffff;
 
 	dev = dev_get_by_index(&init_net, dev_addr->bound_dev_if);
 	if (dev) {
 		vid = rdma_vlan_dev_vlan_id(dev);
->>>>>>> fcb834c8
 		dev_put(dev);
 	}
-#endif
 
 	iboe_mac_vlan_to_ll(gid, dev_addr->src_dev_addr, vid);
 }
@@ -304,8 +298,12 @@
 
 static inline struct net_device *rdma_vlan_dev_real_dev(const struct net_device *dev)
 {
+#ifdef __linux__
 	return dev->priv_flags & IFF_802_1Q_VLAN ?
 		vlan_dev_real_dev(dev) : 0;
+#else
+	return __DECONST(struct net_device *, dev);
+#endif
 }
 
 #endif /* IB_ADDR_H */