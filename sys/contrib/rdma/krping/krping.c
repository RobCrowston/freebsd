/*
 * Copyright (c) 2005 Ammasso, Inc. All rights reserved.
 * Copyright (c) 2006-2009 Open Grid Computing, Inc. All rights reserved.
 *
 * This software is available to you under a choice of one of two
 * licenses.  You may choose to be licensed under the terms of the GNU
 * General Public License (GPL) Version 2, available from the file
 * COPYING in the main directory of this source tree, or the
 * OpenIB.org BSD license below:
 *
 *     Redistribution and use in source and binary forms, with or
 *     without modification, are permitted provided that the following
 *     conditions are met:
 *
 *      - Redistributions of source code must retain the above
 *        copyright notice, this list of conditions and the following
 *        disclaimer.
 *
 *      - Redistributions in binary form must reproduce the above
 *        copyright notice, this list of conditions and the following
 *        disclaimer in the documentation and/or other materials
 *        provided with the distribution.
 *
 * THE SOFTWARE IS PROVIDED "AS IS", WITHOUT WARRANTY OF ANY KIND,
 * EXPRESS OR IMPLIED, INCLUDING BUT NOT LIMITED TO THE WARRANTIES OF
 * MERCHANTABILITY, FITNESS FOR A PARTICULAR PURPOSE AND
 * NONINFRINGEMENT. IN NO EVENT SHALL THE AUTHORS OR COPYRIGHT HOLDERS
 * BE LIABLE FOR ANY CLAIM, DAMAGES OR OTHER LIABILITY, WHETHER IN AN
 * ACTION OF CONTRACT, TORT OR OTHERWISE, ARISING FROM, OUT OF OR IN
 * CONNECTION WITH THE SOFTWARE OR THE USE OR OTHER DEALINGS IN THE
 * SOFTWARE.
 */

#include <sys/cdefs.h>
__FBSDID("$FreeBSD$");

#include <linux/module.h>
#include <linux/moduleparam.h>
#include <linux/slab.h>
#include <linux/err.h>
#include <linux/string.h>
#include <linux/list.h>
#include <linux/in.h>
#include <linux/device.h>
#include <linux/pci.h>
#include <linux/sched.h>
#include <linux/wait.h>

#include <asm/atomic.h>

#include <rdma/ib_verbs.h>
#include <rdma/rdma_cm.h>

#include "krping.h"
#include "getopt.h"

#define PFX "krping: "

extern int krping_debug;
#define DEBUG_LOG(...) do { if (krping_debug) log(LOG_INFO, __VA_ARGS__); } while (0)
#define BIND_INFO 1

MODULE_AUTHOR("Steve Wise");
MODULE_DESCRIPTION("RDMA ping server");
MODULE_LICENSE("Dual BSD/GPL");
MODULE_VERSION(krping, 1);
MODULE_DEPEND(krping, linuxkpi, 1, 1, 1);

static __inline uint64_t
get_cycles(void)
{
	uint32_t low, high;
	__asm __volatile("rdtsc" : "=a" (low), "=d" (high));
	return (low | ((u_int64_t)high << 32));
}

typedef uint64_t cycles_t;

enum mem_type {
	DMA = 1,
	REG = 2,
};

static const struct krping_option krping_opts[] = {
	{"count", OPT_INT, 'C'},
	{"size", OPT_INT, 'S'},
	{"addr", OPT_STRING, 'a'},
	{"addr6", OPT_STRING, 'A'},
	{"port", OPT_INT, 'p'},
	{"verbose", OPT_NOPARAM, 'v'},
	{"validate", OPT_NOPARAM, 'V'},
	{"server", OPT_NOPARAM, 's'},
	{"client", OPT_NOPARAM, 'c'},
	{"server_inv", OPT_NOPARAM, 'I'},
 	{"wlat", OPT_NOPARAM, 'l'},
 	{"rlat", OPT_NOPARAM, 'L'},
 	{"bw", OPT_NOPARAM, 'B'},
 	{"duplex", OPT_NOPARAM, 'd'},
 	{"txdepth", OPT_INT, 'T'},
 	{"poll", OPT_NOPARAM, 'P'},
 	{"local_dma_lkey", OPT_NOPARAM, 'Z'},
 	{"read_inv", OPT_NOPARAM, 'R'},
 	{"fr", OPT_NOPARAM, 'f'},
	{NULL, 0, 0}
};

#define htonll(x) cpu_to_be64((x))
#define ntohll(x) cpu_to_be64((x))

static DEFINE_MUTEX(krping_mutex);

/*
 * List of running krping threads.
 */
static LIST_HEAD(krping_cbs);

/*
 * Invoke like this, one on each side, using the server's address on
 * the RDMA device (iw%d):
 *
 * /bin/echo server,port=9999,addr=192.168.69.142,validate > /proc/krping  
 * /bin/echo client,port=9999,addr=192.168.69.142,validate > /proc/krping  
 * /bin/echo client,port=9999,addr6=2001:db8:0:f101::1,validate > /proc/krping
 *
 * krping "ping/pong" loop:
 * 	client sends source rkey/addr/len
 *	server receives source rkey/add/len
 *	server rdma reads "ping" data from source
 * 	server sends "go ahead" on rdma read completion
 *	client sends sink rkey/addr/len
 * 	server receives sink rkey/addr/len
 * 	server rdma writes "pong" data to sink
 * 	server sends "go ahead" on rdma write completion
 * 	<repeat loop>
 */

/*
 * These states are used to signal events between the completion handler
 * and the main client or server thread.
 *
 * Once CONNECTED, they cycle through RDMA_READ_ADV, RDMA_WRITE_ADV,
 * and RDMA_WRITE_COMPLETE for each ping.
 */
enum test_state {
	IDLE = 1,
	CONNECT_REQUEST,
	ADDR_RESOLVED,
	ROUTE_RESOLVED,
	CONNECTED,
	RDMA_READ_ADV,
	RDMA_READ_COMPLETE,
	RDMA_WRITE_ADV,
	RDMA_WRITE_COMPLETE,
	ERROR
};

struct krping_rdma_info {
	uint64_t buf;
	uint32_t rkey;
	uint32_t size;
};

/*
 * Default max buffer size for IO...
 */
#define RPING_BUFSIZE 128*1024
#define RPING_SQ_DEPTH 64

/*
 * Control block struct.
 */
struct krping_cb {
	int server;			/* 0 iff client */
	struct ib_cq *cq;
	struct ib_pd *pd;
	struct ib_qp *qp;

	struct ib_mr *dma_mr;

	struct ib_fast_reg_page_list *page_list;
	int page_list_len;
	struct ib_reg_wr reg_mr_wr;
	struct ib_send_wr invalidate_wr;
	struct ib_mr *reg_mr;
	int server_invalidate;
	int read_inv;
	u8 key;

	struct ib_recv_wr rq_wr;	/* recv work request record */
	struct ib_sge recv_sgl;		/* recv single SGE */
	struct krping_rdma_info recv_buf __aligned(16);	/* malloc'd buffer */
	u64 recv_dma_addr;
	DECLARE_PCI_UNMAP_ADDR(recv_mapping)

	struct ib_send_wr sq_wr;	/* send work requrest record */
	struct ib_sge send_sgl;
	struct krping_rdma_info send_buf __aligned(16); /* single send buf */
	u64 send_dma_addr;
	DECLARE_PCI_UNMAP_ADDR(send_mapping)

	struct ib_rdma_wr rdma_sq_wr;	/* rdma work request record */
	struct ib_sge rdma_sgl;		/* rdma single SGE */
	char *rdma_buf;			/* used as rdma sink */
	u64  rdma_dma_addr;
	DECLARE_PCI_UNMAP_ADDR(rdma_mapping)
	struct ib_mr *rdma_mr;

	uint32_t remote_rkey;		/* remote guys RKEY */
	uint64_t remote_addr;		/* remote guys TO */
	uint32_t remote_len;		/* remote guys LEN */

	char *start_buf;		/* rdma read src */
	u64  start_dma_addr;
	DECLARE_PCI_UNMAP_ADDR(start_mapping)
	struct ib_mr *start_mr;

	enum test_state state;		/* used for cond/signalling */
	wait_queue_head_t sem;
	struct krping_stats stats;

	uint16_t port;			/* dst port in NBO */
<<<<<<< HEAD
	union {
		struct in_addr v4;
		struct in6_addr v6;
	} addr;				/* dst addr in NBO */
	int addr_type;			/* AF_INET or AF_INET6 */
=======
	u8 addr[16] __aligned(8);	/* dst addr in NBO */
>>>>>>> f4a0996f
	char *addr_str;			/* dst addr string */
	uint8_t addr_type;		/* ADDR_FAMILY - IPv4/V6 */
	int verbose;			/* verbose logging */
	int count;			/* ping count */
	int size;			/* ping data size */
	int validate;			/* validate ping data */
	int wlat;			/* run wlat test */
	int rlat;			/* run rlat test */
	int bw;				/* run bw test */
	int duplex;			/* run bw full duplex test */
	int poll;			/* poll or block for rlat test */
	int txdepth;			/* SQ depth */
	int local_dma_lkey;		/* use 0 for lkey */
	int frtest;			/* reg test */

	/* CM stuff */
	struct rdma_cm_id *cm_id;	/* connection on client side,*/
					/* listener on server side. */
	struct rdma_cm_id *child_cm_id;	/* connection on server side */
	struct list_head list;
};

static int krping_cma_event_handler(struct rdma_cm_id *cma_id,
				   struct rdma_cm_event *event)
{
	int ret;
	struct krping_cb *cb = cma_id->context;

	DEBUG_LOG("cma_event type %d cma_id %p (%s)\n", event->event, cma_id,
		  (cma_id == cb->cm_id) ? "parent" : "child");

	switch (event->event) {
	case RDMA_CM_EVENT_ADDR_RESOLVED:
		cb->state = ADDR_RESOLVED;
		ret = rdma_resolve_route(cma_id, 2000);
		if (ret) {
			printk(KERN_ERR PFX "rdma_resolve_route error %d\n", 
			       ret);
			wake_up_interruptible(&cb->sem);
		}
		break;

	case RDMA_CM_EVENT_ROUTE_RESOLVED:
		cb->state = ROUTE_RESOLVED;
		wake_up_interruptible(&cb->sem);
		break;

	case RDMA_CM_EVENT_CONNECT_REQUEST:
		cb->state = CONNECT_REQUEST;
		cb->child_cm_id = cma_id;
		DEBUG_LOG("child cma %p\n", cb->child_cm_id);
		wake_up_interruptible(&cb->sem);
		break;

	case RDMA_CM_EVENT_ESTABLISHED:
		DEBUG_LOG("ESTABLISHED\n");
		if (!cb->server) {
			cb->state = CONNECTED;
		}
		wake_up_interruptible(&cb->sem);
		break;

	case RDMA_CM_EVENT_ADDR_ERROR:
	case RDMA_CM_EVENT_ROUTE_ERROR:
	case RDMA_CM_EVENT_CONNECT_ERROR:
	case RDMA_CM_EVENT_UNREACHABLE:
	case RDMA_CM_EVENT_REJECTED:
		printk(KERN_ERR PFX "cma event %d, error %d\n", event->event,
		       event->status);
		cb->state = ERROR;
		wake_up_interruptible(&cb->sem);
		break;

	case RDMA_CM_EVENT_DISCONNECTED:
		printk(KERN_ERR PFX "DISCONNECT EVENT...\n");
		cb->state = ERROR;
		wake_up_interruptible(&cb->sem);
		break;

	case RDMA_CM_EVENT_DEVICE_REMOVAL:
		printk(KERN_ERR PFX "cma detected device removal!!!!\n");
		break;

	default:
		printk(KERN_ERR PFX "oof bad type!\n");
		wake_up_interruptible(&cb->sem);
		break;
	}
	return 0;
}

static int server_recv(struct krping_cb *cb, struct ib_wc *wc)
{
	if (wc->byte_len != sizeof(cb->recv_buf)) {
		printk(KERN_ERR PFX "Received bogus data, size %d\n", 
		       wc->byte_len);
		return -1;
	}

	cb->remote_rkey = ntohl(cb->recv_buf.rkey);
	cb->remote_addr = ntohll(cb->recv_buf.buf);
	cb->remote_len  = ntohl(cb->recv_buf.size);
	DEBUG_LOG("Received rkey %x addr %llx len %d from peer\n",
		  cb->remote_rkey, (unsigned long long)cb->remote_addr, 
		  cb->remote_len);

	if (cb->state <= CONNECTED || cb->state == RDMA_WRITE_COMPLETE)
		cb->state = RDMA_READ_ADV;
	else
		cb->state = RDMA_WRITE_ADV;

	return 0;
}

static int client_recv(struct krping_cb *cb, struct ib_wc *wc)
{
	if (wc->byte_len != sizeof(cb->recv_buf)) {
		printk(KERN_ERR PFX "Received bogus data, size %d\n", 
		       wc->byte_len);
		return -1;
	}

	if (cb->state == RDMA_READ_ADV)
		cb->state = RDMA_WRITE_ADV;
	else
		cb->state = RDMA_WRITE_COMPLETE;

	return 0;
}

static void krping_cq_event_handler(struct ib_cq *cq, void *ctx)
{
	struct krping_cb *cb = ctx;
	struct ib_wc wc;
	struct ib_recv_wr *bad_wr;
	int ret;

	BUG_ON(cb->cq != cq);
	if (cb->state == ERROR) {
		printk(KERN_ERR PFX "cq completion in ERROR state\n");
		return;
	}
	if (cb->frtest) {
		printk(KERN_ERR PFX "cq completion event in frtest!\n");
		return;
	}
	if (!cb->wlat && !cb->rlat && !cb->bw)
		ib_req_notify_cq(cb->cq, IB_CQ_NEXT_COMP);
	while ((ret = ib_poll_cq(cb->cq, 1, &wc)) == 1) {
		if (wc.status) {
			if (wc.status == IB_WC_WR_FLUSH_ERR) {
				DEBUG_LOG("cq flushed\n");
				continue;
			} else {
				printk(KERN_ERR PFX "cq completion failed with "
				       "wr_id %jx status %d opcode %d vender_err %x\n",
					(uintmax_t)wc.wr_id, wc.status, wc.opcode, wc.vendor_err);
				goto error;
			}
		}

		switch (wc.opcode) {
		case IB_WC_SEND:
			DEBUG_LOG("send completion\n");
			cb->stats.send_bytes += cb->send_sgl.length;
			cb->stats.send_msgs++;
			break;

		case IB_WC_RDMA_WRITE:
			DEBUG_LOG("rdma write completion\n");
			cb->stats.write_bytes += cb->rdma_sq_wr.wr.sg_list->length;
			cb->stats.write_msgs++;
			cb->state = RDMA_WRITE_COMPLETE;
			wake_up_interruptible(&cb->sem);
			break;

		case IB_WC_RDMA_READ:
			DEBUG_LOG("rdma read completion\n");
			cb->stats.read_bytes += cb->rdma_sq_wr.wr.sg_list->length;
			cb->stats.read_msgs++;
			cb->state = RDMA_READ_COMPLETE;
			wake_up_interruptible(&cb->sem);
			break;

		case IB_WC_RECV:
			DEBUG_LOG("recv completion\n");
			cb->stats.recv_bytes += sizeof(cb->recv_buf);
			cb->stats.recv_msgs++;
			if (cb->wlat || cb->rlat || cb->bw)
				ret = server_recv(cb, &wc);
			else
				ret = cb->server ? server_recv(cb, &wc) :
						   client_recv(cb, &wc);
			if (ret) {
				printk(KERN_ERR PFX "recv wc error: %d\n", ret);
				goto error;
			}

			ret = ib_post_recv(cb->qp, &cb->rq_wr, &bad_wr);
			if (ret) {
				printk(KERN_ERR PFX "post recv error: %d\n", 
				       ret);
				goto error;
			}
			wake_up_interruptible(&cb->sem);
			break;

		default:
			printk(KERN_ERR PFX
			       "%s:%d Unexpected opcode %d, Shutting down\n",
			       __func__, __LINE__, wc.opcode);
			goto error;
		}
	}
	if (ret) {
		printk(KERN_ERR PFX "poll error %d\n", ret);
		goto error;
	}
	return;
error:
	cb->state = ERROR;
	wake_up_interruptible(&cb->sem);
}

static int krping_accept(struct krping_cb *cb)
{
	struct rdma_conn_param conn_param;
	int ret;

	DEBUG_LOG("accepting client connection request\n");

	memset(&conn_param, 0, sizeof conn_param);
	conn_param.responder_resources = 1;
	conn_param.initiator_depth = 1;

	ret = rdma_accept(cb->child_cm_id, &conn_param);
	if (ret) {
		printk(KERN_ERR PFX "rdma_accept error: %d\n", ret);
		return ret;
	}

	if (!cb->wlat && !cb->rlat && !cb->bw) {
		wait_event_interruptible(cb->sem, cb->state >= CONNECTED);
		if (cb->state == ERROR) {
			printk(KERN_ERR PFX "wait for CONNECTED state %d\n", 
				cb->state);
			return -1;
		}
	}
	return 0;
}

static void krping_setup_wr(struct krping_cb *cb)
{
	cb->recv_sgl.addr = cb->recv_dma_addr;
	cb->recv_sgl.length = sizeof cb->recv_buf;
	cb->recv_sgl.lkey = cb->pd->local_dma_lkey;
	cb->rq_wr.sg_list = &cb->recv_sgl;
	cb->rq_wr.num_sge = 1;

	cb->send_sgl.addr = cb->send_dma_addr;
	cb->send_sgl.length = sizeof cb->send_buf;
	cb->send_sgl.lkey = cb->pd->local_dma_lkey;

	cb->sq_wr.opcode = IB_WR_SEND;
	cb->sq_wr.send_flags = IB_SEND_SIGNALED;
	cb->sq_wr.sg_list = &cb->send_sgl;
	cb->sq_wr.num_sge = 1;

	if (cb->server || cb->wlat || cb->rlat || cb->bw) {
		cb->rdma_sgl.addr = cb->rdma_dma_addr;
		cb->rdma_sq_wr.wr.send_flags = IB_SEND_SIGNALED;
		cb->rdma_sq_wr.wr.sg_list = &cb->rdma_sgl;
		cb->rdma_sq_wr.wr.num_sge = 1;
	}

	/* 
	 * A chain of 2 WRs, INVALDATE_MR + REG_MR.
	 * both unsignaled.  The client uses them to reregister
	 * the rdma buffers with a new key each iteration.
	 */
	cb->reg_mr_wr.wr.opcode = IB_WR_REG_MR;
	cb->reg_mr_wr.mr = cb->reg_mr;

	cb->invalidate_wr.next = &cb->reg_mr_wr.wr;
	cb->invalidate_wr.opcode = IB_WR_LOCAL_INV;
}

static int krping_setup_buffers(struct krping_cb *cb)
{
	int ret;

	DEBUG_LOG(PFX "krping_setup_buffers called on cb %p\n", cb);

	cb->recv_dma_addr = ib_dma_map_single(cb->pd->device,
				   &cb->recv_buf, 
				   sizeof(cb->recv_buf), DMA_BIDIRECTIONAL);
	pci_unmap_addr_set(cb, recv_mapping, cb->recv_dma_addr);
	cb->send_dma_addr = ib_dma_map_single(cb->pd->device,
					   &cb->send_buf, sizeof(cb->send_buf),
					   DMA_BIDIRECTIONAL);
	pci_unmap_addr_set(cb, send_mapping, cb->send_dma_addr);

	cb->rdma_buf = ib_dma_alloc_coherent(cb->pd->device, cb->size,
					     &cb->rdma_dma_addr,
					     GFP_KERNEL);
	if (!cb->rdma_buf) {
		DEBUG_LOG(PFX "rdma_buf allocation failed\n");
		ret = -ENOMEM;
		goto bail;
	}
	pci_unmap_addr_set(cb, rdma_mapping, cb->rdma_dma_addr);
	cb->page_list_len = (((cb->size - 1) & PAGE_MASK) + PAGE_SIZE)
				>> PAGE_SHIFT;
	cb->reg_mr = ib_alloc_mr(cb->pd,  IB_MR_TYPE_MEM_REG,
				 cb->page_list_len);
	if (IS_ERR(cb->reg_mr)) {
		ret = PTR_ERR(cb->reg_mr);
		DEBUG_LOG(PFX "recv_buf reg_mr failed %d\n", ret);
		goto bail;
	}
	DEBUG_LOG(PFX "reg rkey 0x%x page_list_len %u\n",
		cb->reg_mr->rkey, cb->page_list_len);

	if (!cb->server || cb->wlat || cb->rlat || cb->bw) {

		cb->start_buf = ib_dma_alloc_coherent(cb->pd->device, cb->size,
						      &cb->start_dma_addr,
						      GFP_KERNEL);
		if (!cb->start_buf) {
			DEBUG_LOG(PFX "start_buf malloc failed\n");
			ret = -ENOMEM;
			goto bail;
		}
		pci_unmap_addr_set(cb, start_mapping, cb->start_dma_addr);
	}

	krping_setup_wr(cb);
	DEBUG_LOG(PFX "allocated & registered buffers...\n");
	return 0;
bail:
	if (cb->reg_mr && !IS_ERR(cb->reg_mr))
		ib_dereg_mr(cb->reg_mr);
	if (cb->rdma_mr && !IS_ERR(cb->rdma_mr))
		ib_dereg_mr(cb->rdma_mr);
	if (cb->dma_mr && !IS_ERR(cb->dma_mr))
		ib_dereg_mr(cb->dma_mr);
	if (cb->rdma_buf) {
		ib_dma_free_coherent(cb->pd->device, cb->size, cb->rdma_buf,
				     cb->rdma_dma_addr);
	}
	if (cb->start_buf) {
		ib_dma_free_coherent(cb->pd->device, cb->size, cb->start_buf,
				     cb->start_dma_addr);
	}
	return ret;
}

static void krping_free_buffers(struct krping_cb *cb)
{
	DEBUG_LOG("krping_free_buffers called on cb %p\n", cb);
	
	if (cb->dma_mr)
		ib_dereg_mr(cb->dma_mr);
	if (cb->rdma_mr)
		ib_dereg_mr(cb->rdma_mr);
	if (cb->start_mr)
		ib_dereg_mr(cb->start_mr);
	if (cb->reg_mr)
		ib_dereg_mr(cb->reg_mr);

	dma_unmap_single(cb->pd->device->dma_device,
			 pci_unmap_addr(cb, recv_mapping),
			 sizeof(cb->recv_buf), DMA_BIDIRECTIONAL);
	dma_unmap_single(cb->pd->device->dma_device,
			 pci_unmap_addr(cb, send_mapping),
			 sizeof(cb->send_buf), DMA_BIDIRECTIONAL);

	ib_dma_free_coherent(cb->pd->device, cb->size, cb->rdma_buf,
			     cb->rdma_dma_addr);

	if (cb->start_buf) {
		ib_dma_free_coherent(cb->pd->device, cb->size, cb->start_buf,
				     cb->start_dma_addr);
	}
}

static int krping_create_qp(struct krping_cb *cb)
{
	struct ib_qp_init_attr init_attr;
	int ret;

	memset(&init_attr, 0, sizeof(init_attr));
	init_attr.cap.max_send_wr = cb->txdepth;
	init_attr.cap.max_recv_wr = 2;
	
	/* For flush_qp() */
	init_attr.cap.max_send_wr++;
	init_attr.cap.max_recv_wr++;

	init_attr.cap.max_recv_sge = 1;
	init_attr.cap.max_send_sge = 1;
	init_attr.qp_type = IB_QPT_RC;
	init_attr.send_cq = cb->cq;
	init_attr.recv_cq = cb->cq;
	init_attr.sq_sig_type = IB_SIGNAL_REQ_WR;

	if (cb->server) {
		ret = rdma_create_qp(cb->child_cm_id, cb->pd, &init_attr);
		if (!ret)
			cb->qp = cb->child_cm_id->qp;
	} else {
		ret = rdma_create_qp(cb->cm_id, cb->pd, &init_attr);
		if (!ret)
			cb->qp = cb->cm_id->qp;
	}

	return ret;
}

static void krping_free_qp(struct krping_cb *cb)
{
	ib_destroy_qp(cb->qp);
	ib_destroy_cq(cb->cq);
	ib_dealloc_pd(cb->pd);
}

static int krping_setup_qp(struct krping_cb *cb, struct rdma_cm_id *cm_id)
{
	int ret;
	struct ib_cq_init_attr attr = {0};

	cb->pd = ib_alloc_pd(cm_id->device, 0);
	if (IS_ERR(cb->pd)) {
		printk(KERN_ERR PFX "ib_alloc_pd failed\n");
		return PTR_ERR(cb->pd);
	}
	DEBUG_LOG("created pd %p\n", cb->pd);

	strlcpy(cb->stats.name, cb->pd->device->name, sizeof(cb->stats.name));

	attr.cqe = cb->txdepth * 2;
	attr.comp_vector = 0;
	cb->cq = ib_create_cq(cm_id->device, krping_cq_event_handler, NULL,
			      cb, &attr);
	if (IS_ERR(cb->cq)) {
		printk(KERN_ERR PFX "ib_create_cq failed\n");
		ret = PTR_ERR(cb->cq);
		goto err1;
	}
	DEBUG_LOG("created cq %p\n", cb->cq);

	if (!cb->wlat && !cb->rlat && !cb->bw && !cb->frtest) {
		ret = ib_req_notify_cq(cb->cq, IB_CQ_NEXT_COMP);
		if (ret) {
			printk(KERN_ERR PFX "ib_create_cq failed\n");
			goto err2;
		}
	}

	ret = krping_create_qp(cb);
	if (ret) {
		printk(KERN_ERR PFX "krping_create_qp failed: %d\n", ret);
		goto err2;
	}
	DEBUG_LOG("created qp %p\n", cb->qp);
	return 0;
err2:
	ib_destroy_cq(cb->cq);
err1:
	ib_dealloc_pd(cb->pd);
	return ret;
}

/*
 * return the (possibly rebound) rkey for the rdma buffer.
 * REG mode: invalidate and rebind via reg wr.
 * other modes: just return the mr rkey.
 */
static u32 krping_rdma_rkey(struct krping_cb *cb, u64 buf, int post_inv)
{
	u32 rkey;
	struct ib_send_wr *bad_wr;
	int ret;
	struct scatterlist sg = {0};

	cb->invalidate_wr.ex.invalidate_rkey = cb->reg_mr->rkey;

	/*
	 * Update the reg key.
	 */
	ib_update_fast_reg_key(cb->reg_mr, ++cb->key);
	cb->reg_mr_wr.key = cb->reg_mr->rkey;

	/*
	 * Update the reg WR with new buf info.
	 */
	if (buf == (u64)cb->start_dma_addr)
		cb->reg_mr_wr.access = IB_ACCESS_REMOTE_READ;
	else
		cb->reg_mr_wr.access = IB_ACCESS_REMOTE_WRITE | IB_ACCESS_LOCAL_WRITE;
	sg_dma_address(&sg) = buf;
	sg_dma_len(&sg) = cb->size;

	ret = ib_map_mr_sg(cb->reg_mr, &sg, 1, NULL, PAGE_SIZE);
	BUG_ON(ret <= 0 || ret > cb->page_list_len);

	DEBUG_LOG(PFX "post_inv = %d, reg_mr new rkey 0x%x pgsz %u len %u"
		" iova_start %llx\n",
		post_inv,
		cb->reg_mr_wr.key,
		cb->reg_mr->page_size,
		cb->reg_mr->length,
	        (unsigned long long)cb->reg_mr->iova);

	if (post_inv)
		ret = ib_post_send(cb->qp, &cb->invalidate_wr, &bad_wr);
	else
		ret = ib_post_send(cb->qp, &cb->reg_mr_wr.wr, &bad_wr);
	if (ret) {
		printk(KERN_ERR PFX "post send error %d\n", ret);
		cb->state = ERROR;
	}
	rkey = cb->reg_mr->rkey;
	return rkey;
}

static void krping_format_send(struct krping_cb *cb, u64 buf)
{
	struct krping_rdma_info *info = &cb->send_buf;
	u32 rkey;

	/*
	 * Client side will do reg or mw bind before
	 * advertising the rdma buffer.  Server side
	 * sends have no data.
	 */
	if (!cb->server || cb->wlat || cb->rlat || cb->bw) {
		rkey = krping_rdma_rkey(cb, buf, !cb->server_invalidate);
		info->buf = htonll(buf);
		info->rkey = htonl(rkey);
		info->size = htonl(cb->size);
		DEBUG_LOG("RDMA addr %llx rkey %x len %d\n",
			  (unsigned long long)buf, rkey, cb->size);
	}
}

static void krping_test_server(struct krping_cb *cb)
{
	struct ib_send_wr *bad_wr, inv;
	int ret;

	while (1) {
		/* Wait for client's Start STAG/TO/Len */
		wait_event_interruptible(cb->sem, cb->state >= RDMA_READ_ADV);
		if (cb->state != RDMA_READ_ADV) {
			printk(KERN_ERR PFX "wait for RDMA_READ_ADV state %d\n",
				cb->state);
			break;
		}

		DEBUG_LOG("server received sink adv\n");

		cb->rdma_sq_wr.rkey = cb->remote_rkey;
		cb->rdma_sq_wr.remote_addr = cb->remote_addr;
		cb->rdma_sq_wr.wr.sg_list->length = cb->remote_len;
		cb->rdma_sgl.lkey = krping_rdma_rkey(cb, cb->rdma_dma_addr, !cb->read_inv);
		cb->rdma_sq_wr.wr.next = NULL;

		/* Issue RDMA Read. */
		if (cb->read_inv)
			cb->rdma_sq_wr.wr.opcode = IB_WR_RDMA_READ_WITH_INV;
		else {

			cb->rdma_sq_wr.wr.opcode = IB_WR_RDMA_READ;
			/* 
			 * Immediately follow the read with a 
			 * fenced LOCAL_INV.
			 */
			cb->rdma_sq_wr.wr.next = &inv;
			memset(&inv, 0, sizeof inv);
			inv.opcode = IB_WR_LOCAL_INV;
			inv.ex.invalidate_rkey = cb->reg_mr->rkey;
			inv.send_flags = IB_SEND_FENCE;
		}

		ret = ib_post_send(cb->qp, &cb->rdma_sq_wr.wr, &bad_wr);
		if (ret) {
			printk(KERN_ERR PFX "post send error %d\n", ret);
			break;
		}
		cb->rdma_sq_wr.wr.next = NULL;

		DEBUG_LOG("server posted rdma read req \n");

		/* Wait for read completion */
		wait_event_interruptible(cb->sem, 
					 cb->state >= RDMA_READ_COMPLETE);
		if (cb->state != RDMA_READ_COMPLETE) {
			printk(KERN_ERR PFX 
			       "wait for RDMA_READ_COMPLETE state %d\n",
			       cb->state);
			break;
		}
		DEBUG_LOG("server received read complete\n");

		/* Display data in recv buf */
		if (cb->verbose)
			printk(KERN_INFO PFX "server ping data: %s\n",
				cb->rdma_buf);

		/* Tell client to continue */
		if (cb->server && cb->server_invalidate) {
			cb->sq_wr.ex.invalidate_rkey = cb->remote_rkey;
			cb->sq_wr.opcode = IB_WR_SEND_WITH_INV;
			DEBUG_LOG("send-w-inv rkey 0x%x\n", cb->remote_rkey);
		} 
		ret = ib_post_send(cb->qp, &cb->sq_wr, &bad_wr);
		if (ret) {
			printk(KERN_ERR PFX "post send error %d\n", ret);
			break;
		}
		DEBUG_LOG("server posted go ahead\n");

		/* Wait for client's RDMA STAG/TO/Len */
		wait_event_interruptible(cb->sem, cb->state >= RDMA_WRITE_ADV);
		if (cb->state != RDMA_WRITE_ADV) {
			printk(KERN_ERR PFX 
			       "wait for RDMA_WRITE_ADV state %d\n",
			       cb->state);
			break;
		}
		DEBUG_LOG("server received sink adv\n");

		/* RDMA Write echo data */
		cb->rdma_sq_wr.wr.opcode = IB_WR_RDMA_WRITE;
		cb->rdma_sq_wr.rkey = cb->remote_rkey;
		cb->rdma_sq_wr.remote_addr = cb->remote_addr;
		cb->rdma_sq_wr.wr.sg_list->length = strlen(cb->rdma_buf) + 1;
		if (cb->local_dma_lkey)
			cb->rdma_sgl.lkey = cb->pd->local_dma_lkey;
		else 
			cb->rdma_sgl.lkey = krping_rdma_rkey(cb, cb->rdma_dma_addr, 0);
			
		DEBUG_LOG("rdma write from lkey %x laddr %llx len %d\n",
			  cb->rdma_sq_wr.wr.sg_list->lkey,
			  (unsigned long long)cb->rdma_sq_wr.wr.sg_list->addr,
			  cb->rdma_sq_wr.wr.sg_list->length);

		ret = ib_post_send(cb->qp, &cb->rdma_sq_wr.wr, &bad_wr);
		if (ret) {
			printk(KERN_ERR PFX "post send error %d\n", ret);
			break;
		}

		/* Wait for completion */
		ret = wait_event_interruptible(cb->sem, cb->state >= 
							 RDMA_WRITE_COMPLETE);
		if (cb->state != RDMA_WRITE_COMPLETE) {
			printk(KERN_ERR PFX 
			       "wait for RDMA_WRITE_COMPLETE state %d\n",
			       cb->state);
			break;
		}
		DEBUG_LOG("server rdma write complete \n");

		cb->state = CONNECTED;

		/* Tell client to begin again */
		if (cb->server && cb->server_invalidate) {
			cb->sq_wr.ex.invalidate_rkey = cb->remote_rkey;
			cb->sq_wr.opcode = IB_WR_SEND_WITH_INV;
			DEBUG_LOG("send-w-inv rkey 0x%x\n", cb->remote_rkey);
		} 
		ret = ib_post_send(cb->qp, &cb->sq_wr, &bad_wr);
		if (ret) {
			printk(KERN_ERR PFX "post send error %d\n", ret);
			break;
		}
		DEBUG_LOG("server posted go ahead\n");
	}
}

static void rlat_test(struct krping_cb *cb)
{
	int scnt;
	int iters = cb->count;
	struct timeval start_tv, stop_tv;
	int ret;
	struct ib_wc wc;
	struct ib_send_wr *bad_wr;
	int ne;

	scnt = 0;
	cb->rdma_sq_wr.wr.opcode = IB_WR_RDMA_READ;
	cb->rdma_sq_wr.rkey = cb->remote_rkey;
	cb->rdma_sq_wr.remote_addr = cb->remote_addr;
	cb->rdma_sq_wr.wr.sg_list->length = cb->size;

	microtime(&start_tv);
	if (!cb->poll) {
		cb->state = RDMA_READ_ADV;
		ib_req_notify_cq(cb->cq, IB_CQ_NEXT_COMP);
	}
	while (scnt < iters) {

		cb->state = RDMA_READ_ADV;
		ret = ib_post_send(cb->qp, &cb->rdma_sq_wr.wr, &bad_wr);
		if (ret) {
			printk(KERN_ERR PFX  
				"Couldn't post send: ret=%d scnt %d\n",
				ret, scnt);
			return;
		}

		do {
			if (!cb->poll) {
				wait_event_interruptible(cb->sem, 
					cb->state != RDMA_READ_ADV);
				if (cb->state == RDMA_READ_COMPLETE) {
					ne = 1;
					ib_req_notify_cq(cb->cq, 
						IB_CQ_NEXT_COMP);
				} else {
					ne = -1;
				}
			} else
				ne = ib_poll_cq(cb->cq, 1, &wc);
			if (cb->state == ERROR) {
				printk(KERN_ERR PFX 
					"state == ERROR...bailing scnt %d\n", 
					scnt);
				return;
			}
		} while (ne == 0);

		if (ne < 0) {
			printk(KERN_ERR PFX "poll CQ failed %d\n", ne);
			return;
		}
		if (cb->poll && wc.status != IB_WC_SUCCESS) {
			printk(KERN_ERR PFX "Completion wth error at %s:\n",
				cb->server ? "server" : "client");
			printk(KERN_ERR PFX "Failed status %d: wr_id %d\n",
				wc.status, (int) wc.wr_id);
			return;
		}
		++scnt;
	}
	microtime(&stop_tv);

        if (stop_tv.tv_usec < start_tv.tv_usec) {
                stop_tv.tv_usec += 1000000;
                stop_tv.tv_sec  -= 1;
        }

	printk(KERN_ERR PFX "delta sec %lu delta usec %lu iter %d size %d\n",
		(unsigned long)(stop_tv.tv_sec - start_tv.tv_sec),
		(unsigned long)(stop_tv.tv_usec - start_tv.tv_usec),
		scnt, cb->size);
}

static void wlat_test(struct krping_cb *cb)
{
	int ccnt, scnt, rcnt;
	int iters=cb->count;
	volatile char *poll_buf = (char *) cb->start_buf;
	char *buf = (char *)cb->rdma_buf;
	struct timeval start_tv, stop_tv;
	cycles_t *post_cycles_start, *post_cycles_stop;
	cycles_t *poll_cycles_start, *poll_cycles_stop;
	cycles_t *last_poll_cycles_start;
	cycles_t sum_poll = 0, sum_post = 0, sum_last_poll = 0;
	int i;
	int cycle_iters = 1000;

	ccnt = 0;
	scnt = 0;
	rcnt = 0;

	post_cycles_start = kmalloc(cycle_iters * sizeof(cycles_t), GFP_KERNEL);
	if (!post_cycles_start) {
		printk(KERN_ERR PFX "%s kmalloc failed\n", __FUNCTION__);
		return;
	}
	post_cycles_stop = kmalloc(cycle_iters * sizeof(cycles_t), GFP_KERNEL);
	if (!post_cycles_stop) {
		printk(KERN_ERR PFX "%s kmalloc failed\n", __FUNCTION__);
		return;
	}
	poll_cycles_start = kmalloc(cycle_iters * sizeof(cycles_t), GFP_KERNEL);
	if (!poll_cycles_start) {
		printk(KERN_ERR PFX "%s kmalloc failed\n", __FUNCTION__);
		return;
	}
	poll_cycles_stop = kmalloc(cycle_iters * sizeof(cycles_t), GFP_KERNEL);
	if (!poll_cycles_stop) {
		printk(KERN_ERR PFX "%s kmalloc failed\n", __FUNCTION__);
		return;
	}
	last_poll_cycles_start = kmalloc(cycle_iters * sizeof(cycles_t), 
		GFP_KERNEL);
	if (!last_poll_cycles_start) {
		printk(KERN_ERR PFX "%s kmalloc failed\n", __FUNCTION__);
		return;
	}
	cb->rdma_sq_wr.wr.opcode = IB_WR_RDMA_WRITE;
	cb->rdma_sq_wr.rkey = cb->remote_rkey;
	cb->rdma_sq_wr.remote_addr = cb->remote_addr;
	cb->rdma_sq_wr.wr.sg_list->length = cb->size;

	if (cycle_iters > iters)
		cycle_iters = iters;
	microtime(&start_tv);
	while (scnt < iters || ccnt < iters || rcnt < iters) {

		/* Wait till buffer changes. */
		if (rcnt < iters && !(scnt < 1 && !cb->server)) {
			++rcnt;
			while (*poll_buf != (char)rcnt) {
				if (cb->state == ERROR) {
					printk(KERN_ERR PFX 
						"state = ERROR, bailing\n");
					return;
				}
			}
		}

		if (scnt < iters) {
			struct ib_send_wr *bad_wr;

			*buf = (char)scnt+1;
			if (scnt < cycle_iters)
				post_cycles_start[scnt] = get_cycles();
			if (ib_post_send(cb->qp, &cb->rdma_sq_wr.wr, &bad_wr)) {
				printk(KERN_ERR PFX  
					"Couldn't post send: scnt=%d\n",
					scnt);
				return;
			}
			if (scnt < cycle_iters)
				post_cycles_stop[scnt] = get_cycles();
			scnt++;
		}

		if (ccnt < iters) {
			struct ib_wc wc;
			int ne;

			if (ccnt < cycle_iters)
				poll_cycles_start[ccnt] = get_cycles();
			do {
				if (ccnt < cycle_iters)
					last_poll_cycles_start[ccnt] = 
						get_cycles();
				ne = ib_poll_cq(cb->cq, 1, &wc);
			} while (ne == 0);
			if (ccnt < cycle_iters)
				poll_cycles_stop[ccnt] = get_cycles();
			++ccnt;

			if (ne < 0) {
				printk(KERN_ERR PFX "poll CQ failed %d\n", ne);
				return;
			}
			if (wc.status != IB_WC_SUCCESS) {
				printk(KERN_ERR PFX 
					"Completion wth error at %s:\n",
					cb->server ? "server" : "client");
				printk(KERN_ERR PFX 
					"Failed status %d: wr_id %d\n",
					wc.status, (int) wc.wr_id);
				printk(KERN_ERR PFX 
					"scnt=%d, rcnt=%d, ccnt=%d\n",
					scnt, rcnt, ccnt);
				return;
			}
		}
	}
	microtime(&stop_tv);

        if (stop_tv.tv_usec < start_tv.tv_usec) {
                stop_tv.tv_usec += 1000000;
                stop_tv.tv_sec  -= 1;
        }

	for (i=0; i < cycle_iters; i++) {
		sum_post += post_cycles_stop[i] - post_cycles_start[i];
		sum_poll += poll_cycles_stop[i] - poll_cycles_start[i];
		sum_last_poll += poll_cycles_stop[i]-last_poll_cycles_start[i];
	}
	printk(KERN_ERR PFX 
		"delta sec %lu delta usec %lu iter %d size %d cycle_iters %d"
		" sum_post %llu sum_poll %llu sum_last_poll %llu\n",
		(unsigned long)(stop_tv.tv_sec - start_tv.tv_sec),
		(unsigned long)(stop_tv.tv_usec - start_tv.tv_usec),
		scnt, cb->size, cycle_iters,
		(unsigned long long)sum_post, (unsigned long long)sum_poll, 
		(unsigned long long)sum_last_poll);
	kfree(post_cycles_start);
	kfree(post_cycles_stop);
	kfree(poll_cycles_start);
	kfree(poll_cycles_stop);
	kfree(last_poll_cycles_start);
}

static void bw_test(struct krping_cb *cb)
{
	int ccnt, scnt, rcnt;
	int iters=cb->count;
	struct timeval start_tv, stop_tv;
	cycles_t *post_cycles_start, *post_cycles_stop;
	cycles_t *poll_cycles_start, *poll_cycles_stop;
	cycles_t *last_poll_cycles_start;
	cycles_t sum_poll = 0, sum_post = 0, sum_last_poll = 0;
	int i;
	int cycle_iters = 1000;

	ccnt = 0;
	scnt = 0;
	rcnt = 0;

	post_cycles_start = kmalloc(cycle_iters * sizeof(cycles_t), GFP_KERNEL);
	if (!post_cycles_start) {
		printk(KERN_ERR PFX "%s kmalloc failed\n", __FUNCTION__);
		return;
	}
	post_cycles_stop = kmalloc(cycle_iters * sizeof(cycles_t), GFP_KERNEL);
	if (!post_cycles_stop) {
		printk(KERN_ERR PFX "%s kmalloc failed\n", __FUNCTION__);
		return;
	}
	poll_cycles_start = kmalloc(cycle_iters * sizeof(cycles_t), GFP_KERNEL);
	if (!poll_cycles_start) {
		printk(KERN_ERR PFX "%s kmalloc failed\n", __FUNCTION__);
		return;
	}
	poll_cycles_stop = kmalloc(cycle_iters * sizeof(cycles_t), GFP_KERNEL);
	if (!poll_cycles_stop) {
		printk(KERN_ERR PFX "%s kmalloc failed\n", __FUNCTION__);
		return;
	}
	last_poll_cycles_start = kmalloc(cycle_iters * sizeof(cycles_t), 
		GFP_KERNEL);
	if (!last_poll_cycles_start) {
		printk(KERN_ERR PFX "%s kmalloc failed\n", __FUNCTION__);
		return;
	}
	cb->rdma_sq_wr.wr.opcode = IB_WR_RDMA_WRITE;
	cb->rdma_sq_wr.rkey = cb->remote_rkey;
	cb->rdma_sq_wr.remote_addr = cb->remote_addr;
	cb->rdma_sq_wr.wr.sg_list->length = cb->size;

	if (cycle_iters > iters)
		cycle_iters = iters;
	microtime(&start_tv);
	while (scnt < iters || ccnt < iters) {

		while (scnt < iters && scnt - ccnt < cb->txdepth) {
			struct ib_send_wr *bad_wr;

			if (scnt < cycle_iters)
				post_cycles_start[scnt] = get_cycles();
			if (ib_post_send(cb->qp, &cb->rdma_sq_wr.wr, &bad_wr)) {
				printk(KERN_ERR PFX  
					"Couldn't post send: scnt=%d\n",
					scnt);
				return;
			}
			if (scnt < cycle_iters)
				post_cycles_stop[scnt] = get_cycles();
			++scnt;
		}

		if (ccnt < iters) {
			int ne;
			struct ib_wc wc;

			if (ccnt < cycle_iters)
				poll_cycles_start[ccnt] = get_cycles();
			do {
				if (ccnt < cycle_iters)
					last_poll_cycles_start[ccnt] = 
						get_cycles();
				ne = ib_poll_cq(cb->cq, 1, &wc);
			} while (ne == 0);
			if (ccnt < cycle_iters)
				poll_cycles_stop[ccnt] = get_cycles();
			ccnt += 1;

			if (ne < 0) {
				printk(KERN_ERR PFX "poll CQ failed %d\n", ne);
				return;
			}
			if (wc.status != IB_WC_SUCCESS) {
				printk(KERN_ERR PFX 
					"Completion wth error at %s:\n",
					cb->server ? "server" : "client");
				printk(KERN_ERR PFX 
					"Failed status %d: wr_id %d\n",
					wc.status, (int) wc.wr_id);
				return;
			}
		}
	}
	microtime(&stop_tv);

        if (stop_tv.tv_usec < start_tv.tv_usec) {
                stop_tv.tv_usec += 1000000;
                stop_tv.tv_sec  -= 1;
        }

	for (i=0; i < cycle_iters; i++) {
		sum_post += post_cycles_stop[i] - post_cycles_start[i];
		sum_poll += poll_cycles_stop[i] - poll_cycles_start[i];
		sum_last_poll += poll_cycles_stop[i]-last_poll_cycles_start[i];
	}
	printk(KERN_ERR PFX 
		"delta sec %lu delta usec %lu iter %d size %d cycle_iters %d"
		" sum_post %llu sum_poll %llu sum_last_poll %llu\n",
		(unsigned long)(stop_tv.tv_sec - start_tv.tv_sec),
		(unsigned long)(stop_tv.tv_usec - start_tv.tv_usec),
		scnt, cb->size, cycle_iters, 
		(unsigned long long)sum_post, (unsigned long long)sum_poll, 
		(unsigned long long)sum_last_poll);
	kfree(post_cycles_start);
	kfree(post_cycles_stop);
	kfree(poll_cycles_start);
	kfree(poll_cycles_stop);
	kfree(last_poll_cycles_start);
}

static void krping_rlat_test_server(struct krping_cb *cb)
{
	struct ib_send_wr *bad_wr;
	struct ib_wc wc;
	int ret;

	/* Spin waiting for client's Start STAG/TO/Len */
	while (cb->state < RDMA_READ_ADV) {
		krping_cq_event_handler(cb->cq, cb);
	}

	/* Send STAG/TO/Len to client */
	krping_format_send(cb, cb->start_dma_addr);
	ret = ib_post_send(cb->qp, &cb->sq_wr, &bad_wr);
	if (ret) {
		printk(KERN_ERR PFX "post send error %d\n", ret);
		return;
	}

	/* Spin waiting for send completion */
	while ((ret = ib_poll_cq(cb->cq, 1, &wc) == 0));
	if (ret < 0) {
		printk(KERN_ERR PFX "poll error %d\n", ret);
		return;
	}
	if (wc.status) {
		printk(KERN_ERR PFX "send completiong error %d\n", wc.status);
		return;
	}

	wait_event_interruptible(cb->sem, cb->state == ERROR);
}

static void krping_wlat_test_server(struct krping_cb *cb)
{
	struct ib_send_wr *bad_wr;
	struct ib_wc wc;
	int ret;

	/* Spin waiting for client's Start STAG/TO/Len */
	while (cb->state < RDMA_READ_ADV) {
		krping_cq_event_handler(cb->cq, cb);
	}

	/* Send STAG/TO/Len to client */
	krping_format_send(cb, cb->start_dma_addr);
	ret = ib_post_send(cb->qp, &cb->sq_wr, &bad_wr);
	if (ret) {
		printk(KERN_ERR PFX "post send error %d\n", ret);
		return;
	}

	/* Spin waiting for send completion */
	while ((ret = ib_poll_cq(cb->cq, 1, &wc) == 0));
	if (ret < 0) {
		printk(KERN_ERR PFX "poll error %d\n", ret);
		return;
	}
	if (wc.status) {
		printk(KERN_ERR PFX "send completiong error %d\n", wc.status);
		return;
	}

	wlat_test(cb);
	wait_event_interruptible(cb->sem, cb->state == ERROR);
}

static void krping_bw_test_server(struct krping_cb *cb)
{
	struct ib_send_wr *bad_wr;
	struct ib_wc wc;
	int ret;

	/* Spin waiting for client's Start STAG/TO/Len */
	while (cb->state < RDMA_READ_ADV) {
		krping_cq_event_handler(cb->cq, cb);
	}

	/* Send STAG/TO/Len to client */
	krping_format_send(cb, cb->start_dma_addr);
	ret = ib_post_send(cb->qp, &cb->sq_wr, &bad_wr);
	if (ret) {
		printk(KERN_ERR PFX "post send error %d\n", ret);
		return;
	}

	/* Spin waiting for send completion */
	while ((ret = ib_poll_cq(cb->cq, 1, &wc) == 0));
	if (ret < 0) {
		printk(KERN_ERR PFX "poll error %d\n", ret);
		return;
	}
	if (wc.status) {
		printk(KERN_ERR PFX "send completiong error %d\n", wc.status);
		return;
	}

	if (cb->duplex)
		bw_test(cb);
	wait_event_interruptible(cb->sem, cb->state == ERROR);
}

static int reg_supported(struct ib_device *dev)
{
	u64 needed_flags = IB_DEVICE_MEM_MGT_EXTENSIONS;

	if ((dev->attrs.device_cap_flags & needed_flags) != needed_flags) {
		printk(KERN_ERR PFX 
			"Fastreg not supported - device_cap_flags 0x%llx\n",
			(unsigned long long)dev->attrs.device_cap_flags);
		return 0;
	}
	DEBUG_LOG("Fastreg supported - device_cap_flags 0x%llx\n",
		(unsigned long long)dev->attrs.device_cap_flags);
	return 1;
}

static void fill_sockaddr(struct sockaddr_storage *sin, struct krping_cb *cb)
{
	memset(sin, 0, sizeof(*sin));

	if (cb->addr_type == AF_INET) {
		struct sockaddr_in *sin4 = (struct sockaddr_in *)sin;
		sin4->sin_len = sizeof(*sin4);
		sin4->sin_family = AF_INET;
		memcpy((void *)&sin4->sin_addr.s_addr, cb->addr, 4);
		sin4->sin_port = cb->port;
	} else if (cb->addr_type == AF_INET6) {
		struct sockaddr_in6 *sin6 = (struct sockaddr_in6 *)sin;
		sin6->sin6_len = sizeof(*sin6);
		sin6->sin6_family = AF_INET6;
		memcpy((void *)&sin6->sin6_addr, cb->addr, 16);
		sin6->sin6_port = cb->port;
	}
}

static int krping_bind_server(struct krping_cb *cb)
{
<<<<<<< HEAD
	union {
		struct sockaddr_in v4;
		struct sockaddr_in6 v6;
	} sin;
	int ret;

	memset(&sin, 0, sizeof(sin));

	switch (cb->addr_type) {
	case AF_INET:
		sin.v4.sin_len = sizeof sin.v4;
		sin.v4.sin_family = AF_INET;
		sin.v4.sin_addr = cb->addr.v4;
		sin.v4.sin_port = cb->port;
		break;
	case AF_INET6:
		sin.v6.sin6_len = sizeof sin.v6;
		sin.v6.sin6_family = AF_INET6;
		sin.v6.sin6_addr = cb->addr.v6;
		sin.v6.sin6_port = cb->port;
		break;
	default:
		return (-EINVAL);
	}
=======
	struct sockaddr_storage sin;
	int ret;

>>>>>>> f4a0996f

	fill_sockaddr(&sin, cb);

	ret = rdma_bind_addr(cb->cm_id, (struct sockaddr *)&sin);
	if (ret) {
		printk(KERN_ERR PFX "rdma_bind_addr error %d\n", ret);
		return ret;
	}
	DEBUG_LOG("rdma_bind_addr successful\n");

	DEBUG_LOG("rdma_listen\n");
	ret = rdma_listen(cb->cm_id, 3);
	if (ret) {
		printk(KERN_ERR PFX "rdma_listen failed: %d\n", ret);
		return ret;
	}

	wait_event_interruptible(cb->sem, cb->state >= CONNECT_REQUEST);
	if (cb->state != CONNECT_REQUEST) {
		printk(KERN_ERR PFX "wait for CONNECT_REQUEST state %d\n",
			cb->state);
		return -1;
	}

	if (!reg_supported(cb->child_cm_id->device))
		return -EINVAL;

	return 0;
}

static void krping_run_server(struct krping_cb *cb)
{
	struct ib_recv_wr *bad_wr;
	int ret;

	ret = krping_bind_server(cb);
	if (ret)
		return;

	ret = krping_setup_qp(cb, cb->child_cm_id);
	if (ret) {
		printk(KERN_ERR PFX "setup_qp failed: %d\n", ret);
		goto err0;
	}

	ret = krping_setup_buffers(cb);
	if (ret) {
		printk(KERN_ERR PFX "krping_setup_buffers failed: %d\n", ret);
		goto err1;
	}

	ret = ib_post_recv(cb->qp, &cb->rq_wr, &bad_wr);
	if (ret) {
		printk(KERN_ERR PFX "ib_post_recv failed: %d\n", ret);
		goto err2;
	}

	ret = krping_accept(cb);
	if (ret) {
		printk(KERN_ERR PFX "connect error %d\n", ret);
		goto err2;
	}

	if (cb->wlat)
		krping_wlat_test_server(cb);
	else if (cb->rlat)
		krping_rlat_test_server(cb);
	else if (cb->bw)
		krping_bw_test_server(cb);
	else
		krping_test_server(cb);
	rdma_disconnect(cb->child_cm_id);
err2:
	krping_free_buffers(cb);
err1:
	krping_free_qp(cb);
err0:
	rdma_destroy_id(cb->child_cm_id);
}

static void krping_test_client(struct krping_cb *cb)
{
	int ping, start, cc, i, ret;
	struct ib_send_wr *bad_wr;
	unsigned char c;

	start = 65;
	for (ping = 0; !cb->count || ping < cb->count; ping++) {
		cb->state = RDMA_READ_ADV;

		/* Put some ascii text in the buffer. */
		cc = sprintf(cb->start_buf, "rdma-ping-%d: ", ping);
		for (i = cc, c = start; i < cb->size; i++) {
			cb->start_buf[i] = c;
			c++;
			if (c > 122)
				c = 65;
		}
		start++;
		if (start > 122)
			start = 65;
		cb->start_buf[cb->size - 1] = 0;

		krping_format_send(cb, cb->start_dma_addr);
		if (cb->state == ERROR) {
			printk(KERN_ERR PFX "krping_format_send failed\n");
			break;
		}
		ret = ib_post_send(cb->qp, &cb->sq_wr, &bad_wr);
		if (ret) {
			printk(KERN_ERR PFX "post send error %d\n", ret);
			break;
		}

		/* Wait for server to ACK */
		wait_event_interruptible(cb->sem, cb->state >= RDMA_WRITE_ADV);
		if (cb->state != RDMA_WRITE_ADV) {
			printk(KERN_ERR PFX 
			       "wait for RDMA_WRITE_ADV state %d\n",
			       cb->state);
			break;
		}

		krping_format_send(cb, cb->rdma_dma_addr);
		ret = ib_post_send(cb->qp, &cb->sq_wr, &bad_wr);
		if (ret) {
			printk(KERN_ERR PFX "post send error %d\n", ret);
			break;
		}

		/* Wait for the server to say the RDMA Write is complete. */
		wait_event_interruptible(cb->sem, 
					 cb->state >= RDMA_WRITE_COMPLETE);
		if (cb->state != RDMA_WRITE_COMPLETE) {
			printk(KERN_ERR PFX 
			       "wait for RDMA_WRITE_COMPLETE state %d\n",
			       cb->state);
			break;
		}

		if (cb->validate)
			if (memcmp(cb->start_buf, cb->rdma_buf, cb->size)) {
				printk(KERN_ERR PFX "data mismatch!\n");
				break;
			}

		if (cb->verbose)
			printk(KERN_INFO PFX "ping data: %s\n", cb->rdma_buf);
#ifdef SLOW_KRPING
		wait_event_interruptible_timeout(cb->sem, cb->state == ERROR, HZ);
#endif
	}
}

static void krping_rlat_test_client(struct krping_cb *cb)
{
	struct ib_send_wr *bad_wr;
	struct ib_wc wc;
	int ret;

	cb->state = RDMA_READ_ADV;

	/* Send STAG/TO/Len to client */
	krping_format_send(cb, cb->start_dma_addr);
	if (cb->state == ERROR) {
		printk(KERN_ERR PFX "krping_format_send failed\n");
		return;
	}
	ret = ib_post_send(cb->qp, &cb->sq_wr, &bad_wr);
	if (ret) {
		printk(KERN_ERR PFX "post send error %d\n", ret);
		return;
	}

	/* Spin waiting for send completion */
	while ((ret = ib_poll_cq(cb->cq, 1, &wc) == 0));
	if (ret < 0) {
		printk(KERN_ERR PFX "poll error %d\n", ret);
		return;
	}
	if (wc.status) {
		printk(KERN_ERR PFX "send completion error %d\n", wc.status);
		return;
	}

	/* Spin waiting for server's Start STAG/TO/Len */
	while (cb->state < RDMA_WRITE_ADV) {
		krping_cq_event_handler(cb->cq, cb);
	}

#if 0
{
	int i;
	struct timeval start, stop;
	time_t sec;
	suseconds_t usec;
	unsigned long long elapsed;
	struct ib_wc wc;
	struct ib_send_wr *bad_wr;
	int ne;
	
	cb->rdma_sq_wr.wr.opcode = IB_WR_RDMA_WRITE;
	cb->rdma_sq_wr.rkey = cb->remote_rkey;
	cb->rdma_sq_wr.remote_addr = cb->remote_addr;
	cb->rdma_sq_wr.wr.sg_list->length = 0;
	cb->rdma_sq_wr.wr.num_sge = 0;

	microtime(&start);
	for (i=0; i < 100000; i++) {
		if (ib_post_send(cb->qp, &cb->rdma_sq_wr.wr, &bad_wr)) {
			printk(KERN_ERR PFX  "Couldn't post send\n");
			return;
		}
		do {
			ne = ib_poll_cq(cb->cq, 1, &wc);
		} while (ne == 0);
		if (ne < 0) {
			printk(KERN_ERR PFX "poll CQ failed %d\n", ne);
			return;
		}
		if (wc.status != IB_WC_SUCCESS) {
			printk(KERN_ERR PFX "Completion wth error at %s:\n",
				cb->server ? "server" : "client");
			printk(KERN_ERR PFX "Failed status %d: wr_id %d\n",
				wc.status, (int) wc.wr_id);
			return;
		}
	}
	microtime(&stop);
	
	if (stop.tv_usec < start.tv_usec) {
		stop.tv_usec += 1000000;
		stop.tv_sec  -= 1;
	}
	sec     = stop.tv_sec - start.tv_sec;
	usec    = stop.tv_usec - start.tv_usec;
	elapsed = sec * 1000000 + usec;
	printk(KERN_ERR PFX "0B-write-lat iters 100000 usec %llu\n", elapsed);
}
#endif

	rlat_test(cb);
}

static void krping_wlat_test_client(struct krping_cb *cb)
{
	struct ib_send_wr *bad_wr;
	struct ib_wc wc;
	int ret;

	cb->state = RDMA_READ_ADV;

	/* Send STAG/TO/Len to client */
	krping_format_send(cb, cb->start_dma_addr);
	if (cb->state == ERROR) {
		printk(KERN_ERR PFX "krping_format_send failed\n");
		return;
	}
	ret = ib_post_send(cb->qp, &cb->sq_wr, &bad_wr);
	if (ret) {
		printk(KERN_ERR PFX "post send error %d\n", ret);
		return;
	}

	/* Spin waiting for send completion */
	while ((ret = ib_poll_cq(cb->cq, 1, &wc) == 0));
	if (ret < 0) {
		printk(KERN_ERR PFX "poll error %d\n", ret);
		return;
	}
	if (wc.status) {
		printk(KERN_ERR PFX "send completion error %d\n", wc.status);
		return;
	}

	/* Spin waiting for server's Start STAG/TO/Len */
	while (cb->state < RDMA_WRITE_ADV) {
		krping_cq_event_handler(cb->cq, cb);
	}

	wlat_test(cb);
}

static void krping_bw_test_client(struct krping_cb *cb)
{
	struct ib_send_wr *bad_wr;
	struct ib_wc wc;
	int ret;

	cb->state = RDMA_READ_ADV;

	/* Send STAG/TO/Len to client */
	krping_format_send(cb, cb->start_dma_addr);
	if (cb->state == ERROR) {
		printk(KERN_ERR PFX "krping_format_send failed\n");
		return;
	}
	ret = ib_post_send(cb->qp, &cb->sq_wr, &bad_wr);
	if (ret) {
		printk(KERN_ERR PFX "post send error %d\n", ret);
		return;
	}

	/* Spin waiting for send completion */
	while ((ret = ib_poll_cq(cb->cq, 1, &wc) == 0));
	if (ret < 0) {
		printk(KERN_ERR PFX "poll error %d\n", ret);
		return;
	}
	if (wc.status) {
		printk(KERN_ERR PFX "send completion error %d\n", wc.status);
		return;
	}

	/* Spin waiting for server's Start STAG/TO/Len */
	while (cb->state < RDMA_WRITE_ADV) {
		krping_cq_event_handler(cb->cq, cb);
	}

	bw_test(cb);
}

/*
 * Manual qp flush test
 */
static void flush_qp(struct krping_cb *cb)
{
	struct ib_send_wr wr = { 0 }, *bad;
	struct ib_recv_wr recv_wr = { 0 }, *recv_bad;
	struct ib_wc wc;
	int ret;
	int flushed = 0;
	int ccnt = 0;

	rdma_disconnect(cb->cm_id);
	DEBUG_LOG("disconnected!\n");

	wr.opcode = IB_WR_SEND;
	wr.wr_id = 0xdeadbeefcafebabe;
	ret = ib_post_send(cb->qp, &wr, &bad);
	if (ret) {
		printk(KERN_ERR PFX "%s post_send failed ret %d\n", __func__, ret);
		return;
	}

	recv_wr.wr_id = 0xcafebabedeadbeef;
	ret = ib_post_recv(cb->qp, &recv_wr, &recv_bad);
	if (ret) {
		printk(KERN_ERR PFX "%s post_recv failed ret %d\n", __func__, ret);
		return;
	}

	/* poll until the flush WRs complete */
	do {
		ret = ib_poll_cq(cb->cq, 1, &wc);
		if (ret < 0) {
			printk(KERN_ERR PFX "ib_poll_cq failed %d\n", ret);
			return;
		}
		if (ret == 0)
			continue;
		ccnt++;
		if (wc.wr_id == 0xdeadbeefcafebabe ||
		    wc.wr_id == 0xcafebabedeadbeef)
			flushed++;
	} while (flushed != 2);
	DEBUG_LOG("qp_flushed! ccnt %u\n", ccnt);
}

static void krping_fr_test(struct krping_cb *cb)
{
	struct ib_send_wr inv, *bad;
	struct ib_reg_wr fr;
	struct ib_wc wc;
	u8 key = 0;
	struct ib_mr *mr;
	int ret;
	int size = cb->size;
	int plen = (((size - 1) & PAGE_MASK) + PAGE_SIZE) >> PAGE_SHIFT;
	unsigned long start;
	int count = 0;
	int scnt = 0;
	struct scatterlist sg = {0};

	mr = ib_alloc_mr(cb->pd, IB_MR_TYPE_MEM_REG, plen);
	if (IS_ERR(mr)) {
		printk(KERN_ERR PFX "ib_alloc_mr failed %ld\n", PTR_ERR(mr));
		return;
	}

	sg_dma_address(&sg) = (dma_addr_t)0xcafebabe0000ULL;
	sg_dma_len(&sg) = size;
	ret = ib_map_mr_sg(mr, &sg, 1, NULL, PAGE_SIZE);
	if (ret <= 0) {
		printk(KERN_ERR PFX "ib_map_mr_sge err %d\n", ret);
		goto err2;
	}

	memset(&fr, 0, sizeof fr);
	fr.wr.opcode = IB_WR_REG_MR;
	fr.access = IB_ACCESS_REMOTE_WRITE | IB_ACCESS_LOCAL_WRITE;
	fr.mr = mr;
	fr.wr.next = &inv;

	memset(&inv, 0, sizeof inv);
	inv.opcode = IB_WR_LOCAL_INV;
	inv.send_flags = IB_SEND_SIGNALED;
	
	DEBUG_LOG("fr_test: stag index 0x%x plen %u size %u depth %u\n", mr->rkey >> 8, plen, cb->size, cb->txdepth);
	start = time_uptime;
	while (!cb->count || count <= cb->count) {
		if (SIGPENDING(curthread)) {
			printk(KERN_ERR PFX "signal!\n");
			break;
		}
		if ((time_uptime - start) >= 9) {
			DEBUG_LOG("fr_test: pausing 1 second! count %u latest size %u plen %u\n", count, size, plen);
			wait_event_interruptible_timeout(cb->sem, cb->state == ERROR, HZ);
			if (cb->state == ERROR)
				break;
			start = time_uptime;
		}	
		while (scnt < (cb->txdepth>>1)) {
			ib_update_fast_reg_key(mr, ++key);
			fr.key = mr->rkey;
			inv.ex.invalidate_rkey = mr->rkey;

			size = arc4random() % cb->size;
			if (size == 0)
				size = cb->size;
			sg_dma_len(&sg) = size;
			ret = ib_map_mr_sg(mr, &sg, 1, NULL, PAGE_SIZE);
			if (ret <= 0) {
				printk(KERN_ERR PFX "ib_map_mr_sge err %d\n", ret);
				goto err2;
			}
			ret = ib_post_send(cb->qp, &fr.wr, &bad);
			if (ret) {
				printk(KERN_ERR PFX "ib_post_send failed %d\n", ret);
				goto err2;	
			}
			scnt++;
		}

		ret = ib_poll_cq(cb->cq, 1, &wc);
		if (ret < 0) {
			printk(KERN_ERR PFX "ib_poll_cq failed %d\n", ret);
			goto err2;	
		}
		if (ret == 1) {
			if (wc.status) {
				printk(KERN_ERR PFX "completion error %u\n", wc.status);
				goto err2;
			}
			count++;
			scnt--;
		}
	}
err2:
	flush_qp(cb);
	DEBUG_LOG("fr_test: done!\n");
	ib_dereg_mr(mr);
}

static int krping_connect_client(struct krping_cb *cb)
{
	struct rdma_conn_param conn_param;
	int ret;

	memset(&conn_param, 0, sizeof conn_param);
	conn_param.responder_resources = 1;
	conn_param.initiator_depth = 1;
	conn_param.retry_count = 10;

	ret = rdma_connect(cb->cm_id, &conn_param);
	if (ret) {
		printk(KERN_ERR PFX "rdma_connect error %d\n", ret);
		return ret;
	}

	wait_event_interruptible(cb->sem, cb->state >= CONNECTED);
	if (cb->state == ERROR) {
		printk(KERN_ERR PFX "wait for CONNECTED state %d\n", cb->state);
		return -1;
	}

	DEBUG_LOG("rdma_connect successful\n");
	return 0;
}

static int krping_bind_client(struct krping_cb *cb)
{
<<<<<<< HEAD
	union {
		struct sockaddr_in v4;
		struct sockaddr_in6 v6;
	} sin;
	int ret;

	memset(&sin, 0, sizeof(sin));

	switch (cb->addr_type) {
	case AF_INET:
		sin.v4.sin_len = sizeof sin.v4;
		sin.v4.sin_family = AF_INET;
		sin.v4.sin_addr = cb->addr.v4;
		sin.v4.sin_port = cb->port;
		break;
	case AF_INET6:
		sin.v6.sin6_len = sizeof sin.v6;
		sin.v6.sin6_family = AF_INET6;
		sin.v6.sin6_addr = cb->addr.v6;
		sin.v6.sin6_port = cb->port;
		break;
	default:
		return (-EINVAL);
	}
=======
	struct sockaddr_storage sin;
	int ret;

	fill_sockaddr(&sin, cb);
>>>>>>> f4a0996f

	ret = rdma_resolve_addr(cb->cm_id, NULL, (struct sockaddr *)&sin, 2000);
	if (ret) {
		printk(KERN_ERR PFX "rdma_resolve_addr error %d\n", ret);
		return ret;
	}

	wait_event_interruptible(cb->sem, cb->state >= ROUTE_RESOLVED);
	if (cb->state != ROUTE_RESOLVED) {
		printk(KERN_ERR PFX 
		       "addr/route resolution did not resolve: state %d\n",
		       cb->state);
		return -EINTR;
	}

	if (!reg_supported(cb->cm_id->device))
		return -EINVAL;

	DEBUG_LOG("rdma_resolve_addr - rdma_resolve_route successful\n");
	return 0;
}

static void krping_run_client(struct krping_cb *cb)
{
	struct ib_recv_wr *bad_wr;
	int ret;

	ret = krping_bind_client(cb);
	if (ret)
		return;

	ret = krping_setup_qp(cb, cb->cm_id);
	if (ret) {
		printk(KERN_ERR PFX "setup_qp failed: %d\n", ret);
		return;
	}

	ret = krping_setup_buffers(cb);
	if (ret) {
		printk(KERN_ERR PFX "krping_setup_buffers failed: %d\n", ret);
		goto err1;
	}

	ret = ib_post_recv(cb->qp, &cb->rq_wr, &bad_wr);
	if (ret) {
		printk(KERN_ERR PFX "ib_post_recv failed: %d\n", ret);
		goto err2;
	}

	ret = krping_connect_client(cb);
	if (ret) {
		printk(KERN_ERR PFX "connect error %d\n", ret);
		goto err2;
	}

	if (cb->wlat)
		krping_wlat_test_client(cb);
	else if (cb->rlat)
		krping_rlat_test_client(cb);
	else if (cb->bw)
		krping_bw_test_client(cb);
	else if (cb->frtest)
		krping_fr_test(cb);
	else
		krping_test_client(cb);
	rdma_disconnect(cb->cm_id);
err2:
	krping_free_buffers(cb);
err1:
	krping_free_qp(cb);
}

static uint16_t
krping_get_ipv6_scope_id(char *name)
{
	struct ifnet *ifp;
	uint16_t retval;

	if (name == NULL)
		return (0);
	CURVNET_SET_QUIET(TD_TO_VNET(curthread));
	ifp = ifunit_ref(name);
	CURVNET_RESTORE();
	if (ifp == NULL)
		return (0);
	retval = ifp->if_index;
	if_rele(ifp);
	return (retval);
}

<<<<<<< HEAD
int krping_doit(char *cmd, void *cookie)
=======
int krping_doit(char *cmd)
>>>>>>> f4a0996f
{
	struct krping_cb *cb;
	int op;
	int ret = 0;
	char *optarg;
	char *scope;
	unsigned long optint;

	cb = kzalloc(sizeof(*cb), GFP_KERNEL);
	if (!cb)
		return -ENOMEM;

	mutex_lock(&krping_mutex);
	list_add_tail(&cb->list, &krping_cbs);
	mutex_unlock(&krping_mutex);

	cb->server = -1;
	cb->state = IDLE;
	cb->size = 64;
	cb->txdepth = RPING_SQ_DEPTH;
<<<<<<< HEAD
	cb->mem = DMA;
	cb->addr_type = AF_INET;
=======
>>>>>>> f4a0996f
	init_waitqueue_head(&cb->sem);

	while ((op = krping_getopt("krping", &cmd, krping_opts, NULL, &optarg,
			      &optint)) != 0) {
		switch (op) {
		case 'a':
			cb->addr_str = optarg;
			cb->addr_type = AF_INET;
<<<<<<< HEAD
			DEBUG_LOG(cb, "ipv4addr (%s)\n", optarg);
			if (inet_pton(AF_INET, optarg, &cb->addr) != 1) {
				PRINTF(cb, "bad addr string %s\n",
				    optarg);
				ret = EINVAL;
			}
			break;
		case 'A':
			cb->addr_str = optarg;
			cb->addr_type = AF_INET6;
			DEBUG_LOG(cb, "ipv6addr (%s)\n", optarg);
			scope = strstr(optarg, "%");
			/* extract scope ID, if any */
			if (scope != NULL)
				*scope++ = 0;
			/* extract IPv6 network address */
			if (inet_pton(AF_INET6, optarg, &cb->addr) != 1) {
				PRINTF(cb, "bad addr string %s\n",
=======
			DEBUG_LOG("ipaddr (%s)\n", optarg);
			if (inet_pton(AF_INET, optarg, cb->addr) != 1) {
				printk(KERN_ERR PFX "bad addr string %s\n",
>>>>>>> f4a0996f
				    optarg);
				ret = EINVAL;
			} else if (IN6_IS_SCOPE_LINKLOCAL(&cb->addr.v6) ||
			    IN6_IS_ADDR_MC_INTFACELOCAL(&cb->addr.v6)) {
				uint16_t scope_id = krping_get_ipv6_scope_id(scope);
				DEBUG_LOG(cb, "ipv6 scope ID = %d\n", scope_id);
				cb->addr.v6.s6_addr[2] = scope_id >> 8;
				cb->addr.v6.s6_addr[3] = scope_id & 0xFF;
			}
			break;
		case 'A':
			cb->addr_str = optarg;
			cb->addr_type = AF_INET6;
			DEBUG_LOG("ipv6addr (%s)\n", optarg);
			scope = strstr(optarg, "%");
			/* extract scope ID, if any */
			if (scope != NULL)
				*scope++ = 0;
			/* extract IPv6 network address */
			if (inet_pton(AF_INET6, optarg, cb->addr) != 1) {
				printk(KERN_ERR PFX "bad addr string %s\n",
				    optarg);
				ret = EINVAL;
			} else if (IN6_IS_SCOPE_LINKLOCAL((struct in6_addr *)cb->addr) ||
			    IN6_IS_ADDR_MC_INTFACELOCAL((struct in6_addr *)cb->addr)) {
				uint16_t scope_id = krping_get_ipv6_scope_id(scope);
				DEBUG_LOG("ipv6 scope ID = %d\n", scope_id);
				cb->addr[2] = scope_id >> 8;
				cb->addr[3] = scope_id & 0xFF;
			}
			break;
		case 'p':
			cb->port = htons(optint);
			DEBUG_LOG("port %d\n", (int)optint);
			break;
		case 'P':
			cb->poll = 1;
			DEBUG_LOG("server\n");
			break;
		case 's':
			cb->server = 1;
			DEBUG_LOG("server\n");
			break;
		case 'c':
			cb->server = 0;
			DEBUG_LOG("client\n");
			break;
		case 'S':
			cb->size = optint;
			if ((cb->size < 1) ||
			    (cb->size > RPING_BUFSIZE)) {
				printk(KERN_ERR PFX "Invalid size %d "
				       "(valid range is 1 to %d)\n",
				       cb->size, RPING_BUFSIZE);
				ret = EINVAL;
			} else
				DEBUG_LOG("size %d\n", (int)optint);
			break;
		case 'C':
			cb->count = optint;
			if (cb->count < 0) {
				printk(KERN_ERR PFX "Invalid count %d\n",
					cb->count);
				ret = EINVAL;
			} else
				DEBUG_LOG("count %d\n", (int) cb->count);
			break;
		case 'v':
			cb->verbose++;
			DEBUG_LOG("verbose\n");
			break;
		case 'V':
			cb->validate++;
			DEBUG_LOG("validate data\n");
			break;
		case 'l':
			cb->wlat++;
			break;
		case 'L':
			cb->rlat++;
			break;
		case 'B':
			cb->bw++;
			break;
		case 'd':
			cb->duplex++;
			break;
		case 'I':
			cb->server_invalidate = 1;
			break;
		case 'T':
			cb->txdepth = optint;
			DEBUG_LOG("txdepth %d\n", (int) cb->txdepth);
			break;
		case 'Z':
			cb->local_dma_lkey = 1;
			DEBUG_LOG("using local dma lkey\n");
			break;
		case 'R':
			cb->read_inv = 1;
			DEBUG_LOG("using read-with-inv\n");
			break;
		case 'f':
			cb->frtest = 1;
			DEBUG_LOG("fast-reg test!\n");
			break;
		default:
			printk(KERN_ERR PFX "unknown opt %s\n", optarg);
			ret = -EINVAL;
			break;
		}
	}
	if (ret)
		goto out;

	if (cb->server == -1) {
		printk(KERN_ERR PFX "must be either client or server\n");
		ret = -EINVAL;
		goto out;
	}

	if (cb->server && cb->frtest) {
		printk(KERN_ERR PFX "must be client to run frtest\n");
		ret = -EINVAL;
		goto out;
	}

	if ((cb->frtest + cb->bw + cb->rlat + cb->wlat) > 1) {
		printk(KERN_ERR PFX "Pick only one test: fr, bw, rlat, wlat\n");
		ret = -EINVAL;
		goto out;
	}

	if (cb->wlat || cb->rlat || cb->bw) {
		printk(KERN_ERR PFX "wlat, rlat, and bw tests only support mem_mode MR - which is no longer supported\n");
		ret = -EINVAL;
		goto out;
	}

	cb->cm_id = rdma_create_id(&init_net, krping_cma_event_handler, cb, RDMA_PS_TCP, IB_QPT_RC);
	if (IS_ERR(cb->cm_id)) {
		ret = PTR_ERR(cb->cm_id);
		printk(KERN_ERR PFX "rdma_create_id error %d\n", ret);
		goto out;
	}
	DEBUG_LOG("created cm_id %p\n", cb->cm_id);

	if (cb->server)
		krping_run_server(cb);
	else
		krping_run_client(cb);

	DEBUG_LOG("destroy cm_id %p\n", cb->cm_id);
	rdma_destroy_id(cb->cm_id);
out:
	mutex_lock(&krping_mutex);
	list_del(&cb->list);
	mutex_unlock(&krping_mutex);
	kfree(cb);
	return ret;
}

void
krping_walk_cb_list(void (*f)(struct krping_stats *, void *), void *arg)
{
	struct krping_cb *cb;

	mutex_lock(&krping_mutex);
	list_for_each_entry(cb, &krping_cbs, list)
	    (*f)(cb->pd ? &cb->stats : NULL, arg);
	mutex_unlock(&krping_mutex);
}<|MERGE_RESOLUTION|>--- conflicted
+++ resolved
@@ -219,15 +219,7 @@
 	struct krping_stats stats;
 
 	uint16_t port;			/* dst port in NBO */
-<<<<<<< HEAD
-	union {
-		struct in_addr v4;
-		struct in6_addr v6;
-	} addr;				/* dst addr in NBO */
-	int addr_type;			/* AF_INET or AF_INET6 */
-=======
 	u8 addr[16] __aligned(8);	/* dst addr in NBO */
->>>>>>> f4a0996f
 	char *addr_str;			/* dst addr string */
 	uint8_t addr_type;		/* ADDR_FAMILY - IPv4/V6 */
 	int verbose;			/* verbose logging */
@@ -1398,36 +1390,9 @@
 
 static int krping_bind_server(struct krping_cb *cb)
 {
-<<<<<<< HEAD
-	union {
-		struct sockaddr_in v4;
-		struct sockaddr_in6 v6;
-	} sin;
-	int ret;
-
-	memset(&sin, 0, sizeof(sin));
-
-	switch (cb->addr_type) {
-	case AF_INET:
-		sin.v4.sin_len = sizeof sin.v4;
-		sin.v4.sin_family = AF_INET;
-		sin.v4.sin_addr = cb->addr.v4;
-		sin.v4.sin_port = cb->port;
-		break;
-	case AF_INET6:
-		sin.v6.sin6_len = sizeof sin.v6;
-		sin.v6.sin6_family = AF_INET6;
-		sin.v6.sin6_addr = cb->addr.v6;
-		sin.v6.sin6_port = cb->port;
-		break;
-	default:
-		return (-EINVAL);
-	}
-=======
 	struct sockaddr_storage sin;
 	int ret;
 
->>>>>>> f4a0996f
 
 	fill_sockaddr(&sin, cb);
 
@@ -1920,37 +1885,10 @@
 
 static int krping_bind_client(struct krping_cb *cb)
 {
-<<<<<<< HEAD
-	union {
-		struct sockaddr_in v4;
-		struct sockaddr_in6 v6;
-	} sin;
-	int ret;
-
-	memset(&sin, 0, sizeof(sin));
-
-	switch (cb->addr_type) {
-	case AF_INET:
-		sin.v4.sin_len = sizeof sin.v4;
-		sin.v4.sin_family = AF_INET;
-		sin.v4.sin_addr = cb->addr.v4;
-		sin.v4.sin_port = cb->port;
-		break;
-	case AF_INET6:
-		sin.v6.sin6_len = sizeof sin.v6;
-		sin.v6.sin6_family = AF_INET6;
-		sin.v6.sin6_addr = cb->addr.v6;
-		sin.v6.sin6_port = cb->port;
-		break;
-	default:
-		return (-EINVAL);
-	}
-=======
 	struct sockaddr_storage sin;
 	int ret;
 
 	fill_sockaddr(&sin, cb);
->>>>>>> f4a0996f
 
 	ret = rdma_resolve_addr(cb->cm_id, NULL, (struct sockaddr *)&sin, 2000);
 	if (ret) {
@@ -2041,11 +1979,7 @@
 	return (retval);
 }
 
-<<<<<<< HEAD
-int krping_doit(char *cmd, void *cookie)
-=======
 int krping_doit(char *cmd)
->>>>>>> f4a0996f
 {
 	struct krping_cb *cb;
 	int op;
@@ -2066,11 +2000,6 @@
 	cb->state = IDLE;
 	cb->size = 64;
 	cb->txdepth = RPING_SQ_DEPTH;
-<<<<<<< HEAD
-	cb->mem = DMA;
-	cb->addr_type = AF_INET;
-=======
->>>>>>> f4a0996f
 	init_waitqueue_head(&cb->sem);
 
 	while ((op = krping_getopt("krping", &cmd, krping_opts, NULL, &optarg,
@@ -2079,38 +2008,11 @@
 		case 'a':
 			cb->addr_str = optarg;
 			cb->addr_type = AF_INET;
-<<<<<<< HEAD
-			DEBUG_LOG(cb, "ipv4addr (%s)\n", optarg);
-			if (inet_pton(AF_INET, optarg, &cb->addr) != 1) {
-				PRINTF(cb, "bad addr string %s\n",
-				    optarg);
-				ret = EINVAL;
-			}
-			break;
-		case 'A':
-			cb->addr_str = optarg;
-			cb->addr_type = AF_INET6;
-			DEBUG_LOG(cb, "ipv6addr (%s)\n", optarg);
-			scope = strstr(optarg, "%");
-			/* extract scope ID, if any */
-			if (scope != NULL)
-				*scope++ = 0;
-			/* extract IPv6 network address */
-			if (inet_pton(AF_INET6, optarg, &cb->addr) != 1) {
-				PRINTF(cb, "bad addr string %s\n",
-=======
 			DEBUG_LOG("ipaddr (%s)\n", optarg);
 			if (inet_pton(AF_INET, optarg, cb->addr) != 1) {
 				printk(KERN_ERR PFX "bad addr string %s\n",
->>>>>>> f4a0996f
 				    optarg);
 				ret = EINVAL;
-			} else if (IN6_IS_SCOPE_LINKLOCAL(&cb->addr.v6) ||
-			    IN6_IS_ADDR_MC_INTFACELOCAL(&cb->addr.v6)) {
-				uint16_t scope_id = krping_get_ipv6_scope_id(scope);
-				DEBUG_LOG(cb, "ipv6 scope ID = %d\n", scope_id);
-				cb->addr.v6.s6_addr[2] = scope_id >> 8;
-				cb->addr.v6.s6_addr[3] = scope_id & 0xFF;
 			}
 			break;
 		case 'A':
