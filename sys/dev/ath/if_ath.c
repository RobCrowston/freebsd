/*-
 * Copyright (c) 2002-2009 Sam Leffler, Errno Consulting
 * All rights reserved.
 *
 * Redistribution and use in source and binary forms, with or without
 * modification, are permitted provided that the following conditions
 * are met:
 * 1. Redistributions of source code must retain the above copyright
 *    notice, this list of conditions and the following disclaimer,
 *    without modification.
 * 2. Redistributions in binary form must reproduce at minimum a disclaimer
 *    similar to the "NO WARRANTY" disclaimer below ("Disclaimer") and any
 *    redistribution must be conditioned upon including a substantially
 *    similar Disclaimer requirement for further binary redistribution.
 *
 * NO WARRANTY
 * THIS SOFTWARE IS PROVIDED BY THE COPYRIGHT HOLDERS AND CONTRIBUTORS
 * ``AS IS'' AND ANY EXPRESS OR IMPLIED WARRANTIES, INCLUDING, BUT NOT
 * LIMITED TO, THE IMPLIED WARRANTIES OF NONINFRINGEMENT, MERCHANTIBILITY
 * AND FITNESS FOR A PARTICULAR PURPOSE ARE DISCLAIMED. IN NO EVENT SHALL
 * THE COPYRIGHT HOLDERS OR CONTRIBUTORS BE LIABLE FOR SPECIAL, EXEMPLARY,
 * OR CONSEQUENTIAL DAMAGES (INCLUDING, BUT NOT LIMITED TO, PROCUREMENT OF
 * SUBSTITUTE GOODS OR SERVICES; LOSS OF USE, DATA, OR PROFITS; OR BUSINESS
 * INTERRUPTION) HOWEVER CAUSED AND ON ANY THEORY OF LIABILITY, WHETHER
 * IN CONTRACT, STRICT LIABILITY, OR TORT (INCLUDING NEGLIGENCE OR OTHERWISE)
 * ARISING IN ANY WAY OUT OF THE USE OF THIS SOFTWARE, EVEN IF ADVISED OF
 * THE POSSIBILITY OF SUCH DAMAGES.
 */

#include <sys/cdefs.h>
__FBSDID("$FreeBSD$");

/*
 * Driver for the Atheros Wireless LAN controller.
 *
 * This software is derived from work of Atsushi Onoe; his contribution
 * is greatly appreciated.
 */

#include "opt_inet.h"
#include "opt_ath.h"
/*
 * This is needed for register operations which are performed
 * by the driver - eg, calls to ath_hal_gettsf32().
 *
 * It's also required for any AH_DEBUG checks in here, eg the
 * module dependencies.
 */
#include "opt_ah.h"
#include "opt_wlan.h"

#include <sys/param.h>
#include <sys/systm.h>
#include <sys/sysctl.h>
#include <sys/mbuf.h>
#include <sys/malloc.h>
#include <sys/lock.h>
#include <sys/mutex.h>
#include <sys/kernel.h>
#include <sys/socket.h>
#include <sys/sockio.h>
#include <sys/errno.h>
#include <sys/callout.h>
#include <sys/bus.h>
#include <sys/endian.h>
#include <sys/kthread.h>
#include <sys/taskqueue.h>
#include <sys/priv.h>
#include <sys/module.h>
#include <sys/ktr.h>
#include <sys/smp.h>	/* for mp_ncpus */

#include <machine/bus.h>

#include <net/if.h>
#include <net/if_dl.h>
#include <net/if_media.h>
#include <net/if_types.h>
#include <net/if_arp.h>
#include <net/ethernet.h>
#include <net/if_llc.h>

#include <net80211/ieee80211_var.h>
#include <net80211/ieee80211_regdomain.h>
#ifdef IEEE80211_SUPPORT_SUPERG
#include <net80211/ieee80211_superg.h>
#endif
#ifdef IEEE80211_SUPPORT_TDMA
#include <net80211/ieee80211_tdma.h>
#endif

#include <net/bpf.h>

#ifdef INET
#include <netinet/in.h>
#include <netinet/if_ether.h>
#endif

#include <dev/ath/if_athvar.h>
#include <dev/ath/ath_hal/ah_devid.h>		/* XXX for softled */
#include <dev/ath/ath_hal/ah_diagcodes.h>

#include <dev/ath/if_ath_debug.h>
#include <dev/ath/if_ath_misc.h>
#include <dev/ath/if_ath_tsf.h>
#include <dev/ath/if_ath_tx.h>
#include <dev/ath/if_ath_sysctl.h>
#include <dev/ath/if_ath_led.h>
#include <dev/ath/if_ath_keycache.h>
#include <dev/ath/if_ath_rx.h>
#include <dev/ath/if_ath_rx_edma.h>
#include <dev/ath/if_ath_tx_edma.h>
#include <dev/ath/if_ath_beacon.h>
#include <dev/ath/if_athdfs.h>

#ifdef ATH_TX99_DIAG
#include <dev/ath/ath_tx99/ath_tx99.h>
#endif

/*
 * ATH_BCBUF determines the number of vap's that can transmit
 * beacons and also (currently) the number of vap's that can
 * have unique mac addresses/bssid.  When staggering beacons
 * 4 is probably a good max as otherwise the beacons become
 * very closely spaced and there is limited time for cab q traffic
 * to go out.  You can burst beacons instead but that is not good
 * for stations in power save and at some point you really want
 * another radio (and channel).
 *
 * The limit on the number of mac addresses is tied to our use of
 * the U/L bit and tracking addresses in a byte; it would be
 * worthwhile to allow more for applications like proxy sta.
 */
CTASSERT(ATH_BCBUF <= 8);

static struct ieee80211vap *ath_vap_create(struct ieee80211com *,
		    const char [IFNAMSIZ], int, enum ieee80211_opmode, int,
		    const uint8_t [IEEE80211_ADDR_LEN],
		    const uint8_t [IEEE80211_ADDR_LEN]);
static void	ath_vap_delete(struct ieee80211vap *);
static void	ath_init(void *);
static void	ath_stop_locked(struct ifnet *);
static void	ath_stop(struct ifnet *);
static int	ath_reset_vap(struct ieee80211vap *, u_long);
static int	ath_media_change(struct ifnet *);
static void	ath_watchdog(void *);
static int	ath_ioctl(struct ifnet *, u_long, caddr_t);
static void	ath_fatal_proc(void *, int);
static void	ath_bmiss_vap(struct ieee80211vap *);
static void	ath_bmiss_proc(void *, int);
static void	ath_key_update_begin(struct ieee80211vap *);
static void	ath_key_update_end(struct ieee80211vap *);
static void	ath_update_mcast(struct ifnet *);
static void	ath_update_promisc(struct ifnet *);
static void	ath_updateslot(struct ifnet *);
static void	ath_bstuck_proc(void *, int);
static void	ath_reset_proc(void *, int);
static int	ath_desc_alloc(struct ath_softc *);
static void	ath_desc_free(struct ath_softc *);
static struct ieee80211_node *ath_node_alloc(struct ieee80211vap *,
			const uint8_t [IEEE80211_ADDR_LEN]);
static void	ath_node_cleanup(struct ieee80211_node *);
static void	ath_node_free(struct ieee80211_node *);
static void	ath_node_getsignal(const struct ieee80211_node *,
			int8_t *, int8_t *);
static void	ath_txq_init(struct ath_softc *sc, struct ath_txq *, int);
static struct ath_txq *ath_txq_setup(struct ath_softc*, int qtype, int subtype);
static int	ath_tx_setup(struct ath_softc *, int, int);
static void	ath_tx_cleanupq(struct ath_softc *, struct ath_txq *);
static void	ath_tx_cleanup(struct ath_softc *);
static int	ath_tx_processq(struct ath_softc *sc, struct ath_txq *txq,
		    int dosched);
static void	ath_tx_proc_q0(void *, int);
static void	ath_tx_proc_q0123(void *, int);
static void	ath_tx_proc(void *, int);
static void	ath_txq_sched_tasklet(void *, int);
static int	ath_chan_set(struct ath_softc *, struct ieee80211_channel *);
static void	ath_chan_change(struct ath_softc *, struct ieee80211_channel *);
static void	ath_scan_start(struct ieee80211com *);
static void	ath_scan_end(struct ieee80211com *);
static void	ath_set_channel(struct ieee80211com *);
#ifdef	ATH_ENABLE_11N
static void	ath_update_chw(struct ieee80211com *);
#endif	/* ATH_ENABLE_11N */
static void	ath_calibrate(void *);
static int	ath_newstate(struct ieee80211vap *, enum ieee80211_state, int);
static void	ath_setup_stationkey(struct ieee80211_node *);
static void	ath_newassoc(struct ieee80211_node *, int);
static int	ath_setregdomain(struct ieee80211com *,
		    struct ieee80211_regdomain *, int,
		    struct ieee80211_channel []);
static void	ath_getradiocaps(struct ieee80211com *, int, int *,
		    struct ieee80211_channel []);
static int	ath_getchannels(struct ath_softc *);

static int	ath_rate_setup(struct ath_softc *, u_int mode);
static void	ath_setcurmode(struct ath_softc *, enum ieee80211_phymode);

static void	ath_announce(struct ath_softc *);

static void	ath_dfs_tasklet(void *, int);

#ifdef IEEE80211_SUPPORT_TDMA
#include <dev/ath/if_ath_tdma.h>
#endif

#if 0
#define	TDMA_EP_MULTIPLIER	(1<<10) /* pow2 to optimize out * and / */
#define	TDMA_LPF_LEN		6
#define	TDMA_DUMMY_MARKER	0x127
#define	TDMA_EP_MUL(x, mul)	((x) * (mul))
#define	TDMA_IN(x)		(TDMA_EP_MUL((x), TDMA_EP_MULTIPLIER))
#define	TDMA_LPF(x, y, len) \
    ((x != TDMA_DUMMY_MARKER) ? (((x) * ((len)-1) + (y)) / (len)) : (y))
#define	TDMA_SAMPLE(x, y) do {					\
	x = TDMA_LPF((x), TDMA_IN(y), TDMA_LPF_LEN);		\
} while (0)
#define	TDMA_EP_RND(x,mul) \
	((((x)%(mul)) >= ((mul)/2)) ? ((x) + ((mul) - 1)) / (mul) : (x)/(mul))
#define	TDMA_AVG(x)		TDMA_EP_RND(x, TDMA_EP_MULTIPLIER)
#endif /* IEEE80211_SUPPORT_TDMA */

SYSCTL_DECL(_hw_ath);

/* XXX validate sysctl values */
static	int ath_longcalinterval = 30;		/* long cals every 30 secs */
SYSCTL_INT(_hw_ath, OID_AUTO, longcal, CTLFLAG_RW, &ath_longcalinterval,
	    0, "long chip calibration interval (secs)");
static	int ath_shortcalinterval = 100;		/* short cals every 100 ms */
SYSCTL_INT(_hw_ath, OID_AUTO, shortcal, CTLFLAG_RW, &ath_shortcalinterval,
	    0, "short chip calibration interval (msecs)");
static	int ath_resetcalinterval = 20*60;	/* reset cal state 20 mins */
SYSCTL_INT(_hw_ath, OID_AUTO, resetcal, CTLFLAG_RW, &ath_resetcalinterval,
	    0, "reset chip calibration results (secs)");
static	int ath_anicalinterval = 100;		/* ANI calibration - 100 msec */
SYSCTL_INT(_hw_ath, OID_AUTO, anical, CTLFLAG_RW, &ath_anicalinterval,
	    0, "ANI calibration (msecs)");

int ath_rxbuf = ATH_RXBUF;		/* # rx buffers to allocate */
SYSCTL_INT(_hw_ath, OID_AUTO, rxbuf, CTLFLAG_RW, &ath_rxbuf,
	    0, "rx buffers allocated");
TUNABLE_INT("hw.ath.rxbuf", &ath_rxbuf);
int ath_txbuf = ATH_TXBUF;		/* # tx buffers to allocate */
SYSCTL_INT(_hw_ath, OID_AUTO, txbuf, CTLFLAG_RW, &ath_txbuf,
	    0, "tx buffers allocated");
TUNABLE_INT("hw.ath.txbuf", &ath_txbuf);
int ath_txbuf_mgmt = ATH_MGMT_TXBUF;	/* # mgmt tx buffers to allocate */
SYSCTL_INT(_hw_ath, OID_AUTO, txbuf_mgmt, CTLFLAG_RW, &ath_txbuf_mgmt,
	    0, "tx (mgmt) buffers allocated");
TUNABLE_INT("hw.ath.txbuf_mgmt", &ath_txbuf_mgmt);

int ath_bstuck_threshold = 4;		/* max missed beacons */
SYSCTL_INT(_hw_ath, OID_AUTO, bstuck, CTLFLAG_RW, &ath_bstuck_threshold,
	    0, "max missed beacon xmits before chip reset");

MALLOC_DEFINE(M_ATHDEV, "athdev", "ath driver dma buffers");

void
ath_legacy_attach_comp_func(struct ath_softc *sc)
{

	/*
	 * Special case certain configurations.  Note the
	 * CAB queue is handled by these specially so don't
	 * include them when checking the txq setup mask.
	 */
	switch (sc->sc_txqsetup &~ (1<<sc->sc_cabq->axq_qnum)) {
	case 0x01:
		TASK_INIT(&sc->sc_txtask, 0, ath_tx_proc_q0, sc);
		break;
	case 0x0f:
		TASK_INIT(&sc->sc_txtask, 0, ath_tx_proc_q0123, sc);
		break;
	default:
		TASK_INIT(&sc->sc_txtask, 0, ath_tx_proc, sc);
		break;
	}
}

#define	HAL_MODE_HT20 (HAL_MODE_11NG_HT20 | HAL_MODE_11NA_HT20)
#define	HAL_MODE_HT40 \
	(HAL_MODE_11NG_HT40PLUS | HAL_MODE_11NG_HT40MINUS | \
	HAL_MODE_11NA_HT40PLUS | HAL_MODE_11NA_HT40MINUS)
int
ath_attach(u_int16_t devid, struct ath_softc *sc)
{
	struct ifnet *ifp;
	struct ieee80211com *ic;
	struct ath_hal *ah = NULL;
	HAL_STATUS status;
	int error = 0, i;
	u_int wmodes;
	uint8_t macaddr[IEEE80211_ADDR_LEN];
	int rx_chainmask, tx_chainmask;

	DPRINTF(sc, ATH_DEBUG_ANY, "%s: devid 0x%x\n", __func__, devid);

	ifp = sc->sc_ifp = if_alloc(IFT_IEEE80211);
	if (ifp == NULL) {
		device_printf(sc->sc_dev, "can not if_alloc()\n");
		error = ENOSPC;
		goto bad;
	}
	ic = ifp->if_l2com;

	/* set these up early for if_printf use */
	if_initname(ifp, device_get_name(sc->sc_dev),
		device_get_unit(sc->sc_dev));

	ah = ath_hal_attach(devid, sc, sc->sc_st, sc->sc_sh,
	    sc->sc_eepromdata, &status);
	if (ah == NULL) {
		if_printf(ifp, "unable to attach hardware; HAL status %u\n",
			status);
		error = ENXIO;
		goto bad;
	}
	sc->sc_ah = ah;
	sc->sc_invalid = 0;	/* ready to go, enable interrupt handling */
#ifdef	ATH_DEBUG
	sc->sc_debug = ath_debug;
#endif

	/*
	 * Setup the DMA/EDMA functions based on the current
	 * hardware support.
	 *
	 * This is required before the descriptors are allocated.
	 */
	if (ath_hal_hasedma(sc->sc_ah)) {
		sc->sc_isedma = 1;
		ath_recv_setup_edma(sc);
<<<<<<< HEAD
	} else
=======
		ath_xmit_setup_edma(sc);
	} else {
>>>>>>> 9a1f5102
		ath_recv_setup_legacy(sc);
		ath_xmit_setup_legacy(sc);
	}

	/*
	 * Check if the MAC has multi-rate retry support.
	 * We do this by trying to setup a fake extended
	 * descriptor.  MAC's that don't have support will
	 * return false w/o doing anything.  MAC's that do
	 * support it will return true w/o doing anything.
	 */
	sc->sc_mrretry = ath_hal_setupxtxdesc(ah, NULL, 0,0, 0,0, 0,0);

	/*
	 * Check if the device has hardware counters for PHY
	 * errors.  If so we need to enable the MIB interrupt
	 * so we can act on stat triggers.
	 */
	if (ath_hal_hwphycounters(ah))
		sc->sc_needmib = 1;

	/*
	 * Get the hardware key cache size.
	 */
	sc->sc_keymax = ath_hal_keycachesize(ah);
	if (sc->sc_keymax > ATH_KEYMAX) {
		if_printf(ifp, "Warning, using only %u of %u key cache slots\n",
			ATH_KEYMAX, sc->sc_keymax);
		sc->sc_keymax = ATH_KEYMAX;
	}
	/*
	 * Reset the key cache since some parts do not
	 * reset the contents on initial power up.
	 */
	for (i = 0; i < sc->sc_keymax; i++)
		ath_hal_keyreset(ah, i);

	/*
	 * Collect the default channel list.
	 */
	error = ath_getchannels(sc);
	if (error != 0)
		goto bad;

	/*
	 * Setup rate tables for all potential media types.
	 */
	ath_rate_setup(sc, IEEE80211_MODE_11A);
	ath_rate_setup(sc, IEEE80211_MODE_11B);
	ath_rate_setup(sc, IEEE80211_MODE_11G);
	ath_rate_setup(sc, IEEE80211_MODE_TURBO_A);
	ath_rate_setup(sc, IEEE80211_MODE_TURBO_G);
	ath_rate_setup(sc, IEEE80211_MODE_STURBO_A);
	ath_rate_setup(sc, IEEE80211_MODE_11NA);
	ath_rate_setup(sc, IEEE80211_MODE_11NG);
	ath_rate_setup(sc, IEEE80211_MODE_HALF);
	ath_rate_setup(sc, IEEE80211_MODE_QUARTER);

	/* NB: setup here so ath_rate_update is happy */
	ath_setcurmode(sc, IEEE80211_MODE_11A);

	/*
	 * Allocate TX descriptors and populate the lists.
	 */
	error = ath_desc_alloc(sc);
	if (error != 0) {
		if_printf(ifp, "failed to allocate TX descriptors: %d\n",
		    error);
		goto bad;
	}
	error = ath_txdma_setup(sc);
	if (error != 0) {
		if_printf(ifp, "failed to allocate TX descriptors: %d\n",
		    error);
		goto bad;
	}

	/*
	 * Allocate RX descriptors and populate the lists.
	 */
	error = ath_rxdma_setup(sc);
	if (error != 0) {
		if_printf(ifp, "failed to allocate RX descriptors: %d\n",
		    error);
		goto bad;
	}

<<<<<<< HEAD
	error = ath_rxdma_setup(sc);
	if (error != 0) {
		if_printf(ifp, "failed to allocate RX descriptors: %d\n",
		    error);
		goto bad;
	}

=======
>>>>>>> 9a1f5102
	callout_init_mtx(&sc->sc_cal_ch, &sc->sc_mtx, 0);
	callout_init_mtx(&sc->sc_wd_ch, &sc->sc_mtx, 0);

	ATH_TXBUF_LOCK_INIT(sc);

	sc->sc_tq = taskqueue_create("ath_taskq", M_NOWAIT,
		taskqueue_thread_enqueue, &sc->sc_tq);
	taskqueue_start_threads(&sc->sc_tq, 1, PI_NET,
		"%s taskq", ifp->if_xname);

	TASK_INIT(&sc->sc_rxtask, 0, sc->sc_rx.recv_tasklet, sc);
	TASK_INIT(&sc->sc_bmisstask, 0, ath_bmiss_proc, sc);
	TASK_INIT(&sc->sc_bstucktask,0, ath_bstuck_proc, sc);
	TASK_INIT(&sc->sc_resettask,0, ath_reset_proc, sc);
	TASK_INIT(&sc->sc_txqtask,0, ath_txq_sched_tasklet, sc);
	TASK_INIT(&sc->sc_fataltask,0, ath_fatal_proc, sc);

	/*
	 * Allocate hardware transmit queues: one queue for
	 * beacon frames and one data queue for each QoS
	 * priority.  Note that the hal handles resetting
	 * these queues at the needed time.
	 *
	 * XXX PS-Poll
	 */
	sc->sc_bhalq = ath_beaconq_setup(sc);
	if (sc->sc_bhalq == (u_int) -1) {
		if_printf(ifp, "unable to setup a beacon xmit queue!\n");
		error = EIO;
		goto bad2;
	}
	sc->sc_cabq = ath_txq_setup(sc, HAL_TX_QUEUE_CAB, 0);
	if (sc->sc_cabq == NULL) {
		if_printf(ifp, "unable to setup CAB xmit queue!\n");
		error = EIO;
		goto bad2;
	}
	/* NB: insure BK queue is the lowest priority h/w queue */
	if (!ath_tx_setup(sc, WME_AC_BK, HAL_WME_AC_BK)) {
		if_printf(ifp, "unable to setup xmit queue for %s traffic!\n",
			ieee80211_wme_acnames[WME_AC_BK]);
		error = EIO;
		goto bad2;
	}
	if (!ath_tx_setup(sc, WME_AC_BE, HAL_WME_AC_BE) ||
	    !ath_tx_setup(sc, WME_AC_VI, HAL_WME_AC_VI) ||
	    !ath_tx_setup(sc, WME_AC_VO, HAL_WME_AC_VO)) {
		/*
		 * Not enough hardware tx queues to properly do WME;
		 * just punt and assign them all to the same h/w queue.
		 * We could do a better job of this if, for example,
		 * we allocate queues when we switch from station to
		 * AP mode.
		 */
		if (sc->sc_ac2q[WME_AC_VI] != NULL)
			ath_tx_cleanupq(sc, sc->sc_ac2q[WME_AC_VI]);
		if (sc->sc_ac2q[WME_AC_BE] != NULL)
			ath_tx_cleanupq(sc, sc->sc_ac2q[WME_AC_BE]);
		sc->sc_ac2q[WME_AC_BE] = sc->sc_ac2q[WME_AC_BK];
		sc->sc_ac2q[WME_AC_VI] = sc->sc_ac2q[WME_AC_BK];
		sc->sc_ac2q[WME_AC_VO] = sc->sc_ac2q[WME_AC_BK];
	}

	/*
	 * Attach the TX completion function.
	 *
	 * The non-EDMA chips may have some special case optimisations;
	 * this method gives everyone a chance to attach cleanly.
	 */
	sc->sc_tx.xmit_attach_comp_func(sc);

	/*
	 * Setup rate control.  Some rate control modules
	 * call back to change the anntena state so expose
	 * the necessary entry points.
	 * XXX maybe belongs in struct ath_ratectrl?
	 */
	sc->sc_setdefantenna = ath_setdefantenna;
	sc->sc_rc = ath_rate_attach(sc);
	if (sc->sc_rc == NULL) {
		error = EIO;
		goto bad2;
	}

	/* Attach DFS module */
	if (! ath_dfs_attach(sc)) {
		device_printf(sc->sc_dev,
		    "%s: unable to attach DFS\n", __func__);
		error = EIO;
		goto bad2;
	}

	/* Start DFS processing tasklet */
	TASK_INIT(&sc->sc_dfstask, 0, ath_dfs_tasklet, sc);

	/* Configure LED state */
	sc->sc_blinking = 0;
	sc->sc_ledstate = 1;
	sc->sc_ledon = 0;			/* low true */
	sc->sc_ledidle = (2700*hz)/1000;	/* 2.7sec */
	callout_init(&sc->sc_ledtimer, CALLOUT_MPSAFE);

	/*
	 * Don't setup hardware-based blinking.
	 *
	 * Although some NICs may have this configured in the
	 * default reset register values, the user may wish
	 * to alter which pins have which function.
	 *
	 * The reference driver attaches the MAC network LED to GPIO1 and
	 * the MAC power LED to GPIO2.  However, the DWA-552 cardbus
	 * NIC has these reversed.
	 */
	sc->sc_hardled = (1 == 0);
	sc->sc_led_net_pin = -1;
	sc->sc_led_pwr_pin = -1;
	/*
	 * Auto-enable soft led processing for IBM cards and for
	 * 5211 minipci cards.  Users can also manually enable/disable
	 * support with a sysctl.
	 */
	sc->sc_softled = (devid == AR5212_DEVID_IBM || devid == AR5211_DEVID);
	ath_led_config(sc);
	ath_hal_setledstate(ah, HAL_LED_INIT);

	ifp->if_softc = sc;
	ifp->if_flags = IFF_SIMPLEX | IFF_BROADCAST | IFF_MULTICAST;
	ifp->if_start = ath_start;
	ifp->if_ioctl = ath_ioctl;
	ifp->if_init = ath_init;
	IFQ_SET_MAXLEN(&ifp->if_snd, ifqmaxlen);
	ifp->if_snd.ifq_drv_maxlen = ifqmaxlen;
	IFQ_SET_READY(&ifp->if_snd);

	ic->ic_ifp = ifp;
	/* XXX not right but it's not used anywhere important */
	ic->ic_phytype = IEEE80211_T_OFDM;
	ic->ic_opmode = IEEE80211_M_STA;
	ic->ic_caps =
		  IEEE80211_C_STA		/* station mode */
		| IEEE80211_C_IBSS		/* ibss, nee adhoc, mode */
		| IEEE80211_C_HOSTAP		/* hostap mode */
		| IEEE80211_C_MONITOR		/* monitor mode */
		| IEEE80211_C_AHDEMO		/* adhoc demo mode */
		| IEEE80211_C_WDS		/* 4-address traffic works */
		| IEEE80211_C_MBSS		/* mesh point link mode */
		| IEEE80211_C_SHPREAMBLE	/* short preamble supported */
		| IEEE80211_C_SHSLOT		/* short slot time supported */
		| IEEE80211_C_WPA		/* capable of WPA1+WPA2 */
#ifndef	ATH_ENABLE_11N
		| IEEE80211_C_BGSCAN		/* capable of bg scanning */
#endif
		| IEEE80211_C_TXFRAG		/* handle tx frags */
#ifdef	ATH_ENABLE_DFS
		| IEEE80211_C_DFS		/* Enable radar detection */
#endif
		;
	/*
	 * Query the hal to figure out h/w crypto support.
	 */
	if (ath_hal_ciphersupported(ah, HAL_CIPHER_WEP))
		ic->ic_cryptocaps |= IEEE80211_CRYPTO_WEP;
	if (ath_hal_ciphersupported(ah, HAL_CIPHER_AES_OCB))
		ic->ic_cryptocaps |= IEEE80211_CRYPTO_AES_OCB;
	if (ath_hal_ciphersupported(ah, HAL_CIPHER_AES_CCM))
		ic->ic_cryptocaps |= IEEE80211_CRYPTO_AES_CCM;
	if (ath_hal_ciphersupported(ah, HAL_CIPHER_CKIP))
		ic->ic_cryptocaps |= IEEE80211_CRYPTO_CKIP;
	if (ath_hal_ciphersupported(ah, HAL_CIPHER_TKIP)) {
		ic->ic_cryptocaps |= IEEE80211_CRYPTO_TKIP;
		/*
		 * Check if h/w does the MIC and/or whether the
		 * separate key cache entries are required to
		 * handle both tx+rx MIC keys.
		 */
		if (ath_hal_ciphersupported(ah, HAL_CIPHER_MIC))
			ic->ic_cryptocaps |= IEEE80211_CRYPTO_TKIPMIC;
		/*
		 * If the h/w supports storing tx+rx MIC keys
		 * in one cache slot automatically enable use.
		 */
		if (ath_hal_hastkipsplit(ah) ||
		    !ath_hal_settkipsplit(ah, AH_FALSE))
			sc->sc_splitmic = 1;
		/*
		 * If the h/w can do TKIP MIC together with WME then
		 * we use it; otherwise we force the MIC to be done
		 * in software by the net80211 layer.
		 */
		if (ath_hal_haswmetkipmic(ah))
			sc->sc_wmetkipmic = 1;
	}
	sc->sc_hasclrkey = ath_hal_ciphersupported(ah, HAL_CIPHER_CLR);
	/*
	 * Check for multicast key search support.
	 */
	if (ath_hal_hasmcastkeysearch(sc->sc_ah) &&
	    !ath_hal_getmcastkeysearch(sc->sc_ah)) {
		ath_hal_setmcastkeysearch(sc->sc_ah, 1);
	}
	sc->sc_mcastkey = ath_hal_getmcastkeysearch(ah);
	/*
	 * Mark key cache slots associated with global keys
	 * as in use.  If we knew TKIP was not to be used we
	 * could leave the +32, +64, and +32+64 slots free.
	 */
	for (i = 0; i < IEEE80211_WEP_NKID; i++) {
		setbit(sc->sc_keymap, i);
		setbit(sc->sc_keymap, i+64);
		if (sc->sc_splitmic) {
			setbit(sc->sc_keymap, i+32);
			setbit(sc->sc_keymap, i+32+64);
		}
	}
	/*
	 * TPC support can be done either with a global cap or
	 * per-packet support.  The latter is not available on
	 * all parts.  We're a bit pedantic here as all parts
	 * support a global cap.
	 */
	if (ath_hal_hastpc(ah) || ath_hal_hastxpowlimit(ah))
		ic->ic_caps |= IEEE80211_C_TXPMGT;

	/*
	 * Mark WME capability only if we have sufficient
	 * hardware queues to do proper priority scheduling.
	 */
	if (sc->sc_ac2q[WME_AC_BE] != sc->sc_ac2q[WME_AC_BK])
		ic->ic_caps |= IEEE80211_C_WME;
	/*
	 * Check for misc other capabilities.
	 */
	if (ath_hal_hasbursting(ah))
		ic->ic_caps |= IEEE80211_C_BURST;
	sc->sc_hasbmask = ath_hal_hasbssidmask(ah);
	sc->sc_hasbmatch = ath_hal_hasbssidmatch(ah);
	sc->sc_hastsfadd = ath_hal_hastsfadjust(ah);
	sc->sc_rxslink = ath_hal_self_linked_final_rxdesc(ah);
	sc->sc_rxtsf32 = ath_hal_has_long_rxdesc_tsf(ah);
	if (ath_hal_hasfastframes(ah))
		ic->ic_caps |= IEEE80211_C_FF;
	wmodes = ath_hal_getwirelessmodes(ah);
	if (wmodes & (HAL_MODE_108G|HAL_MODE_TURBO))
		ic->ic_caps |= IEEE80211_C_TURBOP;
#ifdef IEEE80211_SUPPORT_TDMA
	if (ath_hal_macversion(ah) > 0x78) {
		ic->ic_caps |= IEEE80211_C_TDMA; /* capable of TDMA */
		ic->ic_tdma_update = ath_tdma_update;
	}
#endif

	/*
	 * TODO: enforce that at least this many frames are available
	 * in the txbuf list before allowing data frames (raw or
	 * otherwise) to be transmitted.
	 */
	sc->sc_txq_data_minfree = 10;
	/*
	 * Leave this as default to maintain legacy behaviour.
	 * Shortening the cabq/mcastq may end up causing some
	 * undesirable behaviour.
	 */
	sc->sc_txq_mcastq_maxdepth = ath_txbuf;

	/*
	 * Allow the TX and RX chainmasks to be overridden by
	 * environment variables and/or device.hints.
	 *
	 * This must be done early - before the hardware is
	 * calibrated or before the 802.11n stream calculation
	 * is done.
	 */
	if (resource_int_value(device_get_name(sc->sc_dev),
	    device_get_unit(sc->sc_dev), "rx_chainmask",
	    &rx_chainmask) == 0) {
		device_printf(sc->sc_dev, "Setting RX chainmask to 0x%x\n",
		    rx_chainmask);
		(void) ath_hal_setrxchainmask(sc->sc_ah, rx_chainmask);
	}
	if (resource_int_value(device_get_name(sc->sc_dev),
	    device_get_unit(sc->sc_dev), "tx_chainmask",
	    &tx_chainmask) == 0) {
		device_printf(sc->sc_dev, "Setting TX chainmask to 0x%x\n",
		    tx_chainmask);
		(void) ath_hal_settxchainmask(sc->sc_ah, tx_chainmask);
	}

	/*
	 * Disable MRR with protected frames by default.
	 * Only 802.11n series NICs can handle this.
	 */
	sc->sc_mrrprot = 0;	/* XXX should be a capability */

#ifdef	ATH_ENABLE_11N
	/*
	 * Query HT capabilities
	 */
	if (ath_hal_getcapability(ah, HAL_CAP_HT, 0, NULL) == HAL_OK &&
	    (wmodes & (HAL_MODE_HT20 | HAL_MODE_HT40))) {
		int rxs, txs;

		device_printf(sc->sc_dev, "[HT] enabling HT modes\n");

		sc->sc_mrrprot = 1;	/* XXX should be a capability */

		ic->ic_htcaps = IEEE80211_HTC_HT	/* HT operation */
			    | IEEE80211_HTC_AMPDU	/* A-MPDU tx/rx */
			    | IEEE80211_HTC_AMSDU	/* A-MSDU tx/rx */
			    | IEEE80211_HTCAP_MAXAMSDU_3839
			    				/* max A-MSDU length */
			    | IEEE80211_HTCAP_SMPS_OFF;	/* SM power save off */
			;

		/*
		 * Enable short-GI for HT20 only if the hardware
		 * advertises support.
		 * Notably, anything earlier than the AR9287 doesn't.
		 */
		if ((ath_hal_getcapability(ah,
		    HAL_CAP_HT20_SGI, 0, NULL) == HAL_OK) &&
		    (wmodes & HAL_MODE_HT20)) {
			device_printf(sc->sc_dev,
			    "[HT] enabling short-GI in 20MHz mode\n");
			ic->ic_htcaps |= IEEE80211_HTCAP_SHORTGI20;
		}

		if (wmodes & HAL_MODE_HT40)
			ic->ic_htcaps |= IEEE80211_HTCAP_CHWIDTH40
			    |  IEEE80211_HTCAP_SHORTGI40;

		/*
		 * TX/RX streams need to be taken into account when
		 * negotiating which MCS rates it'll receive and
		 * what MCS rates are available for TX.
		 */
		(void) ath_hal_getcapability(ah, HAL_CAP_STREAMS, 0, &txs);
		(void) ath_hal_getcapability(ah, HAL_CAP_STREAMS, 1, &rxs);

		ath_hal_getrxchainmask(ah, &sc->sc_rxchainmask);
		ath_hal_gettxchainmask(ah, &sc->sc_txchainmask);

		ic->ic_txstream = txs;
		ic->ic_rxstream = rxs;

		(void) ath_hal_getcapability(ah, HAL_CAP_RTS_AGGR_LIMIT, 1,
		    &sc->sc_rts_aggr_limit);
		if (sc->sc_rts_aggr_limit != (64 * 1024))
			device_printf(sc->sc_dev,
			    "[HT] RTS aggregates limited to %d KiB\n",
			    sc->sc_rts_aggr_limit / 1024);

		device_printf(sc->sc_dev,
		    "[HT] %d RX streams; %d TX streams\n", rxs, txs);
	}
#endif

	/*
	 * Initial aggregation settings.
	 */
	sc->sc_hwq_limit = ATH_AGGR_MIN_QDEPTH;
	sc->sc_tid_hwq_lo = ATH_AGGR_SCHED_LOW;
	sc->sc_tid_hwq_hi = ATH_AGGR_SCHED_HIGH;

	/*
	 * Check if the hardware requires PCI register serialisation.
	 * Some of the Owl based MACs require this.
	 */
	if (mp_ncpus > 1 &&
	    ath_hal_getcapability(ah, HAL_CAP_SERIALISE_WAR,
	     0, NULL) == HAL_OK) {
		sc->sc_ah->ah_config.ah_serialise_reg_war = 1;
		device_printf(sc->sc_dev,
		    "Enabling register serialisation\n");
	}

	/*
	 * Indicate we need the 802.11 header padded to a
	 * 32-bit boundary for 4-address and QoS frames.
	 */
	ic->ic_flags |= IEEE80211_F_DATAPAD;

	/*
	 * Query the hal about antenna support.
	 */
	sc->sc_defant = ath_hal_getdefantenna(ah);

	/*
	 * Not all chips have the VEOL support we want to
	 * use with IBSS beacons; check here for it.
	 */
	sc->sc_hasveol = ath_hal_hasveol(ah);

	/* get mac address from hardware */
	ath_hal_getmac(ah, macaddr);
	if (sc->sc_hasbmask)
		ath_hal_getbssidmask(ah, sc->sc_hwbssidmask);

	/* NB: used to size node table key mapping array */
	ic->ic_max_keyix = sc->sc_keymax;
	/* call MI attach routine. */
	ieee80211_ifattach(ic, macaddr);
	ic->ic_setregdomain = ath_setregdomain;
	ic->ic_getradiocaps = ath_getradiocaps;
	sc->sc_opmode = HAL_M_STA;

	/* override default methods */
	ic->ic_newassoc = ath_newassoc;
	ic->ic_updateslot = ath_updateslot;
	ic->ic_wme.wme_update = ath_wme_update;
	ic->ic_vap_create = ath_vap_create;
	ic->ic_vap_delete = ath_vap_delete;
	ic->ic_raw_xmit = ath_raw_xmit;
	ic->ic_update_mcast = ath_update_mcast;
	ic->ic_update_promisc = ath_update_promisc;
	ic->ic_node_alloc = ath_node_alloc;
	sc->sc_node_free = ic->ic_node_free;
	ic->ic_node_free = ath_node_free;
	sc->sc_node_cleanup = ic->ic_node_cleanup;
	ic->ic_node_cleanup = ath_node_cleanup;
	ic->ic_node_getsignal = ath_node_getsignal;
	ic->ic_scan_start = ath_scan_start;
	ic->ic_scan_end = ath_scan_end;
	ic->ic_set_channel = ath_set_channel;
#ifdef	ATH_ENABLE_11N
	/* 802.11n specific - but just override anyway */
	sc->sc_addba_request = ic->ic_addba_request;
	sc->sc_addba_response = ic->ic_addba_response;
	sc->sc_addba_stop = ic->ic_addba_stop;
	sc->sc_bar_response = ic->ic_bar_response;
	sc->sc_addba_response_timeout = ic->ic_addba_response_timeout;

	ic->ic_addba_request = ath_addba_request;
	ic->ic_addba_response = ath_addba_response;
	ic->ic_addba_response_timeout = ath_addba_response_timeout;
	ic->ic_addba_stop = ath_addba_stop;
	ic->ic_bar_response = ath_bar_response;

	ic->ic_update_chw = ath_update_chw;
#endif	/* ATH_ENABLE_11N */

#ifdef	ATH_ENABLE_RADIOTAP_VENDOR_EXT
	/*
	 * There's one vendor bitmap entry in the RX radiotap
	 * header; make sure that's taken into account.
	 */
	ieee80211_radiotap_attachv(ic,
	    &sc->sc_tx_th.wt_ihdr, sizeof(sc->sc_tx_th), 0,
		ATH_TX_RADIOTAP_PRESENT,
	    &sc->sc_rx_th.wr_ihdr, sizeof(sc->sc_rx_th), 1,
		ATH_RX_RADIOTAP_PRESENT);
#else
	/*
	 * No vendor bitmap/extensions are present.
	 */
	ieee80211_radiotap_attach(ic,
	    &sc->sc_tx_th.wt_ihdr, sizeof(sc->sc_tx_th),
		ATH_TX_RADIOTAP_PRESENT,
	    &sc->sc_rx_th.wr_ihdr, sizeof(sc->sc_rx_th),
		ATH_RX_RADIOTAP_PRESENT);
#endif	/* ATH_ENABLE_RADIOTAP_VENDOR_EXT */

	/*
	 * Setup dynamic sysctl's now that country code and
	 * regdomain are available from the hal.
	 */
	ath_sysctlattach(sc);
	ath_sysctl_stats_attach(sc);
	ath_sysctl_hal_attach(sc);

	if (bootverbose)
		ieee80211_announce(ic);
	ath_announce(sc);
	return 0;
bad2:
	ath_tx_cleanup(sc);
	ath_desc_free(sc);
<<<<<<< HEAD
=======
	ath_txdma_teardown(sc);
>>>>>>> 9a1f5102
	ath_rxdma_teardown(sc);
bad:
	if (ah)
		ath_hal_detach(ah);
	if (ifp != NULL)
		if_free(ifp);
	sc->sc_invalid = 1;
	return error;
}

int
ath_detach(struct ath_softc *sc)
{
	struct ifnet *ifp = sc->sc_ifp;

	DPRINTF(sc, ATH_DEBUG_ANY, "%s: if_flags %x\n",
		__func__, ifp->if_flags);

	/*
	 * NB: the order of these is important:
	 * o stop the chip so no more interrupts will fire
	 * o call the 802.11 layer before detaching the hal to
	 *   insure callbacks into the driver to delete global
	 *   key cache entries can be handled
	 * o free the taskqueue which drains any pending tasks
	 * o reclaim the tx queue data structures after calling
	 *   the 802.11 layer as we'll get called back to reclaim
	 *   node state and potentially want to use them
	 * o to cleanup the tx queues the hal is called, so detach
	 *   it last
	 * Other than that, it's straightforward...
	 */
	ath_stop(ifp);
	ieee80211_ifdetach(ifp->if_l2com);
	taskqueue_free(sc->sc_tq);
#ifdef ATH_TX99_DIAG
	if (sc->sc_tx99 != NULL)
		sc->sc_tx99->detach(sc->sc_tx99);
#endif
	ath_rate_detach(sc->sc_rc);

	ath_dfs_detach(sc);
	ath_desc_free(sc);
<<<<<<< HEAD
=======
	ath_txdma_teardown(sc);
>>>>>>> 9a1f5102
	ath_rxdma_teardown(sc);
	ath_tx_cleanup(sc);
	ath_hal_detach(sc->sc_ah);	/* NB: sets chip in full sleep */
	if_free(ifp);

	return 0;
}

/*
 * MAC address handling for multiple BSS on the same radio.
 * The first vap uses the MAC address from the EEPROM.  For
 * subsequent vap's we set the U/L bit (bit 1) in the MAC
 * address and use the next six bits as an index.
 */
static void
assign_address(struct ath_softc *sc, uint8_t mac[IEEE80211_ADDR_LEN], int clone)
{
	int i;

	if (clone && sc->sc_hasbmask) {
		/* NB: we only do this if h/w supports multiple bssid */
		for (i = 0; i < 8; i++)
			if ((sc->sc_bssidmask & (1<<i)) == 0)
				break;
		if (i != 0)
			mac[0] |= (i << 2)|0x2;
	} else
		i = 0;
	sc->sc_bssidmask |= 1<<i;
	sc->sc_hwbssidmask[0] &= ~mac[0];
	if (i == 0)
		sc->sc_nbssid0++;
}

static void
reclaim_address(struct ath_softc *sc, const uint8_t mac[IEEE80211_ADDR_LEN])
{
	int i = mac[0] >> 2;
	uint8_t mask;

	if (i != 0 || --sc->sc_nbssid0 == 0) {
		sc->sc_bssidmask &= ~(1<<i);
		/* recalculate bssid mask from remaining addresses */
		mask = 0xff;
		for (i = 1; i < 8; i++)
			if (sc->sc_bssidmask & (1<<i))
				mask &= ~((i<<2)|0x2);
		sc->sc_hwbssidmask[0] |= mask;
	}
}

/*
 * Assign a beacon xmit slot.  We try to space out
 * assignments so when beacons are staggered the
 * traffic coming out of the cab q has maximal time
 * to go out before the next beacon is scheduled.
 */
static int
assign_bslot(struct ath_softc *sc)
{
	u_int slot, free;

	free = 0;
	for (slot = 0; slot < ATH_BCBUF; slot++)
		if (sc->sc_bslot[slot] == NULL) {
			if (sc->sc_bslot[(slot+1)%ATH_BCBUF] == NULL &&
			    sc->sc_bslot[(slot-1)%ATH_BCBUF] == NULL)
				return slot;
			free = slot;
			/* NB: keep looking for a double slot */
		}
	return free;
}

static struct ieee80211vap *
ath_vap_create(struct ieee80211com *ic, const char name[IFNAMSIZ], int unit,
    enum ieee80211_opmode opmode, int flags,
    const uint8_t bssid[IEEE80211_ADDR_LEN],
    const uint8_t mac0[IEEE80211_ADDR_LEN])
{
	struct ath_softc *sc = ic->ic_ifp->if_softc;
	struct ath_vap *avp;
	struct ieee80211vap *vap;
	uint8_t mac[IEEE80211_ADDR_LEN];
	int needbeacon, error;
	enum ieee80211_opmode ic_opmode;

	avp = (struct ath_vap *) malloc(sizeof(struct ath_vap),
	    M_80211_VAP, M_WAITOK | M_ZERO);
	needbeacon = 0;
	IEEE80211_ADDR_COPY(mac, mac0);

	ATH_LOCK(sc);
	ic_opmode = opmode;		/* default to opmode of new vap */
	switch (opmode) {
	case IEEE80211_M_STA:
		if (sc->sc_nstavaps != 0) {	/* XXX only 1 for now */
			device_printf(sc->sc_dev, "only 1 sta vap supported\n");
			goto bad;
		}
		if (sc->sc_nvaps) {
			/*
			 * With multiple vaps we must fall back
			 * to s/w beacon miss handling.
			 */
			flags |= IEEE80211_CLONE_NOBEACONS;
		}
		if (flags & IEEE80211_CLONE_NOBEACONS) {
			/*
			 * Station mode w/o beacons are implemented w/ AP mode.
			 */
			ic_opmode = IEEE80211_M_HOSTAP;
		}
		break;
	case IEEE80211_M_IBSS:
		if (sc->sc_nvaps != 0) {	/* XXX only 1 for now */
			device_printf(sc->sc_dev,
			    "only 1 ibss vap supported\n");
			goto bad;
		}
		needbeacon = 1;
		break;
	case IEEE80211_M_AHDEMO:
#ifdef IEEE80211_SUPPORT_TDMA
		if (flags & IEEE80211_CLONE_TDMA) {
			if (sc->sc_nvaps != 0) {
				device_printf(sc->sc_dev,
				    "only 1 tdma vap supported\n");
				goto bad;
			}
			needbeacon = 1;
			flags |= IEEE80211_CLONE_NOBEACONS;
		}
		/* fall thru... */
#endif
	case IEEE80211_M_MONITOR:
		if (sc->sc_nvaps != 0 && ic->ic_opmode != opmode) {
			/*
			 * Adopt existing mode.  Adding a monitor or ahdemo
			 * vap to an existing configuration is of dubious
			 * value but should be ok.
			 */
			/* XXX not right for monitor mode */
			ic_opmode = ic->ic_opmode;
		}
		break;
	case IEEE80211_M_HOSTAP:
	case IEEE80211_M_MBSS:
		needbeacon = 1;
		break;
	case IEEE80211_M_WDS:
		if (sc->sc_nvaps != 0 && ic->ic_opmode == IEEE80211_M_STA) {
			device_printf(sc->sc_dev,
			    "wds not supported in sta mode\n");
			goto bad;
		}
		/*
		 * Silently remove any request for a unique
		 * bssid; WDS vap's always share the local
		 * mac address.
		 */
		flags &= ~IEEE80211_CLONE_BSSID;
		if (sc->sc_nvaps == 0)
			ic_opmode = IEEE80211_M_HOSTAP;
		else
			ic_opmode = ic->ic_opmode;
		break;
	default:
		device_printf(sc->sc_dev, "unknown opmode %d\n", opmode);
		goto bad;
	}
	/*
	 * Check that a beacon buffer is available; the code below assumes it.
	 */
	if (needbeacon & TAILQ_EMPTY(&sc->sc_bbuf)) {
		device_printf(sc->sc_dev, "no beacon buffer available\n");
		goto bad;
	}

	/* STA, AHDEMO? */
	if (opmode == IEEE80211_M_HOSTAP || opmode == IEEE80211_M_MBSS) {
		assign_address(sc, mac, flags & IEEE80211_CLONE_BSSID);
		ath_hal_setbssidmask(sc->sc_ah, sc->sc_hwbssidmask);
	}

	vap = &avp->av_vap;
	/* XXX can't hold mutex across if_alloc */
	ATH_UNLOCK(sc);
	error = ieee80211_vap_setup(ic, vap, name, unit, opmode, flags,
	    bssid, mac);
	ATH_LOCK(sc);
	if (error != 0) {
		device_printf(sc->sc_dev, "%s: error %d creating vap\n",
		    __func__, error);
		goto bad2;
	}

	/* h/w crypto support */
	vap->iv_key_alloc = ath_key_alloc;
	vap->iv_key_delete = ath_key_delete;
	vap->iv_key_set = ath_key_set;
	vap->iv_key_update_begin = ath_key_update_begin;
	vap->iv_key_update_end = ath_key_update_end;

	/* override various methods */
	avp->av_recv_mgmt = vap->iv_recv_mgmt;
	vap->iv_recv_mgmt = ath_recv_mgmt;
	vap->iv_reset = ath_reset_vap;
	vap->iv_update_beacon = ath_beacon_update;
	avp->av_newstate = vap->iv_newstate;
	vap->iv_newstate = ath_newstate;
	avp->av_bmiss = vap->iv_bmiss;
	vap->iv_bmiss = ath_bmiss_vap;

	/* Set default parameters */

	/*
	 * Anything earlier than some AR9300 series MACs don't
	 * support a smaller MPDU density.
	 */
	vap->iv_ampdu_density = IEEE80211_HTCAP_MPDUDENSITY_8;
	/*
	 * All NICs can handle the maximum size, however
	 * AR5416 based MACs can only TX aggregates w/ RTS
	 * protection when the total aggregate size is <= 8k.
	 * However, for now that's enforced by the TX path.
	 */
	vap->iv_ampdu_rxmax = IEEE80211_HTCAP_MAXRXAMPDU_64K;

	avp->av_bslot = -1;
	if (needbeacon) {
		/*
		 * Allocate beacon state and setup the q for buffered
		 * multicast frames.  We know a beacon buffer is
		 * available because we checked above.
		 */
		avp->av_bcbuf = TAILQ_FIRST(&sc->sc_bbuf);
		TAILQ_REMOVE(&sc->sc_bbuf, avp->av_bcbuf, bf_list);
		if (opmode != IEEE80211_M_IBSS || !sc->sc_hasveol) {
			/*
			 * Assign the vap to a beacon xmit slot.  As above
			 * this cannot fail to find a free one.
			 */
			avp->av_bslot = assign_bslot(sc);
			KASSERT(sc->sc_bslot[avp->av_bslot] == NULL,
			    ("beacon slot %u not empty", avp->av_bslot));
			sc->sc_bslot[avp->av_bslot] = vap;
			sc->sc_nbcnvaps++;
		}
		if (sc->sc_hastsfadd && sc->sc_nbcnvaps > 0) {
			/*
			 * Multple vaps are to transmit beacons and we
			 * have h/w support for TSF adjusting; enable
			 * use of staggered beacons.
			 */
			sc->sc_stagbeacons = 1;
		}
		ath_txq_init(sc, &avp->av_mcastq, ATH_TXQ_SWQ);
	}

	ic->ic_opmode = ic_opmode;
	if (opmode != IEEE80211_M_WDS) {
		sc->sc_nvaps++;
		if (opmode == IEEE80211_M_STA)
			sc->sc_nstavaps++;
		if (opmode == IEEE80211_M_MBSS)
			sc->sc_nmeshvaps++;
	}
	switch (ic_opmode) {
	case IEEE80211_M_IBSS:
		sc->sc_opmode = HAL_M_IBSS;
		break;
	case IEEE80211_M_STA:
		sc->sc_opmode = HAL_M_STA;
		break;
	case IEEE80211_M_AHDEMO:
#ifdef IEEE80211_SUPPORT_TDMA
		if (vap->iv_caps & IEEE80211_C_TDMA) {
			sc->sc_tdma = 1;
			/* NB: disable tsf adjust */
			sc->sc_stagbeacons = 0;
		}
		/*
		 * NB: adhoc demo mode is a pseudo mode; to the hal it's
		 * just ap mode.
		 */
		/* fall thru... */
#endif
	case IEEE80211_M_HOSTAP:
	case IEEE80211_M_MBSS:
		sc->sc_opmode = HAL_M_HOSTAP;
		break;
	case IEEE80211_M_MONITOR:
		sc->sc_opmode = HAL_M_MONITOR;
		break;
	default:
		/* XXX should not happen */
		break;
	}
	if (sc->sc_hastsfadd) {
		/*
		 * Configure whether or not TSF adjust should be done.
		 */
		ath_hal_settsfadjust(sc->sc_ah, sc->sc_stagbeacons);
	}
	if (flags & IEEE80211_CLONE_NOBEACONS) {
		/*
		 * Enable s/w beacon miss handling.
		 */
		sc->sc_swbmiss = 1;
	}
	ATH_UNLOCK(sc);

	/* complete setup */
	ieee80211_vap_attach(vap, ath_media_change, ieee80211_media_status);
	return vap;
bad2:
	reclaim_address(sc, mac);
	ath_hal_setbssidmask(sc->sc_ah, sc->sc_hwbssidmask);
bad:
	free(avp, M_80211_VAP);
	ATH_UNLOCK(sc);
	return NULL;
}

static void
ath_vap_delete(struct ieee80211vap *vap)
{
	struct ieee80211com *ic = vap->iv_ic;
	struct ifnet *ifp = ic->ic_ifp;
	struct ath_softc *sc = ifp->if_softc;
	struct ath_hal *ah = sc->sc_ah;
	struct ath_vap *avp = ATH_VAP(vap);

	DPRINTF(sc, ATH_DEBUG_RESET, "%s: called\n", __func__);
	if (ifp->if_drv_flags & IFF_DRV_RUNNING) {
		/*
		 * Quiesce the hardware while we remove the vap.  In
		 * particular we need to reclaim all references to
		 * the vap state by any frames pending on the tx queues.
		 */
		ath_hal_intrset(ah, 0);		/* disable interrupts */
		ath_draintxq(sc, ATH_RESET_DEFAULT);		/* stop hw xmit side */
		/* XXX Do all frames from all vaps/nodes need draining here? */
		ath_stoprecv(sc, 1);		/* stop recv side */
	}

	ieee80211_vap_detach(vap);

	/*
	 * XXX Danger Will Robinson! Danger!
	 *
	 * Because ieee80211_vap_detach() can queue a frame (the station
	 * diassociate message?) after we've drained the TXQ and
	 * flushed the software TXQ, we will end up with a frame queued
	 * to a node whose vap is about to be freed.
	 *
	 * To work around this, flush the hardware/software again.
	 * This may be racy - the ath task may be running and the packet
	 * may be being scheduled between sw->hw txq. Tsk.
	 *
	 * TODO: figure out why a new node gets allocated somewhere around
	 * here (after the ath_tx_swq() call; and after an ath_stop_locked()
	 * call!)
	 */

	ath_draintxq(sc, ATH_RESET_DEFAULT);

	ATH_LOCK(sc);
	/*
	 * Reclaim beacon state.  Note this must be done before
	 * the vap instance is reclaimed as we may have a reference
	 * to it in the buffer for the beacon frame.
	 */
	if (avp->av_bcbuf != NULL) {
		if (avp->av_bslot != -1) {
			sc->sc_bslot[avp->av_bslot] = NULL;
			sc->sc_nbcnvaps--;
		}
		ath_beacon_return(sc, avp->av_bcbuf);
		avp->av_bcbuf = NULL;
		if (sc->sc_nbcnvaps == 0) {
			sc->sc_stagbeacons = 0;
			if (sc->sc_hastsfadd)
				ath_hal_settsfadjust(sc->sc_ah, 0);
		}
		/*
		 * Reclaim any pending mcast frames for the vap.
		 */
		ath_tx_draintxq(sc, &avp->av_mcastq);
		ATH_TXQ_LOCK_DESTROY(&avp->av_mcastq);
	}
	/*
	 * Update bookkeeping.
	 */
	if (vap->iv_opmode == IEEE80211_M_STA) {
		sc->sc_nstavaps--;
		if (sc->sc_nstavaps == 0 && sc->sc_swbmiss)
			sc->sc_swbmiss = 0;
	} else if (vap->iv_opmode == IEEE80211_M_HOSTAP ||
	    vap->iv_opmode == IEEE80211_M_MBSS) {
		reclaim_address(sc, vap->iv_myaddr);
		ath_hal_setbssidmask(ah, sc->sc_hwbssidmask);
		if (vap->iv_opmode == IEEE80211_M_MBSS)
			sc->sc_nmeshvaps--;
	}
	if (vap->iv_opmode != IEEE80211_M_WDS)
		sc->sc_nvaps--;
#ifdef IEEE80211_SUPPORT_TDMA
	/* TDMA operation ceases when the last vap is destroyed */
	if (sc->sc_tdma && sc->sc_nvaps == 0) {
		sc->sc_tdma = 0;
		sc->sc_swbmiss = 0;
	}
#endif
	free(avp, M_80211_VAP);

	if (ifp->if_drv_flags & IFF_DRV_RUNNING) {
		/*
		 * Restart rx+tx machines if still running (RUNNING will
		 * be reset if we just destroyed the last vap).
		 */
		if (ath_startrecv(sc) != 0)
			if_printf(ifp, "%s: unable to restart recv logic\n",
			    __func__);
		if (sc->sc_beacons) {		/* restart beacons */
#ifdef IEEE80211_SUPPORT_TDMA
			if (sc->sc_tdma)
				ath_tdma_config(sc, NULL);
			else
#endif
				ath_beacon_config(sc, NULL);
		}
		ath_hal_intrset(ah, sc->sc_imask);
	}
	ATH_UNLOCK(sc);
}

void
ath_suspend(struct ath_softc *sc)
{
	struct ifnet *ifp = sc->sc_ifp;
	struct ieee80211com *ic = ifp->if_l2com;

	DPRINTF(sc, ATH_DEBUG_ANY, "%s: if_flags %x\n",
		__func__, ifp->if_flags);

	sc->sc_resume_up = (ifp->if_flags & IFF_UP) != 0;

	ieee80211_suspend_all(ic);
	/*
	 * NB: don't worry about putting the chip in low power
	 * mode; pci will power off our socket on suspend and
	 * CardBus detaches the device.
	 */

	/*
	 * XXX ensure none of the taskqueues are running
	 * XXX ensure sc_invalid is 1
	 * XXX ensure the calibration callout is disabled
	 */

	/* Disable the PCIe PHY, complete with workarounds */
	ath_hal_enablepcie(sc->sc_ah, 1, 1);
}

/*
 * Reset the key cache since some parts do not reset the
 * contents on resume.  First we clear all entries, then
 * re-load keys that the 802.11 layer assumes are setup
 * in h/w.
 */
static void
ath_reset_keycache(struct ath_softc *sc)
{
	struct ifnet *ifp = sc->sc_ifp;
	struct ieee80211com *ic = ifp->if_l2com;
	struct ath_hal *ah = sc->sc_ah;
	int i;

	for (i = 0; i < sc->sc_keymax; i++)
		ath_hal_keyreset(ah, i);
	ieee80211_crypto_reload_keys(ic);
}

void
ath_resume(struct ath_softc *sc)
{
	struct ifnet *ifp = sc->sc_ifp;
	struct ieee80211com *ic = ifp->if_l2com;
	struct ath_hal *ah = sc->sc_ah;
	HAL_STATUS status;

	DPRINTF(sc, ATH_DEBUG_ANY, "%s: if_flags %x\n",
		__func__, ifp->if_flags);

	/* Re-enable PCIe, re-enable the PCIe bus */
	ath_hal_enablepcie(ah, 0, 0);

	/*
	 * Must reset the chip before we reload the
	 * keycache as we were powered down on suspend.
	 */
	ath_hal_reset(ah, sc->sc_opmode,
	    sc->sc_curchan != NULL ? sc->sc_curchan : ic->ic_curchan,
	    AH_FALSE, &status);
	ath_reset_keycache(sc);

	/* Let DFS at it in case it's a DFS channel */
	ath_dfs_radar_enable(sc, ic->ic_curchan);

	/* Restore the LED configuration */
	ath_led_config(sc);
	ath_hal_setledstate(ah, HAL_LED_INIT);

	if (sc->sc_resume_up)
		ieee80211_resume_all(ic);

	/* XXX beacons ? */
}

void
ath_shutdown(struct ath_softc *sc)
{
	struct ifnet *ifp = sc->sc_ifp;

	DPRINTF(sc, ATH_DEBUG_ANY, "%s: if_flags %x\n",
		__func__, ifp->if_flags);

	ath_stop(ifp);
	/* NB: no point powering down chip as we're about to reboot */
}

/*
 * Interrupt handler.  Most of the actual processing is deferred.
 */
void
ath_intr(void *arg)
{
	struct ath_softc *sc = arg;
	struct ifnet *ifp = sc->sc_ifp;
	struct ath_hal *ah = sc->sc_ah;
	HAL_INT status = 0;
	uint32_t txqs;

	/*
	 * If we're inside a reset path, just print a warning and
	 * clear the ISR. The reset routine will finish it for us.
	 */
	ATH_PCU_LOCK(sc);
	if (sc->sc_inreset_cnt) {
		HAL_INT status;
		ath_hal_getisr(ah, &status);	/* clear ISR */
		ath_hal_intrset(ah, 0);		/* disable further intr's */
		DPRINTF(sc, ATH_DEBUG_ANY,
		    "%s: in reset, ignoring: status=0x%x\n",
		    __func__, status);
		ATH_PCU_UNLOCK(sc);
		return;
	}

	if (sc->sc_invalid) {
		/*
		 * The hardware is not ready/present, don't touch anything.
		 * Note this can happen early on if the IRQ is shared.
		 */
		DPRINTF(sc, ATH_DEBUG_ANY, "%s: invalid; ignored\n", __func__);
		ATH_PCU_UNLOCK(sc);
		return;
	}
	if (!ath_hal_intrpend(ah)) {		/* shared irq, not for us */
		ATH_PCU_UNLOCK(sc);
		return;
	}

	if ((ifp->if_flags & IFF_UP) == 0 ||
	    (ifp->if_drv_flags & IFF_DRV_RUNNING) == 0) {
		HAL_INT status;

		DPRINTF(sc, ATH_DEBUG_ANY, "%s: if_flags 0x%x\n",
			__func__, ifp->if_flags);
		ath_hal_getisr(ah, &status);	/* clear ISR */
		ath_hal_intrset(ah, 0);		/* disable further intr's */
		ATH_PCU_UNLOCK(sc);
		return;
	}

	/*
	 * Figure out the reason(s) for the interrupt.  Note
	 * that the hal returns a pseudo-ISR that may include
	 * bits we haven't explicitly enabled so we mask the
	 * value to insure we only process bits we requested.
	 */
	ath_hal_getisr(ah, &status);		/* NB: clears ISR too */
	DPRINTF(sc, ATH_DEBUG_INTR, "%s: status 0x%x\n", __func__, status);
	CTR1(ATH_KTR_INTR, "ath_intr: mask=0x%.8x", status);
#ifdef	ATH_KTR_INTR_DEBUG
	CTR5(ATH_KTR_INTR,
	    "ath_intr: ISR=0x%.8x, ISR_S0=0x%.8x, ISR_S1=0x%.8x, ISR_S2=0x%.8x, ISR_S5=0x%.8x",
	    ah->ah_intrstate[0],
	    ah->ah_intrstate[1],
	    ah->ah_intrstate[2],
	    ah->ah_intrstate[3],
	    ah->ah_intrstate[6]);
#endif

	/* Squirrel away SYNC interrupt debugging */
	if (ah->ah_syncstate != 0) {
		int i;
		for (i = 0; i < 32; i++)
			if (ah->ah_syncstate & (i << i))
				sc->sc_intr_stats.sync_intr[i]++;
	}

	status &= sc->sc_imask;			/* discard unasked for bits */

	/* Short-circuit un-handled interrupts */
	if (status == 0x0) {
		ATH_PCU_UNLOCK(sc);
		return;
	}

	/*
	 * Take a note that we're inside the interrupt handler, so
	 * the reset routines know to wait.
	 */
	sc->sc_intr_cnt++;
	ATH_PCU_UNLOCK(sc);

	/*
	 * Handle the interrupt. We won't run concurrent with the reset
	 * or channel change routines as they'll wait for sc_intr_cnt
	 * to be 0 before continuing.
	 */
	if (status & HAL_INT_FATAL) {
		sc->sc_stats.ast_hardware++;
		ath_hal_intrset(ah, 0);		/* disable intr's until reset */
		taskqueue_enqueue(sc->sc_tq, &sc->sc_fataltask);
	} else {
		if (status & HAL_INT_SWBA) {
			/*
			 * Software beacon alert--time to send a beacon.
			 * Handle beacon transmission directly; deferring
			 * this is too slow to meet timing constraints
			 * under load.
			 */
#ifdef IEEE80211_SUPPORT_TDMA
			if (sc->sc_tdma) {
				if (sc->sc_tdmaswba == 0) {
					struct ieee80211com *ic = ifp->if_l2com;
					struct ieee80211vap *vap =
					    TAILQ_FIRST(&ic->ic_vaps);
					ath_tdma_beacon_send(sc, vap);
					sc->sc_tdmaswba =
					    vap->iv_tdma->tdma_bintval;
				} else
					sc->sc_tdmaswba--;
			} else
#endif
			{
				ath_beacon_proc(sc, 0);
#ifdef IEEE80211_SUPPORT_SUPERG
				/*
				 * Schedule the rx taskq in case there's no
				 * traffic so any frames held on the staging
				 * queue are aged and potentially flushed.
				 */
				taskqueue_enqueue(sc->sc_tq, &sc->sc_rxtask);
#endif
			}
		}
		if (status & HAL_INT_RXEOL) {
			int imask;
			CTR0(ATH_KTR_ERR, "ath_intr: RXEOL");
			ATH_PCU_LOCK(sc);
			/*
			 * NB: the hardware should re-read the link when
			 *     RXE bit is written, but it doesn't work at
			 *     least on older hardware revs.
			 */
			sc->sc_stats.ast_rxeol++;
			/*
			 * Disable RXEOL/RXORN - prevent an interrupt
			 * storm until the PCU logic can be reset.
			 * In case the interface is reset some other
			 * way before "sc_kickpcu" is called, don't
			 * modify sc_imask - that way if it is reset
			 * by a call to ath_reset() somehow, the
			 * interrupt mask will be correctly reprogrammed.
			 */
			imask = sc->sc_imask;
			imask &= ~(HAL_INT_RXEOL | HAL_INT_RXORN);
			ath_hal_intrset(ah, imask);
			/*
			 * Only blank sc_rxlink if we've not yet kicked
			 * the PCU.
			 *
			 * This isn't entirely correct - the correct solution
			 * would be to have a PCU lock and engage that for
			 * the duration of the PCU fiddling; which would include
			 * running the RX process. Otherwise we could end up
			 * messing up the RX descriptor chain and making the
			 * RX desc list much shorter.
			 */
			if (! sc->sc_kickpcu)
				sc->sc_rxlink = NULL;
			sc->sc_kickpcu = 1;
			/*
			 * Enqueue an RX proc, to handled whatever
			 * is in the RX queue.
			 * This will then kick the PCU.
			 */
			taskqueue_enqueue(sc->sc_tq, &sc->sc_rxtask);
			ATH_PCU_UNLOCK(sc);
		}
		if (status & HAL_INT_TXURN) {
			sc->sc_stats.ast_txurn++;
			/* bump tx trigger level */
			ath_hal_updatetxtriglevel(ah, AH_TRUE);
		}
		/*
		 * Handle both the legacy and RX EDMA interrupt bits.
		 * Note that HAL_INT_RXLP is also HAL_INT_RXDESC.
		 */
		if (status & (HAL_INT_RX | HAL_INT_RXHP | HAL_INT_RXLP)) {
			sc->sc_stats.ast_rx_intr++;
			taskqueue_enqueue(sc->sc_tq, &sc->sc_rxtask);
		}
		if (status & HAL_INT_TX) {
			sc->sc_stats.ast_tx_intr++;
			/*
			 * Grab all the currently set bits in the HAL txq bitmap
			 * and blank them. This is the only place we should be
			 * doing this.
			 */
			if (! sc->sc_isedma) {
				ATH_PCU_LOCK(sc);
				txqs = 0xffffffff;
				ath_hal_gettxintrtxqs(sc->sc_ah, &txqs);
				sc->sc_txq_active |= txqs;
				ATH_PCU_UNLOCK(sc);
			}
			taskqueue_enqueue(sc->sc_tq, &sc->sc_txtask);
		}
		if (status & HAL_INT_BMISS) {
			sc->sc_stats.ast_bmiss++;
			taskqueue_enqueue(sc->sc_tq, &sc->sc_bmisstask);
		}
		if (status & HAL_INT_GTT)
			sc->sc_stats.ast_tx_timeout++;
		if (status & HAL_INT_CST)
			sc->sc_stats.ast_tx_cst++;
		if (status & HAL_INT_MIB) {
			sc->sc_stats.ast_mib++;
			ATH_PCU_LOCK(sc);
			/*
			 * Disable interrupts until we service the MIB
			 * interrupt; otherwise it will continue to fire.
			 */
			ath_hal_intrset(ah, 0);
			/*
			 * Let the hal handle the event.  We assume it will
			 * clear whatever condition caused the interrupt.
			 */
			ath_hal_mibevent(ah, &sc->sc_halstats);
			/*
			 * Don't reset the interrupt if we've just
			 * kicked the PCU, or we may get a nested
			 * RXEOL before the rxproc has had a chance
			 * to run.
			 */
			if (sc->sc_kickpcu == 0)
				ath_hal_intrset(ah, sc->sc_imask);
			ATH_PCU_UNLOCK(sc);
		}
		if (status & HAL_INT_RXORN) {
			/* NB: hal marks HAL_INT_FATAL when RXORN is fatal */
			CTR0(ATH_KTR_ERR, "ath_intr: RXORN");
			sc->sc_stats.ast_rxorn++;
		}
	}
	ATH_PCU_LOCK(sc);
	sc->sc_intr_cnt--;
	ATH_PCU_UNLOCK(sc);
}

static void
ath_fatal_proc(void *arg, int pending)
{
	struct ath_softc *sc = arg;
	struct ifnet *ifp = sc->sc_ifp;
	u_int32_t *state;
	u_int32_t len;
	void *sp;

	if_printf(ifp, "hardware error; resetting\n");
	/*
	 * Fatal errors are unrecoverable.  Typically these
	 * are caused by DMA errors.  Collect h/w state from
	 * the hal so we can diagnose what's going on.
	 */
	if (ath_hal_getfatalstate(sc->sc_ah, &sp, &len)) {
		KASSERT(len >= 6*sizeof(u_int32_t), ("len %u bytes", len));
		state = sp;
		if_printf(ifp, "0x%08x 0x%08x 0x%08x, 0x%08x 0x%08x 0x%08x\n",
		    state[0], state[1] , state[2], state[3],
		    state[4], state[5]);
	}
	ath_reset(ifp, ATH_RESET_NOLOSS);
}

static void
ath_bmiss_vap(struct ieee80211vap *vap)
{
	/*
	 * Workaround phantom bmiss interrupts by sanity-checking
	 * the time of our last rx'd frame.  If it is within the
	 * beacon miss interval then ignore the interrupt.  If it's
	 * truly a bmiss we'll get another interrupt soon and that'll
	 * be dispatched up for processing.  Note this applies only
	 * for h/w beacon miss events.
	 */
	if ((vap->iv_flags_ext & IEEE80211_FEXT_SWBMISS) == 0) {
		struct ifnet *ifp = vap->iv_ic->ic_ifp;
		struct ath_softc *sc = ifp->if_softc;
		u_int64_t lastrx = sc->sc_lastrx;
		u_int64_t tsf = ath_hal_gettsf64(sc->sc_ah);
		/* XXX should take a locked ref to iv_bss */
		u_int bmisstimeout =
			vap->iv_bmissthreshold * vap->iv_bss->ni_intval * 1024;

		DPRINTF(sc, ATH_DEBUG_BEACON,
		    "%s: tsf %llu lastrx %lld (%llu) bmiss %u\n",
		    __func__, (unsigned long long) tsf,
		    (unsigned long long)(tsf - lastrx),
		    (unsigned long long) lastrx, bmisstimeout);

		if (tsf - lastrx <= bmisstimeout) {
			sc->sc_stats.ast_bmiss_phantom++;
			return;
		}
	}
	ATH_VAP(vap)->av_bmiss(vap);
}

static int
ath_hal_gethangstate(struct ath_hal *ah, uint32_t mask, uint32_t *hangs)
{
	uint32_t rsize;
	void *sp;

	if (!ath_hal_getdiagstate(ah, HAL_DIAG_CHECK_HANGS, &mask, sizeof(mask), &sp, &rsize))
		return 0;
	KASSERT(rsize == sizeof(uint32_t), ("resultsize %u", rsize));
	*hangs = *(uint32_t *)sp;
	return 1;
}

static void
ath_bmiss_proc(void *arg, int pending)
{
	struct ath_softc *sc = arg;
	struct ifnet *ifp = sc->sc_ifp;
	uint32_t hangs;

	DPRINTF(sc, ATH_DEBUG_ANY, "%s: pending %u\n", __func__, pending);

	if (ath_hal_gethangstate(sc->sc_ah, 0xff, &hangs) && hangs != 0) {
		if_printf(ifp, "bb hang detected (0x%x), resetting\n", hangs);
		ath_reset(ifp, ATH_RESET_NOLOSS);
	} else
		ieee80211_beacon_miss(ifp->if_l2com);
}

/*
 * Handle TKIP MIC setup to deal hardware that doesn't do MIC
 * calcs together with WME.  If necessary disable the crypto
 * hardware and mark the 802.11 state so keys will be setup
 * with the MIC work done in software.
 */
static void
ath_settkipmic(struct ath_softc *sc)
{
	struct ifnet *ifp = sc->sc_ifp;
	struct ieee80211com *ic = ifp->if_l2com;

	if ((ic->ic_cryptocaps & IEEE80211_CRYPTO_TKIP) && !sc->sc_wmetkipmic) {
		if (ic->ic_flags & IEEE80211_F_WME) {
			ath_hal_settkipmic(sc->sc_ah, AH_FALSE);
			ic->ic_cryptocaps &= ~IEEE80211_CRYPTO_TKIPMIC;
		} else {
			ath_hal_settkipmic(sc->sc_ah, AH_TRUE);
			ic->ic_cryptocaps |= IEEE80211_CRYPTO_TKIPMIC;
		}
	}
}

static void
ath_init(void *arg)
{
	struct ath_softc *sc = (struct ath_softc *) arg;
	struct ifnet *ifp = sc->sc_ifp;
	struct ieee80211com *ic = ifp->if_l2com;
	struct ath_hal *ah = sc->sc_ah;
	HAL_STATUS status;

	DPRINTF(sc, ATH_DEBUG_ANY, "%s: if_flags 0x%x\n",
		__func__, ifp->if_flags);

	ATH_LOCK(sc);
	/*
	 * Stop anything previously setup.  This is safe
	 * whether this is the first time through or not.
	 */
	ath_stop_locked(ifp);

	/*
	 * The basic interface to setting the hardware in a good
	 * state is ``reset''.  On return the hardware is known to
	 * be powered up and with interrupts disabled.  This must
	 * be followed by initialization of the appropriate bits
	 * and then setup of the interrupt mask.
	 */
	ath_settkipmic(sc);
	if (!ath_hal_reset(ah, sc->sc_opmode, ic->ic_curchan, AH_FALSE, &status)) {
		if_printf(ifp, "unable to reset hardware; hal status %u\n",
			status);
		ATH_UNLOCK(sc);
		return;
	}
	ath_chan_change(sc, ic->ic_curchan);

	/* Let DFS at it in case it's a DFS channel */
	ath_dfs_radar_enable(sc, ic->ic_curchan);

	/*
	 * Likewise this is set during reset so update
	 * state cached in the driver.
	 */
	sc->sc_diversity = ath_hal_getdiversity(ah);
	sc->sc_lastlongcal = 0;
	sc->sc_resetcal = 1;
	sc->sc_lastcalreset = 0;
	sc->sc_lastani = 0;
	sc->sc_lastshortcal = 0;
	sc->sc_doresetcal = AH_FALSE;
	/*
	 * Beacon timers were cleared here; give ath_newstate()
	 * a hint that the beacon timers should be poked when
	 * things transition to the RUN state.
	 */
	sc->sc_beacons = 0;

	/*
	 * Setup the hardware after reset: the key cache
	 * is filled as needed and the receive engine is
	 * set going.  Frame transmit is handled entirely
	 * in the frame output path; there's nothing to do
	 * here except setup the interrupt mask.
	 */
	if (ath_startrecv(sc) != 0) {
		if_printf(ifp, "unable to start recv logic\n");
		ATH_UNLOCK(sc);
		return;
	}

	/*
	 * Enable interrupts.
	 */
	sc->sc_imask = HAL_INT_RX | HAL_INT_TX
		  | HAL_INT_RXEOL | HAL_INT_RXORN
		  | HAL_INT_FATAL | HAL_INT_GLOBAL;

	/*
	 * Enable RX EDMA bits.  Note these overlap with
	 * HAL_INT_RX and HAL_INT_RXDESC respectively.
	 */
	if (sc->sc_isedma)
		sc->sc_imask |= (HAL_INT_RXHP | HAL_INT_RXLP);

	/*
	 * Enable MIB interrupts when there are hardware phy counters.
	 * Note we only do this (at the moment) for station mode.
	 */
	if (sc->sc_needmib && ic->ic_opmode == IEEE80211_M_STA)
		sc->sc_imask |= HAL_INT_MIB;

	/* Enable global TX timeout and carrier sense timeout if available */
	if (ath_hal_gtxto_supported(ah))
		sc->sc_imask |= HAL_INT_GTT;

	DPRINTF(sc, ATH_DEBUG_RESET, "%s: imask=0x%x\n",
		__func__, sc->sc_imask);

	ifp->if_drv_flags |= IFF_DRV_RUNNING;
	callout_reset(&sc->sc_wd_ch, hz, ath_watchdog, sc);
	ath_hal_intrset(ah, sc->sc_imask);

	ATH_UNLOCK(sc);

#ifdef ATH_TX99_DIAG
	if (sc->sc_tx99 != NULL)
		sc->sc_tx99->start(sc->sc_tx99);
	else
#endif
	ieee80211_start_all(ic);		/* start all vap's */
}

static void
ath_stop_locked(struct ifnet *ifp)
{
	struct ath_softc *sc = ifp->if_softc;
	struct ath_hal *ah = sc->sc_ah;

	DPRINTF(sc, ATH_DEBUG_ANY, "%s: invalid %u if_flags 0x%x\n",
		__func__, sc->sc_invalid, ifp->if_flags);

	ATH_LOCK_ASSERT(sc);
	if (ifp->if_drv_flags & IFF_DRV_RUNNING) {
		/*
		 * Shutdown the hardware and driver:
		 *    reset 802.11 state machine
		 *    turn off timers
		 *    disable interrupts
		 *    turn off the radio
		 *    clear transmit machinery
		 *    clear receive machinery
		 *    drain and release tx queues
		 *    reclaim beacon resources
		 *    power down hardware
		 *
		 * Note that some of this work is not possible if the
		 * hardware is gone (invalid).
		 */
#ifdef ATH_TX99_DIAG
		if (sc->sc_tx99 != NULL)
			sc->sc_tx99->stop(sc->sc_tx99);
#endif
		callout_stop(&sc->sc_wd_ch);
		sc->sc_wd_timer = 0;
		ifp->if_drv_flags &= ~IFF_DRV_RUNNING;
		if (!sc->sc_invalid) {
			if (sc->sc_softled) {
				callout_stop(&sc->sc_ledtimer);
				ath_hal_gpioset(ah, sc->sc_ledpin,
					!sc->sc_ledon);
				sc->sc_blinking = 0;
			}
			ath_hal_intrset(ah, 0);
		}
		ath_draintxq(sc, ATH_RESET_DEFAULT);
		if (!sc->sc_invalid) {
			ath_stoprecv(sc, 1);
			ath_hal_phydisable(ah);
		} else
			sc->sc_rxlink = NULL;
		ath_beacon_free(sc);	/* XXX not needed */
	}
}

#define	MAX_TXRX_ITERATIONS	1000
static void
ath_txrx_stop_locked(struct ath_softc *sc)
{
	int i = MAX_TXRX_ITERATIONS;

	ATH_UNLOCK_ASSERT(sc);
	ATH_PCU_LOCK_ASSERT(sc);

	/*
	 * Sleep until all the pending operations have completed.
	 *
	 * The caller must ensure that reset has been incremented
	 * or the pending operations may continue being queued.
	 */
	while (sc->sc_rxproc_cnt || sc->sc_txproc_cnt ||
	    sc->sc_txstart_cnt || sc->sc_intr_cnt) {
		if (i <= 0)
			break;
		msleep(sc, &sc->sc_pcu_mtx, 0, "ath_txrx_stop", 1);
		i--;
	}

	if (i <= 0)
		device_printf(sc->sc_dev,
		    "%s: didn't finish after %d iterations\n",
		    __func__, MAX_TXRX_ITERATIONS);
}
#undef	MAX_TXRX_ITERATIONS

#if 0
static void
ath_txrx_stop(struct ath_softc *sc)
{
	ATH_UNLOCK_ASSERT(sc);
	ATH_PCU_UNLOCK_ASSERT(sc);

	ATH_PCU_LOCK(sc);
	ath_txrx_stop_locked(sc);
	ATH_PCU_UNLOCK(sc);
}
#endif

static void
ath_txrx_start(struct ath_softc *sc)
{

	taskqueue_unblock(sc->sc_tq);
}

/*
 * Grab the reset lock, and wait around until noone else
 * is trying to do anything with it.
 *
 * This is totally horrible but we can't hold this lock for
 * long enough to do TX/RX or we end up with net80211/ip stack
 * LORs and eventual deadlock.
 *
 * "dowait" signals whether to spin, waiting for the reset
 * lock count to reach 0. This should (for now) only be used
 * during the reset path, as the rest of the code may not
 * be locking-reentrant enough to behave correctly.
 *
 * Another, cleaner way should be found to serialise all of
 * these operations.
 */
#define	MAX_RESET_ITERATIONS	10
static int
ath_reset_grablock(struct ath_softc *sc, int dowait)
{
	int w = 0;
	int i = MAX_RESET_ITERATIONS;

	ATH_PCU_LOCK_ASSERT(sc);
	do {
		if (sc->sc_inreset_cnt == 0) {
			w = 1;
			break;
		}
		if (dowait == 0) {
			w = 0;
			break;
		}
		ATH_PCU_UNLOCK(sc);
		pause("ath_reset_grablock", 1);
		i--;
		ATH_PCU_LOCK(sc);
	} while (i > 0);

	/*
	 * We always increment the refcounter, regardless
	 * of whether we succeeded to get it in an exclusive
	 * way.
	 */
	sc->sc_inreset_cnt++;

	if (i <= 0)
		device_printf(sc->sc_dev,
		    "%s: didn't finish after %d iterations\n",
		    __func__, MAX_RESET_ITERATIONS);

	if (w == 0)
		device_printf(sc->sc_dev,
		    "%s: warning, recursive reset path!\n",
		    __func__);

	return w;
}
#undef MAX_RESET_ITERATIONS

/*
 * XXX TODO: write ath_reset_releaselock
 */

static void
ath_stop(struct ifnet *ifp)
{
	struct ath_softc *sc = ifp->if_softc;

	ATH_LOCK(sc);
	ath_stop_locked(ifp);
	ATH_UNLOCK(sc);
}

/*
 * Reset the hardware w/o losing operational state.  This is
 * basically a more efficient way of doing ath_stop, ath_init,
 * followed by state transitions to the current 802.11
 * operational state.  Used to recover from various errors and
 * to reset or reload hardware state.
 */
int
ath_reset(struct ifnet *ifp, ATH_RESET_TYPE reset_type)
{
	struct ath_softc *sc = ifp->if_softc;
	struct ieee80211com *ic = ifp->if_l2com;
	struct ath_hal *ah = sc->sc_ah;
	HAL_STATUS status;
	int i;

	DPRINTF(sc, ATH_DEBUG_RESET, "%s: called\n", __func__);

	/* Ensure ATH_LOCK isn't held; ath_rx_proc can't be locked */
	ATH_PCU_UNLOCK_ASSERT(sc);
	ATH_UNLOCK_ASSERT(sc);

	/* Try to (stop any further TX/RX from occuring */
	taskqueue_block(sc->sc_tq);

	ATH_PCU_LOCK(sc);
	ath_hal_intrset(ah, 0);		/* disable interrupts */
	ath_txrx_stop_locked(sc);	/* Ensure TX/RX is stopped */
	if (ath_reset_grablock(sc, 1) == 0) {
		device_printf(sc->sc_dev, "%s: concurrent reset! Danger!\n",
		    __func__);
	}
	ATH_PCU_UNLOCK(sc);

	/*
	 * Should now wait for pending TX/RX to complete
	 * and block future ones from occuring. This needs to be
	 * done before the TX queue is drained.
	 */
	ath_draintxq(sc, reset_type);	/* stop xmit side */

	/*
	 * Regardless of whether we're doing a no-loss flush or
	 * not, stop the PCU and handle what's in the RX queue.
	 * That way frames aren't dropped which shouldn't be.
	 */
	ath_stoprecv(sc, (reset_type != ATH_RESET_NOLOSS));
	ath_rx_flush(sc);

	ath_settkipmic(sc);		/* configure TKIP MIC handling */
	/* NB: indicate channel change so we do a full reset */
	if (!ath_hal_reset(ah, sc->sc_opmode, ic->ic_curchan, AH_TRUE, &status))
		if_printf(ifp, "%s: unable to reset hardware; hal status %u\n",
			__func__, status);
	sc->sc_diversity = ath_hal_getdiversity(ah);

	/* Let DFS at it in case it's a DFS channel */
	ath_dfs_radar_enable(sc, ic->ic_curchan);

	if (ath_startrecv(sc) != 0)	/* restart recv */
		if_printf(ifp, "%s: unable to start recv logic\n", __func__);
	/*
	 * We may be doing a reset in response to an ioctl
	 * that changes the channel so update any state that
	 * might change as a result.
	 */
	ath_chan_change(sc, ic->ic_curchan);
	if (sc->sc_beacons) {		/* restart beacons */
#ifdef IEEE80211_SUPPORT_TDMA
		if (sc->sc_tdma)
			ath_tdma_config(sc, NULL);
		else
#endif
			ath_beacon_config(sc, NULL);
	}

	/*
	 * Release the reset lock and re-enable interrupts here.
	 * If an interrupt was being processed in ath_intr(),
	 * it would disable interrupts at this point. So we have
	 * to atomically enable interrupts and decrement the
	 * reset counter - this way ath_intr() doesn't end up
	 * disabling interrupts without a corresponding enable
	 * in the rest or channel change path.
	 */
	ATH_PCU_LOCK(sc);
	sc->sc_inreset_cnt--;
	/* XXX only do this if sc_inreset_cnt == 0? */
	ath_hal_intrset(ah, sc->sc_imask);
	ATH_PCU_UNLOCK(sc);

	/*
	 * TX and RX can be started here. If it were started with
	 * sc_inreset_cnt > 0, the TX and RX path would abort.
	 * Thus if this is a nested call through the reset or
	 * channel change code, TX completion will occur but
	 * RX completion and ath_start / ath_tx_start will not
	 * run.
	 */

	/* Restart TX/RX as needed */
	ath_txrx_start(sc);

	/* XXX Restart TX completion and pending TX */
	if (reset_type == ATH_RESET_NOLOSS) {
		for (i = 0; i < HAL_NUM_TX_QUEUES; i++) {
			if (ATH_TXQ_SETUP(sc, i)) {
				ATH_TXQ_LOCK(&sc->sc_txq[i]);
				ath_txq_restart_dma(sc, &sc->sc_txq[i]);
				ath_txq_sched(sc, &sc->sc_txq[i]);
				ATH_TXQ_UNLOCK(&sc->sc_txq[i]);
			}
		}
	}

	/*
	 * This may have been set during an ath_start() call which
	 * set this once it detected a concurrent TX was going on.
	 * So, clear it.
	 */
	IF_LOCK(&ifp->if_snd);
	ifp->if_drv_flags &= ~IFF_DRV_OACTIVE;
	IF_UNLOCK(&ifp->if_snd);

	/* Handle any frames in the TX queue */
	/*
	 * XXX should this be done by the caller, rather than
	 * ath_reset() ?
	 */
	ath_start(ifp);			/* restart xmit */
	return 0;
}

static int
ath_reset_vap(struct ieee80211vap *vap, u_long cmd)
{
	struct ieee80211com *ic = vap->iv_ic;
	struct ifnet *ifp = ic->ic_ifp;
	struct ath_softc *sc = ifp->if_softc;
	struct ath_hal *ah = sc->sc_ah;

	switch (cmd) {
	case IEEE80211_IOC_TXPOWER:
		/*
		 * If per-packet TPC is enabled, then we have nothing
		 * to do; otherwise we need to force the global limit.
		 * All this can happen directly; no need to reset.
		 */
		if (!ath_hal_gettpc(ah))
			ath_hal_settxpowlimit(ah, ic->ic_txpowlimit);
		return 0;
	}
	/* XXX? Full or NOLOSS? */
	return ath_reset(ifp, ATH_RESET_FULL);
}

struct ath_buf *
_ath_getbuf_locked(struct ath_softc *sc, ath_buf_type_t btype)
{
	struct ath_buf *bf;

	ATH_TXBUF_LOCK_ASSERT(sc);

	if (btype == ATH_BUFTYPE_MGMT)
		bf = TAILQ_FIRST(&sc->sc_txbuf_mgmt);
	else
		bf = TAILQ_FIRST(&sc->sc_txbuf);

	if (bf == NULL) {
		sc->sc_stats.ast_tx_getnobuf++;
	} else {
		if (bf->bf_flags & ATH_BUF_BUSY) {
			sc->sc_stats.ast_tx_getbusybuf++;
			bf = NULL;
		}
	}

	if (bf != NULL && (bf->bf_flags & ATH_BUF_BUSY) == 0) {
		if (btype == ATH_BUFTYPE_MGMT)
			TAILQ_REMOVE(&sc->sc_txbuf_mgmt, bf, bf_list);
		else {
			TAILQ_REMOVE(&sc->sc_txbuf, bf, bf_list);
			sc->sc_txbuf_cnt--;

			/*
			 * This shuldn't happen; however just to be
			 * safe print a warning and fudge the txbuf
			 * count.
			 */
			if (sc->sc_txbuf_cnt < 0) {
				device_printf(sc->sc_dev,
				    "%s: sc_txbuf_cnt < 0?\n",
				    __func__);
				sc->sc_txbuf_cnt = 0;
			}
		}
	} else
		bf = NULL;

	if (bf == NULL) {
		/* XXX should check which list, mgmt or otherwise */
		DPRINTF(sc, ATH_DEBUG_XMIT, "%s: %s\n", __func__,
		    TAILQ_FIRST(&sc->sc_txbuf) == NULL ?
			"out of xmit buffers" : "xmit buffer busy");
		return NULL;
	}

	/* XXX TODO: should do this at buffer list initialisation */
	/* XXX (then, ensure the buffer has the right flag set) */
	if (btype == ATH_BUFTYPE_MGMT)
		bf->bf_flags |= ATH_BUF_MGMT;
	else
		bf->bf_flags &= (~ATH_BUF_MGMT);

	/* Valid bf here; clear some basic fields */
	bf->bf_next = NULL;	/* XXX just to be sure */
	bf->bf_last = NULL;	/* XXX again, just to be sure */
	bf->bf_comp = NULL;	/* XXX again, just to be sure */
	bzero(&bf->bf_state, sizeof(bf->bf_state));

	/*
	 * Track the descriptor ID only if doing EDMA
	 */
	if (sc->sc_isedma) {
		bf->bf_descid = sc->sc_txbuf_descid;
		sc->sc_txbuf_descid++;
	}

	return bf;
}

/*
 * When retrying a software frame, buffers marked ATH_BUF_BUSY
 * can't be thrown back on the queue as they could still be
 * in use by the hardware.
 *
 * This duplicates the buffer, or returns NULL.
 *
 * The descriptor is also copied but the link pointers and
 * the DMA segments aren't copied; this frame should thus
 * be again passed through the descriptor setup/chain routines
 * so the link is correct.
 *
 * The caller must free the buffer using ath_freebuf().
 *
 * XXX TODO: this call shouldn't fail as it'll cause packet loss
 * XXX in the TX pathway when retries are needed.
 * XXX Figure out how to keep some buffers free, or factor the
 * XXX number of busy buffers into the xmit path (ath_start())
 * XXX so we don't over-commit.
 */
struct ath_buf *
ath_buf_clone(struct ath_softc *sc, const struct ath_buf *bf)
{
	struct ath_buf *tbf;

	tbf = ath_getbuf(sc,
	    (bf->bf_flags & ATH_BUF_MGMT) ?
	     ATH_BUFTYPE_MGMT : ATH_BUFTYPE_NORMAL);
	if (tbf == NULL)
		return NULL;	/* XXX failure? Why? */

	/* Copy basics */
	tbf->bf_next = NULL;
	tbf->bf_nseg = bf->bf_nseg;
	tbf->bf_flags = bf->bf_flags & ~ATH_BUF_BUSY;
	tbf->bf_status = bf->bf_status;
	tbf->bf_m = bf->bf_m;
	tbf->bf_node = bf->bf_node;
	/* will be setup by the chain/setup function */
	tbf->bf_lastds = NULL;
	/* for now, last == self */
	tbf->bf_last = tbf;
	tbf->bf_comp = bf->bf_comp;

	/* NOTE: DMA segments will be setup by the setup/chain functions */

	/* The caller has to re-init the descriptor + links */

	/* Copy state */
	memcpy(&tbf->bf_state, &bf->bf_state, sizeof(bf->bf_state));

	return tbf;
}

struct ath_buf *
ath_getbuf(struct ath_softc *sc, ath_buf_type_t btype)
{
	struct ath_buf *bf;

	ATH_TXBUF_LOCK(sc);
	bf = _ath_getbuf_locked(sc, btype);
	/*
	 * If a mgmt buffer was requested but we're out of those,
	 * try requesting a normal one.
	 */
	if (bf == NULL && btype == ATH_BUFTYPE_MGMT)
		bf = _ath_getbuf_locked(sc, ATH_BUFTYPE_NORMAL);
	ATH_TXBUF_UNLOCK(sc);
	if (bf == NULL) {
		struct ifnet *ifp = sc->sc_ifp;

		DPRINTF(sc, ATH_DEBUG_XMIT, "%s: stop queue\n", __func__);
		sc->sc_stats.ast_tx_qstop++;
		IF_LOCK(&ifp->if_snd);
		ifp->if_drv_flags |= IFF_DRV_OACTIVE;
		IF_UNLOCK(&ifp->if_snd);
	}
	return bf;
}

void
ath_start(struct ifnet *ifp)
{
	struct ath_softc *sc = ifp->if_softc;
	struct ieee80211_node *ni;
	struct ath_buf *bf;
	struct mbuf *m, *next;
	ath_bufhead frags;

	if ((ifp->if_drv_flags & IFF_DRV_RUNNING) == 0 || sc->sc_invalid)
		return;

	/* XXX is it ok to hold the ATH_LOCK here? */
	ATH_PCU_LOCK(sc);
	if (sc->sc_inreset_cnt > 0) {
		device_printf(sc->sc_dev,
		    "%s: sc_inreset_cnt > 0; bailing\n", __func__);
		ATH_PCU_UNLOCK(sc);
		IF_LOCK(&ifp->if_snd);
		sc->sc_stats.ast_tx_qstop++;
		ifp->if_drv_flags |= IFF_DRV_OACTIVE;
		IF_UNLOCK(&ifp->if_snd);
		return;
	}
	sc->sc_txstart_cnt++;
	ATH_PCU_UNLOCK(sc);

	for (;;) {
		ATH_TXBUF_LOCK(sc);
		if (sc->sc_txbuf_cnt <= sc->sc_txq_data_minfree) {
			/* XXX increment counter? */
			ATH_TXBUF_UNLOCK(sc);
			IF_LOCK(&ifp->if_snd);
			ifp->if_drv_flags |= IFF_DRV_OACTIVE;
			IF_UNLOCK(&ifp->if_snd);
			break;
		}
		ATH_TXBUF_UNLOCK(sc);
		
		/*
		 * Grab a TX buffer and associated resources.
		 */
		bf = ath_getbuf(sc, ATH_BUFTYPE_NORMAL);
		if (bf == NULL)
			break;

		IFQ_DEQUEUE(&ifp->if_snd, m);
		if (m == NULL) {
			ATH_TXBUF_LOCK(sc);
			ath_returnbuf_head(sc, bf);
			ATH_TXBUF_UNLOCK(sc);
			break;
		}
		ni = (struct ieee80211_node *) m->m_pkthdr.rcvif;
		/*
		 * Check for fragmentation.  If this frame
		 * has been broken up verify we have enough
		 * buffers to send all the fragments so all
		 * go out or none...
		 */
		TAILQ_INIT(&frags);
		if ((m->m_flags & M_FRAG) &&
		    !ath_txfrag_setup(sc, &frags, m, ni)) {
			DPRINTF(sc, ATH_DEBUG_XMIT,
			    "%s: out of txfrag buffers\n", __func__);
			sc->sc_stats.ast_tx_nofrag++;
			ifp->if_oerrors++;
			ath_freetx(m);
			goto bad;
		}
		ifp->if_opackets++;
	nextfrag:
		/*
		 * Pass the frame to the h/w for transmission.
		 * Fragmented frames have each frag chained together
		 * with m_nextpkt.  We know there are sufficient ath_buf's
		 * to send all the frags because of work done by
		 * ath_txfrag_setup.  We leave m_nextpkt set while
		 * calling ath_tx_start so it can use it to extend the
		 * the tx duration to cover the subsequent frag and
		 * so it can reclaim all the mbufs in case of an error;
		 * ath_tx_start clears m_nextpkt once it commits to
		 * handing the frame to the hardware.
		 */
		next = m->m_nextpkt;
		if (ath_tx_start(sc, ni, bf, m)) {
	bad:
			ifp->if_oerrors++;
	reclaim:
			bf->bf_m = NULL;
			bf->bf_node = NULL;
			ATH_TXBUF_LOCK(sc);
			ath_returnbuf_head(sc, bf);
			ath_txfrag_cleanup(sc, &frags, ni);
			ATH_TXBUF_UNLOCK(sc);
			if (ni != NULL)
				ieee80211_free_node(ni);
			continue;
		}
		if (next != NULL) {
			/*
			 * Beware of state changing between frags.
			 * XXX check sta power-save state?
			 */
			if (ni->ni_vap->iv_state != IEEE80211_S_RUN) {
				DPRINTF(sc, ATH_DEBUG_XMIT,
				    "%s: flush fragmented packet, state %s\n",
				    __func__,
				    ieee80211_state_name[ni->ni_vap->iv_state]);
				ath_freetx(next);
				goto reclaim;
			}
			m = next;
			bf = TAILQ_FIRST(&frags);
			KASSERT(bf != NULL, ("no buf for txfrag"));
			TAILQ_REMOVE(&frags, bf, bf_list);
			goto nextfrag;
		}

		sc->sc_wd_timer = 5;
	}

	ATH_PCU_LOCK(sc);
	sc->sc_txstart_cnt--;
	ATH_PCU_UNLOCK(sc);
}

static int
ath_media_change(struct ifnet *ifp)
{
	int error = ieee80211_media_change(ifp);
	/* NB: only the fixed rate can change and that doesn't need a reset */
	return (error == ENETRESET ? 0 : error);
}

/*
 * Block/unblock tx+rx processing while a key change is done.
 * We assume the caller serializes key management operations
 * so we only need to worry about synchronization with other
 * uses that originate in the driver.
 */
static void
ath_key_update_begin(struct ieee80211vap *vap)
{
	struct ifnet *ifp = vap->iv_ic->ic_ifp;
	struct ath_softc *sc = ifp->if_softc;

	DPRINTF(sc, ATH_DEBUG_KEYCACHE, "%s:\n", __func__);
	taskqueue_block(sc->sc_tq);
	IF_LOCK(&ifp->if_snd);		/* NB: doesn't block mgmt frames */
}

static void
ath_key_update_end(struct ieee80211vap *vap)
{
	struct ifnet *ifp = vap->iv_ic->ic_ifp;
	struct ath_softc *sc = ifp->if_softc;

	DPRINTF(sc, ATH_DEBUG_KEYCACHE, "%s:\n", __func__);
	IF_UNLOCK(&ifp->if_snd);
	taskqueue_unblock(sc->sc_tq);
}

static void
ath_update_promisc(struct ifnet *ifp)
{
	struct ath_softc *sc = ifp->if_softc;
	u_int32_t rfilt;

	/* configure rx filter */
	rfilt = ath_calcrxfilter(sc);
	ath_hal_setrxfilter(sc->sc_ah, rfilt);

	DPRINTF(sc, ATH_DEBUG_MODE, "%s: RX filter 0x%x\n", __func__, rfilt);
}

static void
ath_update_mcast(struct ifnet *ifp)
{
	struct ath_softc *sc = ifp->if_softc;
	u_int32_t mfilt[2];

	/* calculate and install multicast filter */
	if ((ifp->if_flags & IFF_ALLMULTI) == 0) {
		struct ifmultiaddr *ifma;
		/*
		 * Merge multicast addresses to form the hardware filter.
		 */
		mfilt[0] = mfilt[1] = 0;
		if_maddr_rlock(ifp);	/* XXX need some fiddling to remove? */
		TAILQ_FOREACH(ifma, &ifp->if_multiaddrs, ifma_link) {
			caddr_t dl;
			u_int32_t val;
			u_int8_t pos;

			/* calculate XOR of eight 6bit values */
			dl = LLADDR((struct sockaddr_dl *) ifma->ifma_addr);
			val = LE_READ_4(dl + 0);
			pos = (val >> 18) ^ (val >> 12) ^ (val >> 6) ^ val;
			val = LE_READ_4(dl + 3);
			pos ^= (val >> 18) ^ (val >> 12) ^ (val >> 6) ^ val;
			pos &= 0x3f;
			mfilt[pos / 32] |= (1 << (pos % 32));
		}
		if_maddr_runlock(ifp);
	} else
		mfilt[0] = mfilt[1] = ~0;
	ath_hal_setmcastfilter(sc->sc_ah, mfilt[0], mfilt[1]);
	DPRINTF(sc, ATH_DEBUG_MODE, "%s: MC filter %08x:%08x\n",
		__func__, mfilt[0], mfilt[1]);
}

void
ath_mode_init(struct ath_softc *sc)
{
	struct ifnet *ifp = sc->sc_ifp;
	struct ath_hal *ah = sc->sc_ah;
	u_int32_t rfilt;

	/* configure rx filter */
	rfilt = ath_calcrxfilter(sc);
	ath_hal_setrxfilter(ah, rfilt);

	/* configure operational mode */
	ath_hal_setopmode(ah);

	DPRINTF(sc, ATH_DEBUG_STATE | ATH_DEBUG_MODE,
	    "%s: ah=%p, ifp=%p, if_addr=%p\n",
	    __func__,
	    ah,
	    ifp,
	    (ifp == NULL) ? NULL : ifp->if_addr);

	/* handle any link-level address change */
	ath_hal_setmac(ah, IF_LLADDR(ifp));

	/* calculate and install multicast filter */
	ath_update_mcast(ifp);
}

/*
 * Set the slot time based on the current setting.
 */
void
ath_setslottime(struct ath_softc *sc)
{
	struct ieee80211com *ic = sc->sc_ifp->if_l2com;
	struct ath_hal *ah = sc->sc_ah;
	u_int usec;

	if (IEEE80211_IS_CHAN_HALF(ic->ic_curchan))
		usec = 13;
	else if (IEEE80211_IS_CHAN_QUARTER(ic->ic_curchan))
		usec = 21;
	else if (IEEE80211_IS_CHAN_ANYG(ic->ic_curchan)) {
		/* honor short/long slot time only in 11g */
		/* XXX shouldn't honor on pure g or turbo g channel */
		if (ic->ic_flags & IEEE80211_F_SHSLOT)
			usec = HAL_SLOT_TIME_9;
		else
			usec = HAL_SLOT_TIME_20;
	} else
		usec = HAL_SLOT_TIME_9;

	DPRINTF(sc, ATH_DEBUG_RESET,
	    "%s: chan %u MHz flags 0x%x %s slot, %u usec\n",
	    __func__, ic->ic_curchan->ic_freq, ic->ic_curchan->ic_flags,
	    ic->ic_flags & IEEE80211_F_SHSLOT ? "short" : "long", usec);

	ath_hal_setslottime(ah, usec);
	sc->sc_updateslot = OK;
}

/*
 * Callback from the 802.11 layer to update the
 * slot time based on the current setting.
 */
static void
ath_updateslot(struct ifnet *ifp)
{
	struct ath_softc *sc = ifp->if_softc;
	struct ieee80211com *ic = ifp->if_l2com;

	/*
	 * When not coordinating the BSS, change the hardware
	 * immediately.  For other operation we defer the change
	 * until beacon updates have propagated to the stations.
	 */
	if (ic->ic_opmode == IEEE80211_M_HOSTAP ||
	    ic->ic_opmode == IEEE80211_M_MBSS)
		sc->sc_updateslot = UPDATE;
	else
		ath_setslottime(sc);
}

/*
 * Append the contents of src to dst; both queues
 * are assumed to be locked.
 */
void
ath_txqmove(struct ath_txq *dst, struct ath_txq *src)
{

	ATH_TXQ_LOCK_ASSERT(dst);
	ATH_TXQ_LOCK_ASSERT(src);

	TAILQ_CONCAT(&dst->axq_q, &src->axq_q, bf_list);
	dst->axq_link = src->axq_link;
	src->axq_link = NULL;
	dst->axq_depth += src->axq_depth;
	dst->axq_aggr_depth += src->axq_aggr_depth;
	src->axq_depth = 0;
	src->axq_aggr_depth = 0;
}

/*
 * Reset the hardware, with no loss.
 *
 * This can't be used for a general case reset.
 */
static void
ath_reset_proc(void *arg, int pending)
{
	struct ath_softc *sc = arg;
	struct ifnet *ifp = sc->sc_ifp;

#if 0
	if_printf(ifp, "%s: resetting\n", __func__);
#endif
	ath_reset(ifp, ATH_RESET_NOLOSS);
}

/*
 * Reset the hardware after detecting beacons have stopped.
 */
static void
ath_bstuck_proc(void *arg, int pending)
{
	struct ath_softc *sc = arg;
	struct ifnet *ifp = sc->sc_ifp;
	uint32_t hangs = 0;

	if (ath_hal_gethangstate(sc->sc_ah, 0xff, &hangs) && hangs != 0)
		if_printf(ifp, "bb hang detected (0x%x)\n", hangs);

	if_printf(ifp, "stuck beacon; resetting (bmiss count %u)\n",
		sc->sc_bmisscount);
	sc->sc_stats.ast_bstuck++;
	/*
	 * This assumes that there's no simultaneous channel mode change
	 * occuring.
	 */
	ath_reset(ifp, ATH_RESET_NOLOSS);
}

static void
ath_load_cb(void *arg, bus_dma_segment_t *segs, int nsegs, int error)
{
	bus_addr_t *paddr = (bus_addr_t*) arg;
	KASSERT(error == 0, ("error %u on bus_dma callback", error));
	*paddr = segs->ds_addr;
}

<<<<<<< HEAD
int
ath_descdma_setup(struct ath_softc *sc,
=======
/*
 * Allocate the descriptors and appropriate DMA tag/setup.
 *
 * For some situations (eg EDMA TX completion), there isn't a requirement
 * for the ath_buf entries to be allocated.
 */
int
ath_descdma_alloc_desc(struct ath_softc *sc,
>>>>>>> 9a1f5102
	struct ath_descdma *dd, ath_bufhead *head,
	const char *name, int ds_size, int ndesc)
{
#define	DS2PHYS(_dd, _ds) \
	((_dd)->dd_desc_paddr + ((caddr_t)(_ds) - (caddr_t)(_dd)->dd_desc))
#define	ATH_DESC_4KB_BOUND_CHECK(_daddr, _len) \
	((((u_int32_t)(_daddr) & 0xFFF) > (0x1000 - (_len))) ? 1 : 0)
	struct ifnet *ifp = sc->sc_ifp;
	int error;

	dd->dd_descsize = ds_size;

	DPRINTF(sc, ATH_DEBUG_RESET,
	    "%s: %s DMA: %u desc, %d bytes per descriptor\n",
	    __func__, name, ndesc, dd->dd_descsize);

	dd->dd_name = name;
	dd->dd_desc_len = dd->dd_descsize * ndesc;

	/*
	 * Merlin work-around:
	 * Descriptors that cross the 4KB boundary can't be used.
	 * Assume one skipped descriptor per 4KB page.
	 */
	if (! ath_hal_split4ktrans(sc->sc_ah)) {
		int numpages = dd->dd_desc_len / 4096;
		dd->dd_desc_len += ds_size * numpages;
	}

	/*
	 * Setup DMA descriptor area.
	 */
	error = bus_dma_tag_create(bus_get_dma_tag(sc->sc_dev),	/* parent */
		       PAGE_SIZE, 0,		/* alignment, bounds */
		       BUS_SPACE_MAXADDR_32BIT,	/* lowaddr */
		       BUS_SPACE_MAXADDR,	/* highaddr */
		       NULL, NULL,		/* filter, filterarg */
		       dd->dd_desc_len,		/* maxsize */
		       1,			/* nsegments */
		       dd->dd_desc_len,		/* maxsegsize */
		       BUS_DMA_ALLOCNOW,	/* flags */
		       NULL,			/* lockfunc */
		       NULL,			/* lockarg */
		       &dd->dd_dmat);
	if (error != 0) {
		if_printf(ifp, "cannot allocate %s DMA tag\n", dd->dd_name);
		return error;
	}

	/* allocate descriptors */
	error = bus_dmamem_alloc(dd->dd_dmat, (void**) &dd->dd_desc,
				 BUS_DMA_NOWAIT | BUS_DMA_COHERENT,
				 &dd->dd_dmamap);
	if (error != 0) {
		if_printf(ifp, "unable to alloc memory for %u %s descriptors, "
			"error %u\n", ndesc, dd->dd_name, error);
		goto fail1;
	}

	error = bus_dmamap_load(dd->dd_dmat, dd->dd_dmamap,
				dd->dd_desc, dd->dd_desc_len,
				ath_load_cb, &dd->dd_desc_paddr,
				BUS_DMA_NOWAIT);
	if (error != 0) {
		if_printf(ifp, "unable to map %s descriptors, error %u\n",
			dd->dd_name, error);
		goto fail2;
	}

	DPRINTF(sc, ATH_DEBUG_RESET, "%s: %s DMA map: %p (%lu) -> %p (%lu)\n",
	    __func__, dd->dd_name, (uint8_t *) dd->dd_desc,
	    (u_long) dd->dd_desc_len, (caddr_t) dd->dd_desc_paddr,
	    /*XXX*/ (u_long) dd->dd_desc_len);

	return (0);

fail2:
	bus_dmamem_free(dd->dd_dmat, dd->dd_desc, dd->dd_dmamap);
fail1:
	bus_dma_tag_destroy(dd->dd_dmat);
	memset(dd, 0, sizeof(*dd));
	return error;
#undef DS2PHYS
#undef ATH_DESC_4KB_BOUND_CHECK
}

int
ath_descdma_setup(struct ath_softc *sc,
	struct ath_descdma *dd, ath_bufhead *head,
	const char *name, int ds_size, int nbuf, int ndesc)
{
#define	DS2PHYS(_dd, _ds) \
	((_dd)->dd_desc_paddr + ((caddr_t)(_ds) - (caddr_t)(_dd)->dd_desc))
#define	ATH_DESC_4KB_BOUND_CHECK(_daddr, _len) \
	((((u_int32_t)(_daddr) & 0xFFF) > (0x1000 - (_len))) ? 1 : 0)
	struct ifnet *ifp = sc->sc_ifp;
	uint8_t *ds;
	struct ath_buf *bf;
	int i, bsize, error;

	/* Allocate descriptors */
	error = ath_descdma_alloc_desc(sc, dd, head, name, ds_size,
	    nbuf * ndesc);

	/* Assume any errors during allocation were dealt with */
	if (error != 0) {
		return (error);
	}

	ds = (uint8_t *) dd->dd_desc;

	/* allocate rx buffers */
	bsize = sizeof(struct ath_buf) * nbuf;
	bf = malloc(bsize, M_ATHDEV, M_NOWAIT | M_ZERO);
	if (bf == NULL) {
		if_printf(ifp, "malloc of %s buffers failed, size %u\n",
			dd->dd_name, bsize);
		goto fail3;
	}
	dd->dd_bufptr = bf;

	TAILQ_INIT(head);
	for (i = 0; i < nbuf; i++, bf++, ds += (ndesc * dd->dd_descsize)) {
		bf->bf_desc = (struct ath_desc *) ds;
		bf->bf_daddr = DS2PHYS(dd, ds);
		if (! ath_hal_split4ktrans(sc->sc_ah)) {
			/*
			 * Merlin WAR: Skip descriptor addresses which
			 * cause 4KB boundary crossing along any point
			 * in the descriptor.
			 */
			 if (ATH_DESC_4KB_BOUND_CHECK(bf->bf_daddr,
			     dd->dd_descsize)) {
				/* Start at the next page */
				ds += 0x1000 - (bf->bf_daddr & 0xFFF);
				bf->bf_desc = (struct ath_desc *) ds;
				bf->bf_daddr = DS2PHYS(dd, ds);
			}
		}
		error = bus_dmamap_create(sc->sc_dmat, BUS_DMA_NOWAIT,
				&bf->bf_dmamap);
		if (error != 0) {
			if_printf(ifp, "unable to create dmamap for %s "
				"buffer %u, error %u\n", dd->dd_name, i, error);
			ath_descdma_cleanup(sc, dd, head);
			return error;
		}
		bf->bf_lastds = bf->bf_desc;	/* Just an initial value */
		TAILQ_INSERT_TAIL(head, bf, bf_list);
	}

	/*
	 * XXX TODO: ensure that ds doesn't overflow the descriptor
	 * allocation otherwise weird stuff will occur and crash your
	 * machine.
	 */
	return 0;
	/* XXX this should likely just call ath_descdma_cleanup() */
fail3:
	bus_dmamap_unload(dd->dd_dmat, dd->dd_dmamap);
	bus_dmamem_free(dd->dd_dmat, dd->dd_desc, dd->dd_dmamap);
	bus_dma_tag_destroy(dd->dd_dmat);
	memset(dd, 0, sizeof(*dd));
	return error;
#undef DS2PHYS
#undef ATH_DESC_4KB_BOUND_CHECK
}

<<<<<<< HEAD
=======
/*
 * Allocate ath_buf entries but no descriptor contents.
 *
 * This is for RX EDMA where the descriptors are the header part of
 * the RX buffer.
 */
int
ath_descdma_setup_rx_edma(struct ath_softc *sc,
	struct ath_descdma *dd, ath_bufhead *head,
	const char *name, int nbuf, int rx_status_len)
{
	struct ifnet *ifp = sc->sc_ifp;
	struct ath_buf *bf;
	int i, bsize, error;

	DPRINTF(sc, ATH_DEBUG_RESET, "%s: %s DMA: %u buffers\n",
	    __func__, name, nbuf);

	dd->dd_name = name;
	/*
	 * This is (mostly) purely for show.  We're not allocating any actual
	 * descriptors here as EDMA RX has the descriptor be part
	 * of the RX buffer.
	 *
	 * However, dd_desc_len is used by ath_descdma_free() to determine
	 * whether we have already freed this DMA mapping.
	 */
	dd->dd_desc_len = rx_status_len * nbuf;
	dd->dd_descsize = rx_status_len;

	/* allocate rx buffers */
	bsize = sizeof(struct ath_buf) * nbuf;
	bf = malloc(bsize, M_ATHDEV, M_NOWAIT | M_ZERO);
	if (bf == NULL) {
		if_printf(ifp, "malloc of %s buffers failed, size %u\n",
			dd->dd_name, bsize);
		error = ENOMEM;
		goto fail3;
	}
	dd->dd_bufptr = bf;

	TAILQ_INIT(head);
	for (i = 0; i < nbuf; i++, bf++) {
		bf->bf_desc = NULL;
		bf->bf_daddr = 0;
		bf->bf_lastds = NULL;	/* Just an initial value */

		error = bus_dmamap_create(sc->sc_dmat, BUS_DMA_NOWAIT,
				&bf->bf_dmamap);
		if (error != 0) {
			if_printf(ifp, "unable to create dmamap for %s "
				"buffer %u, error %u\n", dd->dd_name, i, error);
			ath_descdma_cleanup(sc, dd, head);
			return error;
		}
		TAILQ_INSERT_TAIL(head, bf, bf_list);
	}
	return 0;
fail3:
	memset(dd, 0, sizeof(*dd));
	return error;
}

>>>>>>> 9a1f5102
void
ath_descdma_cleanup(struct ath_softc *sc,
	struct ath_descdma *dd, ath_bufhead *head)
{
	struct ath_buf *bf;
	struct ieee80211_node *ni;

	if (dd->dd_dmamap != 0) {
		bus_dmamap_unload(dd->dd_dmat, dd->dd_dmamap);
		bus_dmamem_free(dd->dd_dmat, dd->dd_desc, dd->dd_dmamap);
		bus_dma_tag_destroy(dd->dd_dmat);
	}

	if (head != NULL) {
		TAILQ_FOREACH(bf, head, bf_list) {
			if (bf->bf_m) {
				m_freem(bf->bf_m);
				bf->bf_m = NULL;
			}
			if (bf->bf_dmamap != NULL) {
				bus_dmamap_destroy(sc->sc_dmat, bf->bf_dmamap);
				bf->bf_dmamap = NULL;
			}
			ni = bf->bf_node;
			bf->bf_node = NULL;
			if (ni != NULL) {
				/*
				 * Reclaim node reference.
				 */
				ieee80211_free_node(ni);
			}
		}
	}

	if (head != NULL)
		TAILQ_INIT(head);

	if (dd->dd_bufptr != NULL)
		free(dd->dd_bufptr, M_ATHDEV);
	memset(dd, 0, sizeof(*dd));
}

static int
ath_desc_alloc(struct ath_softc *sc)
{
	int error;

	error = ath_descdma_setup(sc, &sc->sc_txdma, &sc->sc_txbuf,
		    "tx", sc->sc_tx_desclen, ath_txbuf, ATH_TXDESC);
	if (error != 0) {
		return error;
	}
	sc->sc_txbuf_cnt = ath_txbuf;

	error = ath_descdma_setup(sc, &sc->sc_txdma_mgmt, &sc->sc_txbuf_mgmt,
		    "tx_mgmt", sc->sc_tx_desclen, ath_txbuf_mgmt,
		    ATH_TXDESC);
	if (error != 0) {
		ath_descdma_cleanup(sc, &sc->sc_txdma, &sc->sc_txbuf);
		return error;
	}

	/*
	 * XXX mark txbuf_mgmt frames with ATH_BUF_MGMT, so the
	 * flag doesn't have to be set in ath_getbuf_locked().
	 */

	error = ath_descdma_setup(sc, &sc->sc_bdma, &sc->sc_bbuf,
			"beacon", sc->sc_tx_desclen, ATH_BCBUF, 1);
	if (error != 0) {
		ath_descdma_cleanup(sc, &sc->sc_txdma, &sc->sc_txbuf);
		ath_descdma_cleanup(sc, &sc->sc_txdma_mgmt,
		    &sc->sc_txbuf_mgmt);
		return error;
	}
	return 0;
}

static void
ath_desc_free(struct ath_softc *sc)
{

	if (sc->sc_bdma.dd_desc_len != 0)
		ath_descdma_cleanup(sc, &sc->sc_bdma, &sc->sc_bbuf);
	if (sc->sc_txdma.dd_desc_len != 0)
		ath_descdma_cleanup(sc, &sc->sc_txdma, &sc->sc_txbuf);
	if (sc->sc_txdma_mgmt.dd_desc_len != 0)
		ath_descdma_cleanup(sc, &sc->sc_txdma_mgmt,
		    &sc->sc_txbuf_mgmt);
}

static struct ieee80211_node *
ath_node_alloc(struct ieee80211vap *vap, const uint8_t mac[IEEE80211_ADDR_LEN])
{
	struct ieee80211com *ic = vap->iv_ic;
	struct ath_softc *sc = ic->ic_ifp->if_softc;
	const size_t space = sizeof(struct ath_node) + sc->sc_rc->arc_space;
	struct ath_node *an;

	an = malloc(space, M_80211_NODE, M_NOWAIT|M_ZERO);
	if (an == NULL) {
		/* XXX stat+msg */
		return NULL;
	}
	ath_rate_node_init(sc, an);

	/* Setup the mutex - there's no associd yet so set the name to NULL */
	snprintf(an->an_name, sizeof(an->an_name), "%s: node %p",
	    device_get_nameunit(sc->sc_dev), an);
	mtx_init(&an->an_mtx, an->an_name, NULL, MTX_DEF);

	/* XXX setup ath_tid */
	ath_tx_tid_init(sc, an);

	DPRINTF(sc, ATH_DEBUG_NODE, "%s: an %p\n", __func__, an);
	return &an->an_node;
}

static void
ath_node_cleanup(struct ieee80211_node *ni)
{
	struct ieee80211com *ic = ni->ni_ic;
	struct ath_softc *sc = ic->ic_ifp->if_softc;

	/* Cleanup ath_tid, free unused bufs, unlink bufs in TXQ */
	ath_tx_node_flush(sc, ATH_NODE(ni));
	ath_rate_node_cleanup(sc, ATH_NODE(ni));
	sc->sc_node_cleanup(ni);
}

static void
ath_node_free(struct ieee80211_node *ni)
{
	struct ieee80211com *ic = ni->ni_ic;
	struct ath_softc *sc = ic->ic_ifp->if_softc;

	DPRINTF(sc, ATH_DEBUG_NODE, "%s: ni %p\n", __func__, ni);
	mtx_destroy(&ATH_NODE(ni)->an_mtx);
	sc->sc_node_free(ni);
}

static void
ath_node_getsignal(const struct ieee80211_node *ni, int8_t *rssi, int8_t *noise)
{
	struct ieee80211com *ic = ni->ni_ic;
	struct ath_softc *sc = ic->ic_ifp->if_softc;
	struct ath_hal *ah = sc->sc_ah;

	*rssi = ic->ic_node_getrssi(ni);
	if (ni->ni_chan != IEEE80211_CHAN_ANYC)
		*noise = ath_hal_getchannoise(ah, ni->ni_chan);
	else
		*noise = -95;		/* nominally correct */
}

/*
 * Set the default antenna.
 */
void
ath_setdefantenna(struct ath_softc *sc, u_int antenna)
{
	struct ath_hal *ah = sc->sc_ah;

	/* XXX block beacon interrupts */
	ath_hal_setdefantenna(ah, antenna);
	if (sc->sc_defant != antenna)
		sc->sc_stats.ast_ant_defswitch++;
	sc->sc_defant = antenna;
	sc->sc_rxotherant = 0;
}

static void
ath_txq_init(struct ath_softc *sc, struct ath_txq *txq, int qnum)
{
	txq->axq_qnum = qnum;
	txq->axq_ac = 0;
	txq->axq_depth = 0;
	txq->axq_aggr_depth = 0;
	txq->axq_intrcnt = 0;
	txq->axq_link = NULL;
	txq->axq_softc = sc;
	TAILQ_INIT(&txq->axq_q);
	TAILQ_INIT(&txq->axq_tidq);
	ATH_TXQ_LOCK_INIT(sc, txq);
}

/*
 * Setup a h/w transmit queue.
 */
static struct ath_txq *
ath_txq_setup(struct ath_softc *sc, int qtype, int subtype)
{
#define	N(a)	(sizeof(a)/sizeof(a[0]))
	struct ath_hal *ah = sc->sc_ah;
	HAL_TXQ_INFO qi;
	int qnum;

	memset(&qi, 0, sizeof(qi));
	qi.tqi_subtype = subtype;
	qi.tqi_aifs = HAL_TXQ_USEDEFAULT;
	qi.tqi_cwmin = HAL_TXQ_USEDEFAULT;
	qi.tqi_cwmax = HAL_TXQ_USEDEFAULT;
	/*
	 * Enable interrupts only for EOL and DESC conditions.
	 * We mark tx descriptors to receive a DESC interrupt
	 * when a tx queue gets deep; otherwise waiting for the
	 * EOL to reap descriptors.  Note that this is done to
	 * reduce interrupt load and this only defers reaping
	 * descriptors, never transmitting frames.  Aside from
	 * reducing interrupts this also permits more concurrency.
	 * The only potential downside is if the tx queue backs
	 * up in which case the top half of the kernel may backup
	 * due to a lack of tx descriptors.
	 */
	qi.tqi_qflags = HAL_TXQ_TXEOLINT_ENABLE | HAL_TXQ_TXDESCINT_ENABLE;
	qnum = ath_hal_setuptxqueue(ah, qtype, &qi);
	if (qnum == -1) {
		/*
		 * NB: don't print a message, this happens
		 * normally on parts with too few tx queues
		 */
		return NULL;
	}
	if (qnum >= N(sc->sc_txq)) {
		device_printf(sc->sc_dev,
			"hal qnum %u out of range, max %zu!\n",
			qnum, N(sc->sc_txq));
		ath_hal_releasetxqueue(ah, qnum);
		return NULL;
	}
	if (!ATH_TXQ_SETUP(sc, qnum)) {
		ath_txq_init(sc, &sc->sc_txq[qnum], qnum);
		sc->sc_txqsetup |= 1<<qnum;
	}
	return &sc->sc_txq[qnum];
#undef N
}

/*
 * Setup a hardware data transmit queue for the specified
 * access control.  The hal may not support all requested
 * queues in which case it will return a reference to a
 * previously setup queue.  We record the mapping from ac's
 * to h/w queues for use by ath_tx_start and also track
 * the set of h/w queues being used to optimize work in the
 * transmit interrupt handler and related routines.
 */
static int
ath_tx_setup(struct ath_softc *sc, int ac, int haltype)
{
#define	N(a)	(sizeof(a)/sizeof(a[0]))
	struct ath_txq *txq;

	if (ac >= N(sc->sc_ac2q)) {
		device_printf(sc->sc_dev, "AC %u out of range, max %zu!\n",
			ac, N(sc->sc_ac2q));
		return 0;
	}
	txq = ath_txq_setup(sc, HAL_TX_QUEUE_DATA, haltype);
	if (txq != NULL) {
		txq->axq_ac = ac;
		sc->sc_ac2q[ac] = txq;
		return 1;
	} else
		return 0;
#undef N
}

/*
 * Update WME parameters for a transmit queue.
 */
static int
ath_txq_update(struct ath_softc *sc, int ac)
{
#define	ATH_EXPONENT_TO_VALUE(v)	((1<<v)-1)
#define	ATH_TXOP_TO_US(v)		(v<<5)
	struct ifnet *ifp = sc->sc_ifp;
	struct ieee80211com *ic = ifp->if_l2com;
	struct ath_txq *txq = sc->sc_ac2q[ac];
	struct wmeParams *wmep = &ic->ic_wme.wme_chanParams.cap_wmeParams[ac];
	struct ath_hal *ah = sc->sc_ah;
	HAL_TXQ_INFO qi;

	ath_hal_gettxqueueprops(ah, txq->axq_qnum, &qi);
#ifdef IEEE80211_SUPPORT_TDMA
	if (sc->sc_tdma) {
		/*
		 * AIFS is zero so there's no pre-transmit wait.  The
		 * burst time defines the slot duration and is configured
		 * through net80211.  The QCU is setup to not do post-xmit
		 * back off, lockout all lower-priority QCU's, and fire
		 * off the DMA beacon alert timer which is setup based
		 * on the slot configuration.
		 */
		qi.tqi_qflags = HAL_TXQ_TXOKINT_ENABLE
			      | HAL_TXQ_TXERRINT_ENABLE
			      | HAL_TXQ_TXURNINT_ENABLE
			      | HAL_TXQ_TXEOLINT_ENABLE
			      | HAL_TXQ_DBA_GATED
			      | HAL_TXQ_BACKOFF_DISABLE
			      | HAL_TXQ_ARB_LOCKOUT_GLOBAL
			      ;
		qi.tqi_aifs = 0;
		/* XXX +dbaprep? */
		qi.tqi_readyTime = sc->sc_tdmaslotlen;
		qi.tqi_burstTime = qi.tqi_readyTime;
	} else {
#endif
		/*
		 * XXX shouldn't this just use the default flags
		 * used in the previous queue setup?
		 */
		qi.tqi_qflags = HAL_TXQ_TXOKINT_ENABLE
			      | HAL_TXQ_TXERRINT_ENABLE
			      | HAL_TXQ_TXDESCINT_ENABLE
			      | HAL_TXQ_TXURNINT_ENABLE
			      | HAL_TXQ_TXEOLINT_ENABLE
			      ;
		qi.tqi_aifs = wmep->wmep_aifsn;
		qi.tqi_cwmin = ATH_EXPONENT_TO_VALUE(wmep->wmep_logcwmin);
		qi.tqi_cwmax = ATH_EXPONENT_TO_VALUE(wmep->wmep_logcwmax);
		qi.tqi_readyTime = 0;
		qi.tqi_burstTime = ATH_TXOP_TO_US(wmep->wmep_txopLimit);
#ifdef IEEE80211_SUPPORT_TDMA
	}
#endif

	DPRINTF(sc, ATH_DEBUG_RESET,
	    "%s: Q%u qflags 0x%x aifs %u cwmin %u cwmax %u burstTime %u\n",
	    __func__, txq->axq_qnum, qi.tqi_qflags,
	    qi.tqi_aifs, qi.tqi_cwmin, qi.tqi_cwmax, qi.tqi_burstTime);

	if (!ath_hal_settxqueueprops(ah, txq->axq_qnum, &qi)) {
		if_printf(ifp, "unable to update hardware queue "
			"parameters for %s traffic!\n",
			ieee80211_wme_acnames[ac]);
		return 0;
	} else {
		ath_hal_resettxqueue(ah, txq->axq_qnum); /* push to h/w */
		return 1;
	}
#undef ATH_TXOP_TO_US
#undef ATH_EXPONENT_TO_VALUE
}

/*
 * Callback from the 802.11 layer to update WME parameters.
 */
int
ath_wme_update(struct ieee80211com *ic)
{
	struct ath_softc *sc = ic->ic_ifp->if_softc;

	return !ath_txq_update(sc, WME_AC_BE) ||
	    !ath_txq_update(sc, WME_AC_BK) ||
	    !ath_txq_update(sc, WME_AC_VI) ||
	    !ath_txq_update(sc, WME_AC_VO) ? EIO : 0;
}

/*
 * Reclaim resources for a setup queue.
 */
static void
ath_tx_cleanupq(struct ath_softc *sc, struct ath_txq *txq)
{

	ath_hal_releasetxqueue(sc->sc_ah, txq->axq_qnum);
	ATH_TXQ_LOCK_DESTROY(txq);
	sc->sc_txqsetup &= ~(1<<txq->axq_qnum);
}

/*
 * Reclaim all tx queue resources.
 */
static void
ath_tx_cleanup(struct ath_softc *sc)
{
	int i;

	ATH_TXBUF_LOCK_DESTROY(sc);
	for (i = 0; i < HAL_NUM_TX_QUEUES; i++)
		if (ATH_TXQ_SETUP(sc, i))
			ath_tx_cleanupq(sc, &sc->sc_txq[i]);
}

/*
 * Return h/w rate index for an IEEE rate (w/o basic rate bit)
 * using the current rates in sc_rixmap.
 */
int
ath_tx_findrix(const struct ath_softc *sc, uint8_t rate)
{
	int rix = sc->sc_rixmap[rate];
	/* NB: return lowest rix for invalid rate */
	return (rix == 0xff ? 0 : rix);
}

static void
ath_tx_update_stats(struct ath_softc *sc, struct ath_tx_status *ts,
    struct ath_buf *bf)
{
	struct ieee80211_node *ni = bf->bf_node;
	struct ifnet *ifp = sc->sc_ifp;
	struct ieee80211com *ic = ifp->if_l2com;
	int sr, lr, pri;

	if (ts->ts_status == 0) {
		u_int8_t txant = ts->ts_antenna;
		sc->sc_stats.ast_ant_tx[txant]++;
		sc->sc_ant_tx[txant]++;
		if (ts->ts_finaltsi != 0)
			sc->sc_stats.ast_tx_altrate++;
		pri = M_WME_GETAC(bf->bf_m);
		if (pri >= WME_AC_VO)
			ic->ic_wme.wme_hipri_traffic++;
		if ((bf->bf_state.bfs_txflags & HAL_TXDESC_NOACK) == 0)
			ni->ni_inact = ni->ni_inact_reload;
	} else {
		if (ts->ts_status & HAL_TXERR_XRETRY)
			sc->sc_stats.ast_tx_xretries++;
		if (ts->ts_status & HAL_TXERR_FIFO)
			sc->sc_stats.ast_tx_fifoerr++;
		if (ts->ts_status & HAL_TXERR_FILT)
			sc->sc_stats.ast_tx_filtered++;
		if (ts->ts_status & HAL_TXERR_XTXOP)
			sc->sc_stats.ast_tx_xtxop++;
		if (ts->ts_status & HAL_TXERR_TIMER_EXPIRED)
			sc->sc_stats.ast_tx_timerexpired++;

		if (ts->ts_status & HAL_TX_DATA_UNDERRUN)
			sc->sc_stats.ast_tx_data_underrun++;
		if (ts->ts_status & HAL_TX_DELIM_UNDERRUN)
			sc->sc_stats.ast_tx_delim_underrun++;

		if (bf->bf_m->m_flags & M_FF)
			sc->sc_stats.ast_ff_txerr++;
	}
	/* XXX when is this valid? */
	if (ts->ts_status & HAL_TX_DESC_CFG_ERR)
		sc->sc_stats.ast_tx_desccfgerr++;

	sr = ts->ts_shortretry;
	lr = ts->ts_longretry;
	sc->sc_stats.ast_tx_shortretry += sr;
	sc->sc_stats.ast_tx_longretry += lr;

}

/*
 * The default completion. If fail is 1, this means
 * "please don't retry the frame, and just return -1 status
 * to the net80211 stack.
 */
void
ath_tx_default_comp(struct ath_softc *sc, struct ath_buf *bf, int fail)
{
	struct ath_tx_status *ts = &bf->bf_status.ds_txstat;
	int st;

	if (fail == 1)
		st = -1;
	else
		st = ((bf->bf_state.bfs_txflags & HAL_TXDESC_NOACK) == 0) ?
		    ts->ts_status : HAL_TXERR_XRETRY;

	if (bf->bf_state.bfs_dobaw)
		device_printf(sc->sc_dev,
		    "%s: bf %p: seqno %d: dobaw should've been cleared!\n",
		    __func__,
		    bf,
		    SEQNO(bf->bf_state.bfs_seqno));
	if (bf->bf_next != NULL)
		device_printf(sc->sc_dev,
		    "%s: bf %p: seqno %d: bf_next not NULL!\n",
		    __func__,
		    bf,
		    SEQNO(bf->bf_state.bfs_seqno));

	/*
	 * Do any tx complete callback.  Note this must
	 * be done before releasing the node reference.
	 * This will free the mbuf, release the net80211
	 * node and recycle the ath_buf.
	 */
	ath_tx_freebuf(sc, bf, st);
}

/*
 * Update rate control with the given completion status.
 */
void
ath_tx_update_ratectrl(struct ath_softc *sc, struct ieee80211_node *ni,
    struct ath_rc_series *rc, struct ath_tx_status *ts, int frmlen,
    int nframes, int nbad)
{
	struct ath_node *an;

	/* Only for unicast frames */
	if (ni == NULL)
		return;

	an = ATH_NODE(ni);

	if ((ts->ts_status & HAL_TXERR_FILT) == 0) {
		ATH_NODE_LOCK(an);
		ath_rate_tx_complete(sc, an, rc, ts, frmlen, nframes, nbad);
		ATH_NODE_UNLOCK(an);
	}
}

/*
 * Update the busy status of the last frame on the free list.
 * When doing TDMA, the busy flag tracks whether the hardware
 * currently points to this buffer or not, and thus gated DMA
 * may restart by re-reading the last descriptor in this
 * buffer.
 *
 * This should be called in the completion function once one
 * of the buffers has been used.
 */
static void
ath_tx_update_busy(struct ath_softc *sc)
{
	struct ath_buf *last;

	/*
	 * Since the last frame may still be marked
	 * as ATH_BUF_BUSY, unmark it here before
	 * finishing the frame processing.
	 * Since we've completed a frame (aggregate
	 * or otherwise), the hardware has moved on
	 * and is no longer referencing the previous
	 * descriptor.
	 */
	ATH_TXBUF_LOCK_ASSERT(sc);
	last = TAILQ_LAST(&sc->sc_txbuf_mgmt, ath_bufhead_s);
	if (last != NULL)
		last->bf_flags &= ~ATH_BUF_BUSY;
	last = TAILQ_LAST(&sc->sc_txbuf, ath_bufhead_s);
	if (last != NULL)
		last->bf_flags &= ~ATH_BUF_BUSY;
}

/*
 * Process the completion of the given buffer.
 *
 * This calls the rate control update and then the buffer completion.
 * This will either free the buffer or requeue it.  In any case, the
 * bf pointer should be treated as invalid after this function is called.
 */
void
ath_tx_process_buf_completion(struct ath_softc *sc, struct ath_txq *txq,
    struct ath_tx_status *ts, struct ath_buf *bf)
{
	struct ieee80211_node *ni = bf->bf_node;
	struct ath_node *an = NULL;

	ATH_TXQ_UNLOCK_ASSERT(txq);

	/* If unicast frame, update general statistics */
	if (ni != NULL) {
		an = ATH_NODE(ni);
		/* update statistics */
		ath_tx_update_stats(sc, ts, bf);
	}

	/*
	 * Call the completion handler.
	 * The completion handler is responsible for
	 * calling the rate control code.
	 *
	 * Frames with no completion handler get the
	 * rate control code called here.
	 */
	if (bf->bf_comp == NULL) {
		if ((ts->ts_status & HAL_TXERR_FILT) == 0 &&
		    (bf->bf_state.bfs_txflags & HAL_TXDESC_NOACK) == 0) {
			/*
			 * XXX assume this isn't an aggregate
			 * frame.
			 */
			ath_tx_update_ratectrl(sc, ni,
			     bf->bf_state.bfs_rc, ts,
			    bf->bf_state.bfs_pktlen, 1,
			    (ts->ts_status == 0 ? 0 : 1));
		}
		ath_tx_default_comp(sc, bf, 0);
	} else
		bf->bf_comp(sc, bf, 0);
}



/*
 * Process completed xmit descriptors from the specified queue.
 * Kick the packet scheduler if needed. This can occur from this
 * particular task.
 */
static int
ath_tx_processq(struct ath_softc *sc, struct ath_txq *txq, int dosched)
{
	struct ath_hal *ah = sc->sc_ah;
	struct ath_buf *bf;
	struct ath_desc *ds;
	struct ath_tx_status *ts;
	struct ieee80211_node *ni;
#ifdef	IEEE80211_SUPPORT_SUPERG
	struct ieee80211com *ic = sc->sc_ifp->if_l2com;
#endif	/* IEEE80211_SUPPORT_SUPERG */
	int nacked;
	HAL_STATUS status;

	DPRINTF(sc, ATH_DEBUG_TX_PROC, "%s: tx queue %u head %p link %p\n",
		__func__, txq->axq_qnum,
		(caddr_t)(uintptr_t) ath_hal_gettxbuf(sc->sc_ah, txq->axq_qnum),
		txq->axq_link);
	nacked = 0;
	for (;;) {
		ATH_TXQ_LOCK(txq);
		txq->axq_intrcnt = 0;	/* reset periodic desc intr count */
		bf = TAILQ_FIRST(&txq->axq_q);
		if (bf == NULL) {
			ATH_TXQ_UNLOCK(txq);
			break;
		}
		ds = bf->bf_lastds;	/* XXX must be setup correctly! */
		ts = &bf->bf_status.ds_txstat;
		status = ath_hal_txprocdesc(ah, ds, ts);
#ifdef ATH_DEBUG
		if (sc->sc_debug & ATH_DEBUG_XMIT_DESC)
			ath_printtxbuf(sc, bf, txq->axq_qnum, 0,
			    status == HAL_OK);
		else if ((sc->sc_debug & ATH_DEBUG_RESET) && (dosched == 0)) {
			ath_printtxbuf(sc, bf, txq->axq_qnum, 0,
			    status == HAL_OK);
		}
#endif
		if (status == HAL_EINPROGRESS) {
			ATH_TXQ_UNLOCK(txq);
			break;
		}
		ATH_TXQ_REMOVE(txq, bf, bf_list);
#ifdef IEEE80211_SUPPORT_TDMA
		if (txq->axq_depth > 0) {
			/*
			 * More frames follow.  Mark the buffer busy
			 * so it's not re-used while the hardware may
			 * still re-read the link field in the descriptor.
			 *
			 * Use the last buffer in an aggregate as that
			 * is where the hardware may be - intermediate
			 * descriptors won't be "busy".
			 */
			bf->bf_last->bf_flags |= ATH_BUF_BUSY;
		} else
#else
		if (txq->axq_depth == 0)
#endif
			txq->axq_link = NULL;
		if (bf->bf_state.bfs_aggr)
			txq->axq_aggr_depth--;

		ni = bf->bf_node;
		/*
		 * If unicast frame was ack'd update RSSI,
		 * including the last rx time used to
		 * workaround phantom bmiss interrupts.
		 */
		if (ni != NULL && ts->ts_status == 0 &&
		    ((bf->bf_state.bfs_txflags & HAL_TXDESC_NOACK) == 0)) {
			nacked++;
			sc->sc_stats.ast_tx_rssi = ts->ts_rssi;
			ATH_RSSI_LPF(sc->sc_halstats.ns_avgtxrssi,
				ts->ts_rssi);
		}
		ATH_TXQ_UNLOCK(txq);

		/*
		 * Update statistics and call completion
		 */
		ath_tx_process_buf_completion(sc, txq, ts, bf);


	}
#ifdef IEEE80211_SUPPORT_SUPERG
	/*
	 * Flush fast-frame staging queue when traffic slows.
	 */
	if (txq->axq_depth <= 1)
		ieee80211_ff_flush(ic, txq->axq_ac);
#endif

	/* Kick the TXQ scheduler */
	if (dosched) {
		ATH_TXQ_LOCK(txq);
		ath_txq_sched(sc, txq);
		ATH_TXQ_UNLOCK(txq);
	}

	return nacked;
}

#define	TXQACTIVE(t, q)		( (t) & (1 << (q)))

/*
 * Deferred processing of transmit interrupt; special-cased
 * for a single hardware transmit queue (e.g. 5210 and 5211).
 */
static void
ath_tx_proc_q0(void *arg, int npending)
{
	struct ath_softc *sc = arg;
	struct ifnet *ifp = sc->sc_ifp;
	uint32_t txqs;

	ATH_PCU_LOCK(sc);
	sc->sc_txproc_cnt++;
	txqs = sc->sc_txq_active;
	sc->sc_txq_active &= ~txqs;
	ATH_PCU_UNLOCK(sc);

	if (TXQACTIVE(txqs, 0) && ath_tx_processq(sc, &sc->sc_txq[0], 1))
		/* XXX why is lastrx updated in tx code? */
		sc->sc_lastrx = ath_hal_gettsf64(sc->sc_ah);
	if (TXQACTIVE(txqs, sc->sc_cabq->axq_qnum))
		ath_tx_processq(sc, sc->sc_cabq, 1);
	IF_LOCK(&ifp->if_snd);
	ifp->if_drv_flags &= ~IFF_DRV_OACTIVE;
	IF_UNLOCK(&ifp->if_snd);
	sc->sc_wd_timer = 0;

	if (sc->sc_softled)
		ath_led_event(sc, sc->sc_txrix);

	ATH_PCU_LOCK(sc);
	sc->sc_txproc_cnt--;
	ATH_PCU_UNLOCK(sc);

	ath_tx_kick(sc);
}

/*
 * Deferred processing of transmit interrupt; special-cased
 * for four hardware queues, 0-3 (e.g. 5212 w/ WME support).
 */
static void
ath_tx_proc_q0123(void *arg, int npending)
{
	struct ath_softc *sc = arg;
	struct ifnet *ifp = sc->sc_ifp;
	int nacked;
	uint32_t txqs;

	ATH_PCU_LOCK(sc);
	sc->sc_txproc_cnt++;
	txqs = sc->sc_txq_active;
	sc->sc_txq_active &= ~txqs;
	ATH_PCU_UNLOCK(sc);

	/*
	 * Process each active queue.
	 */
	nacked = 0;
	if (TXQACTIVE(txqs, 0))
		nacked += ath_tx_processq(sc, &sc->sc_txq[0], 1);
	if (TXQACTIVE(txqs, 1))
		nacked += ath_tx_processq(sc, &sc->sc_txq[1], 1);
	if (TXQACTIVE(txqs, 2))
		nacked += ath_tx_processq(sc, &sc->sc_txq[2], 1);
	if (TXQACTIVE(txqs, 3))
		nacked += ath_tx_processq(sc, &sc->sc_txq[3], 1);
	if (TXQACTIVE(txqs, sc->sc_cabq->axq_qnum))
		ath_tx_processq(sc, sc->sc_cabq, 1);
	if (nacked)
		sc->sc_lastrx = ath_hal_gettsf64(sc->sc_ah);

	IF_LOCK(&ifp->if_snd);
	ifp->if_drv_flags &= ~IFF_DRV_OACTIVE;
	IF_UNLOCK(&ifp->if_snd);
	sc->sc_wd_timer = 0;

	if (sc->sc_softled)
		ath_led_event(sc, sc->sc_txrix);

	ATH_PCU_LOCK(sc);
	sc->sc_txproc_cnt--;
	ATH_PCU_UNLOCK(sc);

	ath_tx_kick(sc);
}

/*
 * Deferred processing of transmit interrupt.
 */
static void
ath_tx_proc(void *arg, int npending)
{
	struct ath_softc *sc = arg;
	struct ifnet *ifp = sc->sc_ifp;
	int i, nacked;
	uint32_t txqs;

	ATH_PCU_LOCK(sc);
	sc->sc_txproc_cnt++;
	txqs = sc->sc_txq_active;
	sc->sc_txq_active &= ~txqs;
	ATH_PCU_UNLOCK(sc);

	/*
	 * Process each active queue.
	 */
	nacked = 0;
	for (i = 0; i < HAL_NUM_TX_QUEUES; i++)
		if (ATH_TXQ_SETUP(sc, i) && TXQACTIVE(txqs, i))
			nacked += ath_tx_processq(sc, &sc->sc_txq[i], 1);
	if (nacked)
		sc->sc_lastrx = ath_hal_gettsf64(sc->sc_ah);

	/* XXX check this inside of IF_LOCK? */
	IF_LOCK(&ifp->if_snd);
	ifp->if_drv_flags &= ~IFF_DRV_OACTIVE;
	IF_UNLOCK(&ifp->if_snd);
	sc->sc_wd_timer = 0;

	if (sc->sc_softled)
		ath_led_event(sc, sc->sc_txrix);

	ATH_PCU_LOCK(sc);
	sc->sc_txproc_cnt--;
	ATH_PCU_UNLOCK(sc);

	ath_tx_kick(sc);
}
#undef	TXQACTIVE

/*
 * Deferred processing of TXQ rescheduling.
 */
static void
ath_txq_sched_tasklet(void *arg, int npending)
{
	struct ath_softc *sc = arg;
	int i;

	/* XXX is skipping ok? */
	ATH_PCU_LOCK(sc);
#if 0
	if (sc->sc_inreset_cnt > 0) {
		device_printf(sc->sc_dev,
		    "%s: sc_inreset_cnt > 0; skipping\n", __func__);
		ATH_PCU_UNLOCK(sc);
		return;
	}
#endif
	sc->sc_txproc_cnt++;
	ATH_PCU_UNLOCK(sc);

	for (i = 0; i < HAL_NUM_TX_QUEUES; i++) {
		if (ATH_TXQ_SETUP(sc, i)) {
			ATH_TXQ_LOCK(&sc->sc_txq[i]);
			ath_txq_sched(sc, &sc->sc_txq[i]);
			ATH_TXQ_UNLOCK(&sc->sc_txq[i]);
		}
	}

	ATH_PCU_LOCK(sc);
	sc->sc_txproc_cnt--;
	ATH_PCU_UNLOCK(sc);
}

void
ath_returnbuf_tail(struct ath_softc *sc, struct ath_buf *bf)
{

	ATH_TXBUF_LOCK_ASSERT(sc);

	if (bf->bf_flags & ATH_BUF_MGMT)
		TAILQ_INSERT_TAIL(&sc->sc_txbuf_mgmt, bf, bf_list);
	else {
		TAILQ_INSERT_TAIL(&sc->sc_txbuf, bf, bf_list);
		sc->sc_txbuf_cnt++;
		if (sc->sc_txbuf_cnt > ath_txbuf) {
			device_printf(sc->sc_dev,
			    "%s: sc_txbuf_cnt > %d?\n",
			    __func__,
			    ath_txbuf);
			sc->sc_txbuf_cnt = ath_txbuf;
		}
	}
}

void
ath_returnbuf_head(struct ath_softc *sc, struct ath_buf *bf)
{

	ATH_TXBUF_LOCK_ASSERT(sc);

	if (bf->bf_flags & ATH_BUF_MGMT)
		TAILQ_INSERT_HEAD(&sc->sc_txbuf_mgmt, bf, bf_list);
	else {
		TAILQ_INSERT_HEAD(&sc->sc_txbuf, bf, bf_list);
		sc->sc_txbuf_cnt++;
		if (sc->sc_txbuf_cnt > ATH_TXBUF) {
			device_printf(sc->sc_dev,
			    "%s: sc_txbuf_cnt > %d?\n",
			    __func__,
			    ATH_TXBUF);
			sc->sc_txbuf_cnt = ATH_TXBUF;
		}
	}
}

/*
 * Return a buffer to the pool and update the 'busy' flag on the
 * previous 'tail' entry.
 *
 * This _must_ only be called when the buffer is involved in a completed
 * TX. The logic is that if it was part of an active TX, the previous
 * buffer on the list is now not involved in a halted TX DMA queue, waiting
 * for restart (eg for TDMA.)
 *
 * The caller must free the mbuf and recycle the node reference.
 */
void
ath_freebuf(struct ath_softc *sc, struct ath_buf *bf)
{
	bus_dmamap_unload(sc->sc_dmat, bf->bf_dmamap);
	bus_dmamap_sync(sc->sc_dmat, bf->bf_dmamap, BUS_DMASYNC_POSTWRITE);

	KASSERT((bf->bf_node == NULL), ("%s: bf->bf_node != NULL\n", __func__));
	KASSERT((bf->bf_m == NULL), ("%s: bf->bf_m != NULL\n", __func__));

	ATH_TXBUF_LOCK(sc);
	ath_tx_update_busy(sc);
	ath_returnbuf_tail(sc, bf);
	ATH_TXBUF_UNLOCK(sc);
}

/*
 * This is currently used by ath_tx_draintxq() and
 * ath_tx_tid_free_pkts().
 *
 * It recycles a single ath_buf.
 */
void
ath_tx_freebuf(struct ath_softc *sc, struct ath_buf *bf, int status)
{
	struct ieee80211_node *ni = bf->bf_node;
	struct mbuf *m0 = bf->bf_m;

	bf->bf_node = NULL;
	bf->bf_m = NULL;

	/* Free the buffer, it's not needed any longer */
	ath_freebuf(sc, bf);

	if (ni != NULL) {
		/*
		 * Do any callback and reclaim the node reference.
		 */
		if (m0->m_flags & M_TXCB)
			ieee80211_process_callback(ni, m0, status);
		ieee80211_free_node(ni);
	}
	m_freem(m0);

	/*
	 * XXX the buffer used to be freed -after-, but the DMA map was
	 * freed where ath_freebuf() now is. I've no idea what this
	 * will do.
	 */
}

void
ath_tx_draintxq(struct ath_softc *sc, struct ath_txq *txq)
{
#ifdef ATH_DEBUG
	struct ath_hal *ah = sc->sc_ah;
#endif
	struct ath_buf *bf;
	u_int ix;

	/*
	 * NB: this assumes output has been stopped and
	 *     we do not need to block ath_tx_proc
	 */
	ATH_TXBUF_LOCK(sc);
	bf = TAILQ_LAST(&sc->sc_txbuf, ath_bufhead_s);
	if (bf != NULL)
		bf->bf_flags &= ~ATH_BUF_BUSY;
	bf = TAILQ_LAST(&sc->sc_txbuf_mgmt, ath_bufhead_s);
	if (bf != NULL)
		bf->bf_flags &= ~ATH_BUF_BUSY;
	ATH_TXBUF_UNLOCK(sc);

	for (ix = 0;; ix++) {
		ATH_TXQ_LOCK(txq);
		bf = TAILQ_FIRST(&txq->axq_q);
		if (bf == NULL) {
			txq->axq_link = NULL;
			/*
			 * There's currently no flag that indicates
			 * a buffer is on the FIFO.  So until that
			 * occurs, just clear the FIFO counter here.
			 *
			 * Yes, this means that if something in parallel
			 * is pushing things onto this TXQ and pushing
			 * _that_ into the hardware, things will get
			 * very fruity very quickly.
			 */
			txq->axq_fifo_depth = 0;
			ATH_TXQ_UNLOCK(txq);
			break;
		}
		ATH_TXQ_REMOVE(txq, bf, bf_list);
		if (bf->bf_state.bfs_aggr)
			txq->axq_aggr_depth--;
#ifdef ATH_DEBUG
		if (sc->sc_debug & ATH_DEBUG_RESET) {
			struct ieee80211com *ic = sc->sc_ifp->if_l2com;
			int status = 0;

			/*
			 * EDMA operation has a TX completion FIFO
			 * separate from the TX descriptor, so this
			 * method of checking the "completion" status
			 * is wrong.
			 */
			if (! sc->sc_isedma) {
				status = (ath_hal_txprocdesc(ah,
				    bf->bf_lastds,
				    &bf->bf_status.ds_txstat) == HAL_OK);
			}
			ath_printtxbuf(sc, bf, txq->axq_qnum, ix, status);
			ieee80211_dump_pkt(ic, mtod(bf->bf_m, const uint8_t *),
			    bf->bf_m->m_len, 0, -1);
		}
#endif /* ATH_DEBUG */
		/*
		 * Since we're now doing magic in the completion
		 * functions, we -must- call it for aggregation
		 * destinations or BAW tracking will get upset.
		 */
		/*
		 * Clear ATH_BUF_BUSY; the completion handler
		 * will free the buffer.
		 */
		ATH_TXQ_UNLOCK(txq);
		bf->bf_flags &= ~ATH_BUF_BUSY;
		if (bf->bf_comp)
			bf->bf_comp(sc, bf, 1);
		else
			ath_tx_default_comp(sc, bf, 1);
	}

	/*
	 * Drain software queued frames which are on
	 * active TIDs.
	 */
	ath_tx_txq_drain(sc, txq);
}

static void
ath_tx_stopdma(struct ath_softc *sc, struct ath_txq *txq)
{
	struct ath_hal *ah = sc->sc_ah;

	DPRINTF(sc, ATH_DEBUG_RESET, "%s: tx queue [%u] %p, link %p\n",
	    __func__, txq->axq_qnum,
	    (caddr_t)(uintptr_t) ath_hal_gettxbuf(ah, txq->axq_qnum),
	    txq->axq_link);
	(void) ath_hal_stoptxdma(ah, txq->axq_qnum);
}

int
ath_stoptxdma(struct ath_softc *sc)
{
	struct ath_hal *ah = sc->sc_ah;
	int i;

	/* XXX return value */
	if (sc->sc_invalid)
		return 0;

	if (!sc->sc_invalid) {
		/* don't touch the hardware if marked invalid */
		DPRINTF(sc, ATH_DEBUG_RESET, "%s: tx queue [%u] %p, link %p\n",
		    __func__, sc->sc_bhalq,
		    (caddr_t)(uintptr_t) ath_hal_gettxbuf(ah, sc->sc_bhalq),
		    NULL);
		(void) ath_hal_stoptxdma(ah, sc->sc_bhalq);
		for (i = 0; i < HAL_NUM_TX_QUEUES; i++)
			if (ATH_TXQ_SETUP(sc, i))
				ath_tx_stopdma(sc, &sc->sc_txq[i]);
	}

	return 1;
}

/*
 * Drain the transmit queues and reclaim resources.
 */
void
ath_legacy_tx_drain(struct ath_softc *sc, ATH_RESET_TYPE reset_type)
{
#ifdef	ATH_DEBUG
	struct ath_hal *ah = sc->sc_ah;
#endif
	struct ifnet *ifp = sc->sc_ifp;
	int i;

	(void) ath_stoptxdma(sc);

	for (i = 0; i < HAL_NUM_TX_QUEUES; i++) {
		/*
		 * XXX TODO: should we just handle the completed TX frames
		 * here, whether or not the reset is a full one or not?
		 */
		if (ATH_TXQ_SETUP(sc, i)) {
			if (reset_type == ATH_RESET_NOLOSS)
				ath_tx_processq(sc, &sc->sc_txq[i], 0);
			else
				ath_tx_draintxq(sc, &sc->sc_txq[i]);
		}
	}
#ifdef ATH_DEBUG
	if (sc->sc_debug & ATH_DEBUG_RESET) {
		struct ath_buf *bf = TAILQ_FIRST(&sc->sc_bbuf);
		if (bf != NULL && bf->bf_m != NULL) {
			ath_printtxbuf(sc, bf, sc->sc_bhalq, 0,
				ath_hal_txprocdesc(ah, bf->bf_lastds,
				    &bf->bf_status.ds_txstat) == HAL_OK);
			ieee80211_dump_pkt(ifp->if_l2com,
			    mtod(bf->bf_m, const uint8_t *), bf->bf_m->m_len,
			    0, -1);
		}
	}
#endif /* ATH_DEBUG */
	IF_LOCK(&ifp->if_snd);
	ifp->if_drv_flags &= ~IFF_DRV_OACTIVE;
	IF_UNLOCK(&ifp->if_snd);
	sc->sc_wd_timer = 0;
}

/*
 * Update internal state after a channel change.
 */
static void
ath_chan_change(struct ath_softc *sc, struct ieee80211_channel *chan)
{
	enum ieee80211_phymode mode;

	/*
	 * Change channels and update the h/w rate map
	 * if we're switching; e.g. 11a to 11b/g.
	 */
	mode = ieee80211_chan2mode(chan);
	if (mode != sc->sc_curmode)
		ath_setcurmode(sc, mode);
	sc->sc_curchan = chan;
}

/*
 * Set/change channels.  If the channel is really being changed,
 * it's done by resetting the chip.  To accomplish this we must
 * first cleanup any pending DMA, then restart stuff after a la
 * ath_init.
 */
static int
ath_chan_set(struct ath_softc *sc, struct ieee80211_channel *chan)
{
	struct ifnet *ifp = sc->sc_ifp;
	struct ieee80211com *ic = ifp->if_l2com;
	struct ath_hal *ah = sc->sc_ah;
	int ret = 0;

	/* Treat this as an interface reset */
	ATH_PCU_UNLOCK_ASSERT(sc);
	ATH_UNLOCK_ASSERT(sc);

	/* (Try to) stop TX/RX from occuring */
	taskqueue_block(sc->sc_tq);

	ATH_PCU_LOCK(sc);
	ath_hal_intrset(ah, 0);		/* Stop new RX/TX completion */
	ath_txrx_stop_locked(sc);	/* Stop pending RX/TX completion */
	if (ath_reset_grablock(sc, 1) == 0) {
		device_printf(sc->sc_dev, "%s: concurrent reset! Danger!\n",
		    __func__);
	}
	ATH_PCU_UNLOCK(sc);

	DPRINTF(sc, ATH_DEBUG_RESET, "%s: %u (%u MHz, flags 0x%x)\n",
	    __func__, ieee80211_chan2ieee(ic, chan),
	    chan->ic_freq, chan->ic_flags);
	if (chan != sc->sc_curchan) {
		HAL_STATUS status;
		/*
		 * To switch channels clear any pending DMA operations;
		 * wait long enough for the RX fifo to drain, reset the
		 * hardware at the new frequency, and then re-enable
		 * the relevant bits of the h/w.
		 */
#if 0
		ath_hal_intrset(ah, 0);		/* disable interrupts */
#endif
		ath_stoprecv(sc, 1);		/* turn off frame recv */
		/*
		 * First, handle completed TX/RX frames.
		 */
		ath_rx_flush(sc);
		ath_draintxq(sc, ATH_RESET_NOLOSS);
		/*
		 * Next, flush the non-scheduled frames.
		 */
		ath_draintxq(sc, ATH_RESET_FULL);	/* clear pending tx frames */

		if (!ath_hal_reset(ah, sc->sc_opmode, chan, AH_TRUE, &status)) {
			if_printf(ifp, "%s: unable to reset "
			    "channel %u (%u MHz, flags 0x%x), hal status %u\n",
			    __func__, ieee80211_chan2ieee(ic, chan),
			    chan->ic_freq, chan->ic_flags, status);
			ret = EIO;
			goto finish;
		}
		sc->sc_diversity = ath_hal_getdiversity(ah);

		/* Let DFS at it in case it's a DFS channel */
		ath_dfs_radar_enable(sc, chan);

		/*
		 * Re-enable rx framework.
		 */
		if (ath_startrecv(sc) != 0) {
			if_printf(ifp, "%s: unable to restart recv logic\n",
			    __func__);
			ret = EIO;
			goto finish;
		}

		/*
		 * Change channels and update the h/w rate map
		 * if we're switching; e.g. 11a to 11b/g.
		 */
		ath_chan_change(sc, chan);

		/*
		 * Reset clears the beacon timers; reset them
		 * here if needed.
		 */
		if (sc->sc_beacons) {		/* restart beacons */
#ifdef IEEE80211_SUPPORT_TDMA
			if (sc->sc_tdma)
				ath_tdma_config(sc, NULL);
			else
#endif
			ath_beacon_config(sc, NULL);
		}

		/*
		 * Re-enable interrupts.
		 */
#if 0
		ath_hal_intrset(ah, sc->sc_imask);
#endif
	}

finish:
	ATH_PCU_LOCK(sc);
	sc->sc_inreset_cnt--;
	/* XXX only do this if sc_inreset_cnt == 0? */
	ath_hal_intrset(ah, sc->sc_imask);
	ATH_PCU_UNLOCK(sc);

	IF_LOCK(&ifp->if_snd);
	ifp->if_drv_flags &= ~IFF_DRV_OACTIVE;
	IF_UNLOCK(&ifp->if_snd);
	ath_txrx_start(sc);
	/* XXX ath_start? */

	return ret;
}

/*
 * Periodically recalibrate the PHY to account
 * for temperature/environment changes.
 */
static void
ath_calibrate(void *arg)
{
	struct ath_softc *sc = arg;
	struct ath_hal *ah = sc->sc_ah;
	struct ifnet *ifp = sc->sc_ifp;
	struct ieee80211com *ic = ifp->if_l2com;
	HAL_BOOL longCal, isCalDone;
	HAL_BOOL aniCal, shortCal = AH_FALSE;
	int nextcal;

	if (ic->ic_flags & IEEE80211_F_SCAN)	/* defer, off channel */
		goto restart;
	longCal = (ticks - sc->sc_lastlongcal >= ath_longcalinterval*hz);
	aniCal = (ticks - sc->sc_lastani >= ath_anicalinterval*hz/1000);
	if (sc->sc_doresetcal)
		shortCal = (ticks - sc->sc_lastshortcal >= ath_shortcalinterval*hz/1000);

	DPRINTF(sc, ATH_DEBUG_CALIBRATE, "%s: shortCal=%d; longCal=%d; aniCal=%d\n", __func__, shortCal, longCal, aniCal);
	if (aniCal) {
		sc->sc_stats.ast_ani_cal++;
		sc->sc_lastani = ticks;
		ath_hal_ani_poll(ah, sc->sc_curchan);
	}

	if (longCal) {
		sc->sc_stats.ast_per_cal++;
		sc->sc_lastlongcal = ticks;
		if (ath_hal_getrfgain(ah) == HAL_RFGAIN_NEED_CHANGE) {
			/*
			 * Rfgain is out of bounds, reset the chip
			 * to load new gain values.
			 */
			DPRINTF(sc, ATH_DEBUG_CALIBRATE,
				"%s: rfgain change\n", __func__);
			sc->sc_stats.ast_per_rfgain++;
			sc->sc_resetcal = 0;
			sc->sc_doresetcal = AH_TRUE;
			taskqueue_enqueue(sc->sc_tq, &sc->sc_resettask);
			callout_reset(&sc->sc_cal_ch, 1, ath_calibrate, sc);
			return;
		}
		/*
		 * If this long cal is after an idle period, then
		 * reset the data collection state so we start fresh.
		 */
		if (sc->sc_resetcal) {
			(void) ath_hal_calreset(ah, sc->sc_curchan);
			sc->sc_lastcalreset = ticks;
			sc->sc_lastshortcal = ticks;
			sc->sc_resetcal = 0;
			sc->sc_doresetcal = AH_TRUE;
		}
	}

	/* Only call if we're doing a short/long cal, not for ANI calibration */
	if (shortCal || longCal) {
		if (ath_hal_calibrateN(ah, sc->sc_curchan, longCal, &isCalDone)) {
			if (longCal) {
				/*
				 * Calibrate noise floor data again in case of change.
				 */
				ath_hal_process_noisefloor(ah);
			}
		} else {
			DPRINTF(sc, ATH_DEBUG_ANY,
				"%s: calibration of channel %u failed\n",
				__func__, sc->sc_curchan->ic_freq);
			sc->sc_stats.ast_per_calfail++;
		}
		if (shortCal)
			sc->sc_lastshortcal = ticks;
	}
	if (!isCalDone) {
restart:
		/*
		 * Use a shorter interval to potentially collect multiple
		 * data samples required to complete calibration.  Once
		 * we're told the work is done we drop back to a longer
		 * interval between requests.  We're more aggressive doing
		 * work when operating as an AP to improve operation right
		 * after startup.
		 */
		sc->sc_lastshortcal = ticks;
		nextcal = ath_shortcalinterval*hz/1000;
		if (sc->sc_opmode != HAL_M_HOSTAP)
			nextcal *= 10;
		sc->sc_doresetcal = AH_TRUE;
	} else {
		/* nextcal should be the shortest time for next event */
		nextcal = ath_longcalinterval*hz;
		if (sc->sc_lastcalreset == 0)
			sc->sc_lastcalreset = sc->sc_lastlongcal;
		else if (ticks - sc->sc_lastcalreset >= ath_resetcalinterval*hz)
			sc->sc_resetcal = 1;	/* setup reset next trip */
		sc->sc_doresetcal = AH_FALSE;
	}
	/* ANI calibration may occur more often than short/long/resetcal */
	if (ath_anicalinterval > 0)
		nextcal = MIN(nextcal, ath_anicalinterval*hz/1000);

	if (nextcal != 0) {
		DPRINTF(sc, ATH_DEBUG_CALIBRATE, "%s: next +%u (%sisCalDone)\n",
		    __func__, nextcal, isCalDone ? "" : "!");
		callout_reset(&sc->sc_cal_ch, nextcal, ath_calibrate, sc);
	} else {
		DPRINTF(sc, ATH_DEBUG_CALIBRATE, "%s: calibration disabled\n",
		    __func__);
		/* NB: don't rearm timer */
	}
}

static void
ath_scan_start(struct ieee80211com *ic)
{
	struct ifnet *ifp = ic->ic_ifp;
	struct ath_softc *sc = ifp->if_softc;
	struct ath_hal *ah = sc->sc_ah;
	u_int32_t rfilt;

	/* XXX calibration timer? */

	ATH_LOCK(sc);
	sc->sc_scanning = 1;
	sc->sc_syncbeacon = 0;
	rfilt = ath_calcrxfilter(sc);
	ATH_UNLOCK(sc);

	ATH_PCU_LOCK(sc);
	ath_hal_setrxfilter(ah, rfilt);
	ath_hal_setassocid(ah, ifp->if_broadcastaddr, 0);
	ATH_PCU_UNLOCK(sc);

	DPRINTF(sc, ATH_DEBUG_STATE, "%s: RX filter 0x%x bssid %s aid 0\n",
		 __func__, rfilt, ether_sprintf(ifp->if_broadcastaddr));
}

static void
ath_scan_end(struct ieee80211com *ic)
{
	struct ifnet *ifp = ic->ic_ifp;
	struct ath_softc *sc = ifp->if_softc;
	struct ath_hal *ah = sc->sc_ah;
	u_int32_t rfilt;

	ATH_LOCK(sc);
	sc->sc_scanning = 0;
	rfilt = ath_calcrxfilter(sc);
	ATH_UNLOCK(sc);

	ATH_PCU_LOCK(sc);
	ath_hal_setrxfilter(ah, rfilt);
	ath_hal_setassocid(ah, sc->sc_curbssid, sc->sc_curaid);

	ath_hal_process_noisefloor(ah);
	ATH_PCU_UNLOCK(sc);

	DPRINTF(sc, ATH_DEBUG_STATE, "%s: RX filter 0x%x bssid %s aid 0x%x\n",
		 __func__, rfilt, ether_sprintf(sc->sc_curbssid),
		 sc->sc_curaid);
}

#ifdef	ATH_ENABLE_11N
/*
 * For now, just do a channel change.
 *
 * Later, we'll go through the hard slog of suspending tx/rx, changing rate
 * control state and resetting the hardware without dropping frames out
 * of the queue.
 *
 * The unfortunate trouble here is making absolutely sure that the
 * channel width change has propagated enough so the hardware
 * absolutely isn't handed bogus frames for it's current operating
 * mode. (Eg, 40MHz frames in 20MHz mode.) Since TX and RX can and
 * does occur in parallel, we need to make certain we've blocked
 * any further ongoing TX (and RX, that can cause raw TX)
 * before we do this.
 */
static void
ath_update_chw(struct ieee80211com *ic)
{
	struct ifnet *ifp = ic->ic_ifp;
	struct ath_softc *sc = ifp->if_softc;

	DPRINTF(sc, ATH_DEBUG_STATE, "%s: called\n", __func__);
	ath_set_channel(ic);
}
#endif	/* ATH_ENABLE_11N */

static void
ath_set_channel(struct ieee80211com *ic)
{
	struct ifnet *ifp = ic->ic_ifp;
	struct ath_softc *sc = ifp->if_softc;

	(void) ath_chan_set(sc, ic->ic_curchan);
	/*
	 * If we are returning to our bss channel then mark state
	 * so the next recv'd beacon's tsf will be used to sync the
	 * beacon timers.  Note that since we only hear beacons in
	 * sta/ibss mode this has no effect in other operating modes.
	 */
	ATH_LOCK(sc);
	if (!sc->sc_scanning && ic->ic_curchan == ic->ic_bsschan)
		sc->sc_syncbeacon = 1;
	ATH_UNLOCK(sc);
}

/*
 * Walk the vap list and check if there any vap's in RUN state.
 */
static int
ath_isanyrunningvaps(struct ieee80211vap *this)
{
	struct ieee80211com *ic = this->iv_ic;
	struct ieee80211vap *vap;

	IEEE80211_LOCK_ASSERT(ic);

	TAILQ_FOREACH(vap, &ic->ic_vaps, iv_next) {
		if (vap != this && vap->iv_state >= IEEE80211_S_RUN)
			return 1;
	}
	return 0;
}

static int
ath_newstate(struct ieee80211vap *vap, enum ieee80211_state nstate, int arg)
{
	struct ieee80211com *ic = vap->iv_ic;
	struct ath_softc *sc = ic->ic_ifp->if_softc;
	struct ath_vap *avp = ATH_VAP(vap);
	struct ath_hal *ah = sc->sc_ah;
	struct ieee80211_node *ni = NULL;
	int i, error, stamode;
	u_int32_t rfilt;
	int csa_run_transition = 0;
	static const HAL_LED_STATE leds[] = {
	    HAL_LED_INIT,	/* IEEE80211_S_INIT */
	    HAL_LED_SCAN,	/* IEEE80211_S_SCAN */
	    HAL_LED_AUTH,	/* IEEE80211_S_AUTH */
	    HAL_LED_ASSOC, 	/* IEEE80211_S_ASSOC */
	    HAL_LED_RUN, 	/* IEEE80211_S_CAC */
	    HAL_LED_RUN, 	/* IEEE80211_S_RUN */
	    HAL_LED_RUN, 	/* IEEE80211_S_CSA */
	    HAL_LED_RUN, 	/* IEEE80211_S_SLEEP */
	};

	DPRINTF(sc, ATH_DEBUG_STATE, "%s: %s -> %s\n", __func__,
		ieee80211_state_name[vap->iv_state],
		ieee80211_state_name[nstate]);

	/*
	 * net80211 _should_ have the comlock asserted at this point.
	 * There are some comments around the calls to vap->iv_newstate
	 * which indicate that it (newstate) may end up dropping the
	 * lock.  This and the subsequent lock assert check after newstate
	 * are an attempt to catch these and figure out how/why.
	 */
	IEEE80211_LOCK_ASSERT(ic);

	if (vap->iv_state == IEEE80211_S_CSA && nstate == IEEE80211_S_RUN)
		csa_run_transition = 1;

	callout_drain(&sc->sc_cal_ch);
	ath_hal_setledstate(ah, leds[nstate]);	/* set LED */

	if (nstate == IEEE80211_S_SCAN) {
		/*
		 * Scanning: turn off beacon miss and don't beacon.
		 * Mark beacon state so when we reach RUN state we'll
		 * [re]setup beacons.  Unblock the task q thread so
		 * deferred interrupt processing is done.
		 */
		ath_hal_intrset(ah,
		    sc->sc_imask &~ (HAL_INT_SWBA | HAL_INT_BMISS));
		sc->sc_imask &= ~(HAL_INT_SWBA | HAL_INT_BMISS);
		sc->sc_beacons = 0;
		taskqueue_unblock(sc->sc_tq);
	}

	ni = ieee80211_ref_node(vap->iv_bss);
	rfilt = ath_calcrxfilter(sc);
	stamode = (vap->iv_opmode == IEEE80211_M_STA ||
		   vap->iv_opmode == IEEE80211_M_AHDEMO ||
		   vap->iv_opmode == IEEE80211_M_IBSS);
	if (stamode && nstate == IEEE80211_S_RUN) {
		sc->sc_curaid = ni->ni_associd;
		IEEE80211_ADDR_COPY(sc->sc_curbssid, ni->ni_bssid);
		ath_hal_setassocid(ah, sc->sc_curbssid, sc->sc_curaid);
	}
	DPRINTF(sc, ATH_DEBUG_STATE, "%s: RX filter 0x%x bssid %s aid 0x%x\n",
	   __func__, rfilt, ether_sprintf(sc->sc_curbssid), sc->sc_curaid);
	ath_hal_setrxfilter(ah, rfilt);

	/* XXX is this to restore keycache on resume? */
	if (vap->iv_opmode != IEEE80211_M_STA &&
	    (vap->iv_flags & IEEE80211_F_PRIVACY)) {
		for (i = 0; i < IEEE80211_WEP_NKID; i++)
			if (ath_hal_keyisvalid(ah, i))
				ath_hal_keysetmac(ah, i, ni->ni_bssid);
	}

	/*
	 * Invoke the parent method to do net80211 work.
	 */
	error = avp->av_newstate(vap, nstate, arg);
	if (error != 0)
		goto bad;

	/*
	 * See above: ensure av_newstate() doesn't drop the lock
	 * on us.
	 */
	IEEE80211_LOCK_ASSERT(ic);

	if (nstate == IEEE80211_S_RUN) {
		/* NB: collect bss node again, it may have changed */
		ieee80211_free_node(ni);
		ni = ieee80211_ref_node(vap->iv_bss);

		DPRINTF(sc, ATH_DEBUG_STATE,
		    "%s(RUN): iv_flags 0x%08x bintvl %d bssid %s "
		    "capinfo 0x%04x chan %d\n", __func__,
		    vap->iv_flags, ni->ni_intval, ether_sprintf(ni->ni_bssid),
		    ni->ni_capinfo, ieee80211_chan2ieee(ic, ic->ic_curchan));

		switch (vap->iv_opmode) {
#ifdef IEEE80211_SUPPORT_TDMA
		case IEEE80211_M_AHDEMO:
			if ((vap->iv_caps & IEEE80211_C_TDMA) == 0)
				break;
			/* fall thru... */
#endif
		case IEEE80211_M_HOSTAP:
		case IEEE80211_M_IBSS:
		case IEEE80211_M_MBSS:
			/*
			 * Allocate and setup the beacon frame.
			 *
			 * Stop any previous beacon DMA.  This may be
			 * necessary, for example, when an ibss merge
			 * causes reconfiguration; there will be a state
			 * transition from RUN->RUN that means we may
			 * be called with beacon transmission active.
			 */
			ath_hal_stoptxdma(ah, sc->sc_bhalq);

			error = ath_beacon_alloc(sc, ni);
			if (error != 0)
				goto bad;
			/*
			 * If joining an adhoc network defer beacon timer
			 * configuration to the next beacon frame so we
			 * have a current TSF to use.  Otherwise we're
			 * starting an ibss/bss so there's no need to delay;
			 * if this is the first vap moving to RUN state, then
			 * beacon state needs to be [re]configured.
			 */
			if (vap->iv_opmode == IEEE80211_M_IBSS &&
			    ni->ni_tstamp.tsf != 0) {
				sc->sc_syncbeacon = 1;
			} else if (!sc->sc_beacons) {
#ifdef IEEE80211_SUPPORT_TDMA
				if (vap->iv_caps & IEEE80211_C_TDMA)
					ath_tdma_config(sc, vap);
				else
#endif
					ath_beacon_config(sc, vap);
				sc->sc_beacons = 1;
			}
			break;
		case IEEE80211_M_STA:
			/*
			 * Defer beacon timer configuration to the next
			 * beacon frame so we have a current TSF to use
			 * (any TSF collected when scanning is likely old).
			 * However if it's due to a CSA -> RUN transition,
			 * force a beacon update so we pick up a lack of
			 * beacons from an AP in CAC and thus force a
			 * scan.
			 */
			sc->sc_syncbeacon = 1;
			if (csa_run_transition)
				ath_beacon_config(sc, vap);
			break;
		case IEEE80211_M_MONITOR:
			/*
			 * Monitor mode vaps have only INIT->RUN and RUN->RUN
			 * transitions so we must re-enable interrupts here to
			 * handle the case of a single monitor mode vap.
			 */
			ath_hal_intrset(ah, sc->sc_imask);
			break;
		case IEEE80211_M_WDS:
			break;
		default:
			break;
		}
		/*
		 * Let the hal process statistics collected during a
		 * scan so it can provide calibrated noise floor data.
		 */
		ath_hal_process_noisefloor(ah);
		/*
		 * Reset rssi stats; maybe not the best place...
		 */
		sc->sc_halstats.ns_avgbrssi = ATH_RSSI_DUMMY_MARKER;
		sc->sc_halstats.ns_avgrssi = ATH_RSSI_DUMMY_MARKER;
		sc->sc_halstats.ns_avgtxrssi = ATH_RSSI_DUMMY_MARKER;
		/*
		 * Finally, start any timers and the task q thread
		 * (in case we didn't go through SCAN state).
		 */
		if (ath_longcalinterval != 0) {
			/* start periodic recalibration timer */
			callout_reset(&sc->sc_cal_ch, 1, ath_calibrate, sc);
		} else {
			DPRINTF(sc, ATH_DEBUG_CALIBRATE,
			    "%s: calibration disabled\n", __func__);
		}
		taskqueue_unblock(sc->sc_tq);
	} else if (nstate == IEEE80211_S_INIT) {
		/*
		 * If there are no vaps left in RUN state then
		 * shutdown host/driver operation:
		 * o disable interrupts
		 * o disable the task queue thread
		 * o mark beacon processing as stopped
		 */
		if (!ath_isanyrunningvaps(vap)) {
			sc->sc_imask &= ~(HAL_INT_SWBA | HAL_INT_BMISS);
			/* disable interrupts  */
			ath_hal_intrset(ah, sc->sc_imask &~ HAL_INT_GLOBAL);
			taskqueue_block(sc->sc_tq);
			sc->sc_beacons = 0;
		}
#ifdef IEEE80211_SUPPORT_TDMA
		ath_hal_setcca(ah, AH_TRUE);
#endif
	}
bad:
	ieee80211_free_node(ni);
	return error;
}

/*
 * Allocate a key cache slot to the station so we can
 * setup a mapping from key index to node. The key cache
 * slot is needed for managing antenna state and for
 * compression when stations do not use crypto.  We do
 * it uniliaterally here; if crypto is employed this slot
 * will be reassigned.
 */
static void
ath_setup_stationkey(struct ieee80211_node *ni)
{
	struct ieee80211vap *vap = ni->ni_vap;
	struct ath_softc *sc = vap->iv_ic->ic_ifp->if_softc;
	ieee80211_keyix keyix, rxkeyix;

	/* XXX should take a locked ref to vap->iv_bss */
	if (!ath_key_alloc(vap, &ni->ni_ucastkey, &keyix, &rxkeyix)) {
		/*
		 * Key cache is full; we'll fall back to doing
		 * the more expensive lookup in software.  Note
		 * this also means no h/w compression.
		 */
		/* XXX msg+statistic */
	} else {
		/* XXX locking? */
		ni->ni_ucastkey.wk_keyix = keyix;
		ni->ni_ucastkey.wk_rxkeyix = rxkeyix;
		/* NB: must mark device key to get called back on delete */
		ni->ni_ucastkey.wk_flags |= IEEE80211_KEY_DEVKEY;
		IEEE80211_ADDR_COPY(ni->ni_ucastkey.wk_macaddr, ni->ni_macaddr);
		/* NB: this will create a pass-thru key entry */
		ath_keyset(sc, vap, &ni->ni_ucastkey, vap->iv_bss);
	}
}

/*
 * Setup driver-specific state for a newly associated node.
 * Note that we're called also on a re-associate, the isnew
 * param tells us if this is the first time or not.
 */
static void
ath_newassoc(struct ieee80211_node *ni, int isnew)
{
	struct ath_node *an = ATH_NODE(ni);
	struct ieee80211vap *vap = ni->ni_vap;
	struct ath_softc *sc = vap->iv_ic->ic_ifp->if_softc;
	const struct ieee80211_txparam *tp = ni->ni_txparms;

	an->an_mcastrix = ath_tx_findrix(sc, tp->mcastrate);
	an->an_mgmtrix = ath_tx_findrix(sc, tp->mgmtrate);

	ath_rate_newassoc(sc, an, isnew);
	if (isnew &&
	    (vap->iv_flags & IEEE80211_F_PRIVACY) == 0 && sc->sc_hasclrkey &&
	    ni->ni_ucastkey.wk_keyix == IEEE80211_KEYIX_NONE)
		ath_setup_stationkey(ni);
}

static int
ath_setregdomain(struct ieee80211com *ic, struct ieee80211_regdomain *reg,
	int nchans, struct ieee80211_channel chans[])
{
	struct ath_softc *sc = ic->ic_ifp->if_softc;
	struct ath_hal *ah = sc->sc_ah;
	HAL_STATUS status;

	DPRINTF(sc, ATH_DEBUG_REGDOMAIN,
	    "%s: rd %u cc %u location %c%s\n",
	    __func__, reg->regdomain, reg->country, reg->location,
	    reg->ecm ? " ecm" : "");

	status = ath_hal_set_channels(ah, chans, nchans,
	    reg->country, reg->regdomain);
	if (status != HAL_OK) {
		DPRINTF(sc, ATH_DEBUG_REGDOMAIN, "%s: failed, status %u\n",
		    __func__, status);
		return EINVAL;		/* XXX */
	}

	return 0;
}

static void
ath_getradiocaps(struct ieee80211com *ic,
	int maxchans, int *nchans, struct ieee80211_channel chans[])
{
	struct ath_softc *sc = ic->ic_ifp->if_softc;
	struct ath_hal *ah = sc->sc_ah;

	DPRINTF(sc, ATH_DEBUG_REGDOMAIN, "%s: use rd %u cc %d\n",
	    __func__, SKU_DEBUG, CTRY_DEFAULT);

	/* XXX check return */
	(void) ath_hal_getchannels(ah, chans, maxchans, nchans,
	    HAL_MODE_ALL, CTRY_DEFAULT, SKU_DEBUG, AH_TRUE);

}

static int
ath_getchannels(struct ath_softc *sc)
{
	struct ifnet *ifp = sc->sc_ifp;
	struct ieee80211com *ic = ifp->if_l2com;
	struct ath_hal *ah = sc->sc_ah;
	HAL_STATUS status;

	/*
	 * Collect channel set based on EEPROM contents.
	 */
	status = ath_hal_init_channels(ah, ic->ic_channels, IEEE80211_CHAN_MAX,
	    &ic->ic_nchans, HAL_MODE_ALL, CTRY_DEFAULT, SKU_NONE, AH_TRUE);
	if (status != HAL_OK) {
		if_printf(ifp, "%s: unable to collect channel list from hal, "
		    "status %d\n", __func__, status);
		return EINVAL;
	}
	(void) ath_hal_getregdomain(ah, &sc->sc_eerd);
	ath_hal_getcountrycode(ah, &sc->sc_eecc);	/* NB: cannot fail */
	/* XXX map Atheros sku's to net80211 SKU's */
	/* XXX net80211 types too small */
	ic->ic_regdomain.regdomain = (uint16_t) sc->sc_eerd;
	ic->ic_regdomain.country = (uint16_t) sc->sc_eecc;
	ic->ic_regdomain.isocc[0] = ' ';	/* XXX don't know */
	ic->ic_regdomain.isocc[1] = ' ';

	ic->ic_regdomain.ecm = 1;
	ic->ic_regdomain.location = 'I';

	DPRINTF(sc, ATH_DEBUG_REGDOMAIN,
	    "%s: eeprom rd %u cc %u (mapped rd %u cc %u) location %c%s\n",
	    __func__, sc->sc_eerd, sc->sc_eecc,
	    ic->ic_regdomain.regdomain, ic->ic_regdomain.country,
	    ic->ic_regdomain.location, ic->ic_regdomain.ecm ? " ecm" : "");
	return 0;
}

static int
ath_rate_setup(struct ath_softc *sc, u_int mode)
{
	struct ath_hal *ah = sc->sc_ah;
	const HAL_RATE_TABLE *rt;

	switch (mode) {
	case IEEE80211_MODE_11A:
		rt = ath_hal_getratetable(ah, HAL_MODE_11A);
		break;
	case IEEE80211_MODE_HALF:
		rt = ath_hal_getratetable(ah, HAL_MODE_11A_HALF_RATE);
		break;
	case IEEE80211_MODE_QUARTER:
		rt = ath_hal_getratetable(ah, HAL_MODE_11A_QUARTER_RATE);
		break;
	case IEEE80211_MODE_11B:
		rt = ath_hal_getratetable(ah, HAL_MODE_11B);
		break;
	case IEEE80211_MODE_11G:
		rt = ath_hal_getratetable(ah, HAL_MODE_11G);
		break;
	case IEEE80211_MODE_TURBO_A:
		rt = ath_hal_getratetable(ah, HAL_MODE_108A);
		break;
	case IEEE80211_MODE_TURBO_G:
		rt = ath_hal_getratetable(ah, HAL_MODE_108G);
		break;
	case IEEE80211_MODE_STURBO_A:
		rt = ath_hal_getratetable(ah, HAL_MODE_TURBO);
		break;
	case IEEE80211_MODE_11NA:
		rt = ath_hal_getratetable(ah, HAL_MODE_11NA_HT20);
		break;
	case IEEE80211_MODE_11NG:
		rt = ath_hal_getratetable(ah, HAL_MODE_11NG_HT20);
		break;
	default:
		DPRINTF(sc, ATH_DEBUG_ANY, "%s: invalid mode %u\n",
			__func__, mode);
		return 0;
	}
	sc->sc_rates[mode] = rt;
	return (rt != NULL);
}

static void
ath_setcurmode(struct ath_softc *sc, enum ieee80211_phymode mode)
{
#define	N(a)	(sizeof(a)/sizeof(a[0]))
	/* NB: on/off times from the Atheros NDIS driver, w/ permission */
	static const struct {
		u_int		rate;		/* tx/rx 802.11 rate */
		u_int16_t	timeOn;		/* LED on time (ms) */
		u_int16_t	timeOff;	/* LED off time (ms) */
	} blinkrates[] = {
		{ 108,  40,  10 },
		{  96,  44,  11 },
		{  72,  50,  13 },
		{  48,  57,  14 },
		{  36,  67,  16 },
		{  24,  80,  20 },
		{  22, 100,  25 },
		{  18, 133,  34 },
		{  12, 160,  40 },
		{  10, 200,  50 },
		{   6, 240,  58 },
		{   4, 267,  66 },
		{   2, 400, 100 },
		{   0, 500, 130 },
		/* XXX half/quarter rates */
	};
	const HAL_RATE_TABLE *rt;
	int i, j;

	memset(sc->sc_rixmap, 0xff, sizeof(sc->sc_rixmap));
	rt = sc->sc_rates[mode];
	KASSERT(rt != NULL, ("no h/w rate set for phy mode %u", mode));
	for (i = 0; i < rt->rateCount; i++) {
		uint8_t ieeerate = rt->info[i].dot11Rate & IEEE80211_RATE_VAL;
		if (rt->info[i].phy != IEEE80211_T_HT)
			sc->sc_rixmap[ieeerate] = i;
		else
			sc->sc_rixmap[ieeerate | IEEE80211_RATE_MCS] = i;
	}
	memset(sc->sc_hwmap, 0, sizeof(sc->sc_hwmap));
	for (i = 0; i < N(sc->sc_hwmap); i++) {
		if (i >= rt->rateCount) {
			sc->sc_hwmap[i].ledon = (500 * hz) / 1000;
			sc->sc_hwmap[i].ledoff = (130 * hz) / 1000;
			continue;
		}
		sc->sc_hwmap[i].ieeerate =
			rt->info[i].dot11Rate & IEEE80211_RATE_VAL;
		if (rt->info[i].phy == IEEE80211_T_HT)
			sc->sc_hwmap[i].ieeerate |= IEEE80211_RATE_MCS;
		sc->sc_hwmap[i].txflags = IEEE80211_RADIOTAP_F_DATAPAD;
		if (rt->info[i].shortPreamble ||
		    rt->info[i].phy == IEEE80211_T_OFDM)
			sc->sc_hwmap[i].txflags |= IEEE80211_RADIOTAP_F_SHORTPRE;
		sc->sc_hwmap[i].rxflags = sc->sc_hwmap[i].txflags;
		for (j = 0; j < N(blinkrates)-1; j++)
			if (blinkrates[j].rate == sc->sc_hwmap[i].ieeerate)
				break;
		/* NB: this uses the last entry if the rate isn't found */
		/* XXX beware of overlow */
		sc->sc_hwmap[i].ledon = (blinkrates[j].timeOn * hz) / 1000;
		sc->sc_hwmap[i].ledoff = (blinkrates[j].timeOff * hz) / 1000;
	}
	sc->sc_currates = rt;
	sc->sc_curmode = mode;
	/*
	 * All protection frames are transmited at 2Mb/s for
	 * 11g, otherwise at 1Mb/s.
	 */
	if (mode == IEEE80211_MODE_11G)
		sc->sc_protrix = ath_tx_findrix(sc, 2*2);
	else
		sc->sc_protrix = ath_tx_findrix(sc, 2*1);
	/* NB: caller is responsible for resetting rate control state */
#undef N
}

static void
ath_watchdog(void *arg)
{
	struct ath_softc *sc = arg;
	int do_reset = 0;

	if (sc->sc_wd_timer != 0 && --sc->sc_wd_timer == 0) {
		struct ifnet *ifp = sc->sc_ifp;
		uint32_t hangs;

		if (ath_hal_gethangstate(sc->sc_ah, 0xffff, &hangs) &&
		    hangs != 0) {
			if_printf(ifp, "%s hang detected (0x%x)\n",
			    hangs & 0xff ? "bb" : "mac", hangs);
		} else
			if_printf(ifp, "device timeout\n");
		do_reset = 1;
		ifp->if_oerrors++;
		sc->sc_stats.ast_watchdog++;
	}

	/*
	 * We can't hold the lock across the ath_reset() call.
	 *
	 * And since this routine can't hold a lock and sleep,
	 * do the reset deferred.
	 */
	if (do_reset) {
		taskqueue_enqueue(sc->sc_tq, &sc->sc_resettask);
	}

	callout_schedule(&sc->sc_wd_ch, hz);
}

/*
 * Fetch the rate control statistics for the given node.
 */
static int
ath_ioctl_ratestats(struct ath_softc *sc, struct ath_rateioctl *rs)
{
	struct ath_node *an;
	struct ieee80211com *ic = sc->sc_ifp->if_l2com;
	struct ieee80211_node *ni;
	int error = 0;

	/* Perform a lookup on the given node */
	ni = ieee80211_find_node(&ic->ic_sta, rs->is_u.macaddr);
	if (ni == NULL) {
		error = EINVAL;
		goto bad;
	}

	/* Lock the ath_node */
	an = ATH_NODE(ni);
	ATH_NODE_LOCK(an);

	/* Fetch the rate control stats for this node */
	error = ath_rate_fetch_node_stats(sc, an, rs);

	/* No matter what happens here, just drop through */

	/* Unlock the ath_node */
	ATH_NODE_UNLOCK(an);

	/* Unref the node */
	ieee80211_node_decref(ni);

bad:
	return (error);
}

#ifdef ATH_DIAGAPI
/*
 * Diagnostic interface to the HAL.  This is used by various
 * tools to do things like retrieve register contents for
 * debugging.  The mechanism is intentionally opaque so that
 * it can change frequently w/o concern for compatiblity.
 */
static int
ath_ioctl_diag(struct ath_softc *sc, struct ath_diag *ad)
{
	struct ath_hal *ah = sc->sc_ah;
	u_int id = ad->ad_id & ATH_DIAG_ID;
	void *indata = NULL;
	void *outdata = NULL;
	u_int32_t insize = ad->ad_in_size;
	u_int32_t outsize = ad->ad_out_size;
	int error = 0;

	if (ad->ad_id & ATH_DIAG_IN) {
		/*
		 * Copy in data.
		 */
		indata = malloc(insize, M_TEMP, M_NOWAIT);
		if (indata == NULL) {
			error = ENOMEM;
			goto bad;
		}
		error = copyin(ad->ad_in_data, indata, insize);
		if (error)
			goto bad;
	}
	if (ad->ad_id & ATH_DIAG_DYN) {
		/*
		 * Allocate a buffer for the results (otherwise the HAL
		 * returns a pointer to a buffer where we can read the
		 * results).  Note that we depend on the HAL leaving this
		 * pointer for us to use below in reclaiming the buffer;
		 * may want to be more defensive.
		 */
		outdata = malloc(outsize, M_TEMP, M_NOWAIT);
		if (outdata == NULL) {
			error = ENOMEM;
			goto bad;
		}
	}
	if (ath_hal_getdiagstate(ah, id, indata, insize, &outdata, &outsize)) {
		if (outsize < ad->ad_out_size)
			ad->ad_out_size = outsize;
		if (outdata != NULL)
			error = copyout(outdata, ad->ad_out_data,
					ad->ad_out_size);
	} else {
		error = EINVAL;
	}
bad:
	if ((ad->ad_id & ATH_DIAG_IN) && indata != NULL)
		free(indata, M_TEMP);
	if ((ad->ad_id & ATH_DIAG_DYN) && outdata != NULL)
		free(outdata, M_TEMP);
	return error;
}
#endif /* ATH_DIAGAPI */

static int
ath_ioctl(struct ifnet *ifp, u_long cmd, caddr_t data)
{
#define	IS_RUNNING(ifp) \
	((ifp->if_flags & IFF_UP) && (ifp->if_drv_flags & IFF_DRV_RUNNING))
	struct ath_softc *sc = ifp->if_softc;
	struct ieee80211com *ic = ifp->if_l2com;
	struct ifreq *ifr = (struct ifreq *)data;
	const HAL_RATE_TABLE *rt;
	int error = 0;

	switch (cmd) {
	case SIOCSIFFLAGS:
		ATH_LOCK(sc);
		if (IS_RUNNING(ifp)) {
			/*
			 * To avoid rescanning another access point,
			 * do not call ath_init() here.  Instead,
			 * only reflect promisc mode settings.
			 */
			ath_mode_init(sc);
		} else if (ifp->if_flags & IFF_UP) {
			/*
			 * Beware of being called during attach/detach
			 * to reset promiscuous mode.  In that case we
			 * will still be marked UP but not RUNNING.
			 * However trying to re-init the interface
			 * is the wrong thing to do as we've already
			 * torn down much of our state.  There's
			 * probably a better way to deal with this.
			 */
			if (!sc->sc_invalid)
				ath_init(sc);	/* XXX lose error */
		} else {
			ath_stop_locked(ifp);
#ifdef notyet
			/* XXX must wakeup in places like ath_vap_delete */
			if (!sc->sc_invalid)
				ath_hal_setpower(sc->sc_ah, HAL_PM_FULL_SLEEP);
#endif
		}
		ATH_UNLOCK(sc);
		break;
	case SIOCGIFMEDIA:
	case SIOCSIFMEDIA:
		error = ifmedia_ioctl(ifp, ifr, &ic->ic_media, cmd);
		break;
	case SIOCGATHSTATS:
		/* NB: embed these numbers to get a consistent view */
		sc->sc_stats.ast_tx_packets = ifp->if_opackets;
		sc->sc_stats.ast_rx_packets = ifp->if_ipackets;
		sc->sc_stats.ast_tx_rssi = ATH_RSSI(sc->sc_halstats.ns_avgtxrssi);
		sc->sc_stats.ast_rx_rssi = ATH_RSSI(sc->sc_halstats.ns_avgrssi);
#ifdef IEEE80211_SUPPORT_TDMA
		sc->sc_stats.ast_tdma_tsfadjp = TDMA_AVG(sc->sc_avgtsfdeltap);
		sc->sc_stats.ast_tdma_tsfadjm = TDMA_AVG(sc->sc_avgtsfdeltam);
#endif
		rt = sc->sc_currates;
		sc->sc_stats.ast_tx_rate =
		    rt->info[sc->sc_txrix].dot11Rate &~ IEEE80211_RATE_BASIC;
		if (rt->info[sc->sc_txrix].phy & IEEE80211_T_HT)
			sc->sc_stats.ast_tx_rate |= IEEE80211_RATE_MCS;
		return copyout(&sc->sc_stats,
		    ifr->ifr_data, sizeof (sc->sc_stats));
	case SIOCGATHAGSTATS:
		return copyout(&sc->sc_aggr_stats,
		    ifr->ifr_data, sizeof (sc->sc_aggr_stats));
	case SIOCZATHSTATS:
		error = priv_check(curthread, PRIV_DRIVER);
		if (error == 0) {
			memset(&sc->sc_stats, 0, sizeof(sc->sc_stats));
			memset(&sc->sc_aggr_stats, 0,
			    sizeof(sc->sc_aggr_stats));
			memset(&sc->sc_intr_stats, 0,
			    sizeof(sc->sc_intr_stats));
		}
		break;
#ifdef ATH_DIAGAPI
	case SIOCGATHDIAG:
		error = ath_ioctl_diag(sc, (struct ath_diag *) ifr);
		break;
	case SIOCGATHPHYERR:
		error = ath_ioctl_phyerr(sc,(struct ath_diag*) ifr);
		break;
#endif
	case SIOCGATHNODERATESTATS:
		error = ath_ioctl_ratestats(sc, (struct ath_rateioctl *) ifr);
		break;
	case SIOCGIFADDR:
		error = ether_ioctl(ifp, cmd, data);
		break;
	default:
		error = EINVAL;
		break;
	}
	return error;
#undef IS_RUNNING
}

/*
 * Announce various information on device/driver attach.
 */
static void
ath_announce(struct ath_softc *sc)
{
	struct ifnet *ifp = sc->sc_ifp;
	struct ath_hal *ah = sc->sc_ah;

	if_printf(ifp, "AR%s mac %d.%d RF%s phy %d.%d\n",
		ath_hal_mac_name(ah), ah->ah_macVersion, ah->ah_macRev,
		ath_hal_rf_name(ah), ah->ah_phyRev >> 4, ah->ah_phyRev & 0xf);
	if_printf(ifp, "2GHz radio: 0x%.4x; 5GHz radio: 0x%.4x\n",
		ah->ah_analog2GhzRev, ah->ah_analog5GhzRev);
	if (bootverbose) {
		int i;
		for (i = 0; i <= WME_AC_VO; i++) {
			struct ath_txq *txq = sc->sc_ac2q[i];
			if_printf(ifp, "Use hw queue %u for %s traffic\n",
				txq->axq_qnum, ieee80211_wme_acnames[i]);
		}
		if_printf(ifp, "Use hw queue %u for CAB traffic\n",
			sc->sc_cabq->axq_qnum);
		if_printf(ifp, "Use hw queue %u for beacons\n", sc->sc_bhalq);
	}
	if (ath_rxbuf != ATH_RXBUF)
		if_printf(ifp, "using %u rx buffers\n", ath_rxbuf);
	if (ath_txbuf != ATH_TXBUF)
		if_printf(ifp, "using %u tx buffers\n", ath_txbuf);
	if (sc->sc_mcastkey && bootverbose)
		if_printf(ifp, "using multicast key search\n");
}

static void
ath_dfs_tasklet(void *p, int npending)
{
	struct ath_softc *sc = (struct ath_softc *) p;
	struct ifnet *ifp = sc->sc_ifp;
	struct ieee80211com *ic = ifp->if_l2com;

	/*
	 * If previous processing has found a radar event,
	 * signal this to the net80211 layer to begin DFS
	 * processing.
	 */
	if (ath_dfs_process_radar_event(sc, sc->sc_curchan)) {
		/* DFS event found, initiate channel change */
		/*
		 * XXX doesn't currently tell us whether the event
		 * XXX was found in the primary or extension
		 * XXX channel!
		 */
		IEEE80211_LOCK(ic);
		ieee80211_dfs_notify_radar(ic, sc->sc_curchan);
		IEEE80211_UNLOCK(ic);
	}
}

MODULE_VERSION(if_ath, 1);
MODULE_DEPEND(if_ath, wlan, 1, 1, 1);          /* 802.11 media layer */
#if	defined(IEEE80211_ALQ) || defined(AH_DEBUG_ALQ)
MODULE_DEPEND(if_ath, alq, 1, 1, 1);
#endif<|MERGE_RESOLUTION|>--- conflicted
+++ resolved
@@ -330,12 +330,8 @@
 	if (ath_hal_hasedma(sc->sc_ah)) {
 		sc->sc_isedma = 1;
 		ath_recv_setup_edma(sc);
-<<<<<<< HEAD
-	} else
-=======
 		ath_xmit_setup_edma(sc);
 	} else {
->>>>>>> 9a1f5102
 		ath_recv_setup_legacy(sc);
 		ath_xmit_setup_legacy(sc);
 	}
@@ -423,16 +419,6 @@
 		goto bad;
 	}
 
-<<<<<<< HEAD
-	error = ath_rxdma_setup(sc);
-	if (error != 0) {
-		if_printf(ifp, "failed to allocate RX descriptors: %d\n",
-		    error);
-		goto bad;
-	}
-
-=======
->>>>>>> 9a1f5102
 	callout_init_mtx(&sc->sc_cal_ch, &sc->sc_mtx, 0);
 	callout_init_mtx(&sc->sc_wd_ch, &sc->sc_mtx, 0);
 
@@ -909,10 +895,7 @@
 bad2:
 	ath_tx_cleanup(sc);
 	ath_desc_free(sc);
-<<<<<<< HEAD
-=======
 	ath_txdma_teardown(sc);
->>>>>>> 9a1f5102
 	ath_rxdma_teardown(sc);
 bad:
 	if (ah)
@@ -956,10 +939,7 @@
 
 	ath_dfs_detach(sc);
 	ath_desc_free(sc);
-<<<<<<< HEAD
-=======
 	ath_txdma_teardown(sc);
->>>>>>> 9a1f5102
 	ath_rxdma_teardown(sc);
 	ath_tx_cleanup(sc);
 	ath_hal_detach(sc->sc_ah);	/* NB: sets chip in full sleep */
@@ -2818,10 +2798,6 @@
 	*paddr = segs->ds_addr;
 }
 
-<<<<<<< HEAD
-int
-ath_descdma_setup(struct ath_softc *sc,
-=======
 /*
  * Allocate the descriptors and appropriate DMA tag/setup.
  *
@@ -2830,7 +2806,6 @@
  */
 int
 ath_descdma_alloc_desc(struct ath_softc *sc,
->>>>>>> 9a1f5102
 	struct ath_descdma *dd, ath_bufhead *head,
 	const char *name, int ds_size, int ndesc)
 {
@@ -2999,8 +2974,6 @@
 #undef ATH_DESC_4KB_BOUND_CHECK
 }
 
-<<<<<<< HEAD
-=======
 /*
  * Allocate ath_buf entries but no descriptor contents.
  *
@@ -3064,7 +3037,6 @@
 	return error;
 }
 
->>>>>>> 9a1f5102
 void
 ath_descdma_cleanup(struct ath_softc *sc,
 	struct ath_descdma *dd, ath_bufhead *head)
