/*	$FreeBSD$	*/

/*-
 * Copyright (c) 2005, 2006
 *	Damien Bergamini <damien.bergamini@free.fr>
 *
 * Permission to use, copy, modify, and distribute this software for any
 * purpose with or without fee is hereby granted, provided that the above
 * copyright notice and this permission notice appear in all copies.
 *
 * THE SOFTWARE IS PROVIDED "AS IS" AND THE AUTHOR DISCLAIMS ALL WARRANTIES
 * WITH REGARD TO THIS SOFTWARE INCLUDING ALL IMPLIED WARRANTIES OF
 * MERCHANTABILITY AND FITNESS. IN NO EVENT SHALL THE AUTHOR BE LIABLE FOR
 * ANY SPECIAL, DIRECT, INDIRECT, OR CONSEQUENTIAL DAMAGES OR ANY DAMAGES
 * WHATSOEVER RESULTING FROM LOSS OF USE, DATA OR PROFITS, WHETHER IN AN
 * ACTION OF CONTRACT, NEGLIGENCE OR OTHER TORTIOUS ACTION, ARISING OUT OF
 * OR IN CONNECTION WITH THE USE OR PERFORMANCE OF THIS SOFTWARE.
 */

#include <sys/cdefs.h>
__FBSDID("$FreeBSD$");

/*-
 * Ralink Technology RT2560 chipset driver
 * http://www.ralinktech.com/
 */

#include <sys/param.h>
#include <sys/sysctl.h>
#include <sys/sockio.h>
#include <sys/mbuf.h>
#include <sys/kernel.h>
#include <sys/socket.h>
#include <sys/systm.h>
#include <sys/malloc.h>
#include <sys/lock.h>
#include <sys/mutex.h>
#include <sys/module.h>
#include <sys/bus.h>
#include <sys/endian.h>

#include <machine/bus.h>
#include <machine/resource.h>
#include <sys/rman.h>

#include <net/bpf.h>
#include <net/if.h>
#include <net/if_arp.h>
#include <net/ethernet.h>
#include <net/if_dl.h>
#include <net/if_media.h>
#include <net/if_types.h>

#include <net80211/ieee80211_var.h>
#include <net80211/ieee80211_phy.h>
#include <net80211/ieee80211_radiotap.h>
#include <net80211/ieee80211_regdomain.h>
#include <net80211/ieee80211_amrr.h>

#include <netinet/in.h>
#include <netinet/in_systm.h>
#include <netinet/in_var.h>
#include <netinet/ip.h>
#include <netinet/if_ether.h>

#include <dev/ral/rt2560reg.h>
#include <dev/ral/rt2560var.h>

#define RT2560_RSSI(sc, rssi)					\
	((rssi) > (RT2560_NOISE_FLOOR + (sc)->rssi_corr) ?	\
	 ((rssi) - RT2560_NOISE_FLOOR - (sc)->rssi_corr) : 0)

#define RAL_DEBUG
#ifdef RAL_DEBUG
#define DPRINTF(sc, fmt, ...) do {				\
	if (sc->sc_debug > 0)					\
		printf(fmt, __VA_ARGS__);			\
} while (0)
#define DPRINTFN(sc, n, fmt, ...) do {				\
	if (sc->sc_debug >= (n))				\
		printf(fmt, __VA_ARGS__);			\
} while (0)
#else
#define DPRINTF(sc, fmt, ...)
#define DPRINTFN(sc, n, fmt, ...)
#endif

static struct ieee80211vap *rt2560_vap_create(struct ieee80211com *,
			    const char name[IFNAMSIZ], int unit, int opmode,
			    int flags, const uint8_t bssid[IEEE80211_ADDR_LEN],
			    const uint8_t mac[IEEE80211_ADDR_LEN]);
static void		rt2560_vap_delete(struct ieee80211vap *);
static void		rt2560_dma_map_addr(void *, bus_dma_segment_t *, int,
			    int);
static int		rt2560_alloc_tx_ring(struct rt2560_softc *,
			    struct rt2560_tx_ring *, int);
static void		rt2560_reset_tx_ring(struct rt2560_softc *,
			    struct rt2560_tx_ring *);
static void		rt2560_free_tx_ring(struct rt2560_softc *,
			    struct rt2560_tx_ring *);
static int		rt2560_alloc_rx_ring(struct rt2560_softc *,
			    struct rt2560_rx_ring *, int);
static void		rt2560_reset_rx_ring(struct rt2560_softc *,
			    struct rt2560_rx_ring *);
static void		rt2560_free_rx_ring(struct rt2560_softc *,
			    struct rt2560_rx_ring *);
static struct		ieee80211_node *rt2560_node_alloc(
			    struct ieee80211_node_table *);
static void		rt2560_newassoc(struct ieee80211_node *, int);
static int		rt2560_newstate(struct ieee80211vap *,
			    enum ieee80211_state, int);
static uint16_t		rt2560_eeprom_read(struct rt2560_softc *, uint8_t);
static void		rt2560_encryption_intr(struct rt2560_softc *);
static void		rt2560_tx_intr(struct rt2560_softc *);
static void		rt2560_prio_intr(struct rt2560_softc *);
static void		rt2560_decryption_intr(struct rt2560_softc *);
static void		rt2560_rx_intr(struct rt2560_softc *);
static void		rt2560_beacon_update(struct ieee80211vap *, int item);
static void		rt2560_beacon_expire(struct rt2560_softc *);
static void		rt2560_wakeup_expire(struct rt2560_softc *);
static void		rt2560_scan_start(struct ieee80211com *);
static void		rt2560_scan_end(struct ieee80211com *);
static void		rt2560_set_channel(struct ieee80211com *);
static void		rt2560_setup_tx_desc(struct rt2560_softc *,
			    struct rt2560_tx_desc *, uint32_t, int, int, int,
			    bus_addr_t);
static int		rt2560_tx_bcn(struct rt2560_softc *, struct mbuf *,
			    struct ieee80211_node *);
static int		rt2560_tx_mgt(struct rt2560_softc *, struct mbuf *,
			    struct ieee80211_node *);
static int		rt2560_tx_data(struct rt2560_softc *, struct mbuf *,
			    struct ieee80211_node *);
static void		rt2560_start_locked(struct ifnet *);
static void		rt2560_start(struct ifnet *);
static void		rt2560_watchdog(void *);
static int		rt2560_ioctl(struct ifnet *, u_long, caddr_t);
static void		rt2560_bbp_write(struct rt2560_softc *, uint8_t,
			    uint8_t);
static uint8_t		rt2560_bbp_read(struct rt2560_softc *, uint8_t);
static void		rt2560_rf_write(struct rt2560_softc *, uint8_t,
			    uint32_t);
static void		rt2560_set_chan(struct rt2560_softc *,
			    struct ieee80211_channel *);
#if 0
static void		rt2560_disable_rf_tune(struct rt2560_softc *);
#endif
static void		rt2560_enable_tsf_sync(struct rt2560_softc *);
static void		rt2560_update_plcp(struct rt2560_softc *);
static void		rt2560_update_slot(struct ifnet *);
static void		rt2560_set_basicrates(struct rt2560_softc *);
static void		rt2560_update_led(struct rt2560_softc *, int, int);
static void		rt2560_set_bssid(struct rt2560_softc *, const uint8_t *);
static void		rt2560_set_macaddr(struct rt2560_softc *, uint8_t *);
static void		rt2560_get_macaddr(struct rt2560_softc *, uint8_t *);
static void		rt2560_update_promisc(struct ifnet *);
static const char	*rt2560_get_rf(int);
static void		rt2560_read_config(struct rt2560_softc *);
static int		rt2560_bbp_init(struct rt2560_softc *);
static void		rt2560_set_txantenna(struct rt2560_softc *, int);
static void		rt2560_set_rxantenna(struct rt2560_softc *, int);
static void		rt2560_init_locked(struct rt2560_softc *);
static void		rt2560_init(void *);
static void		rt2560_stop_locked(struct rt2560_softc *);
static int		rt2560_raw_xmit(struct ieee80211_node *, struct mbuf *,
				const struct ieee80211_bpf_params *);

static const struct {
	uint32_t	reg;
	uint32_t	val;
} rt2560_def_mac[] = {
	RT2560_DEF_MAC
};

static const struct {
	uint8_t	reg;
	uint8_t	val;
} rt2560_def_bbp[] = {
	RT2560_DEF_BBP
};

static const uint32_t rt2560_rf2522_r2[]    = RT2560_RF2522_R2;
static const uint32_t rt2560_rf2523_r2[]    = RT2560_RF2523_R2;
static const uint32_t rt2560_rf2524_r2[]    = RT2560_RF2524_R2;
static const uint32_t rt2560_rf2525_r2[]    = RT2560_RF2525_R2;
static const uint32_t rt2560_rf2525_hi_r2[] = RT2560_RF2525_HI_R2;
static const uint32_t rt2560_rf2525e_r2[]   = RT2560_RF2525E_R2;
static const uint32_t rt2560_rf2526_r2[]    = RT2560_RF2526_R2;
static const uint32_t rt2560_rf2526_hi_r2[] = RT2560_RF2526_HI_R2;

static const struct {
	uint8_t		chan;
	uint32_t	r1, r2, r4;
} rt2560_rf5222[] = {
	RT2560_RF5222
};

int
rt2560_attach(device_t dev, int id)
{
	struct rt2560_softc *sc = device_get_softc(dev);
	struct ieee80211com *ic;
	struct ifnet *ifp;
	int error;
	uint8_t bands;

	sc->sc_dev = dev;

	mtx_init(&sc->sc_mtx, device_get_nameunit(dev), MTX_NETWORK_LOCK,
	    MTX_DEF | MTX_RECURSE);

	callout_init_mtx(&sc->watchdog_ch, &sc->sc_mtx, 0);

	/* retrieve RT2560 rev. no */
	sc->asic_rev = RAL_READ(sc, RT2560_CSR0);

	/* retrieve RF rev. no and various other things from EEPROM */
	rt2560_read_config(sc);

	device_printf(dev, "MAC/BBP RT2560 (rev 0x%02x), RF %s\n",
	    sc->asic_rev, rt2560_get_rf(sc->rf_rev));

	/*
	 * Allocate Tx and Rx rings.
	 */
	error = rt2560_alloc_tx_ring(sc, &sc->txq, RT2560_TX_RING_COUNT);
	if (error != 0) {
		device_printf(sc->sc_dev, "could not allocate Tx ring\n");
		goto fail1;
	}

	error = rt2560_alloc_tx_ring(sc, &sc->atimq, RT2560_ATIM_RING_COUNT);
	if (error != 0) {
		device_printf(sc->sc_dev, "could not allocate ATIM ring\n");
		goto fail2;
	}

	error = rt2560_alloc_tx_ring(sc, &sc->prioq, RT2560_PRIO_RING_COUNT);
	if (error != 0) {
		device_printf(sc->sc_dev, "could not allocate Prio ring\n");
		goto fail3;
	}

	error = rt2560_alloc_tx_ring(sc, &sc->bcnq, RT2560_BEACON_RING_COUNT);
	if (error != 0) {
		device_printf(sc->sc_dev, "could not allocate Beacon ring\n");
		goto fail4;
	}

	error = rt2560_alloc_rx_ring(sc, &sc->rxq, RT2560_RX_RING_COUNT);
	if (error != 0) {
		device_printf(sc->sc_dev, "could not allocate Rx ring\n");
		goto fail5;
	}

	ifp = sc->sc_ifp = if_alloc(IFT_IEEE80211);
	if (ifp == NULL) {
		device_printf(sc->sc_dev, "can not if_alloc()\n");
		goto fail6;
	}
	ic = ifp->if_l2com;

	/* retrieve MAC address */
	rt2560_get_macaddr(sc, ic->ic_myaddr);

	ifp->if_softc = sc;
	if_initname(ifp, device_get_name(dev), device_get_unit(dev));
	ifp->if_flags = IFF_BROADCAST | IFF_SIMPLEX | IFF_MULTICAST;
	ifp->if_init = rt2560_init;
	ifp->if_ioctl = rt2560_ioctl;
	ifp->if_start = rt2560_start;
	IFQ_SET_MAXLEN(&ifp->if_snd, IFQ_MAXLEN);
	ifp->if_snd.ifq_drv_maxlen = IFQ_MAXLEN;
	IFQ_SET_READY(&ifp->if_snd);

	ic->ic_ifp = ifp;
	ic->ic_opmode = IEEE80211_M_STA;
	ic->ic_phytype = IEEE80211_T_OFDM; /* not only, but not used */

	/* set device capabilities */
	ic->ic_caps =
		  IEEE80211_C_IBSS		/* ibss, nee adhoc, mode */
		| IEEE80211_C_HOSTAP		/* hostap mode */
		| IEEE80211_C_MONITOR		/* monitor mode */
		| IEEE80211_C_AHDEMO		/* adhoc demo mode */
		| IEEE80211_C_WDS		/* 4-address traffic works */
		| IEEE80211_C_SHPREAMBLE	/* short preamble supported */
		| IEEE80211_C_SHSLOT		/* short slot time supported */
		| IEEE80211_C_WPA		/* capable of WPA1+WPA2 */
		| IEEE80211_C_BGSCAN		/* capable of bg scanning */
#ifdef notyet
		| IEEE80211_C_TXFRAG		/* handle tx frags */
#endif
		;

	bands = 0;
	setbit(&bands, IEEE80211_MODE_11B);
	setbit(&bands, IEEE80211_MODE_11G);
	if (sc->rf_rev == RT2560_RF_5222)
		setbit(&bands, IEEE80211_MODE_11A);
	ieee80211_init_channels(ic, NULL, &bands);

	ieee80211_ifattach(ic);
	ic->ic_newassoc = rt2560_newassoc;
	ic->ic_raw_xmit = rt2560_raw_xmit;
	ic->ic_updateslot = rt2560_update_slot;
	ic->ic_update_promisc = rt2560_update_promisc;
	ic->ic_node_alloc = rt2560_node_alloc;
	ic->ic_scan_start = rt2560_scan_start;
	ic->ic_scan_end = rt2560_scan_end;
	ic->ic_set_channel = rt2560_set_channel;

	ic->ic_vap_create = rt2560_vap_create;
	ic->ic_vap_delete = rt2560_vap_delete;

	bpfattach(ifp, DLT_IEEE802_11_RADIO,
	    sizeof (struct ieee80211_frame) + sizeof (sc->sc_txtap));

	sc->sc_rxtap_len = sizeof sc->sc_rxtap;
	sc->sc_rxtap.wr_ihdr.it_len = htole16(sc->sc_rxtap_len);
	sc->sc_rxtap.wr_ihdr.it_present = htole32(RT2560_RX_RADIOTAP_PRESENT);

	sc->sc_txtap_len = sizeof sc->sc_txtap;
	sc->sc_txtap.wt_ihdr.it_len = htole16(sc->sc_txtap_len);
	sc->sc_txtap.wt_ihdr.it_present = htole32(RT2560_TX_RADIOTAP_PRESENT);

	/*
	 * Add a few sysctl knobs.
	 */
#ifdef RAL_DEBUG
	SYSCTL_ADD_INT(device_get_sysctl_ctx(dev),
	    SYSCTL_CHILDREN(device_get_sysctl_tree(dev)), OID_AUTO,
	    "debug", CTLFLAG_RW, &sc->sc_debug, 0, "debug msgs");
#endif
	SYSCTL_ADD_INT(device_get_sysctl_ctx(dev),
	    SYSCTL_CHILDREN(device_get_sysctl_tree(dev)), OID_AUTO,
	    "txantenna", CTLFLAG_RW, &sc->tx_ant, 0, "tx antenna (0=auto)");

	SYSCTL_ADD_INT(device_get_sysctl_ctx(dev),
	    SYSCTL_CHILDREN(device_get_sysctl_tree(dev)), OID_AUTO,
	    "rxantenna", CTLFLAG_RW, &sc->rx_ant, 0, "rx antenna (0=auto)");

	if (bootverbose)
		ieee80211_announce(ic);

	return 0;

fail6:	rt2560_free_rx_ring(sc, &sc->rxq);
fail5:	rt2560_free_tx_ring(sc, &sc->bcnq);
fail4:	rt2560_free_tx_ring(sc, &sc->prioq);
fail3:	rt2560_free_tx_ring(sc, &sc->atimq);
fail2:	rt2560_free_tx_ring(sc, &sc->txq);
fail1:	mtx_destroy(&sc->sc_mtx);

	return ENXIO;
}

int
rt2560_detach(void *xsc)
{
	struct rt2560_softc *sc = xsc;
	struct ifnet *ifp = sc->sc_ifp;
	struct ieee80211com *ic = ifp->if_l2com;
	
	rt2560_stop(sc);
<<<<<<< HEAD
	callout_stop(&sc->rssadapt_ch);
=======
>>>>>>> 3569e353

	bpfdetach(ifp);
	ieee80211_ifdetach(ic);

	rt2560_free_tx_ring(sc, &sc->txq);
	rt2560_free_tx_ring(sc, &sc->atimq);
	rt2560_free_tx_ring(sc, &sc->prioq);
	rt2560_free_tx_ring(sc, &sc->bcnq);
	rt2560_free_rx_ring(sc, &sc->rxq);

	if_free(ifp);

	mtx_destroy(&sc->sc_mtx);

	return 0;
}

static struct ieee80211vap *
rt2560_vap_create(struct ieee80211com *ic,
	const char name[IFNAMSIZ], int unit, int opmode, int flags,
	const uint8_t bssid[IEEE80211_ADDR_LEN],
	const uint8_t mac[IEEE80211_ADDR_LEN])
{
	struct ifnet *ifp = ic->ic_ifp;
	struct rt2560_vap *rvp;
	struct ieee80211vap *vap;

	switch (opmode) {
	case IEEE80211_M_STA:
	case IEEE80211_M_IBSS:
	case IEEE80211_M_AHDEMO:
	case IEEE80211_M_MONITOR:
	case IEEE80211_M_HOSTAP:
		if (!TAILQ_EMPTY(&ic->ic_vaps)) {
			if_printf(ifp, "only 1 vap supported\n");
			return NULL;
		}
		if (opmode == IEEE80211_M_STA)
			flags |= IEEE80211_CLONE_NOBEACONS;
		break;
	case IEEE80211_M_WDS:
		if (TAILQ_EMPTY(&ic->ic_vaps) ||
		    ic->ic_opmode != IEEE80211_M_HOSTAP) {
			if_printf(ifp, "wds only supported in ap mode\n");
			return NULL;
		}
		/*
		 * Silently remove any request for a unique
		 * bssid; WDS vap's always share the local
		 * mac address.
		 */
		flags &= ~IEEE80211_CLONE_BSSID;
		break;
	default:
		if_printf(ifp, "unknown opmode %d\n", opmode);
		return NULL;
	}
	rvp = (struct rt2560_vap *) malloc(sizeof(struct rt2560_vap),
	    M_80211_VAP, M_NOWAIT | M_ZERO);
	if (rvp == NULL)
		return NULL;
	vap = &rvp->ral_vap;
	ieee80211_vap_setup(ic, vap, name, unit, opmode, flags, bssid, mac);

	/* override state transition machine */
	rvp->ral_newstate = vap->iv_newstate;
	vap->iv_newstate = rt2560_newstate;
	vap->iv_update_beacon = rt2560_beacon_update;

	ieee80211_amrr_init(&rvp->amrr, vap,
	    IEEE80211_AMRR_MIN_SUCCESS_THRESHOLD,
	    IEEE80211_AMRR_MAX_SUCCESS_THRESHOLD,
	    500 /* ms */);

	/* complete setup */
	ieee80211_vap_attach(vap, ieee80211_media_change, ieee80211_media_status);
	if (TAILQ_FIRST(&ic->ic_vaps) == vap)
		ic->ic_opmode = opmode;
	return vap;
}

static void
rt2560_vap_delete(struct ieee80211vap *vap)
{
	struct rt2560_vap *rvp = RT2560_VAP(vap);

	ieee80211_amrr_cleanup(&rvp->amrr);
	ieee80211_vap_detach(vap);
	free(rvp, M_80211_VAP);
}

void
rt2560_resume(void *xsc)
{
	struct rt2560_softc *sc = xsc;
	struct ifnet *ifp = sc->sc_ifp;

	if (ifp->if_flags & IFF_UP)
		rt2560_init(sc);
}

static void
rt2560_dma_map_addr(void *arg, bus_dma_segment_t *segs, int nseg, int error)
{
	if (error != 0)
		return;

	KASSERT(nseg == 1, ("too many DMA segments, %d should be 1", nseg));

	*(bus_addr_t *)arg = segs[0].ds_addr;
}

static int
rt2560_alloc_tx_ring(struct rt2560_softc *sc, struct rt2560_tx_ring *ring,
    int count)
{
	int i, error;

	ring->count = count;
	ring->queued = 0;
	ring->cur = ring->next = 0;
	ring->cur_encrypt = ring->next_encrypt = 0;

	error = bus_dma_tag_create(bus_get_dma_tag(sc->sc_dev), 4, 0, 
	    BUS_SPACE_MAXADDR_32BIT, BUS_SPACE_MAXADDR, NULL, NULL,
	    count * RT2560_TX_DESC_SIZE, 1, count * RT2560_TX_DESC_SIZE,
	    0, NULL, NULL, &ring->desc_dmat);
	if (error != 0) {
		device_printf(sc->sc_dev, "could not create desc DMA tag\n");
		goto fail;
	}

	error = bus_dmamem_alloc(ring->desc_dmat, (void **)&ring->desc,
	    BUS_DMA_NOWAIT | BUS_DMA_ZERO, &ring->desc_map);
	if (error != 0) {
		device_printf(sc->sc_dev, "could not allocate DMA memory\n");
		goto fail;
	}

	error = bus_dmamap_load(ring->desc_dmat, ring->desc_map, ring->desc,
	    count * RT2560_TX_DESC_SIZE, rt2560_dma_map_addr, &ring->physaddr,
	    0);
	if (error != 0) {
		device_printf(sc->sc_dev, "could not load desc DMA map\n");
		goto fail;
	}

	ring->data = malloc(count * sizeof (struct rt2560_tx_data), M_DEVBUF,
	    M_NOWAIT | M_ZERO);
	if (ring->data == NULL) {
		device_printf(sc->sc_dev, "could not allocate soft data\n");
		error = ENOMEM;
		goto fail;
	}

	error = bus_dma_tag_create(bus_get_dma_tag(sc->sc_dev), 1, 0, 
	    BUS_SPACE_MAXADDR_32BIT, BUS_SPACE_MAXADDR, NULL, NULL,
	    MCLBYTES, RT2560_MAX_SCATTER, MCLBYTES, 0, NULL, NULL,
	    &ring->data_dmat);
	if (error != 0) {
		device_printf(sc->sc_dev, "could not create data DMA tag\n");
		goto fail;
	}

	for (i = 0; i < count; i++) {
		error = bus_dmamap_create(ring->data_dmat, 0,
		    &ring->data[i].map);
		if (error != 0) {
			device_printf(sc->sc_dev, "could not create DMA map\n");
			goto fail;
		}
	}

	return 0;

fail:	rt2560_free_tx_ring(sc, ring);
	return error;
}

static void
rt2560_reset_tx_ring(struct rt2560_softc *sc, struct rt2560_tx_ring *ring)
{
	struct rt2560_tx_desc *desc;
	struct rt2560_tx_data *data;
	int i;

	for (i = 0; i < ring->count; i++) {
		desc = &ring->desc[i];
		data = &ring->data[i];

		if (data->m != NULL) {
			bus_dmamap_sync(ring->data_dmat, data->map,
			    BUS_DMASYNC_POSTWRITE);
			bus_dmamap_unload(ring->data_dmat, data->map);
			m_freem(data->m);
			data->m = NULL;
		}

		if (data->ni != NULL) {
			ieee80211_free_node(data->ni);
			data->ni = NULL;
		}

		desc->flags = 0;
	}

	bus_dmamap_sync(ring->desc_dmat, ring->desc_map, BUS_DMASYNC_PREWRITE);

	ring->queued = 0;
	ring->cur = ring->next = 0;
	ring->cur_encrypt = ring->next_encrypt = 0;
}

static void
rt2560_free_tx_ring(struct rt2560_softc *sc, struct rt2560_tx_ring *ring)
{
	struct rt2560_tx_data *data;
	int i;

	if (ring->desc != NULL) {
		bus_dmamap_sync(ring->desc_dmat, ring->desc_map,
		    BUS_DMASYNC_POSTWRITE);
		bus_dmamap_unload(ring->desc_dmat, ring->desc_map);
		bus_dmamem_free(ring->desc_dmat, ring->desc, ring->desc_map);
	}

	if (ring->desc_dmat != NULL)
		bus_dma_tag_destroy(ring->desc_dmat);

	if (ring->data != NULL) {
		for (i = 0; i < ring->count; i++) {
			data = &ring->data[i];

			if (data->m != NULL) {
				bus_dmamap_sync(ring->data_dmat, data->map,
				    BUS_DMASYNC_POSTWRITE);
				bus_dmamap_unload(ring->data_dmat, data->map);
				m_freem(data->m);
			}

			if (data->ni != NULL)
				ieee80211_free_node(data->ni);

			if (data->map != NULL)
				bus_dmamap_destroy(ring->data_dmat, data->map);
		}

		free(ring->data, M_DEVBUF);
	}

	if (ring->data_dmat != NULL)
		bus_dma_tag_destroy(ring->data_dmat);
}

static int
rt2560_alloc_rx_ring(struct rt2560_softc *sc, struct rt2560_rx_ring *ring,
    int count)
{
	struct rt2560_rx_desc *desc;
	struct rt2560_rx_data *data;
	bus_addr_t physaddr;
	int i, error;

	ring->count = count;
	ring->cur = ring->next = 0;
	ring->cur_decrypt = 0;

	error = bus_dma_tag_create(bus_get_dma_tag(sc->sc_dev), 4, 0, 
	    BUS_SPACE_MAXADDR_32BIT, BUS_SPACE_MAXADDR, NULL, NULL,
	    count * RT2560_RX_DESC_SIZE, 1, count * RT2560_RX_DESC_SIZE,
	    0, NULL, NULL, &ring->desc_dmat);
	if (error != 0) {
		device_printf(sc->sc_dev, "could not create desc DMA tag\n");
		goto fail;
	}

	error = bus_dmamem_alloc(ring->desc_dmat, (void **)&ring->desc,
	    BUS_DMA_NOWAIT | BUS_DMA_ZERO, &ring->desc_map);
	if (error != 0) {
		device_printf(sc->sc_dev, "could not allocate DMA memory\n");
		goto fail;
	}

	error = bus_dmamap_load(ring->desc_dmat, ring->desc_map, ring->desc,
	    count * RT2560_RX_DESC_SIZE, rt2560_dma_map_addr, &ring->physaddr,
	    0);
	if (error != 0) {
		device_printf(sc->sc_dev, "could not load desc DMA map\n");
		goto fail;
	}

	ring->data = malloc(count * sizeof (struct rt2560_rx_data), M_DEVBUF,
	    M_NOWAIT | M_ZERO);
	if (ring->data == NULL) {
		device_printf(sc->sc_dev, "could not allocate soft data\n");
		error = ENOMEM;
		goto fail;
	}

	/*
	 * Pre-allocate Rx buffers and populate Rx ring.
	 */
	error = bus_dma_tag_create(bus_get_dma_tag(sc->sc_dev), 1, 0, 
	    BUS_SPACE_MAXADDR_32BIT, BUS_SPACE_MAXADDR, NULL, NULL, MCLBYTES,
	    1, MCLBYTES, 0, NULL, NULL, &ring->data_dmat);
	if (error != 0) {
		device_printf(sc->sc_dev, "could not create data DMA tag\n");
		goto fail;
	}

	for (i = 0; i < count; i++) {
		desc = &sc->rxq.desc[i];
		data = &sc->rxq.data[i];

		error = bus_dmamap_create(ring->data_dmat, 0, &data->map);
		if (error != 0) {
			device_printf(sc->sc_dev, "could not create DMA map\n");
			goto fail;
		}

		data->m = m_getcl(M_DONTWAIT, MT_DATA, M_PKTHDR);
		if (data->m == NULL) {
			device_printf(sc->sc_dev,
			    "could not allocate rx mbuf\n");
			error = ENOMEM;
			goto fail;
		}

		error = bus_dmamap_load(ring->data_dmat, data->map,
		    mtod(data->m, void *), MCLBYTES, rt2560_dma_map_addr,
		    &physaddr, 0);
		if (error != 0) {
			device_printf(sc->sc_dev,
			    "could not load rx buf DMA map");
			goto fail;
		}

		desc->flags = htole32(RT2560_RX_BUSY);
		desc->physaddr = htole32(physaddr);
	}

	bus_dmamap_sync(ring->desc_dmat, ring->desc_map, BUS_DMASYNC_PREWRITE);

	return 0;

fail:	rt2560_free_rx_ring(sc, ring);
	return error;
}

static void
rt2560_reset_rx_ring(struct rt2560_softc *sc, struct rt2560_rx_ring *ring)
{
	int i;

	for (i = 0; i < ring->count; i++) {
		ring->desc[i].flags = htole32(RT2560_RX_BUSY);
		ring->data[i].drop = 0;
	}

	bus_dmamap_sync(ring->desc_dmat, ring->desc_map, BUS_DMASYNC_PREWRITE);

	ring->cur = ring->next = 0;
	ring->cur_decrypt = 0;
}

static void
rt2560_free_rx_ring(struct rt2560_softc *sc, struct rt2560_rx_ring *ring)
{
	struct rt2560_rx_data *data;
	int i;

	if (ring->desc != NULL) {
		bus_dmamap_sync(ring->desc_dmat, ring->desc_map,
		    BUS_DMASYNC_POSTWRITE);
		bus_dmamap_unload(ring->desc_dmat, ring->desc_map);
		bus_dmamem_free(ring->desc_dmat, ring->desc, ring->desc_map);
	}

	if (ring->desc_dmat != NULL)
		bus_dma_tag_destroy(ring->desc_dmat);

	if (ring->data != NULL) {
		for (i = 0; i < ring->count; i++) {
			data = &ring->data[i];

			if (data->m != NULL) {
				bus_dmamap_sync(ring->data_dmat, data->map,
				    BUS_DMASYNC_POSTREAD);
				bus_dmamap_unload(ring->data_dmat, data->map);
				m_freem(data->m);
			}

			if (data->map != NULL)
				bus_dmamap_destroy(ring->data_dmat, data->map);
		}

		free(ring->data, M_DEVBUF);
	}

	if (ring->data_dmat != NULL)
		bus_dma_tag_destroy(ring->data_dmat);
}

static struct ieee80211_node *
rt2560_node_alloc(struct ieee80211_node_table *nt)
{
	struct rt2560_node *rn;

	rn = malloc(sizeof (struct rt2560_node), M_80211_NODE,
	    M_NOWAIT | M_ZERO);

	return (rn != NULL) ? &rn->ni : NULL;
}

static void
rt2560_newassoc(struct ieee80211_node *ni, int isnew)
{
	struct ieee80211vap *vap = ni->ni_vap;

	ieee80211_amrr_node_init(&RT2560_VAP(vap)->amrr,
	    &RT2560_NODE(ni)->amrr, ni);
}

static int
rt2560_newstate(struct ieee80211vap *vap, enum ieee80211_state nstate, int arg)
{
	struct rt2560_vap *rvp = RT2560_VAP(vap);
	struct ifnet *ifp = vap->iv_ic->ic_ifp;
	struct rt2560_softc *sc = ifp->if_softc;
	int error;

	if (nstate == IEEE80211_S_INIT && vap->iv_state == IEEE80211_S_RUN) {
		/* abort TSF synchronization */
		RAL_WRITE(sc, RT2560_CSR14, 0);

		/* turn association led off */
		rt2560_update_led(sc, 0, 0);
	}

	error = rvp->ral_newstate(vap, nstate, arg);

	if (error == 0 && nstate == IEEE80211_S_RUN) {
		struct ieee80211_node *ni = vap->iv_bss;
		struct mbuf *m;

		if (vap->iv_opmode != IEEE80211_M_MONITOR) {
			rt2560_update_plcp(sc);
			rt2560_set_basicrates(sc);
			rt2560_set_bssid(sc, ni->ni_bssid);
		}

		if (vap->iv_opmode == IEEE80211_M_HOSTAP ||
		    vap->iv_opmode == IEEE80211_M_IBSS) {
			m = ieee80211_beacon_alloc(ni, &rvp->ral_bo);
			if (m == NULL) {
				if_printf(ifp, "could not allocate beacon\n");
				return ENOBUFS;
			}
			ieee80211_ref_node(ni);
			error = rt2560_tx_bcn(sc, m, ni);
			if (error != 0)
				return error;
		}

		/* turn assocation led on */
		rt2560_update_led(sc, 1, 0);

		if (vap->iv_opmode != IEEE80211_M_MONITOR) {
			if (vap->iv_opmode == IEEE80211_M_STA) {
				/* fake a join to init the tx rate */
				rt2560_newassoc(ni, 1);
			}
			rt2560_enable_tsf_sync(sc);
		}
	}
	return error;
}

/*
 * Read 16 bits at address 'addr' from the serial EEPROM (either 93C46 or
 * 93C66).
 */
static uint16_t
rt2560_eeprom_read(struct rt2560_softc *sc, uint8_t addr)
{
	uint32_t tmp;
	uint16_t val;
	int n;

	/* clock C once before the first command */
	RT2560_EEPROM_CTL(sc, 0);

	RT2560_EEPROM_CTL(sc, RT2560_S);
	RT2560_EEPROM_CTL(sc, RT2560_S | RT2560_C);
	RT2560_EEPROM_CTL(sc, RT2560_S);

	/* write start bit (1) */
	RT2560_EEPROM_CTL(sc, RT2560_S | RT2560_D);
	RT2560_EEPROM_CTL(sc, RT2560_S | RT2560_D | RT2560_C);

	/* write READ opcode (10) */
	RT2560_EEPROM_CTL(sc, RT2560_S | RT2560_D);
	RT2560_EEPROM_CTL(sc, RT2560_S | RT2560_D | RT2560_C);
	RT2560_EEPROM_CTL(sc, RT2560_S);
	RT2560_EEPROM_CTL(sc, RT2560_S | RT2560_C);

	/* write address (A5-A0 or A7-A0) */
	n = (RAL_READ(sc, RT2560_CSR21) & RT2560_93C46) ? 5 : 7;
	for (; n >= 0; n--) {
		RT2560_EEPROM_CTL(sc, RT2560_S |
		    (((addr >> n) & 1) << RT2560_SHIFT_D));
		RT2560_EEPROM_CTL(sc, RT2560_S |
		    (((addr >> n) & 1) << RT2560_SHIFT_D) | RT2560_C);
	}

	RT2560_EEPROM_CTL(sc, RT2560_S);

	/* read data Q15-Q0 */
	val = 0;
	for (n = 15; n >= 0; n--) {
		RT2560_EEPROM_CTL(sc, RT2560_S | RT2560_C);
		tmp = RAL_READ(sc, RT2560_CSR21);
		val |= ((tmp & RT2560_Q) >> RT2560_SHIFT_Q) << n;
		RT2560_EEPROM_CTL(sc, RT2560_S);
	}

	RT2560_EEPROM_CTL(sc, 0);

	/* clear Chip Select and clock C */
	RT2560_EEPROM_CTL(sc, RT2560_S);
	RT2560_EEPROM_CTL(sc, 0);
	RT2560_EEPROM_CTL(sc, RT2560_C);

	return val;
}

/*
 * Some frames were processed by the hardware cipher engine and are ready for
 * transmission.
 */
static void
rt2560_encryption_intr(struct rt2560_softc *sc)
{
	struct rt2560_tx_desc *desc;
	int hw;

	/* retrieve last descriptor index processed by cipher engine */
	hw = RAL_READ(sc, RT2560_SECCSR1) - sc->txq.physaddr;
	hw /= RT2560_TX_DESC_SIZE;

	bus_dmamap_sync(sc->txq.desc_dmat, sc->txq.desc_map,
	    BUS_DMASYNC_POSTREAD);

	while (sc->txq.next_encrypt != hw) {
		if (sc->txq.next_encrypt == sc->txq.cur_encrypt) {
			printf("hw encrypt %d, cur_encrypt %d\n", hw,
			    sc->txq.cur_encrypt);
			break;
		}

		desc = &sc->txq.desc[sc->txq.next_encrypt];

		if ((le32toh(desc->flags) & RT2560_TX_BUSY) ||
		    (le32toh(desc->flags) & RT2560_TX_CIPHER_BUSY))
			break;

		/* for TKIP, swap eiv field to fix a bug in ASIC */
		if ((le32toh(desc->flags) & RT2560_TX_CIPHER_MASK) ==
		    RT2560_TX_CIPHER_TKIP)
			desc->eiv = bswap32(desc->eiv);

		/* mark the frame ready for transmission */
		desc->flags |= htole32(RT2560_TX_VALID);
		desc->flags |= htole32(RT2560_TX_BUSY);

		DPRINTFN(sc, 15, "encryption done idx=%u\n",
		    sc->txq.next_encrypt);

		sc->txq.next_encrypt =
		    (sc->txq.next_encrypt + 1) % RT2560_TX_RING_COUNT;
	}

	bus_dmamap_sync(sc->txq.desc_dmat, sc->txq.desc_map,
	    BUS_DMASYNC_PREWRITE);

	/* kick Tx */
	RAL_WRITE(sc, RT2560_TXCSR0, RT2560_KICK_TX);
}

static void
rt2560_tx_intr(struct rt2560_softc *sc)
{
	struct ifnet *ifp = sc->sc_ifp;
	struct rt2560_tx_desc *desc;
	struct rt2560_tx_data *data;
	struct rt2560_node *rn;
	struct mbuf *m;
	uint32_t flags;
	int retrycnt;

	bus_dmamap_sync(sc->txq.desc_dmat, sc->txq.desc_map,
	    BUS_DMASYNC_POSTREAD);

	for (;;) {
		desc = &sc->txq.desc[sc->txq.next];
		data = &sc->txq.data[sc->txq.next];

		flags = le32toh(desc->flags);
		if ((flags & RT2560_TX_BUSY) ||
		    (flags & RT2560_TX_CIPHER_BUSY) ||
		    !(flags & RT2560_TX_VALID))
			break;

		rn = (struct rt2560_node *)data->ni;
		m = data->m;

		switch (flags & RT2560_TX_RESULT_MASK) {
		case RT2560_TX_SUCCESS:
			DPRINTFN(sc, 10, "%s\n", "data frame sent successfully");
			if (data->rix != IEEE80211_FIXED_RATE_NONE)
				ieee80211_amrr_tx_complete(&rn->amrr,
				    IEEE80211_AMRR_SUCCESS, 0);
			ifp->if_opackets++;
			break;

		case RT2560_TX_SUCCESS_RETRY:
			retrycnt = RT2560_TX_RETRYCNT(flags);

			DPRINTFN(sc, 9, "data frame sent after %u retries\n",
			    retrycnt);
			if (data->rix != IEEE80211_FIXED_RATE_NONE)
				ieee80211_amrr_tx_complete(&rn->amrr,
				    IEEE80211_AMRR_SUCCESS, retrycnt);
			ifp->if_opackets++;
			break;

		case RT2560_TX_FAIL_RETRY:
			retrycnt = RT2560_TX_RETRYCNT(flags);

			DPRINTFN(sc, 9, "data frame failed after %d retries\n",
			    retrycnt);
			if (data->rix != IEEE80211_FIXED_RATE_NONE)
				ieee80211_amrr_tx_complete(&rn->amrr,
				    IEEE80211_AMRR_FAILURE, retrycnt);
			ifp->if_oerrors++;
			break;

		case RT2560_TX_FAIL_INVALID:
		case RT2560_TX_FAIL_OTHER:
		default:
			device_printf(sc->sc_dev, "sending data frame failed "
			    "0x%08x\n", flags);
			ifp->if_oerrors++;
		}

		bus_dmamap_sync(sc->txq.data_dmat, data->map,
		    BUS_DMASYNC_POSTWRITE);
		bus_dmamap_unload(sc->txq.data_dmat, data->map);
		m_freem(m);
		data->m = NULL;
		ieee80211_free_node(data->ni);
		data->ni = NULL;

		/* descriptor is no longer valid */
		desc->flags &= ~htole32(RT2560_TX_VALID);

		DPRINTFN(sc, 15, "tx done idx=%u\n", sc->txq.next);

		sc->txq.queued--;
		sc->txq.next = (sc->txq.next + 1) % RT2560_TX_RING_COUNT;
	}

	bus_dmamap_sync(sc->txq.desc_dmat, sc->txq.desc_map,
	    BUS_DMASYNC_PREWRITE);

	if (sc->prioq.queued == 0 && sc->txq.queued == 0)
		sc->sc_tx_timer = 0;

	if (sc->txq.queued < RT2560_TX_RING_COUNT - 1) {
		sc->sc_flags &= ~RT2560_F_DATA_OACTIVE;
		if ((sc->sc_flags &
		     (RT2560_F_DATA_OACTIVE | RT2560_F_PRIO_OACTIVE)) == 0)
			ifp->if_drv_flags &= ~IFF_DRV_OACTIVE;
<<<<<<< HEAD
		rt2560_start(ifp);
=======
		rt2560_start_locked(ifp);
>>>>>>> 3569e353
	}
}

static void
rt2560_prio_intr(struct rt2560_softc *sc)
{
	struct ifnet *ifp = sc->sc_ifp;
	struct rt2560_tx_desc *desc;
	struct rt2560_tx_data *data;
	struct ieee80211_node *ni;
	struct mbuf *m;
	int flags;

	bus_dmamap_sync(sc->prioq.desc_dmat, sc->prioq.desc_map,
	    BUS_DMASYNC_POSTREAD);

	for (;;) {
		desc = &sc->prioq.desc[sc->prioq.next];
		data = &sc->prioq.data[sc->prioq.next];

		flags = le32toh(desc->flags);
		if ((flags & RT2560_TX_BUSY) || (flags & RT2560_TX_VALID) == 0)
			break;

		switch (flags & RT2560_TX_RESULT_MASK) {
		case RT2560_TX_SUCCESS:
			DPRINTFN(sc, 10, "%s\n", "mgt frame sent successfully");
			break;

		case RT2560_TX_SUCCESS_RETRY:
			DPRINTFN(sc, 9, "mgt frame sent after %u retries\n",
			    (flags >> 5) & 0x7);
			break;

		case RT2560_TX_FAIL_RETRY:
			DPRINTFN(sc, 9, "%s\n",
			    "sending mgt frame failed (too much retries)");
			break;

		case RT2560_TX_FAIL_INVALID:
		case RT2560_TX_FAIL_OTHER:
		default:
			device_printf(sc->sc_dev, "sending mgt frame failed "
			    "0x%08x\n", flags);
			break;
		}

		bus_dmamap_sync(sc->prioq.data_dmat, data->map,
		    BUS_DMASYNC_POSTWRITE);
		bus_dmamap_unload(sc->prioq.data_dmat, data->map);

		m = data->m;
		data->m = NULL;
		ni = data->ni;
		data->ni = NULL;

		/* descriptor is no longer valid */
		desc->flags &= ~htole32(RT2560_TX_VALID);

		DPRINTFN(sc, 15, "prio done idx=%u\n", sc->prioq.next);

		sc->prioq.queued--;
		sc->prioq.next = (sc->prioq.next + 1) % RT2560_PRIO_RING_COUNT;

		if (m->m_flags & M_TXCB)
			ieee80211_process_callback(ni, m,
				(flags & RT2560_TX_RESULT_MASK) &~
				(RT2560_TX_SUCCESS | RT2560_TX_SUCCESS_RETRY));
		m_freem(m);
		ieee80211_free_node(ni);
	}

	bus_dmamap_sync(sc->prioq.desc_dmat, sc->prioq.desc_map,
	    BUS_DMASYNC_PREWRITE);

	if (sc->prioq.queued == 0 && sc->txq.queued == 0)
		sc->sc_tx_timer = 0;

	if (sc->prioq.queued < RT2560_PRIO_RING_COUNT) {
		sc->sc_flags &= ~RT2560_F_PRIO_OACTIVE;
		if ((sc->sc_flags &
		     (RT2560_F_DATA_OACTIVE | RT2560_F_PRIO_OACTIVE)) == 0)
			ifp->if_drv_flags &= ~IFF_DRV_OACTIVE;
<<<<<<< HEAD
		rt2560_start(ifp);
=======
		rt2560_start_locked(ifp);
>>>>>>> 3569e353
	}
}

/*
 * Some frames were processed by the hardware cipher engine and are ready for
 * handoff to the IEEE802.11 layer.
 */
static void
rt2560_decryption_intr(struct rt2560_softc *sc)
{
	struct ifnet *ifp = sc->sc_ifp;
	struct ieee80211com *ic = ifp->if_l2com;
	struct rt2560_rx_desc *desc;
	struct rt2560_rx_data *data;
	bus_addr_t physaddr;
	struct ieee80211_frame *wh;
	struct ieee80211_node *ni;
	struct mbuf *mnew, *m;
	int hw, error;

	/* retrieve last decriptor index processed by cipher engine */
	hw = RAL_READ(sc, RT2560_SECCSR0) - sc->rxq.physaddr;
	hw /= RT2560_RX_DESC_SIZE;

	bus_dmamap_sync(sc->rxq.desc_dmat, sc->rxq.desc_map,
	    BUS_DMASYNC_POSTREAD);

	for (; sc->rxq.cur_decrypt != hw;) {
		desc = &sc->rxq.desc[sc->rxq.cur_decrypt];
		data = &sc->rxq.data[sc->rxq.cur_decrypt];

		if ((le32toh(desc->flags) & RT2560_RX_BUSY) ||
		    (le32toh(desc->flags) & RT2560_RX_CIPHER_BUSY))
			break;

		if (data->drop) {
			ifp->if_ierrors++;
			goto skip;
		}

		if ((le32toh(desc->flags) & RT2560_RX_CIPHER_MASK) != 0 &&
		    (le32toh(desc->flags) & RT2560_RX_ICV_ERROR)) {
			ifp->if_ierrors++;
			goto skip;
		}

		/*
		 * Try to allocate a new mbuf for this ring element and load it
		 * before processing the current mbuf. If the ring element
		 * cannot be loaded, drop the received packet and reuse the old
		 * mbuf. In the unlikely case that the old mbuf can't be
		 * reloaded either, explicitly panic.
		 */
		mnew = m_getcl(M_DONTWAIT, MT_DATA, M_PKTHDR);
		if (mnew == NULL) {
			ifp->if_ierrors++;
			goto skip;
		}

		bus_dmamap_sync(sc->rxq.data_dmat, data->map,
		    BUS_DMASYNC_POSTREAD);
		bus_dmamap_unload(sc->rxq.data_dmat, data->map);

		error = bus_dmamap_load(sc->rxq.data_dmat, data->map,
		    mtod(mnew, void *), MCLBYTES, rt2560_dma_map_addr,
		    &physaddr, 0);
		if (error != 0) {
			m_freem(mnew);

			/* try to reload the old mbuf */
			error = bus_dmamap_load(sc->rxq.data_dmat, data->map,
			    mtod(data->m, void *), MCLBYTES,
			    rt2560_dma_map_addr, &physaddr, 0);
			if (error != 0) {
				/* very unlikely that it will fail... */
				panic("%s: could not load old rx mbuf",
				    device_get_name(sc->sc_dev));
			}
			ifp->if_ierrors++;
			goto skip;
		}

		/*
	 	 * New mbuf successfully loaded, update Rx ring and continue
		 * processing.
		 */
		m = data->m;
		data->m = mnew;
		desc->physaddr = htole32(physaddr);

		/* finalize mbuf */
		m->m_pkthdr.rcvif = ifp;
		m->m_pkthdr.len = m->m_len =
		    (le32toh(desc->flags) >> 16) & 0xfff;

		if (bpf_peers_present(ifp->if_bpf)) {
			struct rt2560_rx_radiotap_header *tap = &sc->sc_rxtap;
			uint32_t tsf_lo, tsf_hi;

			/* get timestamp (low and high 32 bits) */
			tsf_hi = RAL_READ(sc, RT2560_CSR17);
			tsf_lo = RAL_READ(sc, RT2560_CSR16);

			tap->wr_tsf =
			    htole64(((uint64_t)tsf_hi << 32) | tsf_lo);
			tap->wr_flags = 0;
			tap->wr_rate = ieee80211_plcp2rate(desc->rate,
			    le32toh(desc->flags) & RT2560_RX_OFDM);
			tap->wr_antenna = sc->rx_ant;
			tap->wr_antsignal = RT2560_RSSI(sc, desc->rssi);

			bpf_mtap2(ifp->if_bpf, tap, sc->sc_rxtap_len, m);
		}

		sc->sc_flags |= RT2560_F_INPUT_RUNNING;
		RAL_UNLOCK(sc);
		wh = mtod(m, struct ieee80211_frame *);
		ni = ieee80211_find_rxnode(ic,
		    (struct ieee80211_frame_min *)wh);
		if (ni != NULL) {
			(void) ieee80211_input(ni, m,
			    RT2560_RSSI(sc, desc->rssi), RT2560_NOISE_FLOOR, 0);
			ieee80211_free_node(ni);
		} else
			(void) ieee80211_input_all(ic, m,
			    RT2560_RSSI(sc, desc->rssi), RT2560_NOISE_FLOOR, 0);

		RAL_LOCK(sc);
		sc->sc_flags &= ~RT2560_F_INPUT_RUNNING;
skip:		desc->flags = htole32(RT2560_RX_BUSY);

		DPRINTFN(sc, 15, "decryption done idx=%u\n", sc->rxq.cur_decrypt);

		sc->rxq.cur_decrypt =
		    (sc->rxq.cur_decrypt + 1) % RT2560_RX_RING_COUNT;
	}

	bus_dmamap_sync(sc->rxq.desc_dmat, sc->rxq.desc_map,
	    BUS_DMASYNC_PREWRITE);
}

/*
 * Some frames were received. Pass them to the hardware cipher engine before
 * sending them to the 802.11 layer.
 */
static void
rt2560_rx_intr(struct rt2560_softc *sc)
{
	struct rt2560_rx_desc *desc;
	struct rt2560_rx_data *data;

	bus_dmamap_sync(sc->rxq.desc_dmat, sc->rxq.desc_map,
	    BUS_DMASYNC_POSTREAD);

	for (;;) {
		desc = &sc->rxq.desc[sc->rxq.cur];
		data = &sc->rxq.data[sc->rxq.cur];

		if ((le32toh(desc->flags) & RT2560_RX_BUSY) ||
		    (le32toh(desc->flags) & RT2560_RX_CIPHER_BUSY))
			break;

		data->drop = 0;

		if ((le32toh(desc->flags) & RT2560_RX_PHY_ERROR) ||
		    (le32toh(desc->flags) & RT2560_RX_CRC_ERROR)) {
			/*
			 * This should not happen since we did not request
			 * to receive those frames when we filled RXCSR0.
			 */
			DPRINTFN(sc, 5, "PHY or CRC error flags 0x%08x\n",
			    le32toh(desc->flags));
			data->drop = 1;
		}

		if (((le32toh(desc->flags) >> 16) & 0xfff) > MCLBYTES) {
			DPRINTFN(sc, 5, "%s\n", "bad length");
			data->drop = 1;
		}

		/* mark the frame for decryption */
		desc->flags |= htole32(RT2560_RX_CIPHER_BUSY);

		DPRINTFN(sc, 15, "rx done idx=%u\n", sc->rxq.cur);

		sc->rxq.cur = (sc->rxq.cur + 1) % RT2560_RX_RING_COUNT;
	}

	bus_dmamap_sync(sc->rxq.desc_dmat, sc->rxq.desc_map,
	    BUS_DMASYNC_PREWRITE);

	/* kick decrypt */
	RAL_WRITE(sc, RT2560_SECCSR0, RT2560_KICK_DECRYPT);
}

static void
rt2560_beacon_update(struct ieee80211vap *vap, int item)
{
	struct rt2560_vap *rvp = RT2560_VAP(vap);
	struct ieee80211_beacon_offsets *bo = &rvp->ral_bo;

	setbit(bo->bo_flags, item);
}

/*
 * This function is called periodically in IBSS mode when a new beacon must be
 * sent out.
 */
static void
rt2560_beacon_expire(struct rt2560_softc *sc)
{
	struct ifnet *ifp = sc->sc_ifp;
	struct ieee80211com *ic = ifp->if_l2com;
	struct ieee80211vap *vap = TAILQ_FIRST(&ic->ic_vaps);
	struct rt2560_vap *rvp = RT2560_VAP(vap);
	struct rt2560_tx_data *data;

	if (ic->ic_opmode != IEEE80211_M_IBSS &&
	    ic->ic_opmode != IEEE80211_M_HOSTAP)
		return;	

	data = &sc->bcnq.data[sc->bcnq.next];
	/*
	 * Don't send beacon if bsschan isn't set
	 */
	if (data->ni == NULL)
	        return;

	bus_dmamap_sync(sc->bcnq.data_dmat, data->map, BUS_DMASYNC_POSTWRITE);
	bus_dmamap_unload(sc->bcnq.data_dmat, data->map);

	/* XXX 1 =>'s mcast frames which means all PS sta's will wakeup! */
	ieee80211_beacon_update(data->ni, &rvp->ral_bo, data->m, 1);

	rt2560_tx_bcn(sc, data->m, data->ni);

	DPRINTFN(sc, 15, "%s", "beacon expired\n");

	sc->bcnq.next = (sc->bcnq.next + 1) % RT2560_BEACON_RING_COUNT;
}

/* ARGSUSED */
static void
rt2560_wakeup_expire(struct rt2560_softc *sc)
{
	DPRINTFN(sc, 2, "%s", "wakeup expired\n");
}

void
rt2560_intr(void *arg)
{
	struct rt2560_softc *sc = arg;
	struct ifnet *ifp = sc->sc_ifp;
	uint32_t r;

	RAL_LOCK(sc);

	/* disable interrupts */
	RAL_WRITE(sc, RT2560_CSR8, 0xffffffff);

	/* don't re-enable interrupts if we're shutting down */
	if (!(ifp->if_drv_flags & IFF_DRV_RUNNING)) {
		RAL_UNLOCK(sc);
		return;
	}

	r = RAL_READ(sc, RT2560_CSR7);
	RAL_WRITE(sc, RT2560_CSR7, r);

	if (r & RT2560_BEACON_EXPIRE)
		rt2560_beacon_expire(sc);

	if (r & RT2560_WAKEUP_EXPIRE)
		rt2560_wakeup_expire(sc);

	if (r & RT2560_ENCRYPTION_DONE)
		rt2560_encryption_intr(sc);

	if (r & RT2560_TX_DONE)
		rt2560_tx_intr(sc);

	if (r & RT2560_PRIO_DONE)
		rt2560_prio_intr(sc);

	if (r & RT2560_DECRYPTION_DONE)
		rt2560_decryption_intr(sc);

	if (r & RT2560_RX_DONE) {
		rt2560_rx_intr(sc);
		rt2560_encryption_intr(sc);
	}

	/* re-enable interrupts */
	RAL_WRITE(sc, RT2560_CSR8, RT2560_INTR_MASK);

	RAL_UNLOCK(sc);
}

#define RAL_SIFS		10	/* us */

#define RT2560_TXRX_TURNAROUND	10	/* us */

static void
rt2560_setup_tx_desc(struct rt2560_softc *sc, struct rt2560_tx_desc *desc,
    uint32_t flags, int len, int rate, int encrypt, bus_addr_t physaddr)
{
	struct ifnet *ifp = sc->sc_ifp;
	struct ieee80211com *ic = ifp->if_l2com;
	uint16_t plcp_length;
	int remainder;

	desc->flags = htole32(flags);
	desc->flags |= htole32(len << 16);

	desc->physaddr = htole32(physaddr);
	desc->wme = htole16(
	    RT2560_AIFSN(2) |
	    RT2560_LOGCWMIN(3) |
	    RT2560_LOGCWMAX(8));

	/* setup PLCP fields */
	desc->plcp_signal  = ieee80211_rate2plcp(rate);
	desc->plcp_service = 4;

	len += IEEE80211_CRC_LEN;
	if (ieee80211_rate2phytype(sc->sc_rates, rate) == IEEE80211_T_OFDM) {
		desc->flags |= htole32(RT2560_TX_OFDM);

		plcp_length = len & 0xfff;
		desc->plcp_length_hi = plcp_length >> 6;
		desc->plcp_length_lo = plcp_length & 0x3f;
	} else {
		plcp_length = (16 * len + rate - 1) / rate;
		if (rate == 22) {
			remainder = (16 * len) % 22;
			if (remainder != 0 && remainder < 7)
				desc->plcp_service |= RT2560_PLCP_LENGEXT;
		}
		desc->plcp_length_hi = plcp_length >> 8;
		desc->plcp_length_lo = plcp_length & 0xff;

		if (rate != 2 && (ic->ic_flags & IEEE80211_F_SHPREAMBLE))
			desc->plcp_signal |= 0x08;
	}

	if (!encrypt)
		desc->flags |= htole32(RT2560_TX_VALID);
	desc->flags |= encrypt ? htole32(RT2560_TX_CIPHER_BUSY)
			       : htole32(RT2560_TX_BUSY);
}

static int
rt2560_tx_bcn(struct rt2560_softc *sc, struct mbuf *m0,
    struct ieee80211_node *ni)
{
	struct ieee80211vap *vap = ni->ni_vap;
	struct ieee80211com *ic = ni->ni_ic;
	struct ifnet *ifp = sc->sc_ifp;
	struct rt2560_tx_desc *desc;
	struct rt2560_tx_data *data;
	bus_dma_segment_t segs[RT2560_MAX_SCATTER];
	int nsegs, rate, error;

	desc = &sc->bcnq.desc[sc->bcnq.cur];
	data = &sc->bcnq.data[sc->bcnq.cur];

	/* XXX maybe a separate beacon rate? */
	rate = vap->iv_txparms[ieee80211_chan2mode(ni->ni_chan)].mgmtrate;

	error = bus_dmamap_load_mbuf_sg(sc->bcnq.data_dmat, data->map, m0,
	    segs, &nsegs, BUS_DMA_NOWAIT);
	if (error != 0) {
		device_printf(sc->sc_dev, "could not map mbuf (error %d)\n",
		    error);
		m_freem(m0);
		return error;
	}

	if (bpf_peers_present(ifp->if_bpf)) {
		struct rt2560_tx_radiotap_header *tap = &sc->sc_txtap;

		tap->wt_flags = 0;
		tap->wt_rate = rate;
		tap->wt_chan_freq = htole16(ic->ic_curchan->ic_freq);
		tap->wt_chan_flags = htole16(ic->ic_curchan->ic_flags);
		tap->wt_antenna = sc->tx_ant;

		bpf_mtap2(ifp->if_bpf, tap, sc->sc_txtap_len, m0);
	}

	data->m = m0;
	data->ni = ni;

	rt2560_setup_tx_desc(sc, desc, RT2560_TX_IFS_NEWBACKOFF |
	    RT2560_TX_TIMESTAMP, m0->m_pkthdr.len, rate, 0, segs->ds_addr);

	DPRINTFN(sc, 10, "sending beacon frame len=%u idx=%u rate=%u\n",
	    m0->m_pkthdr.len, sc->bcnq.cur, rate);

	bus_dmamap_sync(sc->bcnq.data_dmat, data->map, BUS_DMASYNC_PREWRITE);
	bus_dmamap_sync(sc->bcnq.desc_dmat, sc->bcnq.desc_map,
	    BUS_DMASYNC_PREWRITE);

	sc->bcnq.cur = (sc->bcnq.cur + 1) % RT2560_BEACON_RING_COUNT;

	return 0;
}

static int
rt2560_tx_mgt(struct rt2560_softc *sc, struct mbuf *m0,
    struct ieee80211_node *ni)
{
	struct ieee80211vap *vap = ni->ni_vap;
	struct ieee80211com *ic = ni->ni_ic;
	struct ifnet *ifp = sc->sc_ifp;
	struct rt2560_tx_desc *desc;
	struct rt2560_tx_data *data;
	struct ieee80211_frame *wh;
	struct ieee80211_key *k;
	bus_dma_segment_t segs[RT2560_MAX_SCATTER];
	uint16_t dur;
	uint32_t flags = 0;
	int nsegs, rate, error;

	desc = &sc->prioq.desc[sc->prioq.cur];
	data = &sc->prioq.data[sc->prioq.cur];

	rate = vap->iv_txparms[ieee80211_chan2mode(ic->ic_curchan)].mgmtrate;

	wh = mtod(m0, struct ieee80211_frame *);

	if (wh->i_fc[1] & IEEE80211_FC1_WEP) {
		k = ieee80211_crypto_encap(ni, m0);
		if (k == NULL) {
			m_freem(m0);
			return ENOBUFS;
		}
	}

	error = bus_dmamap_load_mbuf_sg(sc->prioq.data_dmat, data->map, m0,
	    segs, &nsegs, 0);
	if (error != 0) {
		device_printf(sc->sc_dev, "could not map mbuf (error %d)\n",
		    error);
		m_freem(m0);
		return error;
	}

	if (bpf_peers_present(ifp->if_bpf)) {
		struct rt2560_tx_radiotap_header *tap = &sc->sc_txtap;

		tap->wt_flags = 0;
		tap->wt_rate = rate;
		tap->wt_chan_freq = htole16(ic->ic_curchan->ic_freq);
		tap->wt_chan_flags = htole16(ic->ic_curchan->ic_flags);
		tap->wt_antenna = sc->tx_ant;

		bpf_mtap2(ifp->if_bpf, tap, sc->sc_txtap_len, m0);
	}

	data->m = m0;
	data->ni = ni;
	/* management frames are not taken into account for amrr */
	data->rix = IEEE80211_FIXED_RATE_NONE;

	wh = mtod(m0, struct ieee80211_frame *);

	if (!IEEE80211_IS_MULTICAST(wh->i_addr1)) {
		flags |= RT2560_TX_ACK;

		dur = ieee80211_ack_duration(sc->sc_rates,
		    rate, ic->ic_flags & IEEE80211_F_SHPREAMBLE);
		*(uint16_t *)wh->i_dur = htole16(dur);

		/* tell hardware to add timestamp for probe responses */
		if ((wh->i_fc[0] & IEEE80211_FC0_TYPE_MASK) ==
		    IEEE80211_FC0_TYPE_MGT &&
		    (wh->i_fc[0] & IEEE80211_FC0_SUBTYPE_MASK) ==
		    IEEE80211_FC0_SUBTYPE_PROBE_RESP)
			flags |= RT2560_TX_TIMESTAMP;
	}

	rt2560_setup_tx_desc(sc, desc, flags, m0->m_pkthdr.len, rate, 0,
	    segs->ds_addr);

	bus_dmamap_sync(sc->prioq.data_dmat, data->map, BUS_DMASYNC_PREWRITE);
	bus_dmamap_sync(sc->prioq.desc_dmat, sc->prioq.desc_map,
	    BUS_DMASYNC_PREWRITE);

	DPRINTFN(sc, 10, "sending mgt frame len=%u idx=%u rate=%u\n",
	    m0->m_pkthdr.len, sc->prioq.cur, rate);

	/* kick prio */
	sc->prioq.queued++;
	sc->prioq.cur = (sc->prioq.cur + 1) % RT2560_PRIO_RING_COUNT;
	RAL_WRITE(sc, RT2560_TXCSR0, RT2560_KICK_PRIO);

	return 0;
}

static int
rt2560_sendprot(struct rt2560_softc *sc,
    const struct mbuf *m, struct ieee80211_node *ni, int prot, int rate)
{
	struct ieee80211com *ic = ni->ni_ic;
	const struct ieee80211_frame *wh;
	struct rt2560_tx_desc *desc;
	struct rt2560_tx_data *data;
	struct mbuf *mprot;
	int protrate, ackrate, pktlen, flags, isshort, error;
	uint16_t dur;
	bus_dma_segment_t segs[RT2560_MAX_SCATTER];
	int nsegs;

	KASSERT(prot == IEEE80211_PROT_RTSCTS || prot == IEEE80211_PROT_CTSONLY,
	    ("protection %d", prot));

	wh = mtod(m, const struct ieee80211_frame *);
	pktlen = m->m_pkthdr.len + IEEE80211_CRC_LEN;

	protrate = ieee80211_ctl_rate(sc->sc_rates, rate);
	ackrate = ieee80211_ack_rate(sc->sc_rates, rate);

	isshort = (ic->ic_flags & IEEE80211_F_SHPREAMBLE) != 0;
	dur = ieee80211_compute_duration(sc->sc_rates, pktlen, rate, isshort);
	    + ieee80211_ack_duration(sc->sc_rates, rate, isshort);
	flags = RT2560_TX_MORE_FRAG;
	if (prot == IEEE80211_PROT_RTSCTS) {
		/* NB: CTS is the same size as an ACK */
		dur += ieee80211_ack_duration(sc->sc_rates, rate, isshort);
		flags |= RT2560_TX_ACK;
		mprot = ieee80211_alloc_rts(ic, wh->i_addr1, wh->i_addr2, dur);
	} else {
		mprot = ieee80211_alloc_cts(ic, ni->ni_vap->iv_myaddr, dur);
	}
	if (mprot == NULL) {
		/* XXX stat + msg */
		return ENOBUFS;
	}

	desc = &sc->txq.desc[sc->txq.cur_encrypt];
	data = &sc->txq.data[sc->txq.cur_encrypt];

	error = bus_dmamap_load_mbuf_sg(sc->txq.data_dmat, data->map,
	    mprot, segs, &nsegs, 0);
	if (error != 0) {
		device_printf(sc->sc_dev,
		    "could not map mbuf (error %d)\n", error);
		m_freem(mprot);
		return error;
	}

	data->m = mprot;
	data->ni = ieee80211_ref_node(ni);
	/* ctl frames are not taken into account for amrr */
	data->rix = IEEE80211_FIXED_RATE_NONE;

	rt2560_setup_tx_desc(sc, desc, flags, mprot->m_pkthdr.len, protrate, 1,
	    segs->ds_addr);

	bus_dmamap_sync(sc->txq.data_dmat, data->map,
	    BUS_DMASYNC_PREWRITE);

	sc->txq.queued++;
	sc->txq.cur_encrypt = (sc->txq.cur_encrypt + 1) % RT2560_TX_RING_COUNT;

	return 0;
}

static int
rt2560_tx_raw(struct rt2560_softc *sc, struct mbuf *m0,
    struct ieee80211_node *ni, const struct ieee80211_bpf_params *params)
{
	struct ifnet *ifp = sc->sc_ifp;
	struct ieee80211com *ic = ifp->if_l2com;
	struct rt2560_tx_desc *desc;
	struct rt2560_tx_data *data;
	bus_dma_segment_t segs[RT2560_MAX_SCATTER];
	uint32_t flags;
	int nsegs, rate, error;

	desc = &sc->prioq.desc[sc->prioq.cur];
	data = &sc->prioq.data[sc->prioq.cur];

	rate = params->ibp_rate0 & IEEE80211_RATE_VAL;
	/* XXX validate */
	if (rate == 0) {
		/* XXX fall back to mcast/mgmt rate? */
		m_freem(m0);
		return EINVAL;
	}

	flags = 0;
	if ((params->ibp_flags & IEEE80211_BPF_NOACK) == 0)
		flags |= RT2560_TX_ACK;
	if (params->ibp_flags & (IEEE80211_BPF_RTS|IEEE80211_BPF_CTS)) {
		error = rt2560_sendprot(sc, m0, ni,
		    params->ibp_flags & IEEE80211_BPF_RTS ?
			 IEEE80211_PROT_RTSCTS : IEEE80211_PROT_CTSONLY,
		    rate);
		if (error) {
			m_freem(m0);
			return error;
		}
		flags |= RT2560_TX_LONG_RETRY | RT2560_TX_IFS_SIFS;
	}

	error = bus_dmamap_load_mbuf_sg(sc->prioq.data_dmat, data->map, m0,
	    segs, &nsegs, 0);
	if (error != 0) {
		device_printf(sc->sc_dev, "could not map mbuf (error %d)\n",
		    error);
		m_freem(m0);
		return error;
	}

	if (bpf_peers_present(ifp->if_bpf)) {
		struct rt2560_tx_radiotap_header *tap = &sc->sc_txtap;

		tap->wt_flags = 0;
		tap->wt_rate = rate;
		tap->wt_chan_freq = htole16(ic->ic_curchan->ic_freq);
		tap->wt_chan_flags = htole16(ic->ic_curchan->ic_flags);
		tap->wt_antenna = sc->tx_ant;

		bpf_mtap2(ifp->if_bpf, tap, sc->sc_txtap_len, m0);
	}

	data->m = m0;
	data->ni = ni;

	/* XXX need to setup descriptor ourself */
	rt2560_setup_tx_desc(sc, desc, flags, m0->m_pkthdr.len,
	    rate, (params->ibp_flags & IEEE80211_BPF_CRYPTO) != 0,
	    segs->ds_addr);

	bus_dmamap_sync(sc->prioq.data_dmat, data->map, BUS_DMASYNC_PREWRITE);
	bus_dmamap_sync(sc->prioq.desc_dmat, sc->prioq.desc_map,
	    BUS_DMASYNC_PREWRITE);

	DPRINTFN(sc, 10, "sending raw frame len=%u idx=%u rate=%u\n",
	    m0->m_pkthdr.len, sc->prioq.cur, rate);

	/* kick prio */
	sc->prioq.queued++;
	sc->prioq.cur = (sc->prioq.cur + 1) % RT2560_PRIO_RING_COUNT;
	RAL_WRITE(sc, RT2560_TXCSR0, RT2560_KICK_PRIO);

	return 0;
}

static int
rt2560_tx_data(struct rt2560_softc *sc, struct mbuf *m0,
    struct ieee80211_node *ni)
{
	struct ieee80211vap *vap = ni->ni_vap;
	struct ieee80211com *ic = ni->ni_ic;
	struct ifnet *ifp = sc->sc_ifp;
	struct rt2560_tx_desc *desc;
	struct rt2560_tx_data *data;
	struct ieee80211_frame *wh;
	const struct ieee80211_txparam *tp;
	struct ieee80211_key *k;
	struct mbuf *mnew;
	bus_dma_segment_t segs[RT2560_MAX_SCATTER];
	uint16_t dur;
	uint32_t flags;
	int nsegs, rate, error;

	wh = mtod(m0, struct ieee80211_frame *);

	tp = &vap->iv_txparms[ieee80211_chan2mode(ni->ni_chan)];
	if (IEEE80211_IS_MULTICAST(wh->i_addr1)) {
		rate = tp->mcastrate;
	} else if (m0->m_flags & M_EAPOL) {
		rate = tp->mgmtrate;
	} else if (tp->ucastrate != IEEE80211_FIXED_RATE_NONE) {
		rate = tp->ucastrate;
	} else {
		(void) ieee80211_amrr_choose(ni, &RT2560_NODE(ni)->amrr);
		rate = ni->ni_txrate;
	}

	if (wh->i_fc[1] & IEEE80211_FC1_WEP) {
		k = ieee80211_crypto_encap(ni, m0);
		if (k == NULL) {
			m_freem(m0);
			return ENOBUFS;
		}

		/* packet header may have moved, reset our local pointer */
		wh = mtod(m0, struct ieee80211_frame *);
	}

	flags = 0;
	if (!IEEE80211_IS_MULTICAST(wh->i_addr1)) {
		int prot = IEEE80211_PROT_NONE;
		if (m0->m_pkthdr.len + IEEE80211_CRC_LEN > vap->iv_rtsthreshold)
			prot = IEEE80211_PROT_RTSCTS;
		else if ((ic->ic_flags & IEEE80211_F_USEPROT) &&
		    ieee80211_rate2phytype(sc->sc_rates, rate) == IEEE80211_T_OFDM)
			prot = ic->ic_protmode;
		if (prot != IEEE80211_PROT_NONE) {
			error = rt2560_sendprot(sc, m0, ni, prot, rate);
			if (error) {
				m_freem(m0);
				return error;
			}
			flags |= RT2560_TX_LONG_RETRY | RT2560_TX_IFS_SIFS;
		}
	}

	data = &sc->txq.data[sc->txq.cur_encrypt];
	desc = &sc->txq.desc[sc->txq.cur_encrypt];

	error = bus_dmamap_load_mbuf_sg(sc->txq.data_dmat, data->map, m0,
	    segs, &nsegs, 0);
	if (error != 0 && error != EFBIG) {
		device_printf(sc->sc_dev, "could not map mbuf (error %d)\n",
		    error);
		m_freem(m0);
		return error;
	}
	if (error != 0) {
		mnew = m_defrag(m0, M_DONTWAIT);
		if (mnew == NULL) {
			device_printf(sc->sc_dev,
			    "could not defragment mbuf\n");
			m_freem(m0);
			return ENOBUFS;
		}
		m0 = mnew;

		error = bus_dmamap_load_mbuf_sg(sc->txq.data_dmat, data->map,
		    m0, segs, &nsegs, 0);
		if (error != 0) {
			device_printf(sc->sc_dev,
			    "could not map mbuf (error %d)\n", error);
			m_freem(m0);
			return error;
		}

		/* packet header may have moved, reset our local pointer */
		wh = mtod(m0, struct ieee80211_frame *);
	}

	if (bpf_peers_present(ifp->if_bpf)) {
		struct rt2560_tx_radiotap_header *tap = &sc->sc_txtap;

		tap->wt_flags = 0;
		tap->wt_rate = rate;
		tap->wt_antenna = sc->tx_ant;

		bpf_mtap2(ifp->if_bpf, tap, sc->sc_txtap_len, m0);
	}

	data->m = m0;
	data->ni = ni;

	/* remember link conditions for rate adaptation algorithm */
	if (tp->ucastrate == IEEE80211_FIXED_RATE_NONE) {
		data->rix = ni->ni_txrate;
		/* XXX probably need last rssi value and not avg */
		data->rssi = ic->ic_node_getrssi(ni);
	} else
		data->rix = IEEE80211_FIXED_RATE_NONE;

	if (!IEEE80211_IS_MULTICAST(wh->i_addr1)) {
		flags |= RT2560_TX_ACK;

		dur = ieee80211_ack_duration(sc->sc_rates,
		    rate, ic->ic_flags & IEEE80211_F_SHPREAMBLE);
		*(uint16_t *)wh->i_dur = htole16(dur);
	}

	rt2560_setup_tx_desc(sc, desc, flags, m0->m_pkthdr.len, rate, 1,
	    segs->ds_addr);

	bus_dmamap_sync(sc->txq.data_dmat, data->map, BUS_DMASYNC_PREWRITE);
	bus_dmamap_sync(sc->txq.desc_dmat, sc->txq.desc_map,
	    BUS_DMASYNC_PREWRITE);

	DPRINTFN(sc, 10, "sending data frame len=%u idx=%u rate=%u\n",
	    m0->m_pkthdr.len, sc->txq.cur_encrypt, rate);

	/* kick encrypt */
	sc->txq.queued++;
	sc->txq.cur_encrypt = (sc->txq.cur_encrypt + 1) % RT2560_TX_RING_COUNT;
	RAL_WRITE(sc, RT2560_SECCSR1, RT2560_KICK_ENCRYPT);

	return 0;
}

static void
rt2560_start_locked(struct ifnet *ifp)
{
	struct rt2560_softc *sc = ifp->if_softc;
	struct mbuf *m;
	struct ieee80211_node *ni;

	RAL_LOCK_ASSERT(sc);

	for (;;) {
<<<<<<< HEAD
		IF_POLL(&ic->ic_mgtq, m0);
		if (m0 != NULL) {
			if (sc->prioq.queued >= RT2560_PRIO_RING_COUNT) {
				ifp->if_drv_flags |= IFF_DRV_OACTIVE;
				sc->sc_flags |= RT2560_F_PRIO_OACTIVE;
				break;
			}
			IF_DEQUEUE(&ic->ic_mgtq, m0);

			ni = (struct ieee80211_node *)m0->m_pkthdr.rcvif;
			m0->m_pkthdr.rcvif = NULL;

			if (bpf_peers_present(ic->ic_rawbpf))
				bpf_mtap(ic->ic_rawbpf, m0);

			if (rt2560_tx_mgt(sc, m0, ni) != 0) {
				ieee80211_free_node(ni);
				break;
			}
		} else {
			if (ic->ic_state != IEEE80211_S_RUN)
				break;
			IFQ_DRV_DEQUEUE(&ifp->if_snd, m0);
			if (m0 == NULL)
				break;
			if (sc->txq.queued >= RT2560_TX_RING_COUNT - 1) {
				IFQ_DRV_PREPEND(&ifp->if_snd, m0);
				ifp->if_drv_flags |= IFF_DRV_OACTIVE;
				sc->sc_flags |= RT2560_F_DATA_OACTIVE;
				break;
			}
			/*
			 * Cancel any background scan.
			 */
			if (ic->ic_flags & IEEE80211_F_SCAN)
				ieee80211_cancel_scan(ic);

			if (m0->m_len < sizeof (struct ether_header) &&
			    !(m0 = m_pullup(m0, sizeof (struct ether_header))))
				continue;

			eh = mtod(m0, struct ether_header *);
			ni = ieee80211_find_txnode(ic, eh->ether_dhost);
			if (ni == NULL) {
				m_freem(m0);
				continue;
			}
			if ((ni->ni_flags & IEEE80211_NODE_PWR_MGT) &&
			    (m0->m_flags & M_PWR_SAV) == 0) {
				/*
				 * Station in power save mode; pass the frame
				 * to the 802.11 layer and continue.  We'll get
				 * the frame back when the time is right.
				 */
				ieee80211_pwrsave(ni, m0);
				/*
				 * If we're in power save mode 'cuz of a bg
				 * scan cancel it so the traffic can flow.
				 * The packet we just queued will automatically
				 * get sent when we drop out of power save.
				 * XXX locking
				 */
				if (ic->ic_flags & IEEE80211_F_SCAN)
					ieee80211_cancel_scan(ic);
				ieee80211_free_node(ni);
				continue;
			}
=======
		IFQ_DRV_DEQUEUE(&ifp->if_snd, m);
		if (m == NULL)
			break;
		if (sc->txq.queued >= RT2560_TX_RING_COUNT - 1) {
			IFQ_DRV_PREPEND(&ifp->if_snd, m);
			ifp->if_drv_flags |= IFF_DRV_OACTIVE;
			sc->sc_flags |= RT2560_F_DATA_OACTIVE;
			break;
		}
>>>>>>> 3569e353

		ni = (struct ieee80211_node *) m->m_pkthdr.rcvif;
		m = ieee80211_encap(ni, m);
		if (m == NULL) {
			ieee80211_free_node(ni);
			ifp->if_oerrors++;
			continue;
		}

		if (rt2560_tx_data(sc, m, ni) != 0) {
			ieee80211_free_node(ni);
			ifp->if_oerrors++;
			break;
		}

		sc->sc_tx_timer = 5;
<<<<<<< HEAD
		ic->ic_lastdata = ticks;
=======
>>>>>>> 3569e353
	}
}

static void
rt2560_start(struct ifnet *ifp)
{
	struct rt2560_softc *sc = ifp->if_softc;

	RAL_LOCK(sc);
	rt2560_start_locked(ifp);
	RAL_UNLOCK(sc);
}

static void
rt2560_watchdog(void *arg)
{
	struct rt2560_softc *sc = arg;
	struct ifnet *ifp = sc->sc_ifp;
<<<<<<< HEAD

	if ((ifp->if_drv_flags & IFF_DRV_RUNNING) == 0)
		return;

	rt2560_encryption_intr(sc);
	rt2560_tx_intr(sc);

	if (sc->sc_tx_timer > 0) {
		if (--sc->sc_tx_timer == 0) {
			device_printf(sc->sc_dev, "device timeout\n");
			rt2560_init(sc);
			ifp->if_oerrors++;
			/* watchdog timeout is set in rt2560_init() */
			return;
		}
	}
	callout_reset(&sc->watchdog_ch, hz, rt2560_watchdog, sc);
}
=======

	RAL_LOCK_ASSERT(sc);
>>>>>>> 3569e353

	KASSERT(ifp->if_drv_flags & IFF_DRV_RUNNING, ("not running"));

	if (sc->sc_invalid)		/* card ejected */
		return;

	rt2560_encryption_intr(sc);
	rt2560_tx_intr(sc);

	if (sc->sc_tx_timer > 0 && --sc->sc_tx_timer == 0) {
		if_printf(ifp, "device timeout\n");
		rt2560_init_locked(sc);
		ifp->if_oerrors++;
		/* NB: callout is reset in rt2560_init() */
		return;
	}
	callout_reset(&sc->watchdog_ch, hz, rt2560_watchdog, sc);
}

static int
rt2560_ioctl(struct ifnet *ifp, u_long cmd, caddr_t data)
{
	struct rt2560_softc *sc = ifp->if_softc;
	struct ieee80211com *ic = ifp->if_l2com;
	struct ifreq *ifr = (struct ifreq *) data;
	int error = 0, startall = 0;

	RAL_LOCK(sc);
	switch (cmd) {
	case SIOCSIFFLAGS:
		if (ifp->if_flags & IFF_UP) {
			if ((ifp->if_drv_flags & IFF_DRV_RUNNING) == 0) {
				rt2560_init_locked(sc);
				startall = 1;
			} else
				rt2560_update_promisc(ifp);
		} else {
			if (ifp->if_drv_flags & IFF_DRV_RUNNING)
				rt2560_stop_locked(sc);
		}
		break;
	case SIOCGIFMEDIA:
	case SIOCSIFMEDIA:
		error = ifmedia_ioctl(ifp, ifr, &ic->ic_media, cmd);
		break;
	default:
		error = ether_ioctl(ifp, cmd, data);
		break;
	}
	RAL_UNLOCK(sc);

	if (startall)
		ieee80211_start_all(ic);
	return error;
}

static void
rt2560_bbp_write(struct rt2560_softc *sc, uint8_t reg, uint8_t val)
{
	uint32_t tmp;
	int ntries;

	for (ntries = 0; ntries < 100; ntries++) {
		if (!(RAL_READ(sc, RT2560_BBPCSR) & RT2560_BBP_BUSY))
			break;
		DELAY(1);
	}
	if (ntries == 100) {
		device_printf(sc->sc_dev, "could not write to BBP\n");
		return;
	}

	tmp = RT2560_BBP_WRITE | RT2560_BBP_BUSY | reg << 8 | val;
	RAL_WRITE(sc, RT2560_BBPCSR, tmp);

	DPRINTFN(sc, 15, "BBP R%u <- 0x%02x\n", reg, val);
}

static uint8_t
rt2560_bbp_read(struct rt2560_softc *sc, uint8_t reg)
{
	uint32_t val;
	int ntries;

	for (ntries = 0; ntries < 100; ntries++) {
		if (!(RAL_READ(sc, RT2560_BBPCSR) & RT2560_BBP_BUSY))
			break;
		DELAY(1);
	}
	if (ntries == 100) {
		device_printf(sc->sc_dev, "could not read from BBP\n");
		return 0;
	}

	val = RT2560_BBP_BUSY | reg << 8;
	RAL_WRITE(sc, RT2560_BBPCSR, val);

	for (ntries = 0; ntries < 100; ntries++) {
		val = RAL_READ(sc, RT2560_BBPCSR);
		if (!(val & RT2560_BBP_BUSY))
			return val & 0xff;
		DELAY(1);
	}

	device_printf(sc->sc_dev, "could not read from BBP\n");
	return 0;
}

static void
rt2560_rf_write(struct rt2560_softc *sc, uint8_t reg, uint32_t val)
{
	uint32_t tmp;
	int ntries;

	for (ntries = 0; ntries < 100; ntries++) {
		if (!(RAL_READ(sc, RT2560_RFCSR) & RT2560_RF_BUSY))
			break;
		DELAY(1);
	}
	if (ntries == 100) {
		device_printf(sc->sc_dev, "could not write to RF\n");
		return;
	}

	tmp = RT2560_RF_BUSY | RT2560_RF_20BIT | (val & 0xfffff) << 2 |
	    (reg & 0x3);
	RAL_WRITE(sc, RT2560_RFCSR, tmp);

	/* remember last written value in sc */
	sc->rf_regs[reg] = val;

	DPRINTFN(sc, 15, "RF R[%u] <- 0x%05x\n", reg & 0x3, val & 0xfffff);
}

static void
rt2560_set_chan(struct rt2560_softc *sc, struct ieee80211_channel *c)
{
	struct ifnet *ifp = sc->sc_ifp;
	struct ieee80211com *ic = ifp->if_l2com;
	uint8_t power, tmp;
	u_int i, chan;

	chan = ieee80211_chan2ieee(ic, c);
	KASSERT(chan != 0 && chan != IEEE80211_CHAN_ANY, ("chan 0x%x", chan));

	sc->sc_rates = ieee80211_get_ratetable(c);

	if (IEEE80211_IS_CHAN_2GHZ(c))
		power = min(sc->txpow[chan - 1], 31);
	else
		power = 31;

	/* adjust txpower using ifconfig settings */
	power -= (100 - ic->ic_txpowlimit) / 8;

	DPRINTFN(sc, 2, "setting channel to %u, txpower to %u\n", chan, power);

	switch (sc->rf_rev) {
	case RT2560_RF_2522:
		rt2560_rf_write(sc, RAL_RF1, 0x00814);
		rt2560_rf_write(sc, RAL_RF2, rt2560_rf2522_r2[chan - 1]);
		rt2560_rf_write(sc, RAL_RF3, power << 7 | 0x00040);
		break;

	case RT2560_RF_2523:
		rt2560_rf_write(sc, RAL_RF1, 0x08804);
		rt2560_rf_write(sc, RAL_RF2, rt2560_rf2523_r2[chan - 1]);
		rt2560_rf_write(sc, RAL_RF3, power << 7 | 0x38044);
		rt2560_rf_write(sc, RAL_RF4, (chan == 14) ? 0x00280 : 0x00286);
		break;

	case RT2560_RF_2524:
		rt2560_rf_write(sc, RAL_RF1, 0x0c808);
		rt2560_rf_write(sc, RAL_RF2, rt2560_rf2524_r2[chan - 1]);
		rt2560_rf_write(sc, RAL_RF3, power << 7 | 0x00040);
		rt2560_rf_write(sc, RAL_RF4, (chan == 14) ? 0x00280 : 0x00286);
		break;

	case RT2560_RF_2525:
		rt2560_rf_write(sc, RAL_RF1, 0x08808);
		rt2560_rf_write(sc, RAL_RF2, rt2560_rf2525_hi_r2[chan - 1]);
		rt2560_rf_write(sc, RAL_RF3, power << 7 | 0x18044);
		rt2560_rf_write(sc, RAL_RF4, (chan == 14) ? 0x00280 : 0x00286);

		rt2560_rf_write(sc, RAL_RF1, 0x08808);
		rt2560_rf_write(sc, RAL_RF2, rt2560_rf2525_r2[chan - 1]);
		rt2560_rf_write(sc, RAL_RF3, power << 7 | 0x18044);
		rt2560_rf_write(sc, RAL_RF4, (chan == 14) ? 0x00280 : 0x00286);
		break;

	case RT2560_RF_2525E:
		rt2560_rf_write(sc, RAL_RF1, 0x08808);
		rt2560_rf_write(sc, RAL_RF2, rt2560_rf2525e_r2[chan - 1]);
		rt2560_rf_write(sc, RAL_RF3, power << 7 | 0x18044);
		rt2560_rf_write(sc, RAL_RF4, (chan == 14) ? 0x00286 : 0x00282);
		break;

	case RT2560_RF_2526:
		rt2560_rf_write(sc, RAL_RF2, rt2560_rf2526_hi_r2[chan - 1]);
		rt2560_rf_write(sc, RAL_RF4, (chan & 1) ? 0x00386 : 0x00381);
		rt2560_rf_write(sc, RAL_RF1, 0x08804);

		rt2560_rf_write(sc, RAL_RF2, rt2560_rf2526_r2[chan - 1]);
		rt2560_rf_write(sc, RAL_RF3, power << 7 | 0x18044);
		rt2560_rf_write(sc, RAL_RF4, (chan & 1) ? 0x00386 : 0x00381);
		break;

	/* dual-band RF */
	case RT2560_RF_5222:
		for (i = 0; rt2560_rf5222[i].chan != chan; i++);

		rt2560_rf_write(sc, RAL_RF1, rt2560_rf5222[i].r1);
		rt2560_rf_write(sc, RAL_RF2, rt2560_rf5222[i].r2);
		rt2560_rf_write(sc, RAL_RF3, power << 7 | 0x00040);
		rt2560_rf_write(sc, RAL_RF4, rt2560_rf5222[i].r4);
		break;
	default: 
 	        printf("unknown ral rev=%d\n", sc->rf_rev);
	}

	/* XXX */
	if ((ic->ic_flags & IEEE80211_F_SCAN) == 0) {
		/* set Japan filter bit for channel 14 */
		tmp = rt2560_bbp_read(sc, 70);

		tmp &= ~RT2560_JAPAN_FILTER;
		if (chan == 14)
			tmp |= RT2560_JAPAN_FILTER;

		rt2560_bbp_write(sc, 70, tmp);

		/* clear CRC errors */
		RAL_READ(sc, RT2560_CNT0);
	}
}

static void
rt2560_set_channel(struct ieee80211com *ic)
{
	struct ifnet *ifp = ic->ic_ifp;
	struct rt2560_softc *sc = ifp->if_softc;

	RAL_LOCK(sc);
	rt2560_set_chan(sc, ic->ic_curchan);

	sc->sc_txtap.wt_chan_freq = htole16(ic->ic_curchan->ic_freq);
	sc->sc_txtap.wt_chan_flags = htole16(ic->ic_curchan->ic_flags);
	sc->sc_rxtap.wr_chan_freq = htole16(ic->ic_curchan->ic_freq);
	sc->sc_rxtap.wr_chan_flags = htole16(ic->ic_curchan->ic_flags);
	RAL_UNLOCK(sc);

}

#if 0
/*
 * Disable RF auto-tuning.
 */
static void
rt2560_disable_rf_tune(struct rt2560_softc *sc)
{
	uint32_t tmp;

	if (sc->rf_rev != RT2560_RF_2523) {
		tmp = sc->rf_regs[RAL_RF1] & ~RAL_RF1_AUTOTUNE;
		rt2560_rf_write(sc, RAL_RF1, tmp);
	}

	tmp = sc->rf_regs[RAL_RF3] & ~RAL_RF3_AUTOTUNE;
	rt2560_rf_write(sc, RAL_RF3, tmp);

	DPRINTFN(sc, 2, "%s", "disabling RF autotune\n");
}
#endif

/*
 * Refer to IEEE Std 802.11-1999 pp. 123 for more information on TSF
 * synchronization.
 */
static void
rt2560_enable_tsf_sync(struct rt2560_softc *sc)
{
	struct ifnet *ifp = sc->sc_ifp;
	struct ieee80211com *ic = ifp->if_l2com;
	struct ieee80211vap *vap = TAILQ_FIRST(&ic->ic_vaps);
	uint16_t logcwmin, preload;
	uint32_t tmp;

	/* first, disable TSF synchronization */
	RAL_WRITE(sc, RT2560_CSR14, 0);

	tmp = 16 * vap->iv_bss->ni_intval;
	RAL_WRITE(sc, RT2560_CSR12, tmp);

	RAL_WRITE(sc, RT2560_CSR13, 0);

	logcwmin = 5;
	preload = (vap->iv_opmode == IEEE80211_M_STA) ? 384 : 1024;
	tmp = logcwmin << 16 | preload;
	RAL_WRITE(sc, RT2560_BCNOCSR, tmp);

	/* finally, enable TSF synchronization */
	tmp = RT2560_ENABLE_TSF | RT2560_ENABLE_TBCN;
	if (ic->ic_opmode == IEEE80211_M_STA)
		tmp |= RT2560_ENABLE_TSF_SYNC(1);
	else
		tmp |= RT2560_ENABLE_TSF_SYNC(2) |
		       RT2560_ENABLE_BEACON_GENERATOR;
	RAL_WRITE(sc, RT2560_CSR14, tmp);

	DPRINTF(sc, "%s", "enabling TSF synchronization\n");
}

static void
rt2560_update_plcp(struct rt2560_softc *sc)
{
	struct ifnet *ifp = sc->sc_ifp;
	struct ieee80211com *ic = ifp->if_l2com;

	/* no short preamble for 1Mbps */
	RAL_WRITE(sc, RT2560_PLCP1MCSR, 0x00700400);

	if (!(ic->ic_flags & IEEE80211_F_SHPREAMBLE)) {
		/* values taken from the reference driver */
		RAL_WRITE(sc, RT2560_PLCP2MCSR,   0x00380401);
		RAL_WRITE(sc, RT2560_PLCP5p5MCSR, 0x00150402);
		RAL_WRITE(sc, RT2560_PLCP11MCSR,  0x000b8403);
	} else {
		/* same values as above or'ed 0x8 */
		RAL_WRITE(sc, RT2560_PLCP2MCSR,   0x00380409);
		RAL_WRITE(sc, RT2560_PLCP5p5MCSR, 0x0015040a);
		RAL_WRITE(sc, RT2560_PLCP11MCSR,  0x000b840b);
	}

	DPRINTF(sc, "updating PLCP for %s preamble\n",
	    (ic->ic_flags & IEEE80211_F_SHPREAMBLE) ? "short" : "long");
}

/*
 * This function can be called by ieee80211_set_shortslottime(). Refer to
 * IEEE Std 802.11-1999 pp. 85 to know how these values are computed.
 */
static void
rt2560_update_slot(struct ifnet *ifp)
{
	struct rt2560_softc *sc = ifp->if_softc;
	struct ieee80211com *ic = ifp->if_l2com;
	uint8_t slottime;
	uint16_t tx_sifs, tx_pifs, tx_difs, eifs;
	uint32_t tmp;

#ifndef FORCE_SLOTTIME
	slottime = (ic->ic_flags & IEEE80211_F_SHSLOT) ? 9 : 20;
#else
	/*
	 * Setting slot time according to "short slot time" capability
	 * in beacon/probe_resp seems to cause problem to acknowledge
	 * certain AP's data frames transimitted at CCK/DS rates: the
	 * problematic AP keeps retransmitting data frames, probably
	 * because MAC level acks are not received by hardware.
	 * So we cheat a little bit here by claiming we are capable of
	 * "short slot time" but setting hardware slot time to the normal
	 * slot time.  ral(4) does not seem to have trouble to receive
	 * frames transmitted using short slot time even if hardware
	 * slot time is set to normal slot time.  If we didn't use this
	 * trick, we would have to claim that short slot time is not
	 * supported; this would give relative poor RX performance
	 * (-1Mb~-2Mb lower) and the _whole_ BSS would stop using short
	 * slot time.
	 */
	slottime = 20;
#endif

	/* update the MAC slot boundaries */
	tx_sifs = RAL_SIFS - RT2560_TXRX_TURNAROUND;
	tx_pifs = tx_sifs + slottime;
	tx_difs = tx_sifs + 2 * slottime;
	eifs = (ic->ic_curmode == IEEE80211_MODE_11B) ? 364 : 60;

	tmp = RAL_READ(sc, RT2560_CSR11);
	tmp = (tmp & ~0x1f00) | slottime << 8;
	RAL_WRITE(sc, RT2560_CSR11, tmp);

	tmp = tx_pifs << 16 | tx_sifs;
	RAL_WRITE(sc, RT2560_CSR18, tmp);

	tmp = eifs << 16 | tx_difs;
	RAL_WRITE(sc, RT2560_CSR19, tmp);

	DPRINTF(sc, "setting slottime to %uus\n", slottime);
}

static void
rt2560_set_basicrates(struct rt2560_softc *sc)
{
	struct ifnet *ifp = sc->sc_ifp;
	struct ieee80211com *ic = ifp->if_l2com;

	/* update basic rate set */
	if (ic->ic_curmode == IEEE80211_MODE_11B) {
		/* 11b basic rates: 1, 2Mbps */
		RAL_WRITE(sc, RT2560_ARSP_PLCP_1, 0x3);
	} else if (IEEE80211_IS_CHAN_5GHZ(ic->ic_curchan)) {
		/* 11a basic rates: 6, 12, 24Mbps */
		RAL_WRITE(sc, RT2560_ARSP_PLCP_1, 0x150);
	} else {
		/* 11g basic rates: 1, 2, 5.5, 11, 6, 12, 24Mbps */
		RAL_WRITE(sc, RT2560_ARSP_PLCP_1, 0x15f);
	}
}

static void
rt2560_update_led(struct rt2560_softc *sc, int led1, int led2)
{
	uint32_t tmp;

	/* set ON period to 70ms and OFF period to 30ms */
	tmp = led1 << 16 | led2 << 17 | 70 << 8 | 30;
	RAL_WRITE(sc, RT2560_LEDCSR, tmp);
}

static void
rt2560_set_bssid(struct rt2560_softc *sc, const uint8_t *bssid)
{
	uint32_t tmp;

	tmp = bssid[0] | bssid[1] << 8 | bssid[2] << 16 | bssid[3] << 24;
	RAL_WRITE(sc, RT2560_CSR5, tmp);

	tmp = bssid[4] | bssid[5] << 8;
	RAL_WRITE(sc, RT2560_CSR6, tmp);

	DPRINTF(sc, "setting BSSID to %6D\n", bssid, ":");
}

static void
rt2560_set_macaddr(struct rt2560_softc *sc, uint8_t *addr)
{
	uint32_t tmp;

	tmp = addr[0] | addr[1] << 8 | addr[2] << 16 | addr[3] << 24;
	RAL_WRITE(sc, RT2560_CSR3, tmp);

	tmp = addr[4] | addr[5] << 8;
	RAL_WRITE(sc, RT2560_CSR4, tmp);

	DPRINTF(sc, "setting MAC address to %6D\n", addr, ":");
}

static void
rt2560_get_macaddr(struct rt2560_softc *sc, uint8_t *addr)
{
	uint32_t tmp;

	tmp = RAL_READ(sc, RT2560_CSR3);
	addr[0] = tmp & 0xff;
	addr[1] = (tmp >>  8) & 0xff;
	addr[2] = (tmp >> 16) & 0xff;
	addr[3] = (tmp >> 24);

	tmp = RAL_READ(sc, RT2560_CSR4);
	addr[4] = tmp & 0xff;
	addr[5] = (tmp >> 8) & 0xff;
}

static void
rt2560_update_promisc(struct ifnet *ifp)
{
	struct rt2560_softc *sc = ifp->if_softc;
	uint32_t tmp;

	tmp = RAL_READ(sc, RT2560_RXCSR0);

	tmp &= ~RT2560_DROP_NOT_TO_ME;
	if (!(ifp->if_flags & IFF_PROMISC))
		tmp |= RT2560_DROP_NOT_TO_ME;

	RAL_WRITE(sc, RT2560_RXCSR0, tmp);

	DPRINTF(sc, "%s promiscuous mode\n", (ifp->if_flags & IFF_PROMISC) ?
	    "entering" : "leaving");
}

static const char *
rt2560_get_rf(int rev)
{
	switch (rev) {
	case RT2560_RF_2522:	return "RT2522";
	case RT2560_RF_2523:	return "RT2523";
	case RT2560_RF_2524:	return "RT2524";
	case RT2560_RF_2525:	return "RT2525";
	case RT2560_RF_2525E:	return "RT2525e";
	case RT2560_RF_2526:	return "RT2526";
	case RT2560_RF_5222:	return "RT5222";
	default:		return "unknown";
	}
}

static void
rt2560_read_config(struct rt2560_softc *sc)
{
	uint16_t val;
	int i;

	val = rt2560_eeprom_read(sc, RT2560_EEPROM_CONFIG0);
	sc->rf_rev =   (val >> 11) & 0x7;
	sc->hw_radio = (val >> 10) & 0x1;
	sc->led_mode = (val >> 6)  & 0x7;
	sc->rx_ant =   (val >> 4)  & 0x3;
	sc->tx_ant =   (val >> 2)  & 0x3;
	sc->nb_ant =   val & 0x3;

	/* read default values for BBP registers */
	for (i = 0; i < 16; i++) {
		val = rt2560_eeprom_read(sc, RT2560_EEPROM_BBP_BASE + i);
		if (val == 0 || val == 0xffff)
			continue;

		sc->bbp_prom[i].reg = val >> 8;
		sc->bbp_prom[i].val = val & 0xff;
	}

	/* read Tx power for all b/g channels */
	for (i = 0; i < 14 / 2; i++) {
		val = rt2560_eeprom_read(sc, RT2560_EEPROM_TXPOWER + i);
		sc->txpow[i * 2] = val & 0xff;
		sc->txpow[i * 2 + 1] = val >> 8;
	}
	for (i = 0; i < 14; ++i) {
		if (sc->txpow[i] > 31)
			sc->txpow[i] = 24;
	}

	val = rt2560_eeprom_read(sc, RT2560_EEPROM_CALIBRATE);
	if ((val & 0xff) == 0xff)
		sc->rssi_corr = RT2560_DEFAULT_RSSI_CORR;
	else
		sc->rssi_corr = val & 0xff;
	DPRINTF(sc, "rssi correction %d, calibrate 0x%02x\n",
		 sc->rssi_corr, val);
}


static void
rt2560_scan_start(struct ieee80211com *ic)
{
	struct ifnet *ifp = ic->ic_ifp;
	struct rt2560_softc *sc = ifp->if_softc;

	/* abort TSF synchronization */
	RAL_WRITE(sc, RT2560_CSR14, 0);
	rt2560_set_bssid(sc, ifp->if_broadcastaddr);
}

static void
rt2560_scan_end(struct ieee80211com *ic)
{
	struct ifnet *ifp = ic->ic_ifp;
	struct rt2560_softc *sc = ifp->if_softc;
	struct ieee80211vap *vap = ic->ic_scan->ss_vap;

	rt2560_enable_tsf_sync(sc);
	/* XXX keep local copy */
	rt2560_set_bssid(sc, vap->iv_bss->ni_bssid);
}

static int
rt2560_bbp_init(struct rt2560_softc *sc)
{
#define N(a)	(sizeof (a) / sizeof ((a)[0]))
	int i, ntries;

	/* wait for BBP to be ready */
	for (ntries = 0; ntries < 100; ntries++) {
		if (rt2560_bbp_read(sc, RT2560_BBP_VERSION) != 0)
			break;
		DELAY(1);
	}
	if (ntries == 100) {
		device_printf(sc->sc_dev, "timeout waiting for BBP\n");
		return EIO;
	}

	/* initialize BBP registers to default values */
	for (i = 0; i < N(rt2560_def_bbp); i++) {
		rt2560_bbp_write(sc, rt2560_def_bbp[i].reg,
		    rt2560_def_bbp[i].val);
	}

	/* initialize BBP registers to values stored in EEPROM */
	for (i = 0; i < 16; i++) {
		if (sc->bbp_prom[i].reg == 0 && sc->bbp_prom[i].val == 0)
			break;
		rt2560_bbp_write(sc, sc->bbp_prom[i].reg, sc->bbp_prom[i].val);
	}
	rt2560_bbp_write(sc, 17, 0x48);	/* XXX restore bbp17 */

	return 0;
#undef N
}

static void
rt2560_set_txantenna(struct rt2560_softc *sc, int antenna)
{
	uint32_t tmp;
	uint8_t tx;

	tx = rt2560_bbp_read(sc, RT2560_BBP_TX) & ~RT2560_BBP_ANTMASK;
	if (antenna == 1)
		tx |= RT2560_BBP_ANTA;
	else if (antenna == 2)
		tx |= RT2560_BBP_ANTB;
	else
		tx |= RT2560_BBP_DIVERSITY;

	/* need to force I/Q flip for RF 2525e, 2526 and 5222 */
	if (sc->rf_rev == RT2560_RF_2525E || sc->rf_rev == RT2560_RF_2526 ||
	    sc->rf_rev == RT2560_RF_5222)
		tx |= RT2560_BBP_FLIPIQ;

	rt2560_bbp_write(sc, RT2560_BBP_TX, tx);

	/* update values for CCK and OFDM in BBPCSR1 */
	tmp = RAL_READ(sc, RT2560_BBPCSR1) & ~0x00070007;
	tmp |= (tx & 0x7) << 16 | (tx & 0x7);
	RAL_WRITE(sc, RT2560_BBPCSR1, tmp);
}

static void
rt2560_set_rxantenna(struct rt2560_softc *sc, int antenna)
{
	uint8_t rx;

	rx = rt2560_bbp_read(sc, RT2560_BBP_RX) & ~RT2560_BBP_ANTMASK;
	if (antenna == 1)
		rx |= RT2560_BBP_ANTA;
	else if (antenna == 2)
		rx |= RT2560_BBP_ANTB;
	else
		rx |= RT2560_BBP_DIVERSITY;

	/* need to force no I/Q flip for RF 2525e and 2526 */
	if (sc->rf_rev == RT2560_RF_2525E || sc->rf_rev == RT2560_RF_2526)
		rx &= ~RT2560_BBP_FLIPIQ;

	rt2560_bbp_write(sc, RT2560_BBP_RX, rx);
}

static void
rt2560_init_locked(struct rt2560_softc *sc)
{
#define N(a)	(sizeof (a) / sizeof ((a)[0]))
	struct ifnet *ifp = sc->sc_ifp;
	struct ieee80211com *ic = ifp->if_l2com;
	uint32_t tmp;
	int i;

	RAL_LOCK_ASSERT(sc);

	rt2560_stop_locked(sc);

	/* setup tx rings */
	tmp = RT2560_PRIO_RING_COUNT << 24 |
	      RT2560_ATIM_RING_COUNT << 16 |
	      RT2560_TX_RING_COUNT   <<  8 |
	      RT2560_TX_DESC_SIZE;

	/* rings must be initialized in this exact order */
	RAL_WRITE(sc, RT2560_TXCSR2, tmp);
	RAL_WRITE(sc, RT2560_TXCSR3, sc->txq.physaddr);
	RAL_WRITE(sc, RT2560_TXCSR5, sc->prioq.physaddr);
	RAL_WRITE(sc, RT2560_TXCSR4, sc->atimq.physaddr);
	RAL_WRITE(sc, RT2560_TXCSR6, sc->bcnq.physaddr);

	/* setup rx ring */
	tmp = RT2560_RX_RING_COUNT << 8 | RT2560_RX_DESC_SIZE;

	RAL_WRITE(sc, RT2560_RXCSR1, tmp);
	RAL_WRITE(sc, RT2560_RXCSR2, sc->rxq.physaddr);

	/* initialize MAC registers to default values */
	for (i = 0; i < N(rt2560_def_mac); i++)
		RAL_WRITE(sc, rt2560_def_mac[i].reg, rt2560_def_mac[i].val);

	IEEE80211_ADDR_COPY(ic->ic_myaddr, IF_LLADDR(ifp));
	rt2560_set_macaddr(sc, ic->ic_myaddr);

	/* set basic rate set (will be updated later) */
	RAL_WRITE(sc, RT2560_ARSP_PLCP_1, 0x153);

	rt2560_update_slot(ifp);
	rt2560_update_plcp(sc);
	rt2560_update_led(sc, 0, 0);

	RAL_WRITE(sc, RT2560_CSR1, RT2560_RESET_ASIC);
	RAL_WRITE(sc, RT2560_CSR1, RT2560_HOST_READY);

	if (rt2560_bbp_init(sc) != 0) {
		rt2560_stop(sc);
		RAL_UNLOCK(sc);
		return;
	}

	rt2560_set_txantenna(sc, sc->tx_ant);
	rt2560_set_rxantenna(sc, sc->rx_ant);

	/* set default BSS channel */
	rt2560_set_chan(sc, ic->ic_curchan);

	/* kick Rx */
	tmp = RT2560_DROP_PHY_ERROR | RT2560_DROP_CRC_ERROR;
	if (ic->ic_opmode != IEEE80211_M_MONITOR) {
		tmp |= RT2560_DROP_CTL | RT2560_DROP_VERSION_ERROR;
		if (ic->ic_opmode != IEEE80211_M_HOSTAP)
			tmp |= RT2560_DROP_TODS;
		if (!(ifp->if_flags & IFF_PROMISC))
			tmp |= RT2560_DROP_NOT_TO_ME;
	}
	RAL_WRITE(sc, RT2560_RXCSR0, tmp);

	/* clear old FCS and Rx FIFO errors */
	RAL_READ(sc, RT2560_CNT0);
	RAL_READ(sc, RT2560_CNT4);

	/* clear any pending interrupts */
	RAL_WRITE(sc, RT2560_CSR7, 0xffffffff);

	/* enable interrupts */
	RAL_WRITE(sc, RT2560_CSR8, RT2560_INTR_MASK);

	ifp->if_drv_flags &= ~IFF_DRV_OACTIVE;
	ifp->if_drv_flags |= IFF_DRV_RUNNING;

	callout_reset(&sc->watchdog_ch, hz, rt2560_watchdog, sc);
<<<<<<< HEAD

	if (ic->ic_opmode != IEEE80211_M_MONITOR) {
		if (ic->ic_roaming != IEEE80211_ROAMING_MANUAL)
			ieee80211_new_state(ic, IEEE80211_S_SCAN, -1);
	} else
		ieee80211_new_state(ic, IEEE80211_S_RUN, -1);
=======
#undef N
}
>>>>>>> 3569e353

static void
rt2560_init(void *priv)
{
	struct rt2560_softc *sc = priv;
	struct ifnet *ifp = sc->sc_ifp;
	struct ieee80211com *ic = ifp->if_l2com;

	RAL_LOCK(sc);
	rt2560_init_locked(sc);
	RAL_UNLOCK(sc);

	ieee80211_start_all(ic);
}

static void
rt2560_stop_locked(struct rt2560_softc *sc)
{
	struct ifnet *ifp = sc->sc_ifp;
	volatile int *flags = &sc->sc_flags;

<<<<<<< HEAD
	while (*flags & RT2560_F_INPUT_RUNNING) {
		tsleep(sc, 0, "ralrunning", hz/10);
	}

	RAL_LOCK(sc);

	callout_stop(&sc->watchdog_ch);

	if (ifp->if_drv_flags & IFF_DRV_RUNNING) {
		ieee80211_new_state(ic, IEEE80211_S_INIT, -1);
=======
	RAL_LOCK_ASSERT(sc);

	while (*flags & RT2560_F_INPUT_RUNNING)
		msleep(sc, &sc->sc_mtx, 0, "ralrunning", hz/10);

	callout_stop(&sc->watchdog_ch);
	sc->sc_tx_timer = 0;

	if (ifp->if_drv_flags & IFF_DRV_RUNNING) {
>>>>>>> 3569e353
		ifp->if_drv_flags &= ~(IFF_DRV_RUNNING | IFF_DRV_OACTIVE);

		/* abort Tx */
		RAL_WRITE(sc, RT2560_TXCSR0, RT2560_ABORT_TX);
		
		/* disable Rx */
		RAL_WRITE(sc, RT2560_RXCSR0, RT2560_DISABLE_RX);

		/* reset ASIC (imply reset BBP) */
		RAL_WRITE(sc, RT2560_CSR1, RT2560_RESET_ASIC);
		RAL_WRITE(sc, RT2560_CSR1, 0);

		/* disable interrupts */
		RAL_WRITE(sc, RT2560_CSR8, 0xffffffff);
		
		/* reset Tx and Rx rings */
		rt2560_reset_tx_ring(sc, &sc->txq);
		rt2560_reset_tx_ring(sc, &sc->atimq);
		rt2560_reset_tx_ring(sc, &sc->prioq);
		rt2560_reset_tx_ring(sc, &sc->bcnq);
		rt2560_reset_rx_ring(sc, &sc->rxq);
	}
<<<<<<< HEAD
	sc->sc_tx_timer = 0;
	sc->sc_flags &= ~(RT2560_F_PRIO_OACTIVE | RT2560_F_DATA_OACTIVE);

=======
	sc->sc_flags &= ~(RT2560_F_PRIO_OACTIVE | RT2560_F_DATA_OACTIVE);
}

void
rt2560_stop(void *arg)
{
	struct rt2560_softc *sc = arg;

	RAL_LOCK(sc);
	rt2560_stop_locked(sc);
>>>>>>> 3569e353
	RAL_UNLOCK(sc);
}

static int
rt2560_raw_xmit(struct ieee80211_node *ni, struct mbuf *m,
	const struct ieee80211_bpf_params *params)
{
	struct ieee80211com *ic = ni->ni_ic;
	struct ifnet *ifp = ic->ic_ifp;
	struct rt2560_softc *sc = ifp->if_softc;

	RAL_LOCK(sc);

	/* prevent management frames from being sent if we're not ready */
	if (!(ifp->if_drv_flags & IFF_DRV_RUNNING)) {
		RAL_UNLOCK(sc);
		m_freem(m);
		ieee80211_free_node(ni);
		return ENETDOWN;
	}
	if (sc->prioq.queued >= RT2560_PRIO_RING_COUNT) {
		ifp->if_drv_flags |= IFF_DRV_OACTIVE;
		sc->sc_flags |= RT2560_F_PRIO_OACTIVE;
		RAL_UNLOCK(sc);
		m_freem(m);
		ieee80211_free_node(ni);
		return ENOBUFS;		/* XXX */
	}

	ifp->if_opackets++;

	if (params == NULL) {
		/*
		 * Legacy path; interpret frame contents to decide
		 * precisely how to send the frame.
		 */
		if (rt2560_tx_mgt(sc, m, ni) != 0)
			goto bad;
	} else {
		/*
		 * Caller supplied explicit parameters to use in
		 * sending the frame.
		 */
		if (rt2560_tx_raw(sc, m, ni, params))
			goto bad;
	}
	sc->sc_tx_timer = 5;

	RAL_UNLOCK(sc);

	return 0;
bad:
	ifp->if_oerrors++;
	ieee80211_free_node(ni);
	RAL_UNLOCK(sc);
	return EIO;		/* XXX */
}<|MERGE_RESOLUTION|>--- conflicted
+++ resolved
@@ -104,8 +104,8 @@
 			    struct rt2560_rx_ring *);
 static void		rt2560_free_rx_ring(struct rt2560_softc *,
 			    struct rt2560_rx_ring *);
-static struct		ieee80211_node *rt2560_node_alloc(
-			    struct ieee80211_node_table *);
+static struct ieee80211_node *rt2560_node_alloc(struct ieee80211vap *,
+			    const uint8_t [IEEE80211_ADDR_LEN]);
 static void		rt2560_newassoc(struct ieee80211_node *, int);
 static int		rt2560_newstate(struct ieee80211vap *,
 			    enum ieee80211_state, int);
@@ -278,7 +278,8 @@
 
 	/* set device capabilities */
 	ic->ic_caps =
-		  IEEE80211_C_IBSS		/* ibss, nee adhoc, mode */
+		  IEEE80211_C_STA		/* station mode */
+		| IEEE80211_C_IBSS		/* ibss, nee adhoc, mode */
 		| IEEE80211_C_HOSTAP		/* hostap mode */
 		| IEEE80211_C_MONITOR		/* monitor mode */
 		| IEEE80211_C_AHDEMO		/* adhoc demo mode */
@@ -362,10 +363,6 @@
 	struct ieee80211com *ic = ifp->if_l2com;
 	
 	rt2560_stop(sc);
-<<<<<<< HEAD
-	callout_stop(&sc->rssadapt_ch);
-=======
->>>>>>> 3569e353
 
 	bpfdetach(ifp);
 	ieee80211_ifdetach(ic);
@@ -770,7 +767,8 @@
 }
 
 static struct ieee80211_node *
-rt2560_node_alloc(struct ieee80211_node_table *nt)
+rt2560_node_alloc(struct ieee80211vap *vap,
+	const uint8_t mac[IEEE80211_ADDR_LEN])
 {
 	struct rt2560_node *rn;
 
@@ -833,13 +831,8 @@
 		/* turn assocation led on */
 		rt2560_update_led(sc, 1, 0);
 
-		if (vap->iv_opmode != IEEE80211_M_MONITOR) {
-			if (vap->iv_opmode == IEEE80211_M_STA) {
-				/* fake a join to init the tx rate */
-				rt2560_newassoc(ni, 1);
-			}
+		if (vap->iv_opmode != IEEE80211_M_MONITOR)
 			rt2560_enable_tsf_sync(sc);
-		}
 	}
 	return error;
 }
@@ -1049,11 +1042,7 @@
 		if ((sc->sc_flags &
 		     (RT2560_F_DATA_OACTIVE | RT2560_F_PRIO_OACTIVE)) == 0)
 			ifp->if_drv_flags &= ~IFF_DRV_OACTIVE;
-<<<<<<< HEAD
-		rt2560_start(ifp);
-=======
 		rt2560_start_locked(ifp);
->>>>>>> 3569e353
 	}
 }
 
@@ -1137,11 +1126,7 @@
 		if ((sc->sc_flags &
 		     (RT2560_F_DATA_OACTIVE | RT2560_F_PRIO_OACTIVE)) == 0)
 			ifp->if_drv_flags &= ~IFF_DRV_OACTIVE;
-<<<<<<< HEAD
-		rt2560_start(ifp);
-=======
 		rt2560_start_locked(ifp);
->>>>>>> 3569e353
 	}
 }
 
@@ -1249,7 +1234,8 @@
 			    htole64(((uint64_t)tsf_hi << 32) | tsf_lo);
 			tap->wr_flags = 0;
 			tap->wr_rate = ieee80211_plcp2rate(desc->rate,
-			    le32toh(desc->flags) & RT2560_RX_OFDM);
+			    (desc->flags & htole32(RT2560_RX_OFDM)) ?
+				IEEE80211_T_OFDM : IEEE80211_T_CCK);
 			tap->wr_antenna = sc->rx_ant;
 			tap->wr_antsignal = RT2560_RSSI(sc, desc->rssi);
 
@@ -1444,6 +1430,29 @@
 
 #define RT2560_TXRX_TURNAROUND	10	/* us */
 
+static uint8_t
+rt2560_plcp_signal(int rate)
+{
+	switch (rate) {
+	/* OFDM rates (cf IEEE Std 802.11a-1999, pp. 14 Table 80) */
+	case 12:	return 0xb;
+	case 18:	return 0xf;
+	case 24:	return 0xa;
+	case 36:	return 0xe;
+	case 48:	return 0x9;
+	case 72:	return 0xd;
+	case 96:	return 0x8;
+	case 108:	return 0xc;
+
+	/* CCK rates (NB: not IEEE std, device-specific) */
+	case 2:		return 0x0;
+	case 4:		return 0x1;
+	case 11:	return 0x2;
+	case 22:	return 0x3;
+	}
+	return 0xff;		/* XXX unsupported/unknown rate */
+}
+
 static void
 rt2560_setup_tx_desc(struct rt2560_softc *sc, struct rt2560_tx_desc *desc,
     uint32_t flags, int len, int rate, int encrypt, bus_addr_t physaddr)
@@ -1463,7 +1472,7 @@
 	    RT2560_LOGCWMAX(8));
 
 	/* setup PLCP fields */
-	desc->plcp_signal  = ieee80211_rate2plcp(rate);
+	desc->plcp_signal  = rt2560_plcp_signal(rate);
 	desc->plcp_service = 4;
 
 	len += IEEE80211_CRC_LEN;
@@ -1666,7 +1675,7 @@
 	ackrate = ieee80211_ack_rate(sc->sc_rates, rate);
 
 	isshort = (ic->ic_flags & IEEE80211_F_SHPREAMBLE) != 0;
-	dur = ieee80211_compute_duration(sc->sc_rates, pktlen, rate, isshort);
+	dur = ieee80211_compute_duration(sc->sc_rates, pktlen, rate, isshort)
 	    + ieee80211_ack_duration(sc->sc_rates, rate, isshort);
 	flags = RT2560_TX_MORE_FRAG;
 	if (prot == IEEE80211_PROT_RTSCTS) {
@@ -1945,75 +1954,6 @@
 	RAL_LOCK_ASSERT(sc);
 
 	for (;;) {
-<<<<<<< HEAD
-		IF_POLL(&ic->ic_mgtq, m0);
-		if (m0 != NULL) {
-			if (sc->prioq.queued >= RT2560_PRIO_RING_COUNT) {
-				ifp->if_drv_flags |= IFF_DRV_OACTIVE;
-				sc->sc_flags |= RT2560_F_PRIO_OACTIVE;
-				break;
-			}
-			IF_DEQUEUE(&ic->ic_mgtq, m0);
-
-			ni = (struct ieee80211_node *)m0->m_pkthdr.rcvif;
-			m0->m_pkthdr.rcvif = NULL;
-
-			if (bpf_peers_present(ic->ic_rawbpf))
-				bpf_mtap(ic->ic_rawbpf, m0);
-
-			if (rt2560_tx_mgt(sc, m0, ni) != 0) {
-				ieee80211_free_node(ni);
-				break;
-			}
-		} else {
-			if (ic->ic_state != IEEE80211_S_RUN)
-				break;
-			IFQ_DRV_DEQUEUE(&ifp->if_snd, m0);
-			if (m0 == NULL)
-				break;
-			if (sc->txq.queued >= RT2560_TX_RING_COUNT - 1) {
-				IFQ_DRV_PREPEND(&ifp->if_snd, m0);
-				ifp->if_drv_flags |= IFF_DRV_OACTIVE;
-				sc->sc_flags |= RT2560_F_DATA_OACTIVE;
-				break;
-			}
-			/*
-			 * Cancel any background scan.
-			 */
-			if (ic->ic_flags & IEEE80211_F_SCAN)
-				ieee80211_cancel_scan(ic);
-
-			if (m0->m_len < sizeof (struct ether_header) &&
-			    !(m0 = m_pullup(m0, sizeof (struct ether_header))))
-				continue;
-
-			eh = mtod(m0, struct ether_header *);
-			ni = ieee80211_find_txnode(ic, eh->ether_dhost);
-			if (ni == NULL) {
-				m_freem(m0);
-				continue;
-			}
-			if ((ni->ni_flags & IEEE80211_NODE_PWR_MGT) &&
-			    (m0->m_flags & M_PWR_SAV) == 0) {
-				/*
-				 * Station in power save mode; pass the frame
-				 * to the 802.11 layer and continue.  We'll get
-				 * the frame back when the time is right.
-				 */
-				ieee80211_pwrsave(ni, m0);
-				/*
-				 * If we're in power save mode 'cuz of a bg
-				 * scan cancel it so the traffic can flow.
-				 * The packet we just queued will automatically
-				 * get sent when we drop out of power save.
-				 * XXX locking
-				 */
-				if (ic->ic_flags & IEEE80211_F_SCAN)
-					ieee80211_cancel_scan(ic);
-				ieee80211_free_node(ni);
-				continue;
-			}
-=======
 		IFQ_DRV_DEQUEUE(&ifp->if_snd, m);
 		if (m == NULL)
 			break;
@@ -2023,7 +1963,6 @@
 			sc->sc_flags |= RT2560_F_DATA_OACTIVE;
 			break;
 		}
->>>>>>> 3569e353
 
 		ni = (struct ieee80211_node *) m->m_pkthdr.rcvif;
 		m = ieee80211_encap(ni, m);
@@ -2040,10 +1979,6 @@
 		}
 
 		sc->sc_tx_timer = 5;
-<<<<<<< HEAD
-		ic->ic_lastdata = ticks;
-=======
->>>>>>> 3569e353
 	}
 }
 
@@ -2062,29 +1997,8 @@
 {
 	struct rt2560_softc *sc = arg;
 	struct ifnet *ifp = sc->sc_ifp;
-<<<<<<< HEAD
-
-	if ((ifp->if_drv_flags & IFF_DRV_RUNNING) == 0)
-		return;
-
-	rt2560_encryption_intr(sc);
-	rt2560_tx_intr(sc);
-
-	if (sc->sc_tx_timer > 0) {
-		if (--sc->sc_tx_timer == 0) {
-			device_printf(sc->sc_dev, "device timeout\n");
-			rt2560_init(sc);
-			ifp->if_oerrors++;
-			/* watchdog timeout is set in rt2560_init() */
-			return;
-		}
-	}
-	callout_reset(&sc->watchdog_ch, hz, rt2560_watchdog, sc);
-}
-=======
 
 	RAL_LOCK_ASSERT(sc);
->>>>>>> 3569e353
 
 	KASSERT(ifp->if_drv_flags & IFF_DRV_RUNNING, ("not running"));
 
@@ -2112,9 +2026,9 @@
 	struct ifreq *ifr = (struct ifreq *) data;
 	int error = 0, startall = 0;
 
-	RAL_LOCK(sc);
 	switch (cmd) {
 	case SIOCSIFFLAGS:
+		RAL_LOCK(sc);
 		if (ifp->if_flags & IFF_UP) {
 			if ((ifp->if_drv_flags & IFF_DRV_RUNNING) == 0) {
 				rt2560_init_locked(sc);
@@ -2125,19 +2039,20 @@
 			if (ifp->if_drv_flags & IFF_DRV_RUNNING)
 				rt2560_stop_locked(sc);
 		}
+		RAL_UNLOCK(sc);
+		if (startall)
+			ieee80211_start_all(ic);
 		break;
 	case SIOCGIFMEDIA:
-	case SIOCSIFMEDIA:
 		error = ifmedia_ioctl(ifp, ifr, &ic->ic_media, cmd);
 		break;
-	default:
+	case SIOCGIFADDR:
 		error = ether_ioctl(ifp, cmd, data);
 		break;
-	}
-	RAL_UNLOCK(sc);
-
-	if (startall)
-		ieee80211_start_all(ic);
+	default:
+		error = EINVAL;
+		break;
+	}
 	return error;
 }
 
@@ -2818,17 +2733,8 @@
 	ifp->if_drv_flags |= IFF_DRV_RUNNING;
 
 	callout_reset(&sc->watchdog_ch, hz, rt2560_watchdog, sc);
-<<<<<<< HEAD
-
-	if (ic->ic_opmode != IEEE80211_M_MONITOR) {
-		if (ic->ic_roaming != IEEE80211_ROAMING_MANUAL)
-			ieee80211_new_state(ic, IEEE80211_S_SCAN, -1);
-	} else
-		ieee80211_new_state(ic, IEEE80211_S_RUN, -1);
-=======
 #undef N
 }
->>>>>>> 3569e353
 
 static void
 rt2560_init(void *priv)
@@ -2841,7 +2747,8 @@
 	rt2560_init_locked(sc);
 	RAL_UNLOCK(sc);
 
-	ieee80211_start_all(ic);
+	if (ifp->if_drv_flags & IFF_DRV_RUNNING)
+		ieee80211_start_all(ic);		/* start all vap's */
 }
 
 static void
@@ -2850,18 +2757,6 @@
 	struct ifnet *ifp = sc->sc_ifp;
 	volatile int *flags = &sc->sc_flags;
 
-<<<<<<< HEAD
-	while (*flags & RT2560_F_INPUT_RUNNING) {
-		tsleep(sc, 0, "ralrunning", hz/10);
-	}
-
-	RAL_LOCK(sc);
-
-	callout_stop(&sc->watchdog_ch);
-
-	if (ifp->if_drv_flags & IFF_DRV_RUNNING) {
-		ieee80211_new_state(ic, IEEE80211_S_INIT, -1);
-=======
 	RAL_LOCK_ASSERT(sc);
 
 	while (*flags & RT2560_F_INPUT_RUNNING)
@@ -2871,7 +2766,6 @@
 	sc->sc_tx_timer = 0;
 
 	if (ifp->if_drv_flags & IFF_DRV_RUNNING) {
->>>>>>> 3569e353
 		ifp->if_drv_flags &= ~(IFF_DRV_RUNNING | IFF_DRV_OACTIVE);
 
 		/* abort Tx */
@@ -2894,11 +2788,6 @@
 		rt2560_reset_tx_ring(sc, &sc->bcnq);
 		rt2560_reset_rx_ring(sc, &sc->rxq);
 	}
-<<<<<<< HEAD
-	sc->sc_tx_timer = 0;
-	sc->sc_flags &= ~(RT2560_F_PRIO_OACTIVE | RT2560_F_DATA_OACTIVE);
-
-=======
 	sc->sc_flags &= ~(RT2560_F_PRIO_OACTIVE | RT2560_F_DATA_OACTIVE);
 }
 
@@ -2909,7 +2798,6 @@
 
 	RAL_LOCK(sc);
 	rt2560_stop_locked(sc);
->>>>>>> 3569e353
 	RAL_UNLOCK(sc);
 }
 
