/*	$FreeBSD$	*/

/*-
 * Copyright (c) 2006
 *	Damien Bergamini <damien.bergamini@free.fr>
 *
 * Permission to use, copy, modify, and distribute this software for any
 * purpose with or without fee is hereby granted, provided that the above
 * copyright notice and this permission notice appear in all copies.
 *
 * THE SOFTWARE IS PROVIDED "AS IS" AND THE AUTHOR DISCLAIMS ALL WARRANTIES
 * WITH REGARD TO THIS SOFTWARE INCLUDING ALL IMPLIED WARRANTIES OF
 * MERCHANTABILITY AND FITNESS. IN NO EVENT SHALL THE AUTHOR BE LIABLE FOR
 * ANY SPECIAL, DIRECT, INDIRECT, OR CONSEQUENTIAL DAMAGES OR ANY DAMAGES
 * WHATSOEVER RESULTING FROM LOSS OF USE, DATA OR PROFITS, WHETHER IN AN
 * ACTION OF CONTRACT, NEGLIGENCE OR OTHER TORTIOUS ACTION, ARISING OUT OF
 * OR IN CONNECTION WITH THE USE OR PERFORMANCE OF THIS SOFTWARE.
 */

#include <sys/cdefs.h>
__FBSDID("$FreeBSD$");

/*-
 * Ralink Technology RT2561, RT2561S and RT2661 chipset driver
 * http://www.ralinktech.com/
 */

#include <sys/param.h>
#include <sys/sysctl.h>
#include <sys/sockio.h>
#include <sys/mbuf.h>
#include <sys/kernel.h>
#include <sys/socket.h>
#include <sys/systm.h>
#include <sys/malloc.h>
#include <sys/lock.h>
#include <sys/mutex.h>
#include <sys/module.h>
#include <sys/bus.h>
#include <sys/endian.h>
#include <sys/firmware.h>

#include <machine/bus.h>
#include <machine/resource.h>
#include <sys/rman.h>

#include <net/bpf.h>
#include <net/if.h>
#include <net/if_arp.h>
#include <net/ethernet.h>
#include <net/if_dl.h>
#include <net/if_media.h>
#include <net/if_types.h>

#include <net80211/ieee80211_var.h>
#include <net80211/ieee80211_phy.h>
#include <net80211/ieee80211_radiotap.h>
#include <net80211/ieee80211_regdomain.h>
#include <net80211/ieee80211_amrr.h>

#include <netinet/in.h>
#include <netinet/in_systm.h>
#include <netinet/in_var.h>
#include <netinet/ip.h>
#include <netinet/if_ether.h>

#include <dev/ral/rt2661reg.h>
#include <dev/ral/rt2661var.h>

#define RAL_DEBUG
#ifdef RAL_DEBUG
#define DPRINTF(sc, fmt, ...) do {				\
	if (sc->sc_debug > 0)					\
		printf(fmt, __VA_ARGS__);			\
} while (0)
#define DPRINTFN(sc, n, fmt, ...) do {				\
	if (sc->sc_debug >= (n))				\
		printf(fmt, __VA_ARGS__);			\
} while (0)
#else
#define DPRINTF(sc, fmt, ...)
#define DPRINTFN(sc, n, fmt, ...)
#endif

static struct ieee80211vap *rt2661_vap_create(struct ieee80211com *,
			    const char name[IFNAMSIZ], int unit, int opmode,
			    int flags, const uint8_t bssid[IEEE80211_ADDR_LEN],
			    const uint8_t mac[IEEE80211_ADDR_LEN]);
static void		rt2661_vap_delete(struct ieee80211vap *);
static void		rt2661_dma_map_addr(void *, bus_dma_segment_t *, int,
			    int);
static int		rt2661_alloc_tx_ring(struct rt2661_softc *,
			    struct rt2661_tx_ring *, int);
static void		rt2661_reset_tx_ring(struct rt2661_softc *,
			    struct rt2661_tx_ring *);
static void		rt2661_free_tx_ring(struct rt2661_softc *,
			    struct rt2661_tx_ring *);
static int		rt2661_alloc_rx_ring(struct rt2661_softc *,
			    struct rt2661_rx_ring *, int);
static void		rt2661_reset_rx_ring(struct rt2661_softc *,
			    struct rt2661_rx_ring *);
static void		rt2661_free_rx_ring(struct rt2661_softc *,
			    struct rt2661_rx_ring *);
static struct		ieee80211_node *rt2661_node_alloc(
			    struct ieee80211_node_table *);
static void		rt2661_newassoc(struct ieee80211_node *, int);
static int		rt2661_newstate(struct ieee80211vap *,
			    enum ieee80211_state, int);
static uint16_t		rt2661_eeprom_read(struct rt2661_softc *, uint8_t);
static void		rt2661_rx_intr(struct rt2661_softc *);
static void		rt2661_tx_intr(struct rt2661_softc *);
static void		rt2661_tx_dma_intr(struct rt2661_softc *,
			    struct rt2661_tx_ring *);
static void		rt2661_mcu_beacon_expire(struct rt2661_softc *);
static void		rt2661_mcu_wakeup(struct rt2661_softc *);
static void		rt2661_mcu_cmd_intr(struct rt2661_softc *);
static void		rt2661_scan_start(struct ieee80211com *);
static void		rt2661_scan_end(struct ieee80211com *);
static void		rt2661_set_channel(struct ieee80211com *);
static void		rt2661_setup_tx_desc(struct rt2661_softc *,
			    struct rt2661_tx_desc *, uint32_t, uint16_t, int,
			    int, const bus_dma_segment_t *, int, int);
static int		rt2661_tx_data(struct rt2661_softc *, struct mbuf *,
			    struct ieee80211_node *, int);
static int		rt2661_tx_mgt(struct rt2661_softc *, struct mbuf *,
			    struct ieee80211_node *);
static void		rt2661_start_locked(struct ifnet *);
static void		rt2661_start(struct ifnet *);
static int		rt2661_raw_xmit(struct ieee80211_node *, struct mbuf *,
			    const struct ieee80211_bpf_params *);
static void		rt2661_watchdog(void *);
static int		rt2661_ioctl(struct ifnet *, u_long, caddr_t);
static void		rt2661_bbp_write(struct rt2661_softc *, uint8_t,
			    uint8_t);
static uint8_t		rt2661_bbp_read(struct rt2661_softc *, uint8_t);
static void		rt2661_rf_write(struct rt2661_softc *, uint8_t,
			    uint32_t);
static int		rt2661_tx_cmd(struct rt2661_softc *, uint8_t,
			    uint16_t);
static void		rt2661_select_antenna(struct rt2661_softc *);
static void		rt2661_enable_mrr(struct rt2661_softc *);
static void		rt2661_set_txpreamble(struct rt2661_softc *);
static void		rt2661_set_basicrates(struct rt2661_softc *,
			    const struct ieee80211_rateset *);
static void		rt2661_select_band(struct rt2661_softc *,
			    struct ieee80211_channel *);
static void		rt2661_set_chan(struct rt2661_softc *,
			    struct ieee80211_channel *);
static void		rt2661_set_bssid(struct rt2661_softc *,
			    const uint8_t *);
static void		rt2661_set_macaddr(struct rt2661_softc *,
			   const uint8_t *);
static void		rt2661_update_promisc(struct ifnet *);
static int		rt2661_wme_update(struct ieee80211com *) __unused;
static void		rt2661_update_slot(struct ifnet *);
static const char	*rt2661_get_rf(int);
static void		rt2661_read_eeprom(struct rt2661_softc *,
			    struct ieee80211com *);
static int		rt2661_bbp_init(struct rt2661_softc *);
static void		rt2661_init_locked(struct rt2661_softc *);
static void		rt2661_init(void *);
static void             rt2661_stop_locked(struct rt2661_softc *);
static void		rt2661_stop(void *);
static int		rt2661_load_microcode(struct rt2661_softc *);
#ifdef notyet
static void		rt2661_rx_tune(struct rt2661_softc *);
static void		rt2661_radar_start(struct rt2661_softc *);
static int		rt2661_radar_stop(struct rt2661_softc *);
#endif
static int		rt2661_prepare_beacon(struct rt2661_softc *,
			    struct ieee80211vap *);
static void		rt2661_enable_tsf_sync(struct rt2661_softc *);
static int		rt2661_get_rssi(struct rt2661_softc *, uint8_t);

static const struct {
	uint32_t	reg;
	uint32_t	val;
} rt2661_def_mac[] = {
	RT2661_DEF_MAC
};

static const struct {
	uint8_t	reg;
	uint8_t	val;
} rt2661_def_bbp[] = {
	RT2661_DEF_BBP
};

static const struct rfprog {
	uint8_t		chan;
	uint32_t	r1, r2, r3, r4;
}  rt2661_rf5225_1[] = {
	RT2661_RF5225_1
}, rt2661_rf5225_2[] = {
	RT2661_RF5225_2
};

int
rt2661_attach(device_t dev, int id)
{
	struct rt2661_softc *sc = device_get_softc(dev);
	struct ieee80211com *ic;
	struct ifnet *ifp;
	uint32_t val;
	int error, ac, ntries;
	uint8_t bands;

	sc->sc_id = id;
	sc->sc_dev = dev;

	ifp = sc->sc_ifp = if_alloc(IFT_IEEE80211);
	if (ifp == NULL) {
		device_printf(sc->sc_dev, "can not if_alloc()\n");
		return ENOMEM;
	}
	ic = ifp->if_l2com;

	mtx_init(&sc->sc_mtx, device_get_nameunit(dev), MTX_NETWORK_LOCK,
	    MTX_DEF | MTX_RECURSE);

	callout_init_mtx(&sc->watchdog_ch, &sc->sc_mtx, 0);

	/* wait for NIC to initialize */
	for (ntries = 0; ntries < 1000; ntries++) {
		if ((val = RAL_READ(sc, RT2661_MAC_CSR0)) != 0)
			break;
		DELAY(1000);
	}
	if (ntries == 1000) {
		device_printf(sc->sc_dev,
		    "timeout waiting for NIC to initialize\n");
		error = EIO;
		goto fail1;
	}

	/* retrieve RF rev. no and various other things from EEPROM */
	rt2661_read_eeprom(sc, ic);

	device_printf(dev, "MAC/BBP RT%X, RF %s\n", val,
	    rt2661_get_rf(sc->rf_rev));

	/*
	 * Allocate Tx and Rx rings.
	 */
	for (ac = 0; ac < 4; ac++) {
		error = rt2661_alloc_tx_ring(sc, &sc->txq[ac],
		    RT2661_TX_RING_COUNT);
		if (error != 0) {
			device_printf(sc->sc_dev,
			    "could not allocate Tx ring %d\n", ac);
			goto fail2;
		}
	}

	error = rt2661_alloc_tx_ring(sc, &sc->mgtq, RT2661_MGT_RING_COUNT);
	if (error != 0) {
		device_printf(sc->sc_dev, "could not allocate Mgt ring\n");
		goto fail2;
	}

	error = rt2661_alloc_rx_ring(sc, &sc->rxq, RT2661_RX_RING_COUNT);
	if (error != 0) {
		device_printf(sc->sc_dev, "could not allocate Rx ring\n");
		goto fail3;
	}

	ifp->if_softc = sc;
	if_initname(ifp, device_get_name(dev), device_get_unit(dev));
	ifp->if_flags = IFF_BROADCAST | IFF_SIMPLEX | IFF_MULTICAST;
	ifp->if_init = rt2661_init;
	ifp->if_ioctl = rt2661_ioctl;
	ifp->if_start = rt2661_start;
	IFQ_SET_MAXLEN(&ifp->if_snd, IFQ_MAXLEN);
	ifp->if_snd.ifq_drv_maxlen = IFQ_MAXLEN;
	IFQ_SET_READY(&ifp->if_snd);

	ic->ic_ifp = ifp;
	ic->ic_opmode = IEEE80211_M_STA;
	ic->ic_phytype = IEEE80211_T_OFDM; /* not only, but not used */

	/* set device capabilities */
	ic->ic_caps =
		  IEEE80211_C_IBSS		/* ibss, nee adhoc, mode */
		| IEEE80211_C_HOSTAP		/* hostap mode */
		| IEEE80211_C_MONITOR		/* monitor mode */
		| IEEE80211_C_AHDEMO		/* adhoc demo mode */
		| IEEE80211_C_WDS		/* 4-address traffic works */
		| IEEE80211_C_SHPREAMBLE	/* short preamble supported */
		| IEEE80211_C_SHSLOT		/* short slot time supported */
		| IEEE80211_C_WPA		/* capable of WPA1+WPA2 */
		| IEEE80211_C_BGSCAN		/* capable of bg scanning */
#ifdef notyet
		| IEEE80211_C_TXFRAG		/* handle tx frags */
		| IEEE80211_C_WME		/* 802.11e */
#endif
		;

	bands = 0;
	setbit(&bands, IEEE80211_MODE_11B);
	setbit(&bands, IEEE80211_MODE_11G);
	if (sc->rf_rev == RT2661_RF_5225 || sc->rf_rev == RT2661_RF_5325) 
		setbit(&bands, IEEE80211_MODE_11A);
	ieee80211_init_channels(ic, NULL, &bands);

	ieee80211_ifattach(ic);
	ic->ic_newassoc = rt2661_newassoc;
	ic->ic_node_alloc = rt2661_node_alloc;
#if 0
	ic->ic_wme.wme_update = rt2661_wme_update;
#endif
	ic->ic_scan_start = rt2661_scan_start;
	ic->ic_scan_end = rt2661_scan_end;
	ic->ic_set_channel = rt2661_set_channel;
	ic->ic_updateslot = rt2661_update_slot;
	ic->ic_update_promisc = rt2661_update_promisc;
	ic->ic_raw_xmit = rt2661_raw_xmit;

	ic->ic_vap_create = rt2661_vap_create;
	ic->ic_vap_delete = rt2661_vap_delete;

	sc->sc_rates = ieee80211_get_ratetable(ic->ic_curchan);

	bpfattach(ifp, DLT_IEEE802_11_RADIO,
	    sizeof (struct ieee80211_frame) + sizeof (sc->sc_txtap));

	sc->sc_rxtap_len = sizeof sc->sc_rxtap;
	sc->sc_rxtap.wr_ihdr.it_len = htole16(sc->sc_rxtap_len);
	sc->sc_rxtap.wr_ihdr.it_present = htole32(RT2661_RX_RADIOTAP_PRESENT);

	sc->sc_txtap_len = sizeof sc->sc_txtap;
	sc->sc_txtap.wt_ihdr.it_len = htole16(sc->sc_txtap_len);
	sc->sc_txtap.wt_ihdr.it_present = htole32(RT2661_TX_RADIOTAP_PRESENT);

#ifdef RAL_DEBUG
	SYSCTL_ADD_INT(device_get_sysctl_ctx(dev),
	    SYSCTL_CHILDREN(device_get_sysctl_tree(dev)), OID_AUTO,
	    "debug", CTLFLAG_RW, &sc->sc_debug, 0, "debug msgs");
#endif
	if (bootverbose)
		ieee80211_announce(ic);

	return 0;

fail3:	rt2661_free_tx_ring(sc, &sc->mgtq);
fail2:	while (--ac >= 0)
		rt2661_free_tx_ring(sc, &sc->txq[ac]);
fail1:	mtx_destroy(&sc->sc_mtx);
	if_free(ifp);
	return error;
}

int
rt2661_detach(void *xsc)
{
	struct rt2661_softc *sc = xsc;
	struct ifnet *ifp = sc->sc_ifp;
	struct ieee80211com *ic = ifp->if_l2com;
	
	RAL_LOCK(sc);
	rt2661_stop_locked(sc);
<<<<<<< HEAD
	callout_stop(&sc->watchdog_ch);
	RAL_UNLOCK(sc);
	callout_stop(&sc->rssadapt_ch);
=======
	RAL_UNLOCK(sc);
>>>>>>> 3569e353

	bpfdetach(ifp);
	ieee80211_ifdetach(ic);

	rt2661_free_tx_ring(sc, &sc->txq[0]);
	rt2661_free_tx_ring(sc, &sc->txq[1]);
	rt2661_free_tx_ring(sc, &sc->txq[2]);
	rt2661_free_tx_ring(sc, &sc->txq[3]);
	rt2661_free_tx_ring(sc, &sc->mgtq);
	rt2661_free_rx_ring(sc, &sc->rxq);

	if_free(ifp);

	mtx_destroy(&sc->sc_mtx);

	return 0;
}

static struct ieee80211vap *
rt2661_vap_create(struct ieee80211com *ic,
	const char name[IFNAMSIZ], int unit, int opmode, int flags,
	const uint8_t bssid[IEEE80211_ADDR_LEN],
	const uint8_t mac[IEEE80211_ADDR_LEN])
{
	struct ifnet *ifp = ic->ic_ifp;
	struct rt2661_vap *rvp;
	struct ieee80211vap *vap;

	switch (opmode) {
	case IEEE80211_M_STA:
	case IEEE80211_M_IBSS:
	case IEEE80211_M_AHDEMO:
	case IEEE80211_M_MONITOR:
	case IEEE80211_M_HOSTAP:
		if (!TAILQ_EMPTY(&ic->ic_vaps)) {
			if_printf(ifp, "only 1 vap supported\n");
			return NULL;
		}
		if (opmode == IEEE80211_M_STA)
			flags |= IEEE80211_CLONE_NOBEACONS;
		break;
	case IEEE80211_M_WDS:
		if (TAILQ_EMPTY(&ic->ic_vaps) ||
		    ic->ic_opmode != IEEE80211_M_HOSTAP) {
			if_printf(ifp, "wds only supported in ap mode\n");
			return NULL;
		}
		/*
		 * Silently remove any request for a unique
		 * bssid; WDS vap's always share the local
		 * mac address.
		 */
		flags &= ~IEEE80211_CLONE_BSSID;
		break;
	default:
		if_printf(ifp, "unknown opmode %d\n", opmode);
		return NULL;
	}
	rvp = (struct rt2661_vap *) malloc(sizeof(struct rt2661_vap),
	    M_80211_VAP, M_NOWAIT | M_ZERO);
	if (rvp == NULL)
		return NULL;
	vap = &rvp->ral_vap;
	ieee80211_vap_setup(ic, vap, name, unit, opmode, flags, bssid, mac);

	/* override state transition machine */
	rvp->ral_newstate = vap->iv_newstate;
	vap->iv_newstate = rt2661_newstate;
#if 0
	vap->iv_update_beacon = rt2661_beacon_update;
#endif

	ieee80211_amrr_init(&rvp->amrr, vap,
	    IEEE80211_AMRR_MIN_SUCCESS_THRESHOLD,
	    IEEE80211_AMRR_MAX_SUCCESS_THRESHOLD,
	    500 /* ms */);

	/* complete setup */
	ieee80211_vap_attach(vap, ieee80211_media_change, ieee80211_media_status);
	if (TAILQ_FIRST(&ic->ic_vaps) == vap)
		ic->ic_opmode = opmode;
	return vap;
}

static void
rt2661_vap_delete(struct ieee80211vap *vap)
{
	struct rt2661_vap *rvp = RT2661_VAP(vap);

	ieee80211_amrr_cleanup(&rvp->amrr);
	ieee80211_vap_detach(vap);
	free(rvp, M_80211_VAP);
}

void
rt2661_shutdown(void *xsc)
{
	struct rt2661_softc *sc = xsc;

	rt2661_stop(sc);
}

void
rt2661_suspend(void *xsc)
{
	struct rt2661_softc *sc = xsc;

	rt2661_stop(sc);
}

void
rt2661_resume(void *xsc)
{
	struct rt2661_softc *sc = xsc;
	struct ifnet *ifp = sc->sc_ifp;

	if (ifp->if_flags & IFF_UP)
		rt2661_init(sc);
}

static void
rt2661_dma_map_addr(void *arg, bus_dma_segment_t *segs, int nseg, int error)
{
	if (error != 0)
		return;

	KASSERT(nseg == 1, ("too many DMA segments, %d should be 1", nseg));

	*(bus_addr_t *)arg = segs[0].ds_addr;
}

static int
rt2661_alloc_tx_ring(struct rt2661_softc *sc, struct rt2661_tx_ring *ring,
    int count)
{
	int i, error;

	ring->count = count;
	ring->queued = 0;
	ring->cur = ring->next = ring->stat = 0;

	error = bus_dma_tag_create(bus_get_dma_tag(sc->sc_dev), 4, 0, 
	    BUS_SPACE_MAXADDR_32BIT, BUS_SPACE_MAXADDR, NULL, NULL,
	    count * RT2661_TX_DESC_SIZE, 1, count * RT2661_TX_DESC_SIZE,
	    0, NULL, NULL, &ring->desc_dmat);
	if (error != 0) {
		device_printf(sc->sc_dev, "could not create desc DMA tag\n");
		goto fail;
	}

	error = bus_dmamem_alloc(ring->desc_dmat, (void **)&ring->desc,
	    BUS_DMA_NOWAIT | BUS_DMA_ZERO, &ring->desc_map);
	if (error != 0) {
		device_printf(sc->sc_dev, "could not allocate DMA memory\n");
		goto fail;
	}

	error = bus_dmamap_load(ring->desc_dmat, ring->desc_map, ring->desc,
	    count * RT2661_TX_DESC_SIZE, rt2661_dma_map_addr, &ring->physaddr,
	    0);
	if (error != 0) {
		device_printf(sc->sc_dev, "could not load desc DMA map\n");
		goto fail;
	}

	ring->data = malloc(count * sizeof (struct rt2661_tx_data), M_DEVBUF,
	    M_NOWAIT | M_ZERO);
	if (ring->data == NULL) {
		device_printf(sc->sc_dev, "could not allocate soft data\n");
		error = ENOMEM;
		goto fail;
	}

	error = bus_dma_tag_create(bus_get_dma_tag(sc->sc_dev), 1, 0, 
	    BUS_SPACE_MAXADDR_32BIT, BUS_SPACE_MAXADDR, NULL, NULL, MCLBYTES,
	    RT2661_MAX_SCATTER, MCLBYTES, 0, NULL, NULL, &ring->data_dmat);
	if (error != 0) {
		device_printf(sc->sc_dev, "could not create data DMA tag\n");
		goto fail;
	}

	for (i = 0; i < count; i++) {
		error = bus_dmamap_create(ring->data_dmat, 0,
		    &ring->data[i].map);
		if (error != 0) {
			device_printf(sc->sc_dev, "could not create DMA map\n");
			goto fail;
		}
	}

	return 0;

fail:	rt2661_free_tx_ring(sc, ring);
	return error;
}

static void
rt2661_reset_tx_ring(struct rt2661_softc *sc, struct rt2661_tx_ring *ring)
{
	struct rt2661_tx_desc *desc;
	struct rt2661_tx_data *data;
	int i;

	for (i = 0; i < ring->count; i++) {
		desc = &ring->desc[i];
		data = &ring->data[i];

		if (data->m != NULL) {
			bus_dmamap_sync(ring->data_dmat, data->map,
			    BUS_DMASYNC_POSTWRITE);
			bus_dmamap_unload(ring->data_dmat, data->map);
			m_freem(data->m);
			data->m = NULL;
		}

		if (data->ni != NULL) {
			ieee80211_free_node(data->ni);
			data->ni = NULL;
		}

		desc->flags = 0;
	}

	bus_dmamap_sync(ring->desc_dmat, ring->desc_map, BUS_DMASYNC_PREWRITE);

	ring->queued = 0;
	ring->cur = ring->next = ring->stat = 0;
}

static void
rt2661_free_tx_ring(struct rt2661_softc *sc, struct rt2661_tx_ring *ring)
{
	struct rt2661_tx_data *data;
	int i;

	if (ring->desc != NULL) {
		bus_dmamap_sync(ring->desc_dmat, ring->desc_map,
		    BUS_DMASYNC_POSTWRITE);
		bus_dmamap_unload(ring->desc_dmat, ring->desc_map);
		bus_dmamem_free(ring->desc_dmat, ring->desc, ring->desc_map);
	}

	if (ring->desc_dmat != NULL)
		bus_dma_tag_destroy(ring->desc_dmat);

	if (ring->data != NULL) {
		for (i = 0; i < ring->count; i++) {
			data = &ring->data[i];

			if (data->m != NULL) {
				bus_dmamap_sync(ring->data_dmat, data->map,
				    BUS_DMASYNC_POSTWRITE);
				bus_dmamap_unload(ring->data_dmat, data->map);
				m_freem(data->m);
			}

			if (data->ni != NULL)
				ieee80211_free_node(data->ni);

			if (data->map != NULL)
				bus_dmamap_destroy(ring->data_dmat, data->map);
		}

		free(ring->data, M_DEVBUF);
	}

	if (ring->data_dmat != NULL)
		bus_dma_tag_destroy(ring->data_dmat);
}

static int
rt2661_alloc_rx_ring(struct rt2661_softc *sc, struct rt2661_rx_ring *ring,
    int count)
{
	struct rt2661_rx_desc *desc;
	struct rt2661_rx_data *data;
	bus_addr_t physaddr;
	int i, error;

	ring->count = count;
	ring->cur = ring->next = 0;

	error = bus_dma_tag_create(bus_get_dma_tag(sc->sc_dev), 4, 0, 
	    BUS_SPACE_MAXADDR_32BIT, BUS_SPACE_MAXADDR, NULL, NULL,
	    count * RT2661_RX_DESC_SIZE, 1, count * RT2661_RX_DESC_SIZE,
	    0, NULL, NULL, &ring->desc_dmat);
	if (error != 0) {
		device_printf(sc->sc_dev, "could not create desc DMA tag\n");
		goto fail;
	}

	error = bus_dmamem_alloc(ring->desc_dmat, (void **)&ring->desc,
	    BUS_DMA_NOWAIT | BUS_DMA_ZERO, &ring->desc_map);
	if (error != 0) {
		device_printf(sc->sc_dev, "could not allocate DMA memory\n");
		goto fail;
	}

	error = bus_dmamap_load(ring->desc_dmat, ring->desc_map, ring->desc,
	    count * RT2661_RX_DESC_SIZE, rt2661_dma_map_addr, &ring->physaddr,
	    0);
	if (error != 0) {
		device_printf(sc->sc_dev, "could not load desc DMA map\n");
		goto fail;
	}

	ring->data = malloc(count * sizeof (struct rt2661_rx_data), M_DEVBUF,
	    M_NOWAIT | M_ZERO);
	if (ring->data == NULL) {
		device_printf(sc->sc_dev, "could not allocate soft data\n");
		error = ENOMEM;
		goto fail;
	}

	/*
	 * Pre-allocate Rx buffers and populate Rx ring.
	 */
	error = bus_dma_tag_create(bus_get_dma_tag(sc->sc_dev), 1, 0, 
	    BUS_SPACE_MAXADDR_32BIT, BUS_SPACE_MAXADDR, NULL, NULL, MCLBYTES,
	    1, MCLBYTES, 0, NULL, NULL, &ring->data_dmat);
	if (error != 0) {
		device_printf(sc->sc_dev, "could not create data DMA tag\n");
		goto fail;
	}

	for (i = 0; i < count; i++) {
		desc = &sc->rxq.desc[i];
		data = &sc->rxq.data[i];

		error = bus_dmamap_create(ring->data_dmat, 0, &data->map);
		if (error != 0) {
			device_printf(sc->sc_dev, "could not create DMA map\n");
			goto fail;
		}

		data->m = m_getcl(M_DONTWAIT, MT_DATA, M_PKTHDR);
		if (data->m == NULL) {
			device_printf(sc->sc_dev,
			    "could not allocate rx mbuf\n");
			error = ENOMEM;
			goto fail;
		}

		error = bus_dmamap_load(ring->data_dmat, data->map,
		    mtod(data->m, void *), MCLBYTES, rt2661_dma_map_addr,
		    &physaddr, 0);
		if (error != 0) {
			device_printf(sc->sc_dev,
			    "could not load rx buf DMA map");
			goto fail;
		}

		desc->flags = htole32(RT2661_RX_BUSY);
		desc->physaddr = htole32(physaddr);
	}

	bus_dmamap_sync(ring->desc_dmat, ring->desc_map, BUS_DMASYNC_PREWRITE);

	return 0;

fail:	rt2661_free_rx_ring(sc, ring);
	return error;
}

static void
rt2661_reset_rx_ring(struct rt2661_softc *sc, struct rt2661_rx_ring *ring)
{
	int i;

	for (i = 0; i < ring->count; i++)
		ring->desc[i].flags = htole32(RT2661_RX_BUSY);

	bus_dmamap_sync(ring->desc_dmat, ring->desc_map, BUS_DMASYNC_PREWRITE);

	ring->cur = ring->next = 0;
}

static void
rt2661_free_rx_ring(struct rt2661_softc *sc, struct rt2661_rx_ring *ring)
{
	struct rt2661_rx_data *data;
	int i;

	if (ring->desc != NULL) {
		bus_dmamap_sync(ring->desc_dmat, ring->desc_map,
		    BUS_DMASYNC_POSTWRITE);
		bus_dmamap_unload(ring->desc_dmat, ring->desc_map);
		bus_dmamem_free(ring->desc_dmat, ring->desc, ring->desc_map);
	}

	if (ring->desc_dmat != NULL)
		bus_dma_tag_destroy(ring->desc_dmat);

	if (ring->data != NULL) {
		for (i = 0; i < ring->count; i++) {
			data = &ring->data[i];

			if (data->m != NULL) {
				bus_dmamap_sync(ring->data_dmat, data->map,
				    BUS_DMASYNC_POSTREAD);
				bus_dmamap_unload(ring->data_dmat, data->map);
				m_freem(data->m);
			}

			if (data->map != NULL)
				bus_dmamap_destroy(ring->data_dmat, data->map);
		}

		free(ring->data, M_DEVBUF);
	}

	if (ring->data_dmat != NULL)
		bus_dma_tag_destroy(ring->data_dmat);
}

static struct ieee80211_node *
rt2661_node_alloc(struct ieee80211_node_table *nt)
{
	struct rt2661_node *rn;

	rn = malloc(sizeof (struct rt2661_node), M_80211_NODE,
	    M_NOWAIT | M_ZERO);

	return (rn != NULL) ? &rn->ni : NULL;
}

static void
rt2661_newassoc(struct ieee80211_node *ni, int isnew)
{
	struct ieee80211vap *vap = ni->ni_vap;

	ieee80211_amrr_node_init(&RT2661_VAP(vap)->amrr,
	    &RT2661_NODE(ni)->amrr, ni);
}

static int
rt2661_newstate(struct ieee80211vap *vap, enum ieee80211_state nstate, int arg)
{
	struct rt2661_vap *rvp = RT2661_VAP(vap);
	struct ieee80211com *ic = vap->iv_ic;
	struct rt2661_softc *sc = ic->ic_ifp->if_softc;
	int error;

	if (nstate == IEEE80211_S_INIT && vap->iv_state == IEEE80211_S_RUN) {
		uint32_t tmp;

		/* abort TSF synchronization */
		tmp = RAL_READ(sc, RT2661_TXRX_CSR9);
		RAL_WRITE(sc, RT2661_TXRX_CSR9, tmp & ~0x00ffffff);
	}

	error = rvp->ral_newstate(vap, nstate, arg);

	if (error == 0 && nstate == IEEE80211_S_RUN) {
		struct ieee80211_node *ni = vap->iv_bss;

		if (vap->iv_opmode != IEEE80211_M_MONITOR) {
			rt2661_enable_mrr(sc);
			rt2661_set_txpreamble(sc);
			rt2661_set_basicrates(sc, &ni->ni_rates);
			rt2661_set_bssid(sc, ni->ni_bssid);
		}

		if (vap->iv_opmode == IEEE80211_M_HOSTAP ||
		    vap->iv_opmode == IEEE80211_M_IBSS) {
			error = rt2661_prepare_beacon(sc, vap);
			if (error != 0)
				return error;
		}
		if (vap->iv_opmode != IEEE80211_M_MONITOR) {
			if (vap->iv_opmode == IEEE80211_M_STA) {
				/* fake a join to init the tx rate */
				rt2661_newassoc(ni, 1);
			}
			rt2661_enable_tsf_sync(sc);
		}
	}
	return error;
}

/*
 * Read 16 bits at address 'addr' from the serial EEPROM (either 93C46 or
 * 93C66).
 */
static uint16_t
rt2661_eeprom_read(struct rt2661_softc *sc, uint8_t addr)
{
	uint32_t tmp;
	uint16_t val;
	int n;

	/* clock C once before the first command */
	RT2661_EEPROM_CTL(sc, 0);

	RT2661_EEPROM_CTL(sc, RT2661_S);
	RT2661_EEPROM_CTL(sc, RT2661_S | RT2661_C);
	RT2661_EEPROM_CTL(sc, RT2661_S);

	/* write start bit (1) */
	RT2661_EEPROM_CTL(sc, RT2661_S | RT2661_D);
	RT2661_EEPROM_CTL(sc, RT2661_S | RT2661_D | RT2661_C);

	/* write READ opcode (10) */
	RT2661_EEPROM_CTL(sc, RT2661_S | RT2661_D);
	RT2661_EEPROM_CTL(sc, RT2661_S | RT2661_D | RT2661_C);
	RT2661_EEPROM_CTL(sc, RT2661_S);
	RT2661_EEPROM_CTL(sc, RT2661_S | RT2661_C);

	/* write address (A5-A0 or A7-A0) */
	n = (RAL_READ(sc, RT2661_E2PROM_CSR) & RT2661_93C46) ? 5 : 7;
	for (; n >= 0; n--) {
		RT2661_EEPROM_CTL(sc, RT2661_S |
		    (((addr >> n) & 1) << RT2661_SHIFT_D));
		RT2661_EEPROM_CTL(sc, RT2661_S |
		    (((addr >> n) & 1) << RT2661_SHIFT_D) | RT2661_C);
	}

	RT2661_EEPROM_CTL(sc, RT2661_S);

	/* read data Q15-Q0 */
	val = 0;
	for (n = 15; n >= 0; n--) {
		RT2661_EEPROM_CTL(sc, RT2661_S | RT2661_C);
		tmp = RAL_READ(sc, RT2661_E2PROM_CSR);
		val |= ((tmp & RT2661_Q) >> RT2661_SHIFT_Q) << n;
		RT2661_EEPROM_CTL(sc, RT2661_S);
	}

	RT2661_EEPROM_CTL(sc, 0);

	/* clear Chip Select and clock C */
	RT2661_EEPROM_CTL(sc, RT2661_S);
	RT2661_EEPROM_CTL(sc, 0);
	RT2661_EEPROM_CTL(sc, RT2661_C);

	return val;
}

static void
rt2661_tx_intr(struct rt2661_softc *sc)
{
	struct ifnet *ifp = sc->sc_ifp;
	struct rt2661_tx_ring *txq;
	struct rt2661_tx_data *data;
	struct rt2661_node *rn;
	uint32_t val;
	int qid, retrycnt;

	for (;;) {
		struct ieee80211_node *ni;
		struct mbuf *m;

		val = RAL_READ(sc, RT2661_STA_CSR4);
		if (!(val & RT2661_TX_STAT_VALID))
			break;

		/* retrieve the queue in which this frame was sent */
		qid = RT2661_TX_QID(val);
		txq = (qid <= 3) ? &sc->txq[qid] : &sc->mgtq;

		/* retrieve rate control algorithm context */
		data = &txq->data[txq->stat];
		m = data->m;
		data->m = NULL;
		ni = data->ni;
		data->ni = NULL;

		/* if no frame has been sent, ignore */
		if (ni == NULL)
			continue;

		rn = RT2661_NODE(ni);

		switch (RT2661_TX_RESULT(val)) {
		case RT2661_TX_SUCCESS:
			retrycnt = RT2661_TX_RETRYCNT(val);

			DPRINTFN(sc, 10, "data frame sent successfully after "
			    "%d retries\n", retrycnt);
			if (data->rix != IEEE80211_FIXED_RATE_NONE)
				ieee80211_amrr_tx_complete(&rn->amrr,
				    IEEE80211_AMRR_SUCCESS, retrycnt);
			ifp->if_opackets++;
			break;

		case RT2661_TX_RETRY_FAIL:
			retrycnt = RT2661_TX_RETRYCNT(val);

			DPRINTFN(sc, 9, "%s\n",
			    "sending data frame failed (too much retries)");
			if (data->rix != IEEE80211_FIXED_RATE_NONE)
				ieee80211_amrr_tx_complete(&rn->amrr,
				    IEEE80211_AMRR_FAILURE, retrycnt);
			ifp->if_oerrors++;
			break;

		default:
			/* other failure */
			device_printf(sc->sc_dev,
			    "sending data frame failed 0x%08x\n", val);
			ifp->if_oerrors++;
		}

		DPRINTFN(sc, 15, "tx done q=%d idx=%u\n", qid, txq->stat);

		txq->queued--;
		if (++txq->stat >= txq->count)	/* faster than % count */
			txq->stat = 0;

		if (m->m_flags & M_TXCB)
			ieee80211_process_callback(ni, m,
				RT2661_TX_RESULT(val) != RT2661_TX_SUCCESS);
		m_freem(m);
		ieee80211_free_node(ni);
	}

	sc->sc_tx_timer = 0;
	ifp->if_drv_flags &= ~IFF_DRV_OACTIVE;

	rt2661_start_locked(ifp);
}

static void
rt2661_tx_dma_intr(struct rt2661_softc *sc, struct rt2661_tx_ring *txq)
{
	struct rt2661_tx_desc *desc;
	struct rt2661_tx_data *data;

	bus_dmamap_sync(txq->desc_dmat, txq->desc_map, BUS_DMASYNC_POSTREAD);

	for (;;) {
		desc = &txq->desc[txq->next];
		data = &txq->data[txq->next];

		if ((le32toh(desc->flags) & RT2661_TX_BUSY) ||
		    !(le32toh(desc->flags) & RT2661_TX_VALID))
			break;

		bus_dmamap_sync(txq->data_dmat, data->map,
		    BUS_DMASYNC_POSTWRITE);
		bus_dmamap_unload(txq->data_dmat, data->map);

		/* descriptor is no longer valid */
		desc->flags &= ~htole32(RT2661_TX_VALID);

		DPRINTFN(sc, 15, "tx dma done q=%p idx=%u\n", txq, txq->next);

		if (++txq->next >= txq->count)	/* faster than % count */
			txq->next = 0;
	}

	bus_dmamap_sync(txq->desc_dmat, txq->desc_map, BUS_DMASYNC_PREWRITE);
}

static void
rt2661_rx_intr(struct rt2661_softc *sc)
{
	struct ifnet *ifp = sc->sc_ifp;
	struct ieee80211com *ic = ifp->if_l2com;
	struct rt2661_rx_desc *desc;
	struct rt2661_rx_data *data;
	bus_addr_t physaddr;
	struct ieee80211_frame *wh;
	struct ieee80211_node *ni;
	struct mbuf *mnew, *m;
	int error;

	bus_dmamap_sync(sc->rxq.desc_dmat, sc->rxq.desc_map,
	    BUS_DMASYNC_POSTREAD);

	for (;;) {
		int rssi;

		desc = &sc->rxq.desc[sc->rxq.cur];
		data = &sc->rxq.data[sc->rxq.cur];

		if (le32toh(desc->flags) & RT2661_RX_BUSY)
			break;

		if ((le32toh(desc->flags) & RT2661_RX_PHY_ERROR) ||
		    (le32toh(desc->flags) & RT2661_RX_CRC_ERROR)) {
			/*
			 * This should not happen since we did not request
			 * to receive those frames when we filled TXRX_CSR0.
			 */
			DPRINTFN(sc, 5, "PHY or CRC error flags 0x%08x\n",
			    le32toh(desc->flags));
			ifp->if_ierrors++;
			goto skip;
		}

		if ((le32toh(desc->flags) & RT2661_RX_CIPHER_MASK) != 0) {
			ifp->if_ierrors++;
			goto skip;
		}

		/*
		 * Try to allocate a new mbuf for this ring element and load it
		 * before processing the current mbuf. If the ring element
		 * cannot be loaded, drop the received packet and reuse the old
		 * mbuf. In the unlikely case that the old mbuf can't be
		 * reloaded either, explicitly panic.
		 */
		mnew = m_getcl(M_DONTWAIT, MT_DATA, M_PKTHDR);
		if (mnew == NULL) {
			ifp->if_ierrors++;
			goto skip;
		}

		bus_dmamap_sync(sc->rxq.data_dmat, data->map,
		    BUS_DMASYNC_POSTREAD);
		bus_dmamap_unload(sc->rxq.data_dmat, data->map);

		error = bus_dmamap_load(sc->rxq.data_dmat, data->map,
		    mtod(mnew, void *), MCLBYTES, rt2661_dma_map_addr,
		    &physaddr, 0);
		if (error != 0) {
			m_freem(mnew);

			/* try to reload the old mbuf */
			error = bus_dmamap_load(sc->rxq.data_dmat, data->map,
			    mtod(data->m, void *), MCLBYTES,
			    rt2661_dma_map_addr, &physaddr, 0);
			if (error != 0) {
				/* very unlikely that it will fail... */
				panic("%s: could not load old rx mbuf",
				    device_get_name(sc->sc_dev));
			}
			ifp->if_ierrors++;
			goto skip;
		}

		/*
	 	 * New mbuf successfully loaded, update Rx ring and continue
		 * processing.
		 */
		m = data->m;
		data->m = mnew;
		desc->physaddr = htole32(physaddr);

		/* finalize mbuf */
		m->m_pkthdr.rcvif = ifp;
		m->m_pkthdr.len = m->m_len =
		    (le32toh(desc->flags) >> 16) & 0xfff;

		rssi = rt2661_get_rssi(sc, desc->rssi);

		if (bpf_peers_present(ifp->if_bpf)) {
			struct rt2661_rx_radiotap_header *tap = &sc->sc_rxtap;
			uint32_t tsf_lo, tsf_hi;

			/* get timestamp (low and high 32 bits) */
			tsf_hi = RAL_READ(sc, RT2661_TXRX_CSR13);
			tsf_lo = RAL_READ(sc, RT2661_TXRX_CSR12);

			tap->wr_tsf =
			    htole64(((uint64_t)tsf_hi << 32) | tsf_lo);
			tap->wr_flags = 0;
			tap->wr_rate = ieee80211_plcp2rate(desc->rate,
			    le32toh(desc->flags) & RT2661_RX_OFDM);
			tap->wr_antsignal = rssi < 0 ? 0 : rssi;

			bpf_mtap2(ifp->if_bpf, tap, sc->sc_rxtap_len, m);
		}
		sc->sc_flags |= RAL_INPUT_RUNNING;
		RAL_UNLOCK(sc);
		wh = mtod(m, struct ieee80211_frame *);

		/* send the frame to the 802.11 layer */
		ni = ieee80211_find_rxnode(ic,
		    (struct ieee80211_frame_min *)wh);
		if (ni != NULL) {
			/* Error happened during RSSI conversion. */
			if (rssi < 0)
				rssi = -30;	/* XXX ignored by net80211 */

			(void) ieee80211_input(ni, m, rssi,
			    RT2661_NOISE_FLOOR, 0);
			ieee80211_free_node(ni);
		} else
			(void) ieee80211_input_all(ic, m, rssi,
			    RT2661_NOISE_FLOOR, 0);

		RAL_LOCK(sc);
		sc->sc_flags &= ~RAL_INPUT_RUNNING;

skip:		desc->flags |= htole32(RT2661_RX_BUSY);

		DPRINTFN(sc, 15, "rx intr idx=%u\n", sc->rxq.cur);

		sc->rxq.cur = (sc->rxq.cur + 1) % RT2661_RX_RING_COUNT;
	}

	bus_dmamap_sync(sc->rxq.desc_dmat, sc->rxq.desc_map,
	    BUS_DMASYNC_PREWRITE);
}

/* ARGSUSED */
static void
rt2661_mcu_beacon_expire(struct rt2661_softc *sc)
{
	/* do nothing */
}

static void
rt2661_mcu_wakeup(struct rt2661_softc *sc)
{
	RAL_WRITE(sc, RT2661_MAC_CSR11, 5 << 16);

	RAL_WRITE(sc, RT2661_SOFT_RESET_CSR, 0x7);
	RAL_WRITE(sc, RT2661_IO_CNTL_CSR, 0x18);
	RAL_WRITE(sc, RT2661_PCI_USEC_CSR, 0x20);

	/* send wakeup command to MCU */
	rt2661_tx_cmd(sc, RT2661_MCU_CMD_WAKEUP, 0);
}

static void
rt2661_mcu_cmd_intr(struct rt2661_softc *sc)
{
	RAL_READ(sc, RT2661_M2H_CMD_DONE_CSR);
	RAL_WRITE(sc, RT2661_M2H_CMD_DONE_CSR, 0xffffffff);
}

void
rt2661_intr(void *arg)
{
	struct rt2661_softc *sc = arg;
	struct ifnet *ifp = sc->sc_ifp;
	uint32_t r1, r2;

	RAL_LOCK(sc);

	/* disable MAC and MCU interrupts */
	RAL_WRITE(sc, RT2661_INT_MASK_CSR, 0xffffff7f);
	RAL_WRITE(sc, RT2661_MCU_INT_MASK_CSR, 0xffffffff);

	/* don't re-enable interrupts if we're shutting down */
	if (!(ifp->if_drv_flags & IFF_DRV_RUNNING)) {
		RAL_UNLOCK(sc);
		return;
	}

	r1 = RAL_READ(sc, RT2661_INT_SOURCE_CSR);
	RAL_WRITE(sc, RT2661_INT_SOURCE_CSR, r1);

	r2 = RAL_READ(sc, RT2661_MCU_INT_SOURCE_CSR);
	RAL_WRITE(sc, RT2661_MCU_INT_SOURCE_CSR, r2);

	if (r1 & RT2661_MGT_DONE)
		rt2661_tx_dma_intr(sc, &sc->mgtq);

	if (r1 & RT2661_RX_DONE)
		rt2661_rx_intr(sc);

	if (r1 & RT2661_TX0_DMA_DONE)
		rt2661_tx_dma_intr(sc, &sc->txq[0]);

	if (r1 & RT2661_TX1_DMA_DONE)
		rt2661_tx_dma_intr(sc, &sc->txq[1]);

	if (r1 & RT2661_TX2_DMA_DONE)
		rt2661_tx_dma_intr(sc, &sc->txq[2]);

	if (r1 & RT2661_TX3_DMA_DONE)
		rt2661_tx_dma_intr(sc, &sc->txq[3]);

	if (r1 & RT2661_TX_DONE)
		rt2661_tx_intr(sc);

	if (r2 & RT2661_MCU_CMD_DONE)
		rt2661_mcu_cmd_intr(sc);

	if (r2 & RT2661_MCU_BEACON_EXPIRE)
		rt2661_mcu_beacon_expire(sc);

	if (r2 & RT2661_MCU_WAKEUP)
		rt2661_mcu_wakeup(sc);

	/* re-enable MAC and MCU interrupts */
	RAL_WRITE(sc, RT2661_INT_MASK_CSR, 0x0000ff10);
	RAL_WRITE(sc, RT2661_MCU_INT_MASK_CSR, 0);

	RAL_UNLOCK(sc);
}

static void
rt2661_setup_tx_desc(struct rt2661_softc *sc, struct rt2661_tx_desc *desc,
    uint32_t flags, uint16_t xflags, int len, int rate,
    const bus_dma_segment_t *segs, int nsegs, int ac)
{
	struct ifnet *ifp = sc->sc_ifp;
	struct ieee80211com *ic = ifp->if_l2com;
	uint16_t plcp_length;
	int i, remainder;

	desc->flags = htole32(flags);
	desc->flags |= htole32(len << 16);
	desc->flags |= htole32(RT2661_TX_BUSY | RT2661_TX_VALID);

	desc->xflags = htole16(xflags);
	desc->xflags |= htole16(nsegs << 13);

	desc->wme = htole16(
	    RT2661_QID(ac) |
	    RT2661_AIFSN(2) |
	    RT2661_LOGCWMIN(4) |
	    RT2661_LOGCWMAX(10));

	/*
	 * Remember in which queue this frame was sent. This field is driver
	 * private data only. It will be made available by the NIC in STA_CSR4
	 * on Tx interrupts.
	 */
	desc->qid = ac;

	/* setup PLCP fields */
	desc->plcp_signal  = ieee80211_rate2plcp(rate);
	desc->plcp_service = 4;

	len += IEEE80211_CRC_LEN;
	if (ieee80211_rate2phytype(sc->sc_rates, rate) == IEEE80211_T_OFDM) {
		desc->flags |= htole32(RT2661_TX_OFDM);

		plcp_length = len & 0xfff;
		desc->plcp_length_hi = plcp_length >> 6;
		desc->plcp_length_lo = plcp_length & 0x3f;
	} else {
		plcp_length = (16 * len + rate - 1) / rate;
		if (rate == 22) {
			remainder = (16 * len) % 22;
			if (remainder != 0 && remainder < 7)
				desc->plcp_service |= RT2661_PLCP_LENGEXT;
		}
		desc->plcp_length_hi = plcp_length >> 8;
		desc->plcp_length_lo = plcp_length & 0xff;

		if (rate != 2 && (ic->ic_flags & IEEE80211_F_SHPREAMBLE))
			desc->plcp_signal |= 0x08;
	}

	/* RT2x61 supports scatter with up to 5 segments */
	for (i = 0; i < nsegs; i++) {
		desc->addr[i] = htole32(segs[i].ds_addr);
		desc->len [i] = htole16(segs[i].ds_len);
	}
}

static int
rt2661_tx_mgt(struct rt2661_softc *sc, struct mbuf *m0,
    struct ieee80211_node *ni)
{
	struct ieee80211vap *vap = ni->ni_vap;
	struct ieee80211com *ic = ni->ni_ic;
	struct ifnet *ifp = sc->sc_ifp;
	struct rt2661_tx_desc *desc;
	struct rt2661_tx_data *data;
	struct ieee80211_frame *wh;
	struct ieee80211_key *k;
	bus_dma_segment_t segs[RT2661_MAX_SCATTER];
	uint16_t dur;
	uint32_t flags = 0;	/* XXX HWSEQ */
	int nsegs, rate, error;

	desc = &sc->mgtq.desc[sc->mgtq.cur];
	data = &sc->mgtq.data[sc->mgtq.cur];

	rate = vap->iv_txparms[ieee80211_chan2mode(ic->ic_curchan)].mgmtrate;

	wh = mtod(m0, struct ieee80211_frame *);

	if (wh->i_fc[1] & IEEE80211_FC1_WEP) {
		k = ieee80211_crypto_encap(ni, m0);
		if (k == NULL) {
			m_freem(m0);
			return ENOBUFS;
		}
	}

	error = bus_dmamap_load_mbuf_sg(sc->mgtq.data_dmat, data->map, m0,
	    segs, &nsegs, 0);
	if (error != 0) {
		device_printf(sc->sc_dev, "could not map mbuf (error %d)\n",
		    error);
		m_freem(m0);
		return error;
	}

	if (bpf_peers_present(ifp->if_bpf)) {
		struct rt2661_tx_radiotap_header *tap = &sc->sc_txtap;

		tap->wt_flags = 0;
		tap->wt_rate = rate;

		bpf_mtap2(ifp->if_bpf, tap, sc->sc_txtap_len, m0);
	}

	data->m = m0;
	data->ni = ni;
	/* management frames are not taken into account for amrr */
	data->rix = IEEE80211_FIXED_RATE_NONE;

	wh = mtod(m0, struct ieee80211_frame *);

	if (!IEEE80211_IS_MULTICAST(wh->i_addr1)) {
		flags |= RT2661_TX_NEED_ACK;

		dur = ieee80211_ack_duration(sc->sc_rates,
		    rate, ic->ic_flags & IEEE80211_F_SHPREAMBLE);
		*(uint16_t *)wh->i_dur = htole16(dur);

		/* tell hardware to add timestamp in probe responses */
		if ((wh->i_fc[0] &
		    (IEEE80211_FC0_TYPE_MASK | IEEE80211_FC0_SUBTYPE_MASK)) ==
		    (IEEE80211_FC0_TYPE_MGT | IEEE80211_FC0_SUBTYPE_PROBE_RESP))
			flags |= RT2661_TX_TIMESTAMP;
	}

	rt2661_setup_tx_desc(sc, desc, flags, 0 /* XXX HWSEQ */,
	    m0->m_pkthdr.len, rate, segs, nsegs, RT2661_QID_MGT);

	bus_dmamap_sync(sc->mgtq.data_dmat, data->map, BUS_DMASYNC_PREWRITE);
	bus_dmamap_sync(sc->mgtq.desc_dmat, sc->mgtq.desc_map,
	    BUS_DMASYNC_PREWRITE);

	DPRINTFN(sc, 10, "sending mgt frame len=%u idx=%u rate=%u\n",
	    m0->m_pkthdr.len, sc->mgtq.cur, rate);

	/* kick mgt */
	sc->mgtq.queued++;
	sc->mgtq.cur = (sc->mgtq.cur + 1) % RT2661_MGT_RING_COUNT;
	RAL_WRITE(sc, RT2661_TX_CNTL_CSR, RT2661_KICK_MGT);

	return 0;
}

static int
rt2661_sendprot(struct rt2661_softc *sc, int ac,
    const struct mbuf *m, struct ieee80211_node *ni, int prot, int rate)
{
	struct ieee80211com *ic = ni->ni_ic;
	struct rt2661_tx_ring *txq = &sc->txq[ac];
	const struct ieee80211_frame *wh;
	struct rt2661_tx_desc *desc;
	struct rt2661_tx_data *data;
	struct mbuf *mprot;
	int protrate, ackrate, pktlen, flags, isshort, error;
	uint16_t dur;
	bus_dma_segment_t segs[RT2661_MAX_SCATTER];
	int nsegs;

	KASSERT(prot == IEEE80211_PROT_RTSCTS || prot == IEEE80211_PROT_CTSONLY,
	    ("protection %d", prot));

	wh = mtod(m, const struct ieee80211_frame *);
	pktlen = m->m_pkthdr.len + IEEE80211_CRC_LEN;

	protrate = ieee80211_ctl_rate(sc->sc_rates, rate);
	ackrate = ieee80211_ack_rate(sc->sc_rates, rate);

	isshort = (ic->ic_flags & IEEE80211_F_SHPREAMBLE) != 0;
	dur = ieee80211_compute_duration(sc->sc_rates, pktlen, rate, isshort);
	    + ieee80211_ack_duration(sc->sc_rates, rate, isshort);
	flags = RT2661_TX_MORE_FRAG;
	if (prot == IEEE80211_PROT_RTSCTS) {
		/* NB: CTS is the same size as an ACK */
		dur += ieee80211_ack_duration(sc->sc_rates, rate, isshort);
		flags |= RT2661_TX_NEED_ACK;
		mprot = ieee80211_alloc_rts(ic, wh->i_addr1, wh->i_addr2, dur);
	} else {
		mprot = ieee80211_alloc_cts(ic, ni->ni_vap->iv_myaddr, dur);
	}
	if (mprot == NULL) {
		/* XXX stat + msg */
		return ENOBUFS;
	}

	data = &txq->data[txq->cur];
	desc = &txq->desc[txq->cur];

	error = bus_dmamap_load_mbuf_sg(txq->data_dmat, data->map, mprot, segs,
	    &nsegs, 0);
	if (error != 0) {
		device_printf(sc->sc_dev,
		    "could not map mbuf (error %d)\n", error);
		m_freem(mprot);
		return error;
	}

	data->m = mprot;
	data->ni = ieee80211_ref_node(ni);
	/* ctl frames are not taken into account for amrr */
	data->rix = IEEE80211_FIXED_RATE_NONE;

	rt2661_setup_tx_desc(sc, desc, flags, 0, mprot->m_pkthdr.len,
	    protrate, segs, 1, ac);

	bus_dmamap_sync(txq->data_dmat, data->map, BUS_DMASYNC_PREWRITE);
	bus_dmamap_sync(txq->desc_dmat, txq->desc_map, BUS_DMASYNC_PREWRITE);

	txq->queued++;
	txq->cur = (txq->cur + 1) % RT2661_TX_RING_COUNT;

	return 0;
}

static int
rt2661_tx_data(struct rt2661_softc *sc, struct mbuf *m0,
    struct ieee80211_node *ni, int ac)
{
	struct ieee80211vap *vap = ni->ni_vap;
	struct ifnet *ifp = sc->sc_ifp;
	struct ieee80211com *ic = ifp->if_l2com;
	struct rt2661_tx_ring *txq = &sc->txq[ac];
	struct rt2661_tx_desc *desc;
	struct rt2661_tx_data *data;
	struct ieee80211_frame *wh;
	const struct ieee80211_txparam *tp;
	struct ieee80211_key *k;
	const struct chanAccParams *cap;
	struct mbuf *mnew;
	bus_dma_segment_t segs[RT2661_MAX_SCATTER];
	uint16_t dur;
	uint32_t flags;
	int error, nsegs, rate, noack = 0;

	wh = mtod(m0, struct ieee80211_frame *);

	tp = &vap->iv_txparms[ieee80211_chan2mode(ni->ni_chan)];
	if (IEEE80211_IS_MULTICAST(wh->i_addr1)) {
		rate = tp->mcastrate;
	} else if (m0->m_flags & M_EAPOL) {
		rate = tp->mgmtrate;
	} else if (tp->ucastrate != IEEE80211_FIXED_RATE_NONE) {
		rate = tp->ucastrate;
	} else {
		(void) ieee80211_amrr_choose(ni, &RT2661_NODE(ni)->amrr);
		rate = ni->ni_txrate;
	}
	rate &= IEEE80211_RATE_VAL;

	if (wh->i_fc[0] & IEEE80211_FC0_SUBTYPE_QOS) {
		cap = &ic->ic_wme.wme_chanParams;
		noack = cap->cap_wmeParams[ac].wmep_noackPolicy;
	}

	if (wh->i_fc[1] & IEEE80211_FC1_WEP) {
		k = ieee80211_crypto_encap(ni, m0);
		if (k == NULL) {
			m_freem(m0);
			return ENOBUFS;
		}

		/* packet header may have moved, reset our local pointer */
		wh = mtod(m0, struct ieee80211_frame *);
	}

	flags = 0;
	if (!IEEE80211_IS_MULTICAST(wh->i_addr1)) {
		int prot = IEEE80211_PROT_NONE;
		if (m0->m_pkthdr.len + IEEE80211_CRC_LEN > vap->iv_rtsthreshold)
			prot = IEEE80211_PROT_RTSCTS;
		else if ((ic->ic_flags & IEEE80211_F_USEPROT) &&
		    ieee80211_rate2phytype(sc->sc_rates, rate) == IEEE80211_T_OFDM)
			prot = ic->ic_protmode;
		if (prot != IEEE80211_PROT_NONE) {
			error = rt2661_sendprot(sc, ac, m0, ni, prot, rate);
			if (error) {
				m_freem(m0);
				return error;
			}
			flags |= RT2661_TX_LONG_RETRY | RT2661_TX_IFS;
		}
	}

	data = &txq->data[txq->cur];
	desc = &txq->desc[txq->cur];

	error = bus_dmamap_load_mbuf_sg(txq->data_dmat, data->map, m0, segs,
	    &nsegs, 0);
	if (error != 0 && error != EFBIG) {
		device_printf(sc->sc_dev, "could not map mbuf (error %d)\n",
		    error);
		m_freem(m0);
		return error;
	}
	if (error != 0) {
		mnew = m_defrag(m0, M_DONTWAIT);
		if (mnew == NULL) {
			device_printf(sc->sc_dev,
			    "could not defragment mbuf\n");
			m_freem(m0);
			return ENOBUFS;
		}
		m0 = mnew;

		error = bus_dmamap_load_mbuf_sg(txq->data_dmat, data->map, m0,
		    segs, &nsegs, 0);
		if (error != 0) {
			device_printf(sc->sc_dev,
			    "could not map mbuf (error %d)\n", error);
			m_freem(m0);
			return error;
		}

		/* packet header have moved, reset our local pointer */
		wh = mtod(m0, struct ieee80211_frame *);
	}

	if (bpf_peers_present(ifp->if_bpf)) {
		struct rt2661_tx_radiotap_header *tap = &sc->sc_txtap;

		tap->wt_flags = 0;
		tap->wt_rate = rate;
		tap->wt_chan_freq = htole16(ic->ic_curchan->ic_freq);
		tap->wt_chan_flags = htole16(ic->ic_curchan->ic_flags);

		bpf_mtap2(ifp->if_bpf, tap, sc->sc_txtap_len, m0);
	}

	data->m = m0;
	data->ni = ni;

	/* remember link conditions for rate adaptation algorithm */
	if (tp->ucastrate == IEEE80211_FIXED_RATE_NONE) {
		data->rix = ni->ni_txrate;
		/* XXX probably need last rssi value and not avg */
		data->rssi = ic->ic_node_getrssi(ni);
	} else
		data->rix = IEEE80211_FIXED_RATE_NONE;

	if (!noack && !IEEE80211_IS_MULTICAST(wh->i_addr1)) {
		flags |= RT2661_TX_NEED_ACK;

		dur = ieee80211_ack_duration(sc->sc_rates,
		    rate, ic->ic_flags & IEEE80211_F_SHPREAMBLE);
		*(uint16_t *)wh->i_dur = htole16(dur);
	}

	rt2661_setup_tx_desc(sc, desc, flags, 0, m0->m_pkthdr.len, rate, segs,
	    nsegs, ac);

	bus_dmamap_sync(txq->data_dmat, data->map, BUS_DMASYNC_PREWRITE);
	bus_dmamap_sync(txq->desc_dmat, txq->desc_map, BUS_DMASYNC_PREWRITE);

	DPRINTFN(sc, 10, "sending data frame len=%u idx=%u rate=%u\n",
	    m0->m_pkthdr.len, txq->cur, rate);

	/* kick Tx */
	txq->queued++;
	txq->cur = (txq->cur + 1) % RT2661_TX_RING_COUNT;
	RAL_WRITE(sc, RT2661_TX_CNTL_CSR, 1 << ac);

	return 0;
}

static void
rt2661_start_locked(struct ifnet *ifp)
{
	struct rt2661_softc *sc = ifp->if_softc;
	struct mbuf *m;
	struct ieee80211_node *ni;
	int ac;

	RAL_LOCK_ASSERT(sc);

	/* prevent management frames from being sent if we're not ready */
	if (!(ifp->if_drv_flags & IFF_DRV_RUNNING) || sc->sc_invalid)
		return;

	for (;;) {
		IFQ_DRV_DEQUEUE(&ifp->if_snd, m);
		if (m == NULL)
			break;

		ac = M_WME_GETAC(m);
		if (sc->txq[ac].queued >= RT2661_TX_RING_COUNT - 1) {
			/* there is no place left in this ring */
			IFQ_DRV_PREPEND(&ifp->if_snd, m);
			ifp->if_drv_flags |= IFF_DRV_OACTIVE;
			break;
		}

		ni = (struct ieee80211_node *) m->m_pkthdr.rcvif;
		m = ieee80211_encap(ni, m);
		if (m == NULL) {
			ieee80211_free_node(ni);
			ifp->if_oerrors++;
			continue;
		}

		if (rt2661_tx_data(sc, m, ni, ac) != 0) {
			ieee80211_free_node(ni);
			ifp->if_oerrors++;
			break;
		}

		sc->sc_tx_timer = 5;
	}
}

static void
rt2661_start(struct ifnet *ifp)
{
	struct rt2661_softc *sc = ifp->if_softc;

	RAL_LOCK(sc);
	rt2661_start_locked(ifp);
	RAL_UNLOCK(sc);
}

static int
rt2661_raw_xmit(struct ieee80211_node *ni, struct mbuf *m,
	const struct ieee80211_bpf_params *params)
{
	struct ieee80211com *ic = ni->ni_ic;
	struct ifnet *ifp = ic->ic_ifp;
	struct rt2661_softc *sc = ifp->if_softc;

	RAL_LOCK(sc);

	/* prevent management frames from being sent if we're not ready */
	if (!(ifp->if_drv_flags & IFF_DRV_RUNNING)) {
		RAL_UNLOCK(sc);
		m_freem(m);
		ieee80211_free_node(ni);
		return ENETDOWN;
	}
	if (sc->mgtq.queued >= RT2661_MGT_RING_COUNT) {
		ifp->if_drv_flags |= IFF_DRV_OACTIVE;
		RAL_UNLOCK(sc);
		m_freem(m);
		ieee80211_free_node(ni);
		return ENOBUFS;		/* XXX */
	}

	ifp->if_opackets++;

	/*
	 * Legacy path; interpret frame contents to decide
	 * precisely how to send the frame.
	 * XXX raw path
	 */
	if (rt2661_tx_mgt(sc, m, ni) != 0)
		goto bad;
	sc->sc_tx_timer = 5;

	RAL_UNLOCK(sc);

	return 0;
bad:
	ifp->if_oerrors++;
	ieee80211_free_node(ni);
	RAL_UNLOCK(sc);
	return EIO;		/* XXX */
}

static void
rt2661_watchdog(void *arg)
{
	struct rt2661_softc *sc = (struct rt2661_softc *)arg;
	struct ifnet *ifp = sc->sc_ifp;

	RAL_LOCK_ASSERT(sc);

	KASSERT(ifp->if_drv_flags & IFF_DRV_RUNNING, ("not running"));

	if (sc->sc_invalid)		/* card ejected */
		return;

	if (sc->sc_tx_timer > 0 && --sc->sc_tx_timer == 0) {
		if_printf(ifp, "device timeout\n");
		rt2661_init_locked(sc);
		ifp->if_oerrors++;
		/* NB: callout is reset in rt2661_init() */
		return;
	}
	callout_reset(&sc->watchdog_ch, hz, rt2661_watchdog, sc);
}

static int
rt2661_ioctl(struct ifnet *ifp, u_long cmd, caddr_t data)
{
	struct rt2661_softc *sc = ifp->if_softc;
	struct ieee80211com *ic = ifp->if_l2com;
	struct ifreq *ifr = (struct ifreq *) data;
	int error = 0, startall = 0;

	RAL_LOCK(sc);
	switch (cmd) {
	case SIOCSIFFLAGS:
		if (ifp->if_flags & IFF_UP) {
			if ((ifp->if_drv_flags & IFF_DRV_RUNNING) == 0) {
				rt2661_init_locked(sc);
				startall = 1;
			} else
				rt2661_update_promisc(ifp);
		} else {
			if (ifp->if_drv_flags & IFF_DRV_RUNNING)
				rt2661_stop_locked(sc);
		}
		break;
	case SIOCGIFMEDIA:
	case SIOCSIFMEDIA:
		error = ifmedia_ioctl(ifp, ifr, &ic->ic_media, cmd);
		break;
	default:
		error = ether_ioctl(ifp, cmd, data);
		break;
	}
	RAL_UNLOCK(sc);

	if (startall)
		ieee80211_start_all(ic);
	return error;
}

static void
rt2661_bbp_write(struct rt2661_softc *sc, uint8_t reg, uint8_t val)
{
	uint32_t tmp;
	int ntries;

	for (ntries = 0; ntries < 100; ntries++) {
		if (!(RAL_READ(sc, RT2661_PHY_CSR3) & RT2661_BBP_BUSY))
			break;
		DELAY(1);
	}
	if (ntries == 100) {
		device_printf(sc->sc_dev, "could not write to BBP\n");
		return;
	}

	tmp = RT2661_BBP_BUSY | (reg & 0x7f) << 8 | val;
	RAL_WRITE(sc, RT2661_PHY_CSR3, tmp);

	DPRINTFN(sc, 15, "BBP R%u <- 0x%02x\n", reg, val);
}

static uint8_t
rt2661_bbp_read(struct rt2661_softc *sc, uint8_t reg)
{
	uint32_t val;
	int ntries;

	for (ntries = 0; ntries < 100; ntries++) {
		if (!(RAL_READ(sc, RT2661_PHY_CSR3) & RT2661_BBP_BUSY))
			break;
		DELAY(1);
	}
	if (ntries == 100) {
		device_printf(sc->sc_dev, "could not read from BBP\n");
		return 0;
	}

	val = RT2661_BBP_BUSY | RT2661_BBP_READ | reg << 8;
	RAL_WRITE(sc, RT2661_PHY_CSR3, val);

	for (ntries = 0; ntries < 100; ntries++) {
		val = RAL_READ(sc, RT2661_PHY_CSR3);
		if (!(val & RT2661_BBP_BUSY))
			return val & 0xff;
		DELAY(1);
	}

	device_printf(sc->sc_dev, "could not read from BBP\n");
	return 0;
}

static void
rt2661_rf_write(struct rt2661_softc *sc, uint8_t reg, uint32_t val)
{
	uint32_t tmp;
	int ntries;

	for (ntries = 0; ntries < 100; ntries++) {
		if (!(RAL_READ(sc, RT2661_PHY_CSR4) & RT2661_RF_BUSY))
			break;
		DELAY(1);
	}
	if (ntries == 100) {
		device_printf(sc->sc_dev, "could not write to RF\n");
		return;
	}

	tmp = RT2661_RF_BUSY | RT2661_RF_21BIT | (val & 0x1fffff) << 2 |
	    (reg & 3);
	RAL_WRITE(sc, RT2661_PHY_CSR4, tmp);

	/* remember last written value in sc */
	sc->rf_regs[reg] = val;

	DPRINTFN(sc, 15, "RF R[%u] <- 0x%05x\n", reg & 3, val & 0x1fffff);
}

static int
rt2661_tx_cmd(struct rt2661_softc *sc, uint8_t cmd, uint16_t arg)
{
	if (RAL_READ(sc, RT2661_H2M_MAILBOX_CSR) & RT2661_H2M_BUSY)
		return EIO;	/* there is already a command pending */

	RAL_WRITE(sc, RT2661_H2M_MAILBOX_CSR,
	    RT2661_H2M_BUSY | RT2661_TOKEN_NO_INTR << 16 | arg);

	RAL_WRITE(sc, RT2661_HOST_CMD_CSR, RT2661_KICK_CMD | cmd);

	return 0;
}

static void
rt2661_select_antenna(struct rt2661_softc *sc)
{
	uint8_t bbp4, bbp77;
	uint32_t tmp;

	bbp4  = rt2661_bbp_read(sc,  4);
	bbp77 = rt2661_bbp_read(sc, 77);

	/* TBD */

	/* make sure Rx is disabled before switching antenna */
	tmp = RAL_READ(sc, RT2661_TXRX_CSR0);
	RAL_WRITE(sc, RT2661_TXRX_CSR0, tmp | RT2661_DISABLE_RX);

	rt2661_bbp_write(sc,  4, bbp4);
	rt2661_bbp_write(sc, 77, bbp77);

	/* restore Rx filter */
	RAL_WRITE(sc, RT2661_TXRX_CSR0, tmp);
}

/*
 * Enable multi-rate retries for frames sent at OFDM rates.
 * In 802.11b/g mode, allow fallback to CCK rates.
 */
static void
rt2661_enable_mrr(struct rt2661_softc *sc)
{
	struct ifnet *ifp = sc->sc_ifp;
	struct ieee80211com *ic = ifp->if_l2com;
	uint32_t tmp;

	tmp = RAL_READ(sc, RT2661_TXRX_CSR4);

	tmp &= ~RT2661_MRR_CCK_FALLBACK;
	if (!IEEE80211_IS_CHAN_5GHZ(ic->ic_bsschan))
		tmp |= RT2661_MRR_CCK_FALLBACK;
	tmp |= RT2661_MRR_ENABLED;

	RAL_WRITE(sc, RT2661_TXRX_CSR4, tmp);
}

static void
rt2661_set_txpreamble(struct rt2661_softc *sc)
{
	struct ifnet *ifp = sc->sc_ifp;
	struct ieee80211com *ic = ifp->if_l2com;
	uint32_t tmp;

	tmp = RAL_READ(sc, RT2661_TXRX_CSR4);

	tmp &= ~RT2661_SHORT_PREAMBLE;
	if (ic->ic_flags & IEEE80211_F_SHPREAMBLE)
		tmp |= RT2661_SHORT_PREAMBLE;

	RAL_WRITE(sc, RT2661_TXRX_CSR4, tmp);
}

static void
rt2661_set_basicrates(struct rt2661_softc *sc,
    const struct ieee80211_rateset *rs)
{
#define RV(r)	((r) & IEEE80211_RATE_VAL)
	struct ifnet *ifp = sc->sc_ifp;
	struct ieee80211com *ic = ifp->if_l2com;
	uint32_t mask = 0;
	uint8_t rate;
	int i, j;

	for (i = 0; i < rs->rs_nrates; i++) {
		rate = rs->rs_rates[i];

		if (!(rate & IEEE80211_RATE_BASIC))
			continue;

		/*
		 * Find h/w rate index.  We know it exists because the rate
		 * set has already been negotiated.
		 */
		for (j = 0; ic->ic_sup_rates[IEEE80211_MODE_11G].rs_rates[j] != RV(rate); j++);

		mask |= 1 << j;
	}

	RAL_WRITE(sc, RT2661_TXRX_CSR5, mask);

	DPRINTF(sc, "Setting basic rate mask to 0x%x\n", mask);
#undef RV
}

/*
 * Reprogram MAC/BBP to switch to a new band.  Values taken from the reference
 * driver.
 */
static void
rt2661_select_band(struct rt2661_softc *sc, struct ieee80211_channel *c)
{
	uint8_t bbp17, bbp35, bbp96, bbp97, bbp98, bbp104;
	uint32_t tmp;

	/* update all BBP registers that depend on the band */
	bbp17 = 0x20; bbp96 = 0x48; bbp104 = 0x2c;
	bbp35 = 0x50; bbp97 = 0x48; bbp98  = 0x48;
	if (IEEE80211_IS_CHAN_5GHZ(c)) {
		bbp17 += 0x08; bbp96 += 0x10; bbp104 += 0x0c;
		bbp35 += 0x10; bbp97 += 0x10; bbp98  += 0x10;
	}
	if ((IEEE80211_IS_CHAN_2GHZ(c) && sc->ext_2ghz_lna) ||
	    (IEEE80211_IS_CHAN_5GHZ(c) && sc->ext_5ghz_lna)) {
		bbp17 += 0x10; bbp96 += 0x10; bbp104 += 0x10;
	}

	rt2661_bbp_write(sc,  17, bbp17);
	rt2661_bbp_write(sc,  96, bbp96);
	rt2661_bbp_write(sc, 104, bbp104);

	if ((IEEE80211_IS_CHAN_2GHZ(c) && sc->ext_2ghz_lna) ||
	    (IEEE80211_IS_CHAN_5GHZ(c) && sc->ext_5ghz_lna)) {
		rt2661_bbp_write(sc, 75, 0x80);
		rt2661_bbp_write(sc, 86, 0x80);
		rt2661_bbp_write(sc, 88, 0x80);
	}

	rt2661_bbp_write(sc, 35, bbp35);
	rt2661_bbp_write(sc, 97, bbp97);
	rt2661_bbp_write(sc, 98, bbp98);

	tmp = RAL_READ(sc, RT2661_PHY_CSR0);
	tmp &= ~(RT2661_PA_PE_2GHZ | RT2661_PA_PE_5GHZ);
	if (IEEE80211_IS_CHAN_2GHZ(c))
		tmp |= RT2661_PA_PE_2GHZ;
	else
		tmp |= RT2661_PA_PE_5GHZ;
	RAL_WRITE(sc, RT2661_PHY_CSR0, tmp);
}

static void
rt2661_set_chan(struct rt2661_softc *sc, struct ieee80211_channel *c)
{
	struct ifnet *ifp = sc->sc_ifp;
	struct ieee80211com *ic = ifp->if_l2com;
	const struct rfprog *rfprog;
	uint8_t bbp3, bbp94 = RT2661_BBPR94_DEFAULT;
	int8_t power;
	u_int i, chan;

	chan = ieee80211_chan2ieee(ic, c);
	KASSERT(chan != 0 && chan != IEEE80211_CHAN_ANY, ("chan 0x%x", chan));

	sc->sc_rates = ieee80211_get_ratetable(c);

	/* select the appropriate RF settings based on what EEPROM says */
	rfprog = (sc->rfprog == 0) ? rt2661_rf5225_1 : rt2661_rf5225_2;

	/* find the settings for this channel (we know it exists) */
	for (i = 0; rfprog[i].chan != chan; i++);

	power = sc->txpow[i];
	if (power < 0) {
		bbp94 += power;
		power = 0;
	} else if (power > 31) {
		bbp94 += power - 31;
		power = 31;
	}

	/*
	 * If we are switching from the 2GHz band to the 5GHz band or
	 * vice-versa, BBP registers need to be reprogrammed.
	 */
	if (c->ic_flags != sc->sc_curchan->ic_flags) {
		rt2661_select_band(sc, c);
		rt2661_select_antenna(sc);
	}
	sc->sc_curchan = c;

	rt2661_rf_write(sc, RAL_RF1, rfprog[i].r1);
	rt2661_rf_write(sc, RAL_RF2, rfprog[i].r2);
	rt2661_rf_write(sc, RAL_RF3, rfprog[i].r3 | power << 7);
	rt2661_rf_write(sc, RAL_RF4, rfprog[i].r4 | sc->rffreq << 10);

	DELAY(200);

	rt2661_rf_write(sc, RAL_RF1, rfprog[i].r1);
	rt2661_rf_write(sc, RAL_RF2, rfprog[i].r2);
	rt2661_rf_write(sc, RAL_RF3, rfprog[i].r3 | power << 7 | 1);
	rt2661_rf_write(sc, RAL_RF4, rfprog[i].r4 | sc->rffreq << 10);

	DELAY(200);

	rt2661_rf_write(sc, RAL_RF1, rfprog[i].r1);
	rt2661_rf_write(sc, RAL_RF2, rfprog[i].r2);
	rt2661_rf_write(sc, RAL_RF3, rfprog[i].r3 | power << 7);
	rt2661_rf_write(sc, RAL_RF4, rfprog[i].r4 | sc->rffreq << 10);

	/* enable smart mode for MIMO-capable RFs */
	bbp3 = rt2661_bbp_read(sc, 3);

	bbp3 &= ~RT2661_SMART_MODE;
	if (sc->rf_rev == RT2661_RF_5325 || sc->rf_rev == RT2661_RF_2529)
		bbp3 |= RT2661_SMART_MODE;

	rt2661_bbp_write(sc, 3, bbp3);

	if (bbp94 != RT2661_BBPR94_DEFAULT)
		rt2661_bbp_write(sc, 94, bbp94);

	/* 5GHz radio needs a 1ms delay here */
	if (IEEE80211_IS_CHAN_5GHZ(c))
		DELAY(1000);
}

static void
rt2661_set_bssid(struct rt2661_softc *sc, const uint8_t *bssid)
{
	uint32_t tmp;

	tmp = bssid[0] | bssid[1] << 8 | bssid[2] << 16 | bssid[3] << 24;
	RAL_WRITE(sc, RT2661_MAC_CSR4, tmp);

	tmp = bssid[4] | bssid[5] << 8 | RT2661_ONE_BSSID << 16;
	RAL_WRITE(sc, RT2661_MAC_CSR5, tmp);
}

static void
rt2661_set_macaddr(struct rt2661_softc *sc, const uint8_t *addr)
{
	uint32_t tmp;

	tmp = addr[0] | addr[1] << 8 | addr[2] << 16 | addr[3] << 24;
	RAL_WRITE(sc, RT2661_MAC_CSR2, tmp);

	tmp = addr[4] | addr[5] << 8;
	RAL_WRITE(sc, RT2661_MAC_CSR3, tmp);
}

static void
rt2661_update_promisc(struct ifnet *ifp)
{
	struct rt2661_softc *sc = ifp->if_softc;
	uint32_t tmp;

	tmp = RAL_READ(sc, RT2661_TXRX_CSR0);

	tmp &= ~RT2661_DROP_NOT_TO_ME;
	if (!(ifp->if_flags & IFF_PROMISC))
		tmp |= RT2661_DROP_NOT_TO_ME;

	RAL_WRITE(sc, RT2661_TXRX_CSR0, tmp);

	DPRINTF(sc, "%s promiscuous mode\n", (ifp->if_flags & IFF_PROMISC) ?
	    "entering" : "leaving");
}

/*
 * Update QoS (802.11e) settings for each h/w Tx ring.
 */
static int
rt2661_wme_update(struct ieee80211com *ic)
{
	struct rt2661_softc *sc = ic->ic_ifp->if_softc;
	const struct wmeParams *wmep;

	wmep = ic->ic_wme.wme_chanParams.cap_wmeParams;

	/* XXX: not sure about shifts. */
	/* XXX: the reference driver plays with AC_VI settings too. */

	/* update TxOp */
	RAL_WRITE(sc, RT2661_AC_TXOP_CSR0,
	    wmep[WME_AC_BE].wmep_txopLimit << 16 |
	    wmep[WME_AC_BK].wmep_txopLimit);
	RAL_WRITE(sc, RT2661_AC_TXOP_CSR1,
	    wmep[WME_AC_VI].wmep_txopLimit << 16 |
	    wmep[WME_AC_VO].wmep_txopLimit);

	/* update CWmin */
	RAL_WRITE(sc, RT2661_CWMIN_CSR,
	    wmep[WME_AC_BE].wmep_logcwmin << 12 |
	    wmep[WME_AC_BK].wmep_logcwmin <<  8 |
	    wmep[WME_AC_VI].wmep_logcwmin <<  4 |
	    wmep[WME_AC_VO].wmep_logcwmin);

	/* update CWmax */
	RAL_WRITE(sc, RT2661_CWMAX_CSR,
	    wmep[WME_AC_BE].wmep_logcwmax << 12 |
	    wmep[WME_AC_BK].wmep_logcwmax <<  8 |
	    wmep[WME_AC_VI].wmep_logcwmax <<  4 |
	    wmep[WME_AC_VO].wmep_logcwmax);

	/* update Aifsn */
	RAL_WRITE(sc, RT2661_AIFSN_CSR,
	    wmep[WME_AC_BE].wmep_aifsn << 12 |
	    wmep[WME_AC_BK].wmep_aifsn <<  8 |
	    wmep[WME_AC_VI].wmep_aifsn <<  4 |
	    wmep[WME_AC_VO].wmep_aifsn);

	return 0;
}

static void
rt2661_update_slot(struct ifnet *ifp)
{
	struct rt2661_softc *sc = ifp->if_softc;
	struct ieee80211com *ic = ifp->if_l2com;
	uint8_t slottime;
	uint32_t tmp;

	slottime = (ic->ic_flags & IEEE80211_F_SHSLOT) ? 9 : 20;

	tmp = RAL_READ(sc, RT2661_MAC_CSR9);
	tmp = (tmp & ~0xff) | slottime;
	RAL_WRITE(sc, RT2661_MAC_CSR9, tmp);
}

static const char *
rt2661_get_rf(int rev)
{
	switch (rev) {
	case RT2661_RF_5225:	return "RT5225";
	case RT2661_RF_5325:	return "RT5325 (MIMO XR)";
	case RT2661_RF_2527:	return "RT2527";
	case RT2661_RF_2529:	return "RT2529 (MIMO XR)";
	default:		return "unknown";
	}
}

static void
rt2661_read_eeprom(struct rt2661_softc *sc, struct ieee80211com *ic)
{
	uint16_t val;
	int i;

	/* read MAC address */
	val = rt2661_eeprom_read(sc, RT2661_EEPROM_MAC01);
	ic->ic_myaddr[0] = val & 0xff;
	ic->ic_myaddr[1] = val >> 8;

	val = rt2661_eeprom_read(sc, RT2661_EEPROM_MAC23);
	ic->ic_myaddr[2] = val & 0xff;
	ic->ic_myaddr[3] = val >> 8;

	val = rt2661_eeprom_read(sc, RT2661_EEPROM_MAC45);
	ic->ic_myaddr[4] = val & 0xff;
	ic->ic_myaddr[5] = val >> 8;

	val = rt2661_eeprom_read(sc, RT2661_EEPROM_ANTENNA);
	/* XXX: test if different from 0xffff? */
	sc->rf_rev   = (val >> 11) & 0x1f;
	sc->hw_radio = (val >> 10) & 0x1;
	sc->rx_ant   = (val >> 4)  & 0x3;
	sc->tx_ant   = (val >> 2)  & 0x3;
	sc->nb_ant   = val & 0x3;

	DPRINTF(sc, "RF revision=%d\n", sc->rf_rev);

	val = rt2661_eeprom_read(sc, RT2661_EEPROM_CONFIG2);
	sc->ext_5ghz_lna = (val >> 6) & 0x1;
	sc->ext_2ghz_lna = (val >> 4) & 0x1;

	DPRINTF(sc, "External 2GHz LNA=%d\nExternal 5GHz LNA=%d\n",
	    sc->ext_2ghz_lna, sc->ext_5ghz_lna);

	val = rt2661_eeprom_read(sc, RT2661_EEPROM_RSSI_2GHZ_OFFSET);
	if ((val & 0xff) != 0xff)
		sc->rssi_2ghz_corr = (int8_t)(val & 0xff);	/* signed */

	/* Only [-10, 10] is valid */
	if (sc->rssi_2ghz_corr < -10 || sc->rssi_2ghz_corr > 10)
		sc->rssi_2ghz_corr = 0;

	val = rt2661_eeprom_read(sc, RT2661_EEPROM_RSSI_5GHZ_OFFSET);
	if ((val & 0xff) != 0xff)
		sc->rssi_5ghz_corr = (int8_t)(val & 0xff);	/* signed */

	/* Only [-10, 10] is valid */
	if (sc->rssi_5ghz_corr < -10 || sc->rssi_5ghz_corr > 10)
		sc->rssi_5ghz_corr = 0;

	/* adjust RSSI correction for external low-noise amplifier */
	if (sc->ext_2ghz_lna)
		sc->rssi_2ghz_corr -= 14;
	if (sc->ext_5ghz_lna)
		sc->rssi_5ghz_corr -= 14;

	DPRINTF(sc, "RSSI 2GHz corr=%d\nRSSI 5GHz corr=%d\n",
	    sc->rssi_2ghz_corr, sc->rssi_5ghz_corr);

	val = rt2661_eeprom_read(sc, RT2661_EEPROM_FREQ_OFFSET);
	if ((val >> 8) != 0xff)
		sc->rfprog = (val >> 8) & 0x3;
	if ((val & 0xff) != 0xff)
		sc->rffreq = val & 0xff;

	DPRINTF(sc, "RF prog=%d\nRF freq=%d\n", sc->rfprog, sc->rffreq);

	/* read Tx power for all a/b/g channels */
	for (i = 0; i < 19; i++) {
		val = rt2661_eeprom_read(sc, RT2661_EEPROM_TXPOWER + i);
		sc->txpow[i * 2] = (int8_t)(val >> 8);		/* signed */
		DPRINTF(sc, "Channel=%d Tx power=%d\n",
		    rt2661_rf5225_1[i * 2].chan, sc->txpow[i * 2]);
		sc->txpow[i * 2 + 1] = (int8_t)(val & 0xff);	/* signed */
		DPRINTF(sc, "Channel=%d Tx power=%d\n",
		    rt2661_rf5225_1[i * 2 + 1].chan, sc->txpow[i * 2 + 1]);
	}

	/* read vendor-specific BBP values */
	for (i = 0; i < 16; i++) {
		val = rt2661_eeprom_read(sc, RT2661_EEPROM_BBP_BASE + i);
		if (val == 0 || val == 0xffff)
			continue;	/* skip invalid entries */
		sc->bbp_prom[i].reg = val >> 8;
		sc->bbp_prom[i].val = val & 0xff;
		DPRINTF(sc, "BBP R%d=%02x\n", sc->bbp_prom[i].reg,
		    sc->bbp_prom[i].val);
	}
}

static int
rt2661_bbp_init(struct rt2661_softc *sc)
{
#define N(a)	(sizeof (a) / sizeof ((a)[0]))
	int i, ntries;
	uint8_t val;

	/* wait for BBP to be ready */
	for (ntries = 0; ntries < 100; ntries++) {
		val = rt2661_bbp_read(sc, 0);
		if (val != 0 && val != 0xff)
			break;
		DELAY(100);
	}
	if (ntries == 100) {
		device_printf(sc->sc_dev, "timeout waiting for BBP\n");
		return EIO;
	}

	/* initialize BBP registers to default values */
	for (i = 0; i < N(rt2661_def_bbp); i++) {
		rt2661_bbp_write(sc, rt2661_def_bbp[i].reg,
		    rt2661_def_bbp[i].val);
	}

	/* write vendor-specific BBP values (from EEPROM) */
	for (i = 0; i < 16; i++) {
		if (sc->bbp_prom[i].reg == 0)
			continue;
		rt2661_bbp_write(sc, sc->bbp_prom[i].reg, sc->bbp_prom[i].val);
	}

	return 0;
#undef N
}

static void
rt2661_init_locked(struct rt2661_softc *sc)
{
#define N(a)	(sizeof (a) / sizeof ((a)[0]))
	struct ifnet *ifp = sc->sc_ifp;
	struct ieee80211com *ic = ifp->if_l2com;
	uint32_t tmp, sta[3];
	int i, error, ntries;

	RAL_LOCK_ASSERT(sc);

	if ((sc->sc_flags & RAL_FW_LOADED) == 0) {
		error = rt2661_load_microcode(sc);
		if (error != 0) {
			if_printf(ifp,
			    "%s: could not load 8051 microcode, error %d\n",
			    __func__, error);
			return;
		}
		sc->sc_flags |= RAL_FW_LOADED;
	}

	rt2661_stop_locked(sc);

	/* initialize Tx rings */
	RAL_WRITE(sc, RT2661_AC1_BASE_CSR, sc->txq[1].physaddr);
	RAL_WRITE(sc, RT2661_AC0_BASE_CSR, sc->txq[0].physaddr);
	RAL_WRITE(sc, RT2661_AC2_BASE_CSR, sc->txq[2].physaddr);
	RAL_WRITE(sc, RT2661_AC3_BASE_CSR, sc->txq[3].physaddr);

	/* initialize Mgt ring */
	RAL_WRITE(sc, RT2661_MGT_BASE_CSR, sc->mgtq.physaddr);

	/* initialize Rx ring */
	RAL_WRITE(sc, RT2661_RX_BASE_CSR, sc->rxq.physaddr);

	/* initialize Tx rings sizes */
	RAL_WRITE(sc, RT2661_TX_RING_CSR0,
	    RT2661_TX_RING_COUNT << 24 |
	    RT2661_TX_RING_COUNT << 16 |
	    RT2661_TX_RING_COUNT <<  8 |
	    RT2661_TX_RING_COUNT);

	RAL_WRITE(sc, RT2661_TX_RING_CSR1,
	    RT2661_TX_DESC_WSIZE << 16 |
	    RT2661_TX_RING_COUNT <<  8 |	/* XXX: HCCA ring unused */
	    RT2661_MGT_RING_COUNT);

	/* initialize Rx rings */
	RAL_WRITE(sc, RT2661_RX_RING_CSR,
	    RT2661_RX_DESC_BACK  << 16 |
	    RT2661_RX_DESC_WSIZE <<  8 |
	    RT2661_RX_RING_COUNT);

	/* XXX: some magic here */
	RAL_WRITE(sc, RT2661_TX_DMA_DST_CSR, 0xaa);

	/* load base addresses of all 5 Tx rings (4 data + 1 mgt) */
	RAL_WRITE(sc, RT2661_LOAD_TX_RING_CSR, 0x1f);

	/* load base address of Rx ring */
	RAL_WRITE(sc, RT2661_RX_CNTL_CSR, 2);

	/* initialize MAC registers to default values */
	for (i = 0; i < N(rt2661_def_mac); i++)
		RAL_WRITE(sc, rt2661_def_mac[i].reg, rt2661_def_mac[i].val);

	IEEE80211_ADDR_COPY(ic->ic_myaddr, IF_LLADDR(ifp));
	rt2661_set_macaddr(sc, ic->ic_myaddr);

	/* set host ready */
	RAL_WRITE(sc, RT2661_MAC_CSR1, 3);
	RAL_WRITE(sc, RT2661_MAC_CSR1, 0);

	/* wait for BBP/RF to wakeup */
	for (ntries = 0; ntries < 1000; ntries++) {
		if (RAL_READ(sc, RT2661_MAC_CSR12) & 8)
			break;
		DELAY(1000);
	}
	if (ntries == 1000) {
		printf("timeout waiting for BBP/RF to wakeup\n");
		rt2661_stop_locked(sc);
		return;
	}

	if (rt2661_bbp_init(sc) != 0) {
		rt2661_stop_locked(sc);
		return;
	}

	/* select default channel */
	sc->sc_curchan = ic->ic_curchan;
	rt2661_select_band(sc, sc->sc_curchan);
	rt2661_select_antenna(sc);
	rt2661_set_chan(sc, sc->sc_curchan);

	/* update Rx filter */
	tmp = RAL_READ(sc, RT2661_TXRX_CSR0) & 0xffff;

	tmp |= RT2661_DROP_PHY_ERROR | RT2661_DROP_CRC_ERROR;
	if (ic->ic_opmode != IEEE80211_M_MONITOR) {
		tmp |= RT2661_DROP_CTL | RT2661_DROP_VER_ERROR |
		       RT2661_DROP_ACKCTS;
		if (ic->ic_opmode != IEEE80211_M_HOSTAP)
			tmp |= RT2661_DROP_TODS;
		if (!(ifp->if_flags & IFF_PROMISC))
			tmp |= RT2661_DROP_NOT_TO_ME;
	}

	RAL_WRITE(sc, RT2661_TXRX_CSR0, tmp);

	/* clear STA registers */
	RAL_READ_REGION_4(sc, RT2661_STA_CSR0, sta, N(sta));

	/* initialize ASIC */
	RAL_WRITE(sc, RT2661_MAC_CSR1, 4);

	/* clear any pending interrupt */
	RAL_WRITE(sc, RT2661_INT_SOURCE_CSR, 0xffffffff);

	/* enable interrupts */
	RAL_WRITE(sc, RT2661_INT_MASK_CSR, 0x0000ff10);
	RAL_WRITE(sc, RT2661_MCU_INT_MASK_CSR, 0);

	/* kick Rx */
	RAL_WRITE(sc, RT2661_RX_CNTL_CSR, 1);

	ifp->if_drv_flags &= ~IFF_DRV_OACTIVE;
	ifp->if_drv_flags |= IFF_DRV_RUNNING;

	callout_reset(&sc->watchdog_ch, hz, rt2661_watchdog, sc);
#undef N
}

static void
rt2661_init(void *priv)
{
	struct rt2661_softc *sc = priv;
	struct ifnet *ifp = sc->sc_ifp;
	struct ieee80211com *ic = ifp->if_l2com;

	RAL_LOCK(sc);
	rt2661_init_locked(sc);
	RAL_UNLOCK(sc);

	ieee80211_start_all(ic);
}

void
rt2661_stop_locked(struct rt2661_softc *sc)
{
	struct ifnet *ifp = sc->sc_ifp;
	uint32_t tmp;
	volatile int *flags = &sc->sc_flags;

	while (*flags & RAL_INPUT_RUNNING)
		msleep(sc, &sc->sc_mtx, 0, "ralrunning", hz/10);

	callout_stop(&sc->watchdog_ch);
	sc->sc_tx_timer = 0;

	if (ifp->if_drv_flags & IFF_DRV_RUNNING) {
		ifp->if_drv_flags &= ~(IFF_DRV_RUNNING | IFF_DRV_OACTIVE);

		/* abort Tx (for all 5 Tx rings) */
		RAL_WRITE(sc, RT2661_TX_CNTL_CSR, 0x1f << 16);
		
		/* disable Rx (value remains after reset!) */
		tmp = RAL_READ(sc, RT2661_TXRX_CSR0);
		RAL_WRITE(sc, RT2661_TXRX_CSR0, tmp | RT2661_DISABLE_RX);
		
		/* reset ASIC */
		RAL_WRITE(sc, RT2661_MAC_CSR1, 3);
		RAL_WRITE(sc, RT2661_MAC_CSR1, 0);
		
		/* disable interrupts */
		RAL_WRITE(sc, RT2661_INT_MASK_CSR, 0xffffffff);
		RAL_WRITE(sc, RT2661_MCU_INT_MASK_CSR, 0xffffffff);
		
		/* clear any pending interrupt */
		RAL_WRITE(sc, RT2661_INT_SOURCE_CSR, 0xffffffff);
		RAL_WRITE(sc, RT2661_MCU_INT_SOURCE_CSR, 0xffffffff);
		
		/* reset Tx and Rx rings */
		rt2661_reset_tx_ring(sc, &sc->txq[0]);
		rt2661_reset_tx_ring(sc, &sc->txq[1]);
		rt2661_reset_tx_ring(sc, &sc->txq[2]);
		rt2661_reset_tx_ring(sc, &sc->txq[3]);
		rt2661_reset_tx_ring(sc, &sc->mgtq);
		rt2661_reset_rx_ring(sc, &sc->rxq);
	}
}

void
rt2661_stop(void *priv)
{
	struct rt2661_softc *sc = priv;

	RAL_LOCK(sc);
	rt2661_stop_locked(sc);
	RAL_UNLOCK(sc);
}

static int
rt2661_load_microcode(struct rt2661_softc *sc)
{
	struct ifnet *ifp = sc->sc_ifp;
	const struct firmware *fp;
	const char *imagename;
	int ntries, error;

	RAL_LOCK_ASSERT(sc);

	switch (sc->sc_id) {
	case 0x0301: imagename = "rt2561sfw"; break;
	case 0x0302: imagename = "rt2561fw"; break;
	case 0x0401: imagename = "rt2661fw"; break;
	default:
		if_printf(ifp, "%s: unexpected pci device id 0x%x, "
		    "don't know how to retrieve firmware\n",
		    __func__, sc->sc_id);
		return EINVAL;
	}
	RAL_UNLOCK(sc);
	fp = firmware_get(imagename);
	RAL_LOCK(sc);
	if (fp == NULL) {
		if_printf(ifp, "%s: unable to retrieve firmware image %s\n",
		    __func__, imagename);
		return EINVAL;
	}

	/*
	 * Load 8051 microcode into NIC.
	 */
	/* reset 8051 */
	RAL_WRITE(sc, RT2661_MCU_CNTL_CSR, RT2661_MCU_RESET);

	/* cancel any pending Host to MCU command */
	RAL_WRITE(sc, RT2661_H2M_MAILBOX_CSR, 0);
	RAL_WRITE(sc, RT2661_M2H_CMD_DONE_CSR, 0xffffffff);
	RAL_WRITE(sc, RT2661_HOST_CMD_CSR, 0);

	/* write 8051's microcode */
	RAL_WRITE(sc, RT2661_MCU_CNTL_CSR, RT2661_MCU_RESET | RT2661_MCU_SEL);
	RAL_WRITE_REGION_1(sc, RT2661_MCU_CODE_BASE, fp->data, fp->datasize);
	RAL_WRITE(sc, RT2661_MCU_CNTL_CSR, RT2661_MCU_RESET);

	/* kick 8051's ass */
	RAL_WRITE(sc, RT2661_MCU_CNTL_CSR, 0);

	/* wait for 8051 to initialize */
	for (ntries = 0; ntries < 500; ntries++) {
		if (RAL_READ(sc, RT2661_MCU_CNTL_CSR) & RT2661_MCU_READY)
			break;
		DELAY(100);
	}
	if (ntries == 500) {
		if_printf(ifp, "%s: timeout waiting for MCU to initialize\n",
		    __func__);
		error = EIO;
	} else
		error = 0;

	firmware_put(fp, FIRMWARE_UNLOAD);
	return error;
}

#ifdef notyet
/*
 * Dynamically tune Rx sensitivity (BBP register 17) based on average RSSI and
 * false CCA count.  This function is called periodically (every seconds) when
 * in the RUN state.  Values taken from the reference driver.
 */
static void
rt2661_rx_tune(struct rt2661_softc *sc)
{
	uint8_t bbp17;
	uint16_t cca;
	int lo, hi, dbm;

	/*
	 * Tuning range depends on operating band and on the presence of an
	 * external low-noise amplifier.
	 */
	lo = 0x20;
	if (IEEE80211_IS_CHAN_5GHZ(sc->sc_curchan))
		lo += 0x08;
	if ((IEEE80211_IS_CHAN_2GHZ(sc->sc_curchan) && sc->ext_2ghz_lna) ||
	    (IEEE80211_IS_CHAN_5GHZ(sc->sc_curchan) && sc->ext_5ghz_lna))
		lo += 0x10;
	hi = lo + 0x20;

	/* retrieve false CCA count since last call (clear on read) */
	cca = RAL_READ(sc, RT2661_STA_CSR1) & 0xffff;

	if (dbm >= -35) {
		bbp17 = 0x60;
	} else if (dbm >= -58) {
		bbp17 = hi;
	} else if (dbm >= -66) {
		bbp17 = lo + 0x10;
	} else if (dbm >= -74) {
		bbp17 = lo + 0x08;
	} else {
		/* RSSI < -74dBm, tune using false CCA count */

		bbp17 = sc->bbp17; /* current value */

		hi -= 2 * (-74 - dbm);
		if (hi < lo)
			hi = lo;

		if (bbp17 > hi) {
			bbp17 = hi;

		} else if (cca > 512) {
			if (++bbp17 > hi)
				bbp17 = hi;
		} else if (cca < 100) {
			if (--bbp17 < lo)
				bbp17 = lo;
		}
	}

	if (bbp17 != sc->bbp17) {
		rt2661_bbp_write(sc, 17, bbp17);
		sc->bbp17 = bbp17;
	}
}

/*
 * Enter/Leave radar detection mode.
 * This is for 802.11h additional regulatory domains.
 */
static void
rt2661_radar_start(struct rt2661_softc *sc)
{
	uint32_t tmp;

	/* disable Rx */
	tmp = RAL_READ(sc, RT2661_TXRX_CSR0);
	RAL_WRITE(sc, RT2661_TXRX_CSR0, tmp | RT2661_DISABLE_RX);

	rt2661_bbp_write(sc, 82, 0x20);
	rt2661_bbp_write(sc, 83, 0x00);
	rt2661_bbp_write(sc, 84, 0x40);

	/* save current BBP registers values */
	sc->bbp18 = rt2661_bbp_read(sc, 18);
	sc->bbp21 = rt2661_bbp_read(sc, 21);
	sc->bbp22 = rt2661_bbp_read(sc, 22);
	sc->bbp16 = rt2661_bbp_read(sc, 16);
	sc->bbp17 = rt2661_bbp_read(sc, 17);
	sc->bbp64 = rt2661_bbp_read(sc, 64);

	rt2661_bbp_write(sc, 18, 0xff);
	rt2661_bbp_write(sc, 21, 0x3f);
	rt2661_bbp_write(sc, 22, 0x3f);
	rt2661_bbp_write(sc, 16, 0xbd);
	rt2661_bbp_write(sc, 17, sc->ext_5ghz_lna ? 0x44 : 0x34);
	rt2661_bbp_write(sc, 64, 0x21);

	/* restore Rx filter */
	RAL_WRITE(sc, RT2661_TXRX_CSR0, tmp);
}

static int
rt2661_radar_stop(struct rt2661_softc *sc)
{
	uint8_t bbp66;

	/* read radar detection result */
	bbp66 = rt2661_bbp_read(sc, 66);

	/* restore BBP registers values */
	rt2661_bbp_write(sc, 16, sc->bbp16);
	rt2661_bbp_write(sc, 17, sc->bbp17);
	rt2661_bbp_write(sc, 18, sc->bbp18);
	rt2661_bbp_write(sc, 21, sc->bbp21);
	rt2661_bbp_write(sc, 22, sc->bbp22);
	rt2661_bbp_write(sc, 64, sc->bbp64);

	return bbp66 == 1;
}
#endif

static int
rt2661_prepare_beacon(struct rt2661_softc *sc, struct ieee80211vap *vap)
{
	struct ieee80211com *ic = vap->iv_ic;
	struct ieee80211_beacon_offsets bo;
	struct rt2661_tx_desc desc;
	struct mbuf *m0;
	int rate;

	m0 = ieee80211_beacon_alloc(vap->iv_bss, &bo);
	if (m0 == NULL) {
		device_printf(sc->sc_dev, "could not allocate beacon frame\n");
		return ENOBUFS;
	}

	/* send beacons at the lowest available rate */
	rate = IEEE80211_IS_CHAN_5GHZ(ic->ic_bsschan) ? 12 : 2;

	rt2661_setup_tx_desc(sc, &desc, RT2661_TX_TIMESTAMP, RT2661_TX_HWSEQ,
	    m0->m_pkthdr.len, rate, NULL, 0, RT2661_QID_MGT);

	/* copy the first 24 bytes of Tx descriptor into NIC memory */
	RAL_WRITE_REGION_1(sc, RT2661_HW_BEACON_BASE0, (uint8_t *)&desc, 24);

	/* copy beacon header and payload into NIC memory */
	RAL_WRITE_REGION_1(sc, RT2661_HW_BEACON_BASE0 + 24,
	    mtod(m0, uint8_t *), m0->m_pkthdr.len);

	m_freem(m0);

	return 0;
}

/*
 * Enable TSF synchronization and tell h/w to start sending beacons for IBSS
 * and HostAP operating modes.
 */
static void
rt2661_enable_tsf_sync(struct rt2661_softc *sc)
{
	struct ifnet *ifp = sc->sc_ifp;
	struct ieee80211com *ic = ifp->if_l2com;
	struct ieee80211vap *vap = TAILQ_FIRST(&ic->ic_vaps);
	uint32_t tmp;

	if (vap->iv_opmode != IEEE80211_M_STA) {
		/*
		 * Change default 16ms TBTT adjustment to 8ms.
		 * Must be done before enabling beacon generation.
		 */
		RAL_WRITE(sc, RT2661_TXRX_CSR10, 1 << 12 | 8);
	}

	tmp = RAL_READ(sc, RT2661_TXRX_CSR9) & 0xff000000;

	/* set beacon interval (in 1/16ms unit) */
	tmp |= vap->iv_bss->ni_intval * 16;

	tmp |= RT2661_TSF_TICKING | RT2661_ENABLE_TBTT;
	if (vap->iv_opmode == IEEE80211_M_STA)
		tmp |= RT2661_TSF_MODE(1);
	else
		tmp |= RT2661_TSF_MODE(2) | RT2661_GENERATE_BEACON;

	RAL_WRITE(sc, RT2661_TXRX_CSR9, tmp);
}

/*
 * Retrieve the "Received Signal Strength Indicator" from the raw values
 * contained in Rx descriptors.  The computation depends on which band the
 * frame was received.  Correction values taken from the reference driver.
 */
static int
rt2661_get_rssi(struct rt2661_softc *sc, uint8_t raw)
{
	int lna, agc, rssi;

	lna = (raw >> 5) & 0x3;
	agc = raw & 0x1f;

	if (lna == 0) {
		/*
		 * No mapping available.
		 *
		 * NB: Since RSSI is relative to noise floor, -1 is
		 *     adequate for caller to know error happened.
		 */
		return -1;
	}

	rssi = (2 * agc) - RT2661_NOISE_FLOOR;

	if (IEEE80211_IS_CHAN_2GHZ(sc->sc_curchan)) {
		rssi += sc->rssi_2ghz_corr;

		if (lna == 1)
			rssi -= 64;
		else if (lna == 2)
			rssi -= 74;
		else if (lna == 3)
			rssi -= 90;
	} else {
		rssi += sc->rssi_5ghz_corr;

		if (lna == 1)
			rssi -= 64;
		else if (lna == 2)
			rssi -= 86;
		else if (lna == 3)
			rssi -= 100;
	}
	return rssi;
}

static void
rt2661_scan_start(struct ieee80211com *ic)
{
	struct ifnet *ifp = ic->ic_ifp;
	struct rt2661_softc *sc = ifp->if_softc;
	uint32_t tmp;

	/* abort TSF synchronization */
	tmp = RAL_READ(sc, RT2661_TXRX_CSR9);
	RAL_WRITE(sc, RT2661_TXRX_CSR9, tmp & ~0xffffff);
	rt2661_set_bssid(sc, ifp->if_broadcastaddr);
}

static void
rt2661_scan_end(struct ieee80211com *ic)
{
	struct ifnet *ifp = ic->ic_ifp;
	struct rt2661_softc *sc = ifp->if_softc;
	struct ieee80211vap *vap = TAILQ_FIRST(&ic->ic_vaps);

	rt2661_enable_tsf_sync(sc);
	/* XXX keep local copy */
	rt2661_set_bssid(sc, vap->iv_bss->ni_bssid);
}

static void
rt2661_set_channel(struct ieee80211com *ic)
{
	struct ifnet *ifp = ic->ic_ifp;
	struct rt2661_softc *sc = ifp->if_softc;

	RAL_LOCK(sc);
	rt2661_set_chan(sc, ic->ic_curchan);

	sc->sc_txtap.wt_chan_freq = htole16(ic->ic_curchan->ic_freq);
	sc->sc_txtap.wt_chan_flags = htole16(ic->ic_curchan->ic_flags);
	sc->sc_rxtap.wr_chan_freq = htole16(ic->ic_curchan->ic_freq);
	sc->sc_rxtap.wr_chan_flags = htole16(ic->ic_curchan->ic_flags);
	RAL_UNLOCK(sc);

}<|MERGE_RESOLUTION|>--- conflicted
+++ resolved
@@ -101,8 +101,8 @@
 			    struct rt2661_rx_ring *);
 static void		rt2661_free_rx_ring(struct rt2661_softc *,
 			    struct rt2661_rx_ring *);
-static struct		ieee80211_node *rt2661_node_alloc(
-			    struct ieee80211_node_table *);
+static struct ieee80211_node *rt2661_node_alloc(struct ieee80211vap *,
+			    const uint8_t [IEEE80211_ADDR_LEN]);
 static void		rt2661_newassoc(struct ieee80211_node *, int);
 static int		rt2661_newstate(struct ieee80211vap *,
 			    enum ieee80211_state, int);
@@ -280,7 +280,8 @@
 
 	/* set device capabilities */
 	ic->ic_caps =
-		  IEEE80211_C_IBSS		/* ibss, nee adhoc, mode */
+		  IEEE80211_C_STA		/* station mode */
+		| IEEE80211_C_IBSS		/* ibss, nee adhoc, mode */
 		| IEEE80211_C_HOSTAP		/* hostap mode */
 		| IEEE80211_C_MONITOR		/* monitor mode */
 		| IEEE80211_C_AHDEMO		/* adhoc demo mode */
@@ -358,13 +359,7 @@
 	
 	RAL_LOCK(sc);
 	rt2661_stop_locked(sc);
-<<<<<<< HEAD
-	callout_stop(&sc->watchdog_ch);
 	RAL_UNLOCK(sc);
-	callout_stop(&sc->rssadapt_ch);
-=======
-	RAL_UNLOCK(sc);
->>>>>>> 3569e353
 
 	bpfdetach(ifp);
 	ieee80211_ifdetach(ic);
@@ -781,7 +776,8 @@
 }
 
 static struct ieee80211_node *
-rt2661_node_alloc(struct ieee80211_node_table *nt)
+rt2661_node_alloc(struct ieee80211vap *vap,
+	const uint8_t mac[IEEE80211_ADDR_LEN])
 {
 	struct rt2661_node *rn;
 
@@ -834,13 +830,8 @@
 			if (error != 0)
 				return error;
 		}
-		if (vap->iv_opmode != IEEE80211_M_MONITOR) {
-			if (vap->iv_opmode == IEEE80211_M_STA) {
-				/* fake a join to init the tx rate */
-				rt2661_newassoc(ni, 1);
-			}
+		if (vap->iv_opmode != IEEE80211_M_MONITOR)
 			rt2661_enable_tsf_sync(sc);
-		}
 	}
 	return error;
 }
@@ -1124,7 +1115,8 @@
 			    htole64(((uint64_t)tsf_hi << 32) | tsf_lo);
 			tap->wr_flags = 0;
 			tap->wr_rate = ieee80211_plcp2rate(desc->rate,
-			    le32toh(desc->flags) & RT2661_RX_OFDM);
+			    (desc->flags & htole32(RT2661_RX_OFDM)) ?
+				IEEE80211_T_OFDM : IEEE80211_T_CCK);
 			tap->wr_antsignal = rssi < 0 ? 0 : rssi;
 
 			bpf_mtap2(ifp->if_bpf, tap, sc->sc_rxtap_len, m);
@@ -1251,6 +1243,29 @@
 	RAL_UNLOCK(sc);
 }
 
+static uint8_t
+rt2661_plcp_signal(int rate)
+{
+	switch (rate) {
+	/* OFDM rates (cf IEEE Std 802.11a-1999, pp. 14 Table 80) */
+	case 12:	return 0xb;
+	case 18:	return 0xf;
+	case 24:	return 0xa;
+	case 36:	return 0xe;
+	case 48:	return 0x9;
+	case 72:	return 0xd;
+	case 96:	return 0x8;
+	case 108:	return 0xc;
+
+	/* CCK rates (NB: not IEEE std, device-specific) */
+	case 2:		return 0x0;
+	case 4:		return 0x1;
+	case 11:	return 0x2;
+	case 22:	return 0x3;
+	}
+	return 0xff;		/* XXX unsupported/unknown rate */
+}
+
 static void
 rt2661_setup_tx_desc(struct rt2661_softc *sc, struct rt2661_tx_desc *desc,
     uint32_t flags, uint16_t xflags, int len, int rate,
@@ -1282,7 +1297,7 @@
 	desc->qid = ac;
 
 	/* setup PLCP fields */
-	desc->plcp_signal  = ieee80211_rate2plcp(rate);
+	desc->plcp_signal  = rt2661_plcp_signal(rate);
 	desc->plcp_service = 4;
 
 	len += IEEE80211_CRC_LEN;
@@ -1426,7 +1441,7 @@
 	ackrate = ieee80211_ack_rate(sc->sc_rates, rate);
 
 	isshort = (ic->ic_flags & IEEE80211_F_SHPREAMBLE) != 0;
-	dur = ieee80211_compute_duration(sc->sc_rates, pktlen, rate, isshort);
+	dur = ieee80211_compute_duration(sc->sc_rates, pktlen, rate, isshort)
 	    + ieee80211_ack_duration(sc->sc_rates, rate, isshort);
 	flags = RT2661_TX_MORE_FRAG;
 	if (prot == IEEE80211_PROT_RTSCTS) {
@@ -1753,9 +1768,9 @@
 	struct ifreq *ifr = (struct ifreq *) data;
 	int error = 0, startall = 0;
 
-	RAL_LOCK(sc);
 	switch (cmd) {
 	case SIOCSIFFLAGS:
+		RAL_LOCK(sc);
 		if (ifp->if_flags & IFF_UP) {
 			if ((ifp->if_drv_flags & IFF_DRV_RUNNING) == 0) {
 				rt2661_init_locked(sc);
@@ -1766,19 +1781,20 @@
 			if (ifp->if_drv_flags & IFF_DRV_RUNNING)
 				rt2661_stop_locked(sc);
 		}
+		RAL_UNLOCK(sc);
+		if (startall)
+			ieee80211_start_all(ic);
 		break;
 	case SIOCGIFMEDIA:
-	case SIOCSIFMEDIA:
 		error = ifmedia_ioctl(ifp, ifr, &ic->ic_media, cmd);
 		break;
-	default:
+	case SIOCGIFADDR:
 		error = ether_ioctl(ifp, cmd, data);
 		break;
-	}
-	RAL_UNLOCK(sc);
-
-	if (startall)
-		ieee80211_start_all(ic);
+	default:
+		error = EINVAL;
+		break;
+	}
 	return error;
 }
 
@@ -2476,7 +2492,8 @@
 	rt2661_init_locked(sc);
 	RAL_UNLOCK(sc);
 
-	ieee80211_start_all(ic);
+	if (ifp->if_drv_flags & IFF_DRV_RUNNING)
+		ieee80211_start_all(ic);		/* start all vap's */
 }
 
 void
