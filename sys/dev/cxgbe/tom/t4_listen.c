/*-
 * Copyright (c) 2012 Chelsio Communications, Inc.
 * All rights reserved.
 * Written by: Navdeep Parhar <np@FreeBSD.org>
 *
 * Redistribution and use in source and binary forms, with or without
 * modification, are permitted provided that the following conditions
 * are met:
 * 1. Redistributions of source code must retain the above copyright
 *    notice, this list of conditions and the following disclaimer.
 * 2. Redistributions in binary form must reproduce the above copyright
 *    notice, this list of conditions and the following disclaimer in the
 *    documentation and/or other materials provided with the distribution.
 *
 * THIS SOFTWARE IS PROVIDED BY THE AUTHOR AND CONTRIBUTORS ``AS IS'' AND
 * ANY EXPRESS OR IMPLIED WARRANTIES, INCLUDING, BUT NOT LIMITED TO, THE
 * IMPLIED WARRANTIES OF MERCHANTABILITY AND FITNESS FOR A PARTICULAR PURPOSE
 * ARE DISCLAIMED.  IN NO EVENT SHALL THE AUTHOR OR CONTRIBUTORS BE LIABLE
 * FOR ANY DIRECT, INDIRECT, INCIDENTAL, SPECIAL, EXEMPLARY, OR CONSEQUENTIAL
 * DAMAGES (INCLUDING, BUT NOT LIMITED TO, PROCUREMENT OF SUBSTITUTE GOODS
 * OR SERVICES; LOSS OF USE, DATA, OR PROFITS; OR BUSINESS INTERRUPTION)
 * HOWEVER CAUSED AND ON ANY THEORY OF LIABILITY, WHETHER IN CONTRACT, STRICT
 * LIABILITY, OR TORT (INCLUDING NEGLIGENCE OR OTHERWISE) ARISING IN ANY WAY
 * OUT OF THE USE OF THIS SOFTWARE, EVEN IF ADVISED OF THE POSSIBILITY OF
 * SUCH DAMAGE.
 */

#include <sys/cdefs.h>
__FBSDID("$FreeBSD$");

#include "opt_inet.h"
#include "opt_inet6.h"

#ifdef TCP_OFFLOAD
#include <sys/param.h>
#include <sys/types.h>
#include <sys/kernel.h>
#include <sys/ktr.h>
#include <sys/mbuf.h>
#include <sys/module.h>
#include <sys/protosw.h>
#include <sys/refcount.h>
#include <sys/domain.h>
#include <sys/fnv_hash.h>
#include <sys/socket.h>
#include <sys/socketvar.h>
#include <net/ethernet.h>
#include <net/if.h>
#include <net/route.h>
#include <netinet/in.h>
#include <netinet/in_pcb.h>
#include <netinet/ip.h>
#include <netinet/ip6.h>
#include <netinet6/scope6_var.h>
#include <netinet/tcp_timer.h>
#include <netinet/tcp_var.h>
#define TCPSTATES
#include <netinet/tcp_fsm.h>
#include <netinet/toecore.h>

#include "common/common.h"
#include "common/t4_msg.h"
#include "common/t4_regs.h"
#include "tom/t4_tom_l2t.h"
#include "tom/t4_tom.h"

/* stid services */
static int alloc_stid(struct adapter *, struct listen_ctx *, int);
static struct listen_ctx *lookup_stid(struct adapter *, int);
static void free_stid(struct adapter *, struct listen_ctx *);

/* lctx services */
static struct listen_ctx *alloc_lctx(struct adapter *, struct inpcb *,
    struct port_info *);
static int free_lctx(struct adapter *, struct listen_ctx *);
static void hold_lctx(struct listen_ctx *);
static void listen_hash_add(struct adapter *, struct listen_ctx *);
static struct listen_ctx *listen_hash_find(struct adapter *, struct inpcb *);
static struct listen_ctx *listen_hash_del(struct adapter *, struct inpcb *);
static struct inpcb *release_lctx(struct adapter *, struct listen_ctx *);

static inline void save_qids_in_mbuf(struct mbuf *, struct port_info *);
static inline void get_qids_from_mbuf(struct mbuf *m, int *, int *);
static void send_reset_synqe(struct toedev *, struct synq_entry *);

static int
alloc_stid(struct adapter *sc, struct listen_ctx *lctx, int isipv6)
{
	struct tid_info *t = &sc->tids;
	u_int stid, n, f, mask;
	struct stid_region *sr = &lctx->stid_region;

	/*
	 * An IPv6 server needs 2 naturally aligned stids (1 stid = 4 cells) in
	 * the TCAM.  The start of the stid region is properly aligned (the chip
	 * requires each region to be 128-cell aligned).
	 */
	n = isipv6 ? 2 : 1;
	mask = n - 1;
	KASSERT((t->stid_base & mask) == 0 && (t->nstids & mask) == 0,
	    ("%s: stid region (%u, %u) not properly aligned.  n = %u",
	    __func__, t->stid_base, t->nstids, n));

	mtx_lock(&t->stid_lock);
	if (n > t->nstids - t->stids_in_use) {
		mtx_unlock(&t->stid_lock);
		return (-1);
	}

	if (t->nstids_free_head >= n) {
		/*
		 * This allocation will definitely succeed because the region
		 * starts at a good alignment and we just checked we have enough
		 * stids free.
		 */
		f = t->nstids_free_head & mask;
		t->nstids_free_head -= n + f;
		stid = t->nstids_free_head;
		TAILQ_INSERT_HEAD(&t->stids, sr, link);
	} else {
		struct stid_region *s;

		stid = t->nstids_free_head;
		TAILQ_FOREACH(s, &t->stids, link) {
			stid += s->used + s->free;
			f = stid & mask;
			if (s->free >= n + f) {
				stid -= n + f;
				s->free -= n + f;
				TAILQ_INSERT_AFTER(&t->stids, s, sr, link);
				goto allocated;
			}
		}

		if (__predict_false(stid != t->nstids)) {
			panic("%s: stids TAILQ (%p) corrupt."
			    "  At %d instead of %d at the end of the queue.",
			    __func__, &t->stids, stid, t->nstids);
		}

		mtx_unlock(&t->stid_lock);
		return (-1);
	}

allocated:
	sr->used = n;
	sr->free = f;
	t->stids_in_use += n;
	t->stid_tab[stid] = lctx;
	mtx_unlock(&t->stid_lock);

	KASSERT(((stid + t->stid_base) & mask) == 0,
	    ("%s: EDOOFUS.", __func__));
	return (stid + t->stid_base);
}

static struct listen_ctx *
lookup_stid(struct adapter *sc, int stid)
{
	struct tid_info *t = &sc->tids;

	return (t->stid_tab[stid - t->stid_base]);
}

static void
free_stid(struct adapter *sc, struct listen_ctx *lctx)
{
	struct tid_info *t = &sc->tids;
	struct stid_region *sr = &lctx->stid_region;
	struct stid_region *s;

	KASSERT(sr->used > 0, ("%s: nonsense free (%d)", __func__, sr->used));

	mtx_lock(&t->stid_lock);
	s = TAILQ_PREV(sr, stid_head, link);
	if (s != NULL)
		s->free += sr->used + sr->free;
	else
		t->nstids_free_head += sr->used + sr->free;
	KASSERT(t->stids_in_use >= sr->used,
	    ("%s: stids_in_use (%u) < stids being freed (%u)", __func__,
	    t->stids_in_use, sr->used));
	t->stids_in_use -= sr->used;
	TAILQ_REMOVE(&t->stids, sr, link);
	mtx_unlock(&t->stid_lock);
}

static struct listen_ctx *
alloc_lctx(struct adapter *sc, struct inpcb *inp, struct port_info *pi)
{
	struct listen_ctx *lctx;

	INP_WLOCK_ASSERT(inp);

	lctx = malloc(sizeof(struct listen_ctx), M_CXGBE, M_NOWAIT | M_ZERO);
	if (lctx == NULL)
		return (NULL);

	lctx->stid = alloc_stid(sc, lctx, inp->inp_vflag & INP_IPV6);
	if (lctx->stid < 0) {
		free(lctx, M_CXGBE);
		return (NULL);
	}

	if (inp->inp_vflag & INP_IPV6 &&
	    !IN6_ARE_ADDR_EQUAL(&in6addr_any, &inp->in6p_laddr)) {
		struct tom_data *td = sc->tom_softc;

		lctx->ce = hold_lip(td, &inp->in6p_laddr);
		if (lctx->ce == NULL) {
			free(lctx, M_CXGBE);
			return (NULL);
		}
	}

	lctx->ctrlq = &sc->sge.ctrlq[pi->port_id];
	lctx->ofld_rxq = &sc->sge.ofld_rxq[pi->first_ofld_rxq];
	refcount_init(&lctx->refcount, 1);
	TAILQ_INIT(&lctx->synq);

	lctx->inp = inp;
	in_pcbref(inp);

	return (lctx);
}

/* Don't call this directly, use release_lctx instead */
static int
free_lctx(struct adapter *sc, struct listen_ctx *lctx)
{
	struct inpcb *inp = lctx->inp;
	struct tom_data *td = sc->tom_softc;

	INP_WLOCK_ASSERT(inp);
	KASSERT(lctx->refcount == 0,
	    ("%s: refcount %d", __func__, lctx->refcount));
	KASSERT(TAILQ_EMPTY(&lctx->synq),
	    ("%s: synq not empty.", __func__));
	KASSERT(lctx->stid >= 0, ("%s: bad stid %d.", __func__, lctx->stid));

	CTR4(KTR_CXGBE, "%s: stid %u, lctx %p, inp %p",
	    __func__, lctx->stid, lctx, lctx->inp);

	if (lctx->ce)
		release_lip(td, lctx->ce);
	free_stid(sc, lctx);
	free(lctx, M_CXGBE);

	return (in_pcbrele_wlocked(inp));
}

static void
hold_lctx(struct listen_ctx *lctx)
{

	refcount_acquire(&lctx->refcount);
}

static inline uint32_t
listen_hashfn(void *key, u_long mask)
{

	return (fnv_32_buf(&key, sizeof(key), FNV1_32_INIT) & mask);
}

/*
 * Add a listen_ctx entry to the listen hash table.
 */
static void
listen_hash_add(struct adapter *sc, struct listen_ctx *lctx)
{
	struct tom_data *td = sc->tom_softc;
	int bucket = listen_hashfn(lctx->inp, td->listen_mask);

	mtx_lock(&td->lctx_hash_lock);
	LIST_INSERT_HEAD(&td->listen_hash[bucket], lctx, link);
	td->lctx_count++;
	mtx_unlock(&td->lctx_hash_lock);
}

/*
 * Look for the listening socket's context entry in the hash and return it.
 */
static struct listen_ctx *
listen_hash_find(struct adapter *sc, struct inpcb *inp)
{
	struct tom_data *td = sc->tom_softc;
	int bucket = listen_hashfn(inp, td->listen_mask);
	struct listen_ctx *lctx;

	mtx_lock(&td->lctx_hash_lock);
	LIST_FOREACH(lctx, &td->listen_hash[bucket], link) {
		if (lctx->inp == inp)
			break;
	}
	mtx_unlock(&td->lctx_hash_lock);

	return (lctx);
}

/*
 * Removes the listen_ctx structure for inp from the hash and returns it.
 */
static struct listen_ctx *
listen_hash_del(struct adapter *sc, struct inpcb *inp)
{
	struct tom_data *td = sc->tom_softc;
	int bucket = listen_hashfn(inp, td->listen_mask);
	struct listen_ctx *lctx, *l;

	mtx_lock(&td->lctx_hash_lock);
	LIST_FOREACH_SAFE(lctx, &td->listen_hash[bucket], link, l) {
		if (lctx->inp == inp) {
			LIST_REMOVE(lctx, link);
			td->lctx_count--;
			break;
		}
	}
	mtx_unlock(&td->lctx_hash_lock);

	return (lctx);
}

/*
 * Releases a hold on the lctx.  Must be called with the listening socket's inp
 * locked.  The inp may be freed by this function and it returns NULL to
 * indicate this.
 */
static struct inpcb *
release_lctx(struct adapter *sc, struct listen_ctx *lctx)
{
	struct inpcb *inp = lctx->inp;
	int inp_freed = 0;

	INP_WLOCK_ASSERT(inp);
	if (refcount_release(&lctx->refcount))
		inp_freed = free_lctx(sc, lctx);

	return (inp_freed ? NULL : inp);
}

static void
send_reset_synqe(struct toedev *tod, struct synq_entry *synqe)
{
	struct adapter *sc = tod->tod_softc;
	struct mbuf *m = synqe->syn;
	struct ifnet *ifp = m->m_pkthdr.rcvif;
	struct port_info *pi = if_getsoftc(ifp, IF_DRIVER_SOFTC);
	struct l2t_entry *e = &sc->l2t->l2tab[synqe->l2e_idx];
	struct wrqe *wr;
	struct fw_flowc_wr *flowc;
	struct cpl_abort_req *req;
	int txqid, rxqid, flowclen;
	struct sge_wrq *ofld_txq;
	struct sge_ofld_rxq *ofld_rxq;
	const int nparams = 6;
	unsigned int pfvf = G_FW_VIID_PFN(pi->viid) << S_FW_VIID_PFN;

	INP_WLOCK_ASSERT(synqe->lctx->inp);

	CTR5(KTR_CXGBE, "%s: synqe %p (0x%x), tid %d%s",
	    __func__, synqe, synqe->flags, synqe->tid,
	    synqe->flags & TPF_ABORT_SHUTDOWN ?
	    " (abort already in progress)" : "");
	if (synqe->flags & TPF_ABORT_SHUTDOWN)
		return;	/* abort already in progress */
	synqe->flags |= TPF_ABORT_SHUTDOWN;

	get_qids_from_mbuf(m, &txqid, &rxqid);
	ofld_txq = &sc->sge.ofld_txq[txqid];
	ofld_rxq = &sc->sge.ofld_rxq[rxqid];

	/* The wrqe will have two WRs - a flowc followed by an abort_req */
	flowclen = sizeof(*flowc) + nparams * sizeof(struct fw_flowc_mnemval);

	wr = alloc_wrqe(roundup2(flowclen, EQ_ESIZE) + sizeof(*req), ofld_txq);
	if (wr == NULL) {
		/* XXX */
		panic("%s: allocation failure.", __func__);
	}
	flowc = wrtod(wr);
	req = (void *)((caddr_t)flowc + roundup2(flowclen, EQ_ESIZE));

	/* First the flowc ... */
	memset(flowc, 0, wr->wr_len);
	flowc->op_to_nparams = htobe32(V_FW_WR_OP(FW_FLOWC_WR) |
	    V_FW_FLOWC_WR_NPARAMS(nparams));
	flowc->flowid_len16 = htonl(V_FW_WR_LEN16(howmany(flowclen, 16)) |
	    V_FW_WR_FLOWID(synqe->tid));
	flowc->mnemval[0].mnemonic = FW_FLOWC_MNEM_PFNVFN;
	flowc->mnemval[0].val = htobe32(pfvf);
	flowc->mnemval[1].mnemonic = FW_FLOWC_MNEM_CH;
	flowc->mnemval[1].val = htobe32(pi->tx_chan);
	flowc->mnemval[2].mnemonic = FW_FLOWC_MNEM_PORT;
	flowc->mnemval[2].val = htobe32(pi->tx_chan);
	flowc->mnemval[3].mnemonic = FW_FLOWC_MNEM_IQID;
	flowc->mnemval[3].val = htobe32(ofld_rxq->iq.abs_id);
 	flowc->mnemval[4].mnemonic = FW_FLOWC_MNEM_SNDBUF;
 	flowc->mnemval[4].val = htobe32(512);
 	flowc->mnemval[5].mnemonic = FW_FLOWC_MNEM_MSS;
 	flowc->mnemval[5].val = htobe32(512);
	synqe->flags |= TPF_FLOWC_WR_SENT;

	/* ... then ABORT request */
	INIT_TP_WR_MIT_CPL(req, CPL_ABORT_REQ, synqe->tid);
	req->rsvd0 = 0;	/* don't have a snd_nxt */
	req->rsvd1 = 1;	/* no data sent yet */
	req->cmd = CPL_ABORT_SEND_RST;

	t4_l2t_send(sc, wr, e);
}

static int
create_server(struct adapter *sc, struct listen_ctx *lctx)
{
	struct wrqe *wr;
	struct cpl_pass_open_req *req;
	struct inpcb *inp = lctx->inp;

	wr = alloc_wrqe(sizeof(*req), lctx->ctrlq);
	if (wr == NULL) {
		log(LOG_ERR, "%s: allocation failure", __func__);
		return (ENOMEM);
	}
	req = wrtod(wr);

	INIT_TP_WR(req, 0);
	OPCODE_TID(req) = htobe32(MK_OPCODE_TID(CPL_PASS_OPEN_REQ, lctx->stid));
	req->local_port = inp->inp_lport;
	req->peer_port = 0;
	req->local_ip = inp->inp_laddr.s_addr;
	req->peer_ip = 0;
	req->opt0 = htobe64(V_TX_CHAN(lctx->ctrlq->eq.tx_chan));
	req->opt1 = htobe64(V_CONN_POLICY(CPL_CONN_POLICY_ASK) |
	    F_SYN_RSS_ENABLE | V_SYN_RSS_QUEUE(lctx->ofld_rxq->iq.abs_id));

	t4_wrq_tx(sc, wr);
	return (0);
}

static int
create_server6(struct adapter *sc, struct listen_ctx *lctx)
{
	struct wrqe *wr;
	struct cpl_pass_open_req6 *req;
	struct inpcb *inp = lctx->inp;

	wr = alloc_wrqe(sizeof(*req), lctx->ctrlq);
	if (wr == NULL) {
		log(LOG_ERR, "%s: allocation failure", __func__);
		return (ENOMEM);
	}
	req = wrtod(wr);

	INIT_TP_WR(req, 0);
	OPCODE_TID(req) = htobe32(MK_OPCODE_TID(CPL_PASS_OPEN_REQ6, lctx->stid));
	req->local_port = inp->inp_lport;
	req->peer_port = 0;
	req->local_ip_hi = *(uint64_t *)&inp->in6p_laddr.s6_addr[0];
	req->local_ip_lo = *(uint64_t *)&inp->in6p_laddr.s6_addr[8];
	req->peer_ip_hi = 0;
	req->peer_ip_lo = 0;
	req->opt0 = htobe64(V_TX_CHAN(lctx->ctrlq->eq.tx_chan));
	req->opt1 = htobe64(V_CONN_POLICY(CPL_CONN_POLICY_ASK) |
	    F_SYN_RSS_ENABLE | V_SYN_RSS_QUEUE(lctx->ofld_rxq->iq.abs_id));

	t4_wrq_tx(sc, wr);
	return (0);
}

static int
destroy_server(struct adapter *sc, struct listen_ctx *lctx)
{
	struct wrqe *wr;
	struct cpl_close_listsvr_req *req;

	wr = alloc_wrqe(sizeof(*req), lctx->ctrlq);
	if (wr == NULL) {
		/* XXX */
		panic("%s: allocation failure.", __func__);
	}
	req = wrtod(wr);

	INIT_TP_WR(req, 0);
	OPCODE_TID(req) = htonl(MK_OPCODE_TID(CPL_CLOSE_LISTSRV_REQ,
	    lctx->stid));
	req->reply_ctrl = htobe16(lctx->ofld_rxq->iq.abs_id);
	req->rsvd = htobe16(0);

	t4_wrq_tx(sc, wr);
	return (0);
}

/*
 * Start a listening server by sending a passive open request to HW.
 *
 * Can't take adapter lock here and access to sc->flags, sc->open_device_map,
 * sc->offload_map, if_capenable are all race prone.
 */
int
t4_listen_start(struct toedev *tod, struct tcpcb *tp)
{
	struct adapter *sc = tod->tod_softc;
	struct port_info *pi;
	struct inpcb *inp = tp->t_inpcb;
	struct listen_ctx *lctx;
	int i, rc;

	INP_WLOCK_ASSERT(inp);

	/* Don't start a hardware listener for any loopback address. */
	if (inp->inp_vflag & INP_IPV6 && IN6_IS_ADDR_LOOPBACK(&inp->in6p_laddr))
		return (0);
	if (!(inp->inp_vflag & INP_IPV6) &&
	    IN_LOOPBACK(ntohl(inp->inp_laddr.s_addr)))
		return (0);
#if 0
	ADAPTER_LOCK(sc);
	if (IS_BUSY(sc)) {
		log(LOG_ERR, "%s: listen request ignored, %s is busy",
		    __func__, device_get_nameunit(sc->dev));
		goto done;
	}

	KASSERT(uld_active(sc, ULD_TOM),
	    ("%s: TOM not initialized", __func__));
#endif

	if ((sc->open_device_map & sc->offload_map) == 0)
		goto done;	/* no port that's UP with IFCAP_TOE enabled */

	/*
	 * Find a running port with IFCAP_TOE (4 or 6).  We'll use the first
	 * such port's queues to send the passive open and receive the reply to
	 * it.
	 *
	 * XXX: need a way to mark a port in use by offload.  if_cxgbe should
	 * then reject any attempt to bring down such a port (and maybe reject
	 * attempts to disable IFCAP_TOE on that port too?).
	 */
	for_each_port(sc, i) {
		if (isset(&sc->open_device_map, i) &&
		    sc->port[i]->if_capenable & IFCAP_TOE)
				break;
	}
	KASSERT(i < sc->params.nports,
	    ("%s: no running port with TOE capability enabled.", __func__));
	pi = sc->port[i];

	if (listen_hash_find(sc, inp) != NULL)
		goto done;	/* already setup */

	lctx = alloc_lctx(sc, inp, pi);
	if (lctx == NULL) {
		log(LOG_ERR,
		    "%s: listen request ignored, %s couldn't allocate lctx\n",
		    __func__, device_get_nameunit(sc->dev));
		goto done;
	}
	listen_hash_add(sc, lctx);

	CTR6(KTR_CXGBE, "%s: stid %u (%s), lctx %p, inp %p vflag 0x%x",
	    __func__, lctx->stid, tcpstates[tp->t_state], lctx, inp,
	    inp->inp_vflag);

	if (inp->inp_vflag & INP_IPV6)
		rc = create_server6(sc, lctx);
	else
		rc = create_server(sc, lctx);
	if (rc != 0) {
		log(LOG_ERR, "%s: %s failed to create hw listener: %d.\n",
		    __func__, device_get_nameunit(sc->dev), rc);
		(void) listen_hash_del(sc, inp);
		inp = release_lctx(sc, lctx);
		/* can't be freed, host stack has a reference */
		KASSERT(inp != NULL, ("%s: inp freed", __func__));
		goto done;
	}
	lctx->flags |= LCTX_RPL_PENDING;
done:
#if 0
	ADAPTER_UNLOCK(sc);
#endif
	return (0);
}

int
t4_listen_stop(struct toedev *tod, struct tcpcb *tp)
{
	struct listen_ctx *lctx;
	struct adapter *sc = tod->tod_softc;
	struct inpcb *inp = tp->t_inpcb;
	struct synq_entry *synqe;

	INP_WLOCK_ASSERT(inp);

	lctx = listen_hash_del(sc, inp);
	if (lctx == NULL)
		return (ENOENT);	/* no hardware listener for this inp */

	CTR4(KTR_CXGBE, "%s: stid %u, lctx %p, flags %x", __func__, lctx->stid,
	    lctx, lctx->flags);

	/*
	 * If the reply to the PASS_OPEN is still pending we'll wait for it to
	 * arrive and clean up when it does.
	 */
	if (lctx->flags & LCTX_RPL_PENDING) {
		KASSERT(TAILQ_EMPTY(&lctx->synq),
		    ("%s: synq not empty.", __func__));
		return (EINPROGRESS);
	}

	/*
	 * The host stack will abort all the connections on the listening
	 * socket's so_comp.  It doesn't know about the connections on the synq
	 * so we need to take care of those.
	 */
	TAILQ_FOREACH(synqe, &lctx->synq, link) {
		if (synqe->flags & TPF_SYNQE_HAS_L2TE)
			send_reset_synqe(tod, synqe);
	}

	destroy_server(sc, lctx);
	return (0);
}

static inline void
hold_synqe(struct synq_entry *synqe)
{

	refcount_acquire(&synqe->refcnt);
}

static inline void
release_synqe(struct synq_entry *synqe)
{

	if (refcount_release(&synqe->refcnt)) {
		int needfree = synqe->flags & TPF_SYNQE_NEEDFREE;

		m_freem(synqe->syn);
		if (needfree)
			free(synqe, M_CXGBE);
	}
}

void
t4_syncache_added(struct toedev *tod __unused, void *arg)
{
	struct synq_entry *synqe = arg;

	hold_synqe(synqe);
}

void
t4_syncache_removed(struct toedev *tod __unused, void *arg)
{
	struct synq_entry *synqe = arg;

	release_synqe(synqe);
}

/* XXX */
extern void tcp_dooptions(struct tcpopt *, u_char *, int, int);

int
t4_syncache_respond(struct toedev *tod, void *arg, struct mbuf *m)
{
	struct adapter *sc = tod->tod_softc;
	struct synq_entry *synqe = arg;
	struct wrqe *wr;
	struct l2t_entry *e;
	struct tcpopt to;
	struct ip *ip = mtod(m, struct ip *);
	struct tcphdr *th;

	wr = (struct wrqe *)atomic_readandclear_ptr(&synqe->wr);
	if (wr == NULL) {
		m_freem(m);
		return (EALREADY);
	}

	if (ip->ip_v == IPVERSION)
		th = (void *)(ip + 1);
	else
		th = (void *)((struct ip6_hdr *)ip + 1);
	bzero(&to, sizeof(to));
	tcp_dooptions(&to, (void *)(th + 1), (th->th_off << 2) - sizeof(*th),
	    TO_SYN);

	/* save these for later */
	synqe->iss = be32toh(th->th_seq);
	synqe->ts = to.to_tsval;

	if (is_t5(sc)) {
		struct cpl_t5_pass_accept_rpl *rpl5 = wrtod(wr);

		rpl5->iss = th->th_seq;
	}

	e = &sc->l2t->l2tab[synqe->l2e_idx];
	t4_l2t_send(sc, wr, e);

	m_freem(m);	/* don't need this any more */
	return (0);
}

static int
do_pass_open_rpl(struct sge_iq *iq, const struct rss_header *rss,
    struct mbuf *m)
{
	struct adapter *sc = iq->adapter;
	const struct cpl_pass_open_rpl *cpl = (const void *)(rss + 1);
	int stid = GET_TID(cpl);
	unsigned int status = cpl->status;
	struct listen_ctx *lctx = lookup_stid(sc, stid);
	struct inpcb *inp = lctx->inp;
#ifdef INVARIANTS
	unsigned int opcode = G_CPL_OPCODE(be32toh(OPCODE_TID(cpl)));
#endif

	KASSERT(opcode == CPL_PASS_OPEN_RPL,
	    ("%s: unexpected opcode 0x%x", __func__, opcode));
	KASSERT(m == NULL, ("%s: wasn't expecting payload", __func__));
	KASSERT(lctx->stid == stid, ("%s: lctx stid mismatch", __func__));

	INP_WLOCK(inp);

	CTR4(KTR_CXGBE, "%s: stid %d, status %u, flags 0x%x",
	    __func__, stid, status, lctx->flags);

	lctx->flags &= ~LCTX_RPL_PENDING;

	if (status != CPL_ERR_NONE)
		log(LOG_ERR, "listener (stid %u) failed: %d\n", stid, status);

#ifdef INVARIANTS
	/*
	 * If the inp has been dropped (listening socket closed) then
	 * listen_stop must have run and taken the inp out of the hash.
	 */
	if (inp->inp_flags & INP_DROPPED) {
		KASSERT(listen_hash_del(sc, inp) == NULL,
		    ("%s: inp %p still in listen hash", __func__, inp));
	}
#endif

	if (inp->inp_flags & INP_DROPPED && status != CPL_ERR_NONE) {
		if (release_lctx(sc, lctx) != NULL)
			INP_WUNLOCK(inp);
		return (status);
	}

	/*
	 * Listening socket stopped listening earlier and now the chip tells us
	 * it has started the hardware listener.  Stop it; the lctx will be
	 * released in do_close_server_rpl.
	 */
	if (inp->inp_flags & INP_DROPPED) {
		destroy_server(sc, lctx);
		INP_WUNLOCK(inp);
		return (status);
	}

	/*
	 * Failed to start hardware listener.  Take inp out of the hash and
	 * release our reference on it.  An error message has been logged
	 * already.
	 */
	if (status != CPL_ERR_NONE) {
		listen_hash_del(sc, inp);
		if (release_lctx(sc, lctx) != NULL)
			INP_WUNLOCK(inp);
		return (status);
	}

	/* hardware listener open for business */

	INP_WUNLOCK(inp);
	return (status);
}

static int
do_close_server_rpl(struct sge_iq *iq, const struct rss_header *rss,
    struct mbuf *m)
{
	struct adapter *sc = iq->adapter;
	const struct cpl_close_listsvr_rpl *cpl = (const void *)(rss + 1);
	int stid = GET_TID(cpl);
	unsigned int status = cpl->status;
	struct listen_ctx *lctx = lookup_stid(sc, stid);
	struct inpcb *inp = lctx->inp;
#ifdef INVARIANTS
	unsigned int opcode = G_CPL_OPCODE(be32toh(OPCODE_TID(cpl)));
#endif

	KASSERT(opcode == CPL_CLOSE_LISTSRV_RPL,
	    ("%s: unexpected opcode 0x%x", __func__, opcode));
	KASSERT(m == NULL, ("%s: wasn't expecting payload", __func__));
	KASSERT(lctx->stid == stid, ("%s: lctx stid mismatch", __func__));

	CTR3(KTR_CXGBE, "%s: stid %u, status %u", __func__, stid, status);

	if (status != CPL_ERR_NONE) {
		log(LOG_ERR, "%s: failed (%u) to close listener for stid %u\n",
		    __func__, status, stid);
		return (status);
	}

	INP_WLOCK(inp);
	inp = release_lctx(sc, lctx);
	if (inp != NULL)
		INP_WUNLOCK(inp);

	return (status);
}

static void
done_with_synqe(struct adapter *sc, struct synq_entry *synqe)
{
	struct listen_ctx *lctx = synqe->lctx;
	struct inpcb *inp = lctx->inp;
	struct l2t_entry *e = &sc->l2t->l2tab[synqe->l2e_idx];
	struct port_info *pi;

	INP_WLOCK_ASSERT(inp);

	pi = if_getsoftc(synqe->syn->m_pkthdr.rcvif, IF_DRIVER_SOFTC);
	TAILQ_REMOVE(&lctx->synq, synqe, link);
	inp = release_lctx(sc, lctx);
	if (inp)
		INP_WUNLOCK(inp);
	remove_tid(sc, synqe->tid);
	release_tid(sc, synqe->tid, &sc->sge.ctrlq[pi->port_id]);
	t4_l2t_release(e);
	release_synqe(synqe);	/* removed from synq list */
}

int
do_abort_req_synqe(struct sge_iq *iq, const struct rss_header *rss,
    struct mbuf *m)
{
	struct adapter *sc = iq->adapter;
	const struct cpl_abort_req_rss *cpl = (const void *)(rss + 1);
	unsigned int tid = GET_TID(cpl);
	struct synq_entry *synqe = lookup_tid(sc, tid);
	struct listen_ctx *lctx = synqe->lctx;
	struct inpcb *inp = lctx->inp;
	int txqid;
	struct sge_wrq *ofld_txq;
#ifdef INVARIANTS
	unsigned int opcode = G_CPL_OPCODE(be32toh(OPCODE_TID(cpl)));
#endif

	KASSERT(opcode == CPL_ABORT_REQ_RSS,
	    ("%s: unexpected opcode 0x%x", __func__, opcode));
	KASSERT(m == NULL, ("%s: wasn't expecting payload", __func__));
	KASSERT(synqe->tid == tid, ("%s: toep tid mismatch", __func__));

	CTR6(KTR_CXGBE, "%s: tid %u, synqe %p (0x%x), lctx %p, status %d",
	    __func__, tid, synqe, synqe->flags, synqe->lctx, cpl->status);

	if (negative_advice(cpl->status))
		return (0);	/* Ignore negative advice */

	INP_WLOCK(inp);

	get_qids_from_mbuf(synqe->syn, &txqid, NULL);
	ofld_txq = &sc->sge.ofld_txq[txqid];

	/*
	 * If we'd initiated an abort earlier the reply to it is responsible for
	 * cleaning up resources.  Otherwise we tear everything down right here
	 * right now.  We owe the T4 a CPL_ABORT_RPL no matter what.
	 */
	if (synqe->flags & TPF_ABORT_SHUTDOWN) {
		INP_WUNLOCK(inp);
		goto done;
	}

	done_with_synqe(sc, synqe);
	/* inp lock released by done_with_synqe */
done:
	send_abort_rpl(sc, ofld_txq, tid, CPL_ABORT_NO_RST);
	return (0);
}

int
do_abort_rpl_synqe(struct sge_iq *iq, const struct rss_header *rss,
    struct mbuf *m)
{
	struct adapter *sc = iq->adapter;
	const struct cpl_abort_rpl_rss *cpl = (const void *)(rss + 1);
	unsigned int tid = GET_TID(cpl);
	struct synq_entry *synqe = lookup_tid(sc, tid);
	struct listen_ctx *lctx = synqe->lctx;
	struct inpcb *inp = lctx->inp;
#ifdef INVARIANTS
	unsigned int opcode = G_CPL_OPCODE(be32toh(OPCODE_TID(cpl)));
#endif

	KASSERT(opcode == CPL_ABORT_RPL_RSS,
	    ("%s: unexpected opcode 0x%x", __func__, opcode));
	KASSERT(m == NULL, ("%s: wasn't expecting payload", __func__));
	KASSERT(synqe->tid == tid, ("%s: toep tid mismatch", __func__));

	CTR6(KTR_CXGBE, "%s: tid %u, synqe %p (0x%x), lctx %p, status %d",
	    __func__, tid, synqe, synqe->flags, synqe->lctx, cpl->status);

	INP_WLOCK(inp);
	KASSERT(synqe->flags & TPF_ABORT_SHUTDOWN,
	    ("%s: wasn't expecting abort reply for synqe %p (0x%x)",
	    __func__, synqe, synqe->flags));

	done_with_synqe(sc, synqe);
	/* inp lock released by done_with_synqe */

	return (0);
}

void
t4_offload_socket(struct toedev *tod, void *arg, struct socket *so)
{
	struct adapter *sc = tod->tod_softc;
	struct synq_entry *synqe = arg;
#ifdef INVARIANTS
	struct inpcb *inp = sotoinpcb(so);
#endif
	struct cpl_pass_establish *cpl = mtod(synqe->syn, void *);
	struct toepcb *toep = *(struct toepcb **)(cpl + 1);

	INP_INFO_RLOCK_ASSERT(&V_tcbinfo); /* prevents bad race with accept() */
	INP_WLOCK_ASSERT(inp);
	KASSERT(synqe->flags & TPF_SYNQE,
	    ("%s: %p not a synq_entry?", __func__, arg));

	offload_socket(so, toep);
	make_established(toep, cpl->snd_isn, cpl->rcv_isn, cpl->tcp_opt);
	toep->flags |= TPF_CPL_PENDING;
	update_tid(sc, synqe->tid, toep);
	synqe->flags |= TPF_SYNQE_EXPANDED;
}

static inline void
save_qids_in_mbuf(struct mbuf *m, struct port_info *pi)
{
	uint32_t txqid, rxqid;

	txqid = (arc4random() % pi->nofldtxq) + pi->first_ofld_txq;
	rxqid = (arc4random() % pi->nofldrxq) + pi->first_ofld_rxq;

	m->m_pkthdr.flowid = (txqid << 16) | (rxqid & 0xffff);
}

static inline void
get_qids_from_mbuf(struct mbuf *m, int *txqid, int *rxqid)
{

	if (txqid)
		*txqid = m->m_pkthdr.flowid >> 16;
	if (rxqid)
		*rxqid = m->m_pkthdr.flowid & 0xffff;
}

/*
 * Use the trailing space in the mbuf in which the PASS_ACCEPT_REQ arrived to
 * store some state temporarily.
 */
static struct synq_entry *
mbuf_to_synqe(struct mbuf *m)
{
	int len = roundup2(sizeof (struct synq_entry), 8);
	int tspace = M_TRAILINGSPACE(m);
	struct synq_entry *synqe = NULL;

	if (tspace < len) {
		synqe = malloc(sizeof(*synqe), M_CXGBE, M_NOWAIT);
		if (synqe == NULL)
			return (NULL);
		synqe->flags = TPF_SYNQE | TPF_SYNQE_NEEDFREE;
	} else {
		synqe = (void *)(m->m_data + m->m_len + tspace - len);
		synqe->flags = TPF_SYNQE;
	}

	return (synqe);
}

static void
t4opt_to_tcpopt(const struct tcp_options *t4opt, struct tcpopt *to)
{
	bzero(to, sizeof(*to));

	if (t4opt->mss) {
		to->to_flags |= TOF_MSS;
		to->to_mss = be16toh(t4opt->mss);
	}

	if (t4opt->wsf) {
		to->to_flags |= TOF_SCALE;
		to->to_wscale = t4opt->wsf;
	}

	if (t4opt->tstamp)
		to->to_flags |= TOF_TS;

	if (t4opt->sack)
		to->to_flags |= TOF_SACKPERM;
}

/*
 * Options2 for passive open.
 */
static uint32_t
calc_opt2p(struct adapter *sc, struct port_info *pi, int rxqid,
    const struct tcp_options *tcpopt, struct tcphdr *th, int ulp_mode)
{
	struct sge_ofld_rxq *ofld_rxq = &sc->sge.ofld_rxq[rxqid];
	uint32_t opt2;

	opt2 = V_TX_QUEUE(sc->params.tp.tx_modq[pi->tx_chan]) |
	    F_RSS_QUEUE_VALID | V_RSS_QUEUE(ofld_rxq->iq.abs_id);

	if (V_tcp_do_rfc1323) {
		if (tcpopt->tstamp)
			opt2 |= F_TSTAMPS_EN;
		if (tcpopt->sack)
			opt2 |= F_SACK_EN;
		if (tcpopt->wsf <= 14)
			opt2 |= F_WND_SCALE_EN;
	}

	if (V_tcp_do_ecn && th->th_flags & (TH_ECE | TH_CWR))
		opt2 |= F_CCTRL_ECN;

	/* RX_COALESCE is always a valid value (0 or M_RX_COALESCE). */
	if (is_t4(sc))
		opt2 |= F_RX_COALESCE_VALID;
	else {
		opt2 |= F_T5_OPT_2_VALID;
		opt2 |= F_CONG_CNTRL_VALID; /* OPT_2_ISS really, for T5 */
	}
	if (sc->tt.rx_coalesce)
		opt2 |= V_RX_COALESCE(M_RX_COALESCE);

#ifdef USE_DDP_RX_FLOW_CONTROL
	if (ulp_mode == ULP_MODE_TCPDDP)
		opt2 |= F_RX_FC_VALID | F_RX_FC_DDP;
#endif

	return htobe32(opt2);
}

static void
pass_accept_req_to_protohdrs(const struct mbuf *m, struct in_conninfo *inc,
    struct tcphdr *th)
{
	const struct cpl_pass_accept_req *cpl = mtod(m, const void *);
	const struct ether_header *eh;
	unsigned int hlen = be32toh(cpl->hdr_len);
	uintptr_t l3hdr;
	const struct tcphdr *tcp;

	eh = (const void *)(cpl + 1);
	l3hdr = ((uintptr_t)eh + G_ETH_HDR_LEN(hlen));
	tcp = (const void *)(l3hdr + G_IP_HDR_LEN(hlen));

	if (inc) {
		bzero(inc, sizeof(*inc));
		inc->inc_fport = tcp->th_sport;
		inc->inc_lport = tcp->th_dport;
		if (((struct ip *)l3hdr)->ip_v == IPVERSION) {
			const struct ip *ip = (const void *)l3hdr;

			inc->inc_faddr = ip->ip_src;
			inc->inc_laddr = ip->ip_dst;
		} else {
			const struct ip6_hdr *ip6 = (const void *)l3hdr;

			inc->inc_flags |= INC_ISIPV6;
			inc->inc6_faddr = ip6->ip6_src;
			inc->inc6_laddr = ip6->ip6_dst;
		}
	}

	if (th) {
		bcopy(tcp, th, sizeof(*th));
		tcp_fields_to_host(th);		/* just like tcp_input */
	}
}

static struct l2t_entry *
get_l2te_for_nexthop(struct port_info *pi, struct ifnet *ifp,
    struct in_conninfo *inc)
{
	struct rtentry *rt;
	struct l2t_entry *e;
	struct sockaddr_in6 sin6;
	struct sockaddr *dst = (void *)&sin6;
 
	if (inc->inc_flags & INC_ISIPV6) {
		dst->sa_len = sizeof(struct sockaddr_in6);
		dst->sa_family = AF_INET6;
		((struct sockaddr_in6 *)dst)->sin6_addr = inc->inc6_faddr;

		if (IN6_IS_ADDR_LINKLOCAL(&inc->inc6_laddr)) {
			/* no need for route lookup */
			e = t4_l2t_get(pi, ifp, dst);
			return (e);
		}
	} else {
		dst->sa_len = sizeof(struct sockaddr_in);
		dst->sa_family = AF_INET;
		((struct sockaddr_in *)dst)->sin_addr = inc->inc_faddr;
	}

	rt = rtalloc1(dst, 0, 0);
	if (rt == NULL)
		return (NULL);
	else {
		struct sockaddr *nexthop;

		RT_UNLOCK(rt);
		if (rt->rt_ifp != ifp)
			e = NULL;
		else {
			if (rt->rt_flags & RTF_GATEWAY)
				nexthop = rt->rt_gateway;
			else
				nexthop = dst;
			e = t4_l2t_get(pi, ifp, nexthop);
		}
		RTFREE(rt);
	}

	return (e);
}

#define REJECT_PASS_ACCEPT()	do { \
	reject_reason = __LINE__; \
	goto reject; \
} while (0)

/*
 * The context associated with a tid entry via insert_tid could be a synq_entry
 * or a toepcb.  The only way CPL handlers can tell is via a bit in these flags.
 */
CTASSERT(offsetof(struct toepcb, flags) == offsetof(struct synq_entry, flags));

/*
 * Incoming SYN on a listening socket.
 *
 * XXX: Every use of ifp in this routine has a bad race with up/down, toe/-toe,
 * etc.
 */
static int
do_pass_accept_req(struct sge_iq *iq, const struct rss_header *rss,
    struct mbuf *m)
{
	struct adapter *sc = iq->adapter;
	struct toedev *tod;
	const struct cpl_pass_accept_req *cpl = mtod(m, const void *);
	struct cpl_pass_accept_rpl *rpl;
	struct wrqe *wr;
	unsigned int stid = G_PASS_OPEN_TID(be32toh(cpl->tos_stid));
	unsigned int tid = GET_TID(cpl);
	struct listen_ctx *lctx = lookup_stid(sc, stid);
	struct inpcb *inp;
	struct socket *so;
	struct in_conninfo inc;
	struct tcphdr th;
	struct tcpopt to;
	struct port_info *pi;
	struct ifnet *hw_ifp, *ifp;
	struct l2t_entry *e = NULL;
	int rscale, mtu_idx, rx_credits, rxqid, ulp_mode;
	struct synq_entry *synqe = NULL;
	int reject_reason;
	uint16_t vid;
#ifdef INVARIANTS
	unsigned int opcode = G_CPL_OPCODE(be32toh(OPCODE_TID(cpl)));
#endif

	KASSERT(opcode == CPL_PASS_ACCEPT_REQ,
	    ("%s: unexpected opcode 0x%x", __func__, opcode));
	KASSERT(lctx->stid == stid, ("%s: lctx stid mismatch", __func__));

	CTR4(KTR_CXGBE, "%s: stid %u, tid %u, lctx %p", __func__, stid, tid,
	    lctx);

	pass_accept_req_to_protohdrs(m, &inc, &th);
	t4opt_to_tcpopt(&cpl->tcpopt, &to);

	pi = sc->port[G_SYN_INTF(be16toh(cpl->l2info))];
	hw_ifp = pi->ifp;	/* the cxgbeX ifnet */
	m->m_pkthdr.rcvif = hw_ifp;
	tod = if_getsoftc(hw_ifp, IF_TOEDEV);

	/*
	 * Figure out if there is a pseudo interface (vlan, lagg, etc.)
	 * involved.  Don't offload if the SYN had a VLAN tag and the vid
	 * doesn't match anything on this interface.
	 *
	 * XXX: lagg support, lagg + vlan support.
	 */
	vid = EVL_VLANOFTAG(be16toh(cpl->vlan));
	if (vid != 0xfff) {
		ifp = if_vlandev(hw_ifp, vid);
		if (ifp == NULL)
			REJECT_PASS_ACCEPT();
	} else
		ifp = hw_ifp;

	/*
	 * Don't offload if the peer requested a TCP option that's not known to
	 * the silicon.
	 */
	if (cpl->tcpopt.unknown)
		REJECT_PASS_ACCEPT();

	if (inc.inc_flags & INC_ISIPV6) {

		/* Don't offload if the ifcap isn't enabled */
		if ((pi->if_capenable & IFCAP_TOE6) == 0)
			REJECT_PASS_ACCEPT();

		/*
		 * SYN must be directed to an IP6 address on this ifnet.  This
		 * is more restrictive than in6_localip.
		 */
		if (!in6_ifhasaddr(ifp, &inc.inc6_laddr))
			REJECT_PASS_ACCEPT();
	} else {

		/* Don't offload if the ifcap isn't enabled */
		if ((pi->if_capenable & IFCAP_TOE4) == 0)
			REJECT_PASS_ACCEPT();

		/*
		 * SYN must be directed to an IP address on this ifnet.  This
		 * is more restrictive than in_localip.
		 */
		if (!in_ifhasaddr(ifp, inc.inc_laddr))
			REJECT_PASS_ACCEPT();
	}

	e = get_l2te_for_nexthop(pi, ifp, &inc);
	if (e == NULL)
		REJECT_PASS_ACCEPT();

	synqe = mbuf_to_synqe(m);
	if (synqe == NULL)
		REJECT_PASS_ACCEPT();

	wr = alloc_wrqe(is_t4(sc) ? sizeof(struct cpl_pass_accept_rpl) :
	    sizeof(struct cpl_t5_pass_accept_rpl), &sc->sge.ctrlq[pi->port_id]);
	if (wr == NULL)
		REJECT_PASS_ACCEPT();
	rpl = wrtod(wr);

	INP_INFO_RLOCK(&V_tcbinfo);	/* for 4-tuple check */

	/* Don't offload if the 4-tuple is already in use */
	if (toe_4tuple_check(&inc, &th, ifp) != 0) {
		INP_INFO_RUNLOCK(&V_tcbinfo);
		free(wr, M_CXGBE);
		REJECT_PASS_ACCEPT();
	}
	INP_INFO_RUNLOCK(&V_tcbinfo);

	inp = lctx->inp;		/* listening socket, not owned by TOE */
	INP_WLOCK(inp);

	/* Don't offload if the listening socket has closed */
	if (__predict_false(inp->inp_flags & INP_DROPPED)) {
		/*
		 * The listening socket has closed.  The reply from the TOE to
		 * our CPL_CLOSE_LISTSRV_REQ will ultimately release all
		 * resources tied to this listen context.
		 */
		INP_WUNLOCK(inp);
		free(wr, M_CXGBE);
		REJECT_PASS_ACCEPT();
	}
	so = inp->inp_socket;

	mtu_idx = find_best_mtu_idx(sc, &inc, be16toh(cpl->tcpopt.mss));
	rscale = cpl->tcpopt.wsf && V_tcp_do_rfc1323 ? select_rcv_wscale() : 0;
	SOCKBUF_LOCK(&so->so_rcv);
	/* opt0 rcv_bufsiz initially, assumes its normal meaning later */
	rx_credits = min(select_rcv_wnd(so) >> 10, M_RCV_BUFSIZ);
	SOCKBUF_UNLOCK(&so->so_rcv);

	save_qids_in_mbuf(m, pi);
	get_qids_from_mbuf(m, NULL, &rxqid);

	if (is_t4(sc))
		INIT_TP_WR_MIT_CPL(rpl, CPL_PASS_ACCEPT_RPL, tid);
	else {
		struct cpl_t5_pass_accept_rpl *rpl5 = (void *)rpl;

		INIT_TP_WR_MIT_CPL(rpl5, CPL_PASS_ACCEPT_RPL, tid);
	}
	if (sc->tt.ddp && (so->so_options & SO_NO_DDP) == 0) {
		ulp_mode = ULP_MODE_TCPDDP;
		synqe->flags |= TPF_SYNQE_TCPDDP;
	} else
		ulp_mode = ULP_MODE_NONE;
	rpl->opt0 = calc_opt0(so, pi, e, mtu_idx, rscale, rx_credits, ulp_mode);
	rpl->opt2 = calc_opt2p(sc, pi, rxqid, &cpl->tcpopt, &th, ulp_mode);

	synqe->tid = tid;
	synqe->lctx = lctx;
	synqe->syn = m;
	m = NULL;
	refcount_init(&synqe->refcnt, 1);	/* 1 means extra hold */
	synqe->l2e_idx = e->idx;
	synqe->rcv_bufsize = rx_credits;
	atomic_store_rel_ptr(&synqe->wr, (uintptr_t)wr);

	insert_tid(sc, tid, synqe);
	TAILQ_INSERT_TAIL(&lctx->synq, synqe, link);
	hold_synqe(synqe);	/* hold for the duration it's in the synq */
	hold_lctx(lctx);	/* A synqe on the list has a ref on its lctx */

	/*
	 * If all goes well t4_syncache_respond will get called during
	 * syncache_add.  Note that syncache_add releases the pcb lock.
	 */
	toe_syncache_add(&inc, &to, &th, inp, tod, synqe);
	INP_UNLOCK_ASSERT(inp);	/* ok to assert, we have a ref on the inp */

	/*
	 * If we replied during syncache_add (synqe->wr has been consumed),
	 * good.  Otherwise, set it to 0 so that further syncache_respond
	 * attempts by the kernel will be ignored.
	 */
	if (atomic_cmpset_ptr(&synqe->wr, (uintptr_t)wr, 0)) {

		/*
		 * syncache may or may not have a hold on the synqe, which may
		 * or may not be stashed in the original SYN mbuf passed to us.
		 * Just copy it over instead of dealing with all possibilities.
		 */
		m = m_dup(synqe->syn, M_NOWAIT);
		if (m)
			m->m_pkthdr.rcvif = hw_ifp;

		remove_tid(sc, synqe->tid);
		free(wr, M_CXGBE);

		/* Yank the synqe out of the lctx synq. */
		INP_WLOCK(inp);
		TAILQ_REMOVE(&lctx->synq, synqe, link);
		release_synqe(synqe);	/* removed from synq list */
		inp = release_lctx(sc, lctx);
		if (inp)
			INP_WUNLOCK(inp);

		release_synqe(synqe);	/* extra hold */
		REJECT_PASS_ACCEPT();
	}

	CTR5(KTR_CXGBE, "%s: stid %u, tid %u, lctx %p, synqe %p, SYNACK",
	    __func__, stid, tid, lctx, synqe);

	INP_WLOCK(inp);
	synqe->flags |= TPF_SYNQE_HAS_L2TE;
	if (__predict_false(inp->inp_flags & INP_DROPPED)) {
		/*
		 * Listening socket closed but tod_listen_stop did not abort
		 * this tid because there was no L2T entry for the tid at that
		 * time.  Abort it now.  The reply to the abort will clean up.
		 */
		CTR6(KTR_CXGBE,
		    "%s: stid %u, tid %u, lctx %p, synqe %p (0x%x), ABORT",
		    __func__, stid, tid, lctx, synqe, synqe->flags);
		if (!(synqe->flags & TPF_SYNQE_EXPANDED))
			send_reset_synqe(tod, synqe);
		INP_WUNLOCK(inp);

		release_synqe(synqe);	/* extra hold */
		return (__LINE__);
	}
	INP_WUNLOCK(inp);

	release_synqe(synqe);	/* extra hold */
	return (0);
reject:
	CTR4(KTR_CXGBE, "%s: stid %u, tid %u, REJECT (%d)", __func__, stid, tid,
	    reject_reason);

	if (e)
		t4_l2t_release(e);
	release_tid(sc, tid, lctx->ctrlq);

	if (__predict_true(m != NULL)) {
		m_adj(m, sizeof(*cpl));
		m->m_pkthdr.csum_flags |= (CSUM_IP_CHECKED | CSUM_IP_VALID |
		    CSUM_DATA_VALID | CSUM_PSEUDO_HDR);
		m->m_pkthdr.csum_data = 0xffff;
		if_input(hw_ifp, m);
	}

	return (reject_reason);
}

static void
synqe_to_protohdrs(struct synq_entry *synqe,
    const struct cpl_pass_establish *cpl, struct in_conninfo *inc,
    struct tcphdr *th, struct tcpopt *to)
{
	uint16_t tcp_opt = be16toh(cpl->tcp_opt);

	/* start off with the original SYN */
	pass_accept_req_to_protohdrs(synqe->syn, inc, th);

	/* modify parts to make it look like the ACK to our SYN|ACK */
	th->th_flags = TH_ACK;
	th->th_ack = synqe->iss + 1;
	th->th_seq = be32toh(cpl->rcv_isn);
	bzero(to, sizeof(*to));
	if (G_TCPOPT_TSTAMP(tcp_opt)) {
		to->to_flags |= TOF_TS;
		to->to_tsecr = synqe->ts;
	}
}

static int
do_pass_establish(struct sge_iq *iq, const struct rss_header *rss,
    struct mbuf *m)
{
	struct adapter *sc = iq->adapter;
	struct port_info *pi;
	struct ifnet *ifp;
	const struct cpl_pass_establish *cpl = (const void *)(rss + 1);
#if defined(KTR) || defined(INVARIANTS)
	unsigned int stid = G_PASS_OPEN_TID(be32toh(cpl->tos_stid));
#endif
	unsigned int tid = GET_TID(cpl);
	struct synq_entry *synqe = lookup_tid(sc, tid);
	struct listen_ctx *lctx = synqe->lctx;
	struct inpcb *inp = lctx->inp, *new_inp;
	struct socket *so;
	struct tcphdr th;
	struct tcpopt to;
	struct in_conninfo inc;
	struct toepcb *toep;
	u_int txqid, rxqid;
#ifdef INVARIANTS
	unsigned int opcode = G_CPL_OPCODE(be32toh(OPCODE_TID(cpl)));
#endif

	KASSERT(opcode == CPL_PASS_ESTABLISH,
	    ("%s: unexpected opcode 0x%x", __func__, opcode));
	KASSERT(m == NULL, ("%s: wasn't expecting payload", __func__));
	KASSERT(lctx->stid == stid, ("%s: lctx stid mismatch", __func__));
	KASSERT(synqe->flags & TPF_SYNQE,
	    ("%s: tid %u (ctx %p) not a synqe", __func__, tid, synqe));

	INP_INFO_RLOCK(&V_tcbinfo);	/* for syncache_expand */
	INP_WLOCK(inp);

	CTR6(KTR_CXGBE,
	    "%s: stid %u, tid %u, synqe %p (0x%x), inp_flags 0x%x",
	    __func__, stid, tid, synqe, synqe->flags, inp->inp_flags);

	if (__predict_false(inp->inp_flags & INP_DROPPED)) {

		if (synqe->flags & TPF_SYNQE_HAS_L2TE) {
			KASSERT(synqe->flags & TPF_ABORT_SHUTDOWN,
			    ("%s: listen socket closed but tid %u not aborted.",
			    __func__, tid));
		}

		INP_WUNLOCK(inp);
		INP_INFO_RUNLOCK(&V_tcbinfo);
		return (0);
	}

	ifp = synqe->syn->m_pkthdr.rcvif;
	pi = if_getsoftc(ifp, IF_DRIVER_SOFTC);
	KASSERT(pi->adapter == sc,
	    ("%s: pi %p, sc %p mismatch", __func__, pi, sc));

	get_qids_from_mbuf(synqe->syn, &txqid, &rxqid);
	KASSERT(rxqid == iq_to_ofld_rxq(iq) - &sc->sge.ofld_rxq[0],
	    ("%s: CPL arrived on unexpected rxq.  %d %d", __func__, rxqid,
	    (int)(iq_to_ofld_rxq(iq) - &sc->sge.ofld_rxq[0])));

	toep = alloc_toepcb(pi, txqid, rxqid, M_NOWAIT);
	if (toep == NULL) {
reset:
		/*
		 * The reply to this abort will perform final cleanup.  There is
		 * no need to check for HAS_L2TE here.  We can be here only if
		 * we responded to the PASS_ACCEPT_REQ, and our response had the
		 * L2T idx.
		 */
		send_reset_synqe(if_getsoftc(ifp, IF_TOEDEV), synqe);
		INP_WUNLOCK(inp);
		INP_INFO_RUNLOCK(&V_tcbinfo);
		return (0);
	}
	toep->tid = tid;
	toep->l2te = &sc->l2t->l2tab[synqe->l2e_idx];
	if (synqe->flags & TPF_SYNQE_TCPDDP)
		set_tcpddp_ulp_mode(toep);
	else
		toep->ulp_mode = ULP_MODE_NONE;
	/* opt0 rcv_bufsiz initially, assumes its normal meaning later */
	toep->rx_credits = synqe->rcv_bufsize;

	so = inp->inp_socket;
	KASSERT(so != NULL, ("%s: socket is NULL", __func__));

	/* Come up with something that syncache_expand should be ok with. */
	synqe_to_protohdrs(synqe, cpl, &inc, &th, &to);

	/*
	 * No more need for anything in the mbuf that carried the
	 * CPL_PASS_ACCEPT_REQ.  Drop the CPL_PASS_ESTABLISH and toep pointer
	 * there.  XXX: bad form but I don't want to increase the size of synqe.
	 */
	m = synqe->syn;
	KASSERT(sizeof(*cpl) + sizeof(toep) <= m->m_len,
	    ("%s: no room in mbuf %p (m_len %d)", __func__, m, m->m_len));
	bcopy(cpl, mtod(m, void *), sizeof(*cpl));
	*(struct toepcb **)(mtod(m, struct cpl_pass_establish *) + 1) = toep;

	if (!toe_syncache_expand(&inc, &to, &th, &so) || so == NULL) {
		free_toepcb(toep);
		goto reset;
	}

	/* New connection inpcb is already locked by syncache_expand(). */
	new_inp = sotoinpcb(so);
	INP_WLOCK_ASSERT(new_inp);

	/*
	 * This is for the unlikely case where the syncache entry that we added
	 * has been evicted from the syncache, but the syncache_expand above
	 * works because of syncookies.
	 *
	 * XXX: we've held the tcbinfo lock throughout so there's no risk of
	 * anyone accept'ing a connection before we've installed our hooks, but
	 * this somewhat defeats the purpose of having a tod_offload_socket :-(
	 */
	if (__predict_false(!(synqe->flags & TPF_SYNQE_EXPANDED))) {
		tcp_timer_activate(intotcpcb(new_inp), TT_KEEP, 0);
<<<<<<< HEAD
		t4_offload_socket(if_getsoftc(ifp, IF_TOEDEV), synqe, so);
		INP_WUNLOCK(new_inp);
=======
		t4_offload_socket(TOEDEV(ifp), synqe, so);
>>>>>>> eb8a90b8
	}

	INP_WUNLOCK(new_inp);

	/* Done with the synqe */
	TAILQ_REMOVE(&lctx->synq, synqe, link);
	inp = release_lctx(sc, lctx);
	if (inp != NULL)
		INP_WUNLOCK(inp);
	INP_INFO_RUNLOCK(&V_tcbinfo);
	release_synqe(synqe);

	return (0);
}

void
t4_init_listen_cpl_handlers(struct adapter *sc)
{

	t4_register_cpl_handler(sc, CPL_PASS_OPEN_RPL, do_pass_open_rpl);
	t4_register_cpl_handler(sc, CPL_CLOSE_LISTSRV_RPL, do_close_server_rpl);
	t4_register_cpl_handler(sc, CPL_PASS_ACCEPT_REQ, do_pass_accept_req);
	t4_register_cpl_handler(sc, CPL_PASS_ESTABLISH, do_pass_establish);
}
#endif<|MERGE_RESOLUTION|>--- conflicted
+++ resolved
@@ -1549,12 +1549,7 @@
 	 */
 	if (__predict_false(!(synqe->flags & TPF_SYNQE_EXPANDED))) {
 		tcp_timer_activate(intotcpcb(new_inp), TT_KEEP, 0);
-<<<<<<< HEAD
 		t4_offload_socket(if_getsoftc(ifp, IF_TOEDEV), synqe, so);
-		INP_WUNLOCK(new_inp);
-=======
-		t4_offload_socket(TOEDEV(ifp), synqe, so);
->>>>>>> eb8a90b8
 	}
 
 	INP_WUNLOCK(new_inp);
