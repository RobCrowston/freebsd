--- conflicted
+++ resolved
@@ -511,12 +511,7 @@
 	len = ISP_QUEUE_SIZE(RQUEST_QUEUE_LEN(isp));
 	len += ISP_QUEUE_SIZE(RESULT_QUEUE_LEN(isp));
 
-<<<<<<< HEAD
-	ns = (len / PAGE_SIZE) + 1;
 	if (isp_dma_tag_derive(isp->isp_osinfo.dmat, QENTRY_LEN,
-=======
-	if (isp_dma_tag_create(isp->isp_osinfo.dmat, QENTRY_LEN,
->>>>>>> 5ec50be2
 	    BUS_SPACE_MAXADDR_24BIT+1, BUS_SPACE_MAXADDR_32BIT,
 	    BUS_SPACE_MAXADDR_32BIT, NULL, NULL, len, 1,
 	    BUS_SPACE_MAXADDR_24BIT, 0, &isp->isp_osinfo.cdmat)) {
