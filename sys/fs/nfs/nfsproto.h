/*-
 * SPDX-License-Identifier: BSD-3-Clause
 *
 * Copyright (c) 1989, 1993
 *	The Regents of the University of California.  All rights reserved.
 *
 * This code is derived from software contributed to Berkeley by
 * Rick Macklem at The University of Guelph.
 *
 * Redistribution and use in source and binary forms, with or without
 * modification, are permitted provided that the following conditions
 * are met:
 * 1. Redistributions of source code must retain the above copyright
 *    notice, this list of conditions and the following disclaimer.
 * 2. Redistributions in binary form must reproduce the above copyright
 *    notice, this list of conditions and the following disclaimer in the
 *    documentation and/or other materials provided with the distribution.
 * 3. Neither the name of the University nor the names of its contributors
 *    may be used to endorse or promote products derived from this software
 *    without specific prior written permission.
 *
 * THIS SOFTWARE IS PROVIDED BY THE REGENTS AND CONTRIBUTORS ``AS IS'' AND
 * ANY EXPRESS OR IMPLIED WARRANTIES, INCLUDING, BUT NOT LIMITED TO, THE
 * IMPLIED WARRANTIES OF MERCHANTABILITY AND FITNESS FOR A PARTICULAR PURPOSE
 * ARE DISCLAIMED.  IN NO EVENT SHALL THE REGENTS OR CONTRIBUTORS BE LIABLE
 * FOR ANY DIRECT, INDIRECT, INCIDENTAL, SPECIAL, EXEMPLARY, OR CONSEQUENTIAL
 * DAMAGES (INCLUDING, BUT NOT LIMITED TO, PROCUREMENT OF SUBSTITUTE GOODS
 * OR SERVICES; LOSS OF USE, DATA, OR PROFITS; OR BUSINESS INTERRUPTION)
 * HOWEVER CAUSED AND ON ANY THEORY OF LIABILITY, WHETHER IN CONTRACT, STRICT
 * LIABILITY, OR TORT (INCLUDING NEGLIGENCE OR OTHERWISE) ARISING IN ANY WAY
 * OUT OF THE USE OF THIS SOFTWARE, EVEN IF ADVISED OF THE POSSIBILITY OF
 * SUCH DAMAGE.
 *
 * $FreeBSD$
 */

#ifndef _NFS_NFSPROTO_H_
#define	_NFS_NFSPROTO_H_

/*
 * nfs definitions as per the Version 2, 3 and 4 specs
 */

/*
 * Constants as defined in the NFS Version 2, 3 and 4 specs.
 * "NFS: Network File System Protocol Specification" RFC1094
 * and in the "NFS: Network File System Version 3 Protocol
 * Specification"
 */

#define	NFS_PORT	2049
#define	NFS_PROG	100003
#define	NFS_CALLBCKPROG	0x40000000	/* V4 only */
#define	NFS_VER2	2
#define	NFS_VER3	3
#define	NFS_VER4	4
#define	NFS_V2MAXDATA	8192
#define	NFS_MAXDGRAMDATA 16384
#define	NFS_MAXPATHLEN	1024
#define	NFS_MAXNAMLEN	255
/*
 * Calculating the maximum XDR overhead for an NFS RPC isn't easy.
 * NFS_MAXPKTHDR is antiquated and assumes AUTH_SYS over UDP.
 * NFS_MAXXDR should be sufficient for all NFS versions over TCP.
 * It includes:
 * - Maximum RPC message header. It can include 2 400byte authenticators plus
 *   a machine name of unlimited length, although it is usually relatively
 *   small.
 * - XDR overheads for the NFSv4 compound. This can include Owner and
 *   Owner_group strings, which are usually fairly small, but are allowed
 *   to be up to 1024 bytes each.
 * 4096 is overkill, but should always be sufficient.
 */
#define	NFS_MAXPKTHDR	404
#define	NFS_MAXXDR	4096
#define	NFS_MAXPACKET	(NFS_SRVMAXIO + NFS_MAXXDR)
#define	NFS_MINPACKET	20
#define	NFS_FABLKSIZE	512	/* Size in bytes of a block wrt fa_blocks */
#define	NFSV4_MINORVERSION	0	/* V4 Minor version */
#define	NFSV41_MINORVERSION	1	/* V4 Minor version */
#define	NFSV4_CBVERS		1	/* V4 CB Version */
#define	NFSV41_CBVERS		4	/* V4.1 CB Version */
#define	NFSV4_SMALLSTR	50		/* Strings small enough for stack */

/*
 * This value isn't a fixed value in the RFCs.
 * It is the maximum data size supported by NFSv3 or NFSv4 over TCP for
 * the server.  It should be set to the I/O size preferred by ZFS or
 * MAXBSIZE, whichever is greater.
 * ZFS currently prefers 128K.
 * It used to be called NFS_MAXDATA, but has been renamed to clarify that
 * it refers to server side only and doesn't conflict with the NFS_MAXDATA
 * defined in rpcsvc/nfs_prot.h for userland.
 */
#define	NFS_SRVMAXIO	(128 * 1024)

/* Stat numbers for rpc returns (version 2, 3 and 4) */
/*
 * These numbers are hard-wired in the RFCs, so they can't be changed.
 * The code currently assumes that the ones < 10000 are the same as
 * sys/errno.h and that sys/errno.h will never go as high as 10000.
 * If the value in sys/errno.h of any entry listed below is changed,
 * the NFS code must be modified to do the mapping between them.
 * (You can ignore NFSERR_WFLUSH, since it is never actually used.)
 */
#define	NFSERR_OK		0
#define	NFSERR_PERM		1
#define	NFSERR_NOENT		2
#define	NFSERR_IO		5
#define	NFSERR_NXIO		6
#define	NFSERR_ACCES		13
#define	NFSERR_EXIST		17
#define	NFSERR_XDEV		18	/* Version 3, 4 only */
#define	NFSERR_NODEV		19
#define	NFSERR_NOTDIR		20
#define	NFSERR_ISDIR		21
#define	NFSERR_INVAL		22	/* Version 3, 4 only */
#define	NFSERR_FBIG		27
#define	NFSERR_NOSPC		28
#define	NFSERR_ROFS		30
#define	NFSERR_MLINK		31	/* Version 3, 4 only */
#define	NFSERR_NAMETOL		63
#define	NFSERR_NOTEMPTY		66
#define	NFSERR_DQUOT		69
#define	NFSERR_STALE		70
#define	NFSERR_REMOTE		71	/* Version 3 only */
#define	NFSERR_WFLUSH		99	/* Version 2 only */
#define	NFSERR_BADHANDLE	10001	/* These are Version 3, 4 only */
#define	NFSERR_NOT_SYNC		10002	/* Version 3 Only */
#define	NFSERR_BAD_COOKIE	10003
#define	NFSERR_NOTSUPP		10004
#define	NFSERR_TOOSMALL		10005
#define	NFSERR_SERVERFAULT	10006
#define	NFSERR_BADTYPE		10007
#define	NFSERR_DELAY		10008	/* Called NFSERR_JUKEBOX for V3 */
#define	NFSERR_SAME		10009	/* These are Version 4 only */
#define	NFSERR_DENIED		10010
#define	NFSERR_EXPIRED		10011
#define	NFSERR_LOCKED		10012
#define	NFSERR_GRACE		10013
#define	NFSERR_FHEXPIRED	10014
#define	NFSERR_SHAREDENIED	10015
#define	NFSERR_WRONGSEC		10016
#define	NFSERR_CLIDINUSE	10017
#define	NFSERR_RESOURCE		10018
#define	NFSERR_MOVED		10019
#define	NFSERR_NOFILEHANDLE	10020
#define	NFSERR_MINORVERMISMATCH	10021
#define	NFSERR_STALECLIENTID	10022
#define	NFSERR_STALESTATEID	10023
#define	NFSERR_OLDSTATEID	10024
#define	NFSERR_BADSTATEID	10025
#define	NFSERR_BADSEQID		10026
#define	NFSERR_NOTSAME		10027
#define	NFSERR_LOCKRANGE	10028
#define	NFSERR_SYMLINK		10029
#define	NFSERR_RESTOREFH	10030
#define	NFSERR_LEASEMOVED	10031
#define	NFSERR_ATTRNOTSUPP	10032
#define	NFSERR_NOGRACE		10033
#define	NFSERR_RECLAIMBAD	10034
#define	NFSERR_RECLAIMCONFLICT	10035
#define	NFSERR_BADXDR		10036
#define	NFSERR_LOCKSHELD	10037
#define	NFSERR_OPENMODE		10038
#define	NFSERR_BADOWNER		10039
#define	NFSERR_BADCHAR		10040
#define	NFSERR_BADNAME		10041
#define	NFSERR_BADRANGE		10042
#define	NFSERR_LOCKNOTSUPP	10043
#define	NFSERR_OPILLEGAL	10044
#define	NFSERR_DEADLOCK		10045
#define	NFSERR_FILEOPEN		10046
#define	NFSERR_ADMINREVOKED	10047
#define	NFSERR_CBPATHDOWN	10048

/* NFSv4.1 specific errors. */
#define	NFSERR_BADIOMODE	10049
#define	NFSERR_BADLAYOUT	10050
#define	NFSERR_BADSESSIONDIGEST	10051
#define	NFSERR_BADSESSION	10052
#define	NFSERR_BADSLOT		10053
#define	NFSERR_COMPLETEALREADY	10054
#define	NFSERR_NOTBNDTOSESS	10055
#define	NFSERR_DELEGALREADYWANT	10056
#define	NFSERR_BACKCHANBUSY	10057
#define	NFSERR_LAYOUTTRYLATER	10058
#define	NFSERR_LAYOUTUNAVAIL	10059
#define	NFSERR_NOMATCHLAYOUT	10060
#define	NFSERR_RECALLCONFLICT	10061
#define	NFSERR_UNKNLAYOUTTYPE	10062
#define	NFSERR_SEQMISORDERED	10063
#define	NFSERR_SEQUENCEPOS	10064
#define	NFSERR_REQTOOBIG	10065
#define	NFSERR_REPTOOBIG	10066
#define	NFSERR_REPTOOBIGTOCACHE	10067
#define	NFSERR_RETRYUNCACHEDREP	10068
#define	NFSERR_UNSAFECOMPOUND	10069
#define	NFSERR_TOOMANYOPS	10070
#define	NFSERR_OPNOTINSESS	10071
#define	NFSERR_HASHALGUNSUPP	10072
#define	NFSERR_CLIENTIDBUSY	10074
#define	NFSERR_PNFSIOHOLE	10075
#define	NFSERR_SEQFALSERETRY	10076
#define	NFSERR_BADHIGHSLOT	10077
#define	NFSERR_DEADSESSION	10078
#define	NFSERR_ENCRALGUNSUPP	10079
#define	NFSERR_PNFSNOLAYOUT	10080
#define	NFSERR_NOTONLYOP	10081
#define	NFSERR_WRONGCRED	10082
#define	NFSERR_WRONGTYPE	10083
#define	NFSERR_DIRDELEGUNAVAIL	10084
#define	NFSERR_REJECTDELEG	10085
#define	NFSERR_RETURNCONFLICT	10086
#define	NFSERR_DELEGREVOKED	10087

#define	NFSERR_STALEWRITEVERF	30001	/* Fake return for nfs_commit() */
#define	NFSERR_DONTREPLY	30003	/* Don't process request */
#define	NFSERR_RETVOID		30004	/* Return void, not error */
#define	NFSERR_REPLYFROMCACHE	30005	/* Reply from recent request cache */
#define	NFSERR_STALEDONTRECOVER	30006	/* Don't initiate recovery */

#define	NFSERR_RPCERR		0x40000000 /* Mark an RPC layer error */
#define	NFSERR_AUTHERR		0x80000000 /* Mark an authentication error */

#define	NFSERR_RPCMISMATCH	(NFSERR_RPCERR | RPC_MISMATCH)
#define	NFSERR_PROGUNAVAIL	(NFSERR_RPCERR | RPC_PROGUNAVAIL)
#define	NFSERR_PROGMISMATCH	(NFSERR_RPCERR | RPC_PROGMISMATCH)
#define	NFSERR_PROGNOTV4	(NFSERR_RPCERR | 0xffff)
#define	NFSERR_PROCUNAVAIL	(NFSERR_RPCERR | RPC_PROCUNAVAIL)
#define	NFSERR_GARBAGE		(NFSERR_RPCERR | RPC_GARBAGE)

/* Sizes in bytes of various nfs rpc components */
#define	NFSX_UNSIGNED	4
#define	NFSX_HYPER	(2 * NFSX_UNSIGNED)

/* specific to NFS Version 2 */
#define	NFSX_V2FH	32
#define	NFSX_V2FATTR	68
#define	NFSX_V2SATTR	32
#define	NFSX_V2COOKIE	4
#define	NFSX_V2STATFS	20

/* specific to NFS Version 3 */
#define	NFSX_V3FHMAX		64	/* max. allowed by protocol */
#define	NFSX_V3FATTR		84
#define	NFSX_V3SATTR		60	/* max. all fields filled in */
#define	NFSX_V3SRVSATTR		(sizeof (struct nfsv3_sattr))
#define	NFSX_V3POSTOPATTR	(NFSX_V3FATTR + NFSX_UNSIGNED)
#define	NFSX_V3WCCDATA		(NFSX_V3POSTOPATTR + 8 * NFSX_UNSIGNED)
#define	NFSX_V3STATFS		52
#define	NFSX_V3FSINFO		48
#define	NFSX_V3PATHCONF		24

/* specific to NFS Version 4 */
#define	NFSX_V4FHMAX		128
#define	NFSX_V4FSID		(2 * NFSX_HYPER)
#define	NFSX_V4SPECDATA		(2 * NFSX_UNSIGNED)
#define	NFSX_V4TIME		(NFSX_HYPER + NFSX_UNSIGNED)
#define	NFSX_V4SETTIME		(NFSX_UNSIGNED + NFSX_V4TIME)
#define	NFSX_V4SESSIONID	16
#define	NFSX_V4DEVICEID		16
#define	NFSX_V4PNFSFH		(sizeof(fhandle_t) + 1)
#define	NFSX_V4FILELAYOUT	(4 * NFSX_UNSIGNED + NFSX_V4DEVICEID +	\
				 NFSX_HYPER + NFSM_RNDUP(NFSX_V4PNFSFH))
#define	NFSX_V4FLEXLAYOUT(m)	(NFSX_HYPER + 3 * NFSX_UNSIGNED +		\
    ((m) * (NFSX_V4DEVICEID + NFSX_STATEID + NFSM_RNDUP(NFSX_V4PNFSFH) +	\
    8 * NFSX_UNSIGNED)))

/* sizes common to multiple NFS versions */
#define	NFSX_FHMAX		(NFSX_V4FHMAX)
#define	NFSX_MYFH		(sizeof (fhandle_t)) /* size this server uses */
#define	NFSX_VERF 		8
#define	NFSX_STATEIDOTHER	12
#define	NFSX_STATEID		(NFSX_UNSIGNED + NFSX_STATEIDOTHER)
#define	NFSX_GSSH		12

/* variants for multiple versions */
#define	NFSX_STATFS(v3)		((v3) ? NFSX_V3STATFS : NFSX_V2STATFS)

/* nfs rpc procedure numbers (before version mapping) */
#define	NFSPROC_NULL		0
#define	NFSPROC_GETATTR		1
#define	NFSPROC_SETATTR		2
#define	NFSPROC_LOOKUP		3
#define	NFSPROC_ACCESS		4
#define	NFSPROC_READLINK	5
#define	NFSPROC_READ		6
#define	NFSPROC_WRITE		7
#define	NFSPROC_CREATE		8
#define	NFSPROC_MKDIR		9
#define	NFSPROC_SYMLINK		10
#define	NFSPROC_MKNOD		11
#define	NFSPROC_REMOVE		12
#define	NFSPROC_RMDIR		13
#define	NFSPROC_RENAME		14
#define	NFSPROC_LINK		15
#define	NFSPROC_READDIR		16
#define	NFSPROC_READDIRPLUS	17
#define	NFSPROC_FSSTAT		18
#define	NFSPROC_FSINFO		19
#define	NFSPROC_PATHCONF	20
#define	NFSPROC_COMMIT		21

/*
 * The lower numbers -> 21 are used by NFSv2 and v3. These define higher
 * numbers used by NFSv4.
 * NFS_V3NPROCS is one greater than the last V3 op and NFS_NPROCS is
 * one greater than the last number.
 */
#ifndef	NFS_V3NPROCS
#define	NFS_V3NPROCS		22

#define	NFSPROC_LOOKUPP		22
#define	NFSPROC_SETCLIENTID	23
#define	NFSPROC_SETCLIENTIDCFRM	24
#define	NFSPROC_LOCK		25
#define	NFSPROC_LOCKU		26
#define	NFSPROC_OPEN		27
#define	NFSPROC_CLOSE		28
#define	NFSPROC_OPENCONFIRM	29
#define	NFSPROC_LOCKT		30
#define	NFSPROC_OPENDOWNGRADE	31
#define	NFSPROC_RENEW		32
#define	NFSPROC_PUTROOTFH	33
#define	NFSPROC_RELEASELCKOWN	34
#define	NFSPROC_DELEGRETURN	35
#define	NFSPROC_RETDELEGREMOVE	36
#define	NFSPROC_RETDELEGRENAME1	37
#define	NFSPROC_RETDELEGRENAME2	38
#define	NFSPROC_GETACL		39
#define	NFSPROC_SETACL		40

/*
 * Must be defined as one higher than the last Proc# above.
 */
#define	NFSV4_NPROCS		41

/* Additional procedures for NFSv4.1. */
#define	NFSPROC_EXCHANGEID	41
#define	NFSPROC_CREATESESSION	42
#define	NFSPROC_DESTROYSESSION	43
#define	NFSPROC_DESTROYCLIENT	44
#define	NFSPROC_FREESTATEID	45
#define	NFSPROC_LAYOUTGET	46
#define	NFSPROC_GETDEVICEINFO	47
#define	NFSPROC_LAYOUTCOMMIT	48
#define	NFSPROC_LAYOUTRETURN	49
#define	NFSPROC_RECLAIMCOMPL	50
#define	NFSPROC_WRITEDS		51
#define	NFSPROC_READDS		52
#define	NFSPROC_COMMITDS	53
#define	NFSPROC_OPENLAYGET	54
#define	NFSPROC_CREATELAYGET	55

/*
 * Must be defined as one higher than the last NFSv4.1 Proc# above.
 */
#define	NFSV41_NPROCS		56

#endif	/* NFS_V3NPROCS */

/*
 * Define NFS_NPROCS as NFSV4_NPROCS for the experimental kernel code.
 */
#ifndef	NFS_NPROCS
#define	NFS_NPROCS		NFSV4_NPROCS
#endif

/*
 * NFSPROC_NOOP is a fake op# that can't be the same as any V2/3/4 Procedure
 * or Operation#. Since the NFS V4 Op #s go higher, use NFSV42_NOPS, which
 * is one greater than the highest Op#.
 */
#define	NFSPROC_NOOP		NFSV42_NOPS

/* Actual Version 2 procedure numbers */
#define	NFSV2PROC_NULL		0
#define	NFSV2PROC_GETATTR	1
#define	NFSV2PROC_SETATTR	2
#define	NFSV2PROC_NOOP		3
#define	NFSV2PROC_ROOT		NFSV2PROC_NOOP	/* Obsolete */
#define	NFSV2PROC_LOOKUP	4
#define	NFSV2PROC_READLINK	5
#define	NFSV2PROC_READ		6
#define	NFSV2PROC_WRITECACHE	NFSV2PROC_NOOP	/* Obsolete */
#define	NFSV2PROC_WRITE		8
#define	NFSV2PROC_CREATE	9
#define	NFSV2PROC_REMOVE	10
#define	NFSV2PROC_RENAME	11
#define	NFSV2PROC_LINK		12
#define	NFSV2PROC_SYMLINK	13
#define	NFSV2PROC_MKDIR		14
#define	NFSV2PROC_RMDIR		15
#define	NFSV2PROC_READDIR	16
#define	NFSV2PROC_STATFS	17

/*
 * V4 Procedure numbers
 */
#define	NFSV4PROC_COMPOUND	1
#define	NFSV4PROC_CBNULL	0
#define	NFSV4PROC_CBCOMPOUND	1

/*
 * Constants used by the Version 3 and 4 protocols for various RPCs
 */
#define	NFSV3SATTRTIME_DONTCHANGE	0
#define	NFSV3SATTRTIME_TOSERVER		1
#define	NFSV3SATTRTIME_TOCLIENT		2

#define	NFSV4SATTRTIME_TOSERVER		0
#define	NFSV4SATTRTIME_TOCLIENT		1

#define	NFSV4LOCKT_READ			1
#define	NFSV4LOCKT_WRITE		2
#define	NFSV4LOCKT_READW		3
#define	NFSV4LOCKT_WRITEW		4
#define	NFSV4LOCKT_RELEASE		5

#define	NFSV4OPEN_NOCREATE		0
#define	NFSV4OPEN_CREATE		1
#define	NFSV4OPEN_CLAIMNULL		0
#define	NFSV4OPEN_CLAIMPREVIOUS		1
#define	NFSV4OPEN_CLAIMDELEGATECUR	2
#define	NFSV4OPEN_CLAIMDELEGATEPREV	3
#define	NFSV4OPEN_CLAIMFH		4
#define	NFSV4OPEN_CLAIMDELEGATECURFH	5
#define	NFSV4OPEN_CLAIMDELEGATEPREVFH	6
#define	NFSV4OPEN_DELEGATENONE		0
#define	NFSV4OPEN_DELEGATEREAD		1
#define	NFSV4OPEN_DELEGATEWRITE		2
#define	NFSV4OPEN_DELEGATENONEEXT	3
#define	NFSV4OPEN_LIMITSIZE		1
#define	NFSV4OPEN_LIMITBLOCKS		2

/*
 * Nfs V4 ACE stuff
 */
#define	NFSV4ACE_ALLOWEDTYPE		0x00000000
#define	NFSV4ACE_DENIEDTYPE		0x00000001
#define	NFSV4ACE_AUDITTYPE		0x00000002
#define	NFSV4ACE_ALARMTYPE		0x00000003

#define	NFSV4ACE_SUPALLOWED		0x00000001
#define	NFSV4ACE_SUPDENIED		0x00000002
#define	NFSV4ACE_SUPAUDIT		0x00000004
#define	NFSV4ACE_SUPALARM		0x00000008

#define	NFSV4ACE_SUPTYPES	(NFSV4ACE_SUPALLOWED | NFSV4ACE_SUPDENIED)

#define	NFSV4ACE_FILEINHERIT		0x00000001
#define	NFSV4ACE_DIRECTORYINHERIT	0x00000002
#define	NFSV4ACE_NOPROPAGATEINHERIT	0x00000004
#define	NFSV4ACE_INHERITONLY		0x00000008
#define	NFSV4ACE_SUCCESSFULACCESS	0x00000010
#define	NFSV4ACE_FAILEDACCESS		0x00000020
#define	NFSV4ACE_IDENTIFIERGROUP	0x00000040

#define	NFSV4ACE_READDATA		0x00000001
#define	NFSV4ACE_LISTDIRECTORY		0x00000001
#define	NFSV4ACE_WRITEDATA		0x00000002
#define	NFSV4ACE_ADDFILE		0x00000002
#define	NFSV4ACE_APPENDDATA		0x00000004
#define	NFSV4ACE_ADDSUBDIRECTORY	0x00000004
#define	NFSV4ACE_READNAMEDATTR		0x00000008
#define	NFSV4ACE_WRITENAMEDATTR		0x00000010
#define	NFSV4ACE_EXECUTE		0x00000020
#define	NFSV4ACE_SEARCH			0x00000020
#define	NFSV4ACE_DELETECHILD		0x00000040
#define	NFSV4ACE_READATTRIBUTES		0x00000080
#define	NFSV4ACE_WRITEATTRIBUTES	0x00000100
#define	NFSV4ACE_DELETE			0x00010000
#define	NFSV4ACE_READACL		0x00020000
#define	NFSV4ACE_WRITEACL		0x00040000
#define	NFSV4ACE_WRITEOWNER		0x00080000
#define	NFSV4ACE_SYNCHRONIZE		0x00100000

/*
 * Here are the mappings between mode bits and acl mask bits for
 * directories and other files.
 * (Named attributes have not been included, since named attributes are
 *  not yet supported.)
 * The mailing list seems to indicate that NFSV4ACE_EXECUTE refers to
 * searching a directory, although I can't find a statement of that in
 * the RFC.
 */
#define	NFSV4ACE_ALLFILESMASK	(NFSV4ACE_READATTRIBUTES | NFSV4ACE_READACL)
#define	NFSV4ACE_OWNERMASK	(NFSV4ACE_WRITEATTRIBUTES | NFSV4ACE_WRITEACL)
#define	NFSV4ACE_DIRREADMASK	NFSV4ACE_LISTDIRECTORY
#define	NFSV4ACE_DIREXECUTEMASK	NFSV4ACE_EXECUTE
#define	NFSV4ACE_DIRWRITEMASK	(NFSV4ACE_ADDFILE | 			\
		NFSV4ACE_ADDSUBDIRECTORY | NFSV4ACE_DELETECHILD)
#define	NFSV4ACE_READMASK	NFSV4ACE_READDATA
#define	NFSV4ACE_WRITEMASK	(NFSV4ACE_WRITEDATA | NFSV4ACE_APPENDDATA)
#define	NFSV4ACE_EXECUTEMASK	NFSV4ACE_EXECUTE
#define	NFSV4ACE_ALLFILEBITS	(NFSV4ACE_READMASK | NFSV4ACE_WRITEMASK | \
	NFSV4ACE_EXECUTEMASK | NFSV4ACE_SYNCHRONIZE)
#define	NFSV4ACE_ALLDIRBITS	(NFSV4ACE_DIRREADMASK | 		\
	NFSV4ACE_DIRWRITEMASK | NFSV4ACE_DIREXECUTEMASK)
#define	NFSV4ACE_AUDITMASK	0x0

/*
 * These GENERIC masks are not used and are no longer believed to be useful.
 */
#define	NFSV4ACE_GENERICREAD		0x00120081
#define	NFSV4ACE_GENERICWRITE		0x00160106
#define	NFSV4ACE_GENERICEXECUTE		0x001200a0

#define	NFSSTATEID_PUTALLZERO		0
#define	NFSSTATEID_PUTALLONE		1
#define	NFSSTATEID_PUTSTATEID		2
#define	NFSSTATEID_PUTSEQIDZERO		3

/*
 * Bits for share access and deny.
 */
#define	NFSV4OPEN_ACCESSREAD		0x00000001
#define	NFSV4OPEN_ACCESSWRITE		0x00000002
#define	NFSV4OPEN_ACCESSBOTH		0x00000003
#define	NFSV4OPEN_WANTDELEGMASK		0x0000ff00
#define	NFSV4OPEN_WANTREADDELEG		0x00000100
#define	NFSV4OPEN_WANTWRITEDELEG	0x00000200
#define	NFSV4OPEN_WANTANYDELEG		0x00000300
#define	NFSV4OPEN_WANTNODELEG		0x00000400
#define	NFSV4OPEN_WANTCANCEL		0x00000500
#define	NFSV4OPEN_WANTSIGNALDELEG	0x00010000
#define	NFSV4OPEN_WANTPUSHDELEG		0x00020000

#define	NFSV4OPEN_DENYNONE		0x00000000
#define	NFSV4OPEN_DENYREAD		0x00000001
#define	NFSV4OPEN_DENYWRITE		0x00000002
#define	NFSV4OPEN_DENYBOTH		0x00000003

/*
 * Delegate_none_ext reply values.
 */
#define	NFSV4OPEN_NOTWANTED		0
#define	NFSV4OPEN_CONTENTION		1
#define	NFSV4OPEN_RESOURCE		2
#define	NFSV4OPEN_NOTSUPPFTYPE		3
#define	NFSV4OPEN_NOTSUPPWRITEFTYPE	4
#define	NFSV4OPEN_NOTSUPPUPGRADE	5
#define	NFSV4OPEN_NOTSUPPDOWNGRADE	6
#define	NFSV4OPEN_CANCELLED		7
#define	NFSV4OPEN_ISDIR			8

/*
 * Open result flags
 * (The first four are in the spec. The rest are used internally.)
 */
#define	NFSV4OPEN_RESULTCONFIRM		0x00000002
#define	NFSV4OPEN_LOCKTYPEPOSIX		0x00000004
#define	NFSV4OPEN_PRESERVEUNLINKED	0x00000008
#define	NFSV4OPEN_MAYNOTIFYLOCK		0x00000020
#define	NFSV4OPEN_RFLAGS 						\
    (NFSV4OPEN_RESULTCONFIRM | NFSV4OPEN_LOCKTYPEPOSIX |		\
    NFSV4OPEN_PRESERVEUNLINKED | NFSV4OPEN_MAYNOTIFYLOCK)
#define	NFSV4OPEN_RECALL		0x00010000
#define	NFSV4OPEN_READDELEGATE		0x00020000
#define	NFSV4OPEN_WRITEDELEGATE		0x00040000
#define	NFSV4OPEN_WDRESOURCE		0x00080000
#define	NFSV4OPEN_WDCONTENTION		0x00100000
#define	NFSV4OPEN_WDNOTWANTED		0x00200000

/*
 * NFS V4 File Handle types
 */
#define	NFSV4FHTYPE_PERSISTENT		0x0
#define	NFSV4FHTYPE_NOEXPIREWITHOPEN	0x1
#define	NFSV4FHTYPE_VOLATILEANY		0x2
#define	NFSV4FHTYPE_VOLATILEMIGRATE	0x4
#define	NFSV4FHTYPE_VOLATILERENAME	0x8

/*
 * Maximum size of V4 opaque strings.
 */
#define	NFSV4_OPAQUELIMIT	1024

/*
 * These are the same for V3 and V4.
 */
#define	NFSACCESS_READ			0x01
#define	NFSACCESS_LOOKUP		0x02
#define	NFSACCESS_MODIFY		0x04
#define	NFSACCESS_EXTEND		0x08
#define	NFSACCESS_DELETE		0x10
#define	NFSACCESS_EXECUTE		0x20

#define	NFSWRITE_UNSTABLE		0
#define	NFSWRITE_DATASYNC		1
#define	NFSWRITE_FILESYNC		2

#define	NFSCREATE_UNCHECKED		0
#define	NFSCREATE_GUARDED		1
#define	NFSCREATE_EXCLUSIVE		2
#define	NFSCREATE_EXCLUSIVE41		3

#define	NFSV3FSINFO_LINK		0x01
#define	NFSV3FSINFO_SYMLINK		0x02
#define	NFSV3FSINFO_HOMOGENEOUS		0x08
#define	NFSV3FSINFO_CANSETTIME		0x10

/* Flags for Exchange ID */
#define	NFSV4EXCH_SUPPMOVEDREFER	0x00000001
#define	NFSV4EXCH_SUPPMOVEDMIGR	0x00000002
#define	NFSV4EXCH_BINDPRINCSTATEID	0x00000100
#define	NFSV4EXCH_USENONPNFS		0x00010000
#define	NFSV4EXCH_USEPNFSMDS		0x00020000
#define	NFSV4EXCH_USEPNFSDS		0x00040000
#define	NFSV4EXCH_MASKPNFS		0x00070000
#define	NFSV4EXCH_UPDCONFIRMEDRECA	0x40000000
#define	NFSV4EXCH_CONFIRMEDR		0x80000000

/* State Protects */
#define	NFSV4EXCH_SP4NONE		0
#define	NFSV4EXCH_SP4MACHCRED		1
#define	NFSV4EXCH_SP4SSV		2

/* Flags for Create Session */
#define	NFSV4CRSESS_PERSIST		0x00000001
#define	NFSV4CRSESS_CONNBACKCHAN	0x00000002
#define	NFSV4CRSESS_CONNRDMA		0x00000004

/* Flags for Sequence */
#define	NFSV4SEQ_CBPATHDOWN		0x00000001
#define	NFSV4SEQ_CBGSSCONTEXPIRING	0x00000002
#define	NFSV4SEQ_CBGSSCONTEXPIRED	0x00000004
#define	NFSV4SEQ_EXPIREDALLSTATEREVOKED	0x00000008
#define	NFSV4SEQ_EXPIREDSOMESTATEREVOKED 0x00000010
#define	NFSV4SEQ_ADMINSTATEREVOKED	0x00000020
#define	NFSV4SEQ_RECALLABLESTATEREVOKED	0x00000040
#define	NFSV4SEQ_LEASEMOVED		0x00000080
#define	NFSV4SEQ_RESTARTRECLAIMNEEDED	0x00000100
#define	NFSV4SEQ_CBPATHDOWNSESSION	0x00000200
#define	NFSV4SEQ_BACKCHANNELFAULT	0x00000400
#define	NFSV4SEQ_DEVIDCHANGED		0x00000800
#define	NFSV4SEQ_DEVIDDELETED		0x00001000

/* Flags for Layout. */
#define	NFSLAYOUTRETURN_FILE		1
#define	NFSLAYOUTRETURN_FSID		2
#define	NFSLAYOUTRETURN_ALL		3

#define	NFSLAYOUT_NFSV4_1_FILES		0x1
#define	NFSLAYOUT_OSD2_OBJECTS		0x2
#define	NFSLAYOUT_BLOCK_VOLUME		0x3
#define	NFSLAYOUT_FLEXFILE		0x4

#define	NFSLAYOUTIOMODE_READ		1
#define	NFSLAYOUTIOMODE_RW		2
#define	NFSLAYOUTIOMODE_ANY		3

/* Flags for Get Device Info. */
#define	NFSDEVICEIDNOTIFY_CHANGEBIT	0x1
#define	NFSDEVICEIDNOTIFY_DELETEBIT	0x2

/* Flags for File Layout. */
#define	NFSFLAYUTIL_DENSE		0x1
#define	NFSFLAYUTIL_COMMIT_THRU_MDS	0x2
#define	NFSFLAYUTIL_STRIPE_MASK		0xffffffc0

/* Flags for Flex File Layout. */
#define	NFSFLEXFLAG_NO_LAYOUTCOMMIT	0x00000001
#define	NFSFLEXFLAG_NOIO_MDS		0x00000002
#define	NFSFLEXFLAG_NO_READIO		0x00000004
#define	NFSFLEXFLAG_WRITE_ONEMIRROR	0x00000008

<<<<<<< HEAD
#if defined(_KERNEL) || defined(KERNEL)
=======
/* Enum values for Bind Connection to Session. */
#define	NFSCDFC4_FORE		0x1
#define	NFSCDFC4_BACK		0x2
#define	NFSCDFC4_FORE_OR_BOTH	0x3
#define	NFSCDFC4_BACK_OR_BOTH	0x7
#define	NFSCDFS4_FORE		0x1
#define	NFSCDFS4_BACK		0x2
#define	NFSCDFS4_BOTH		0x3

>>>>>>> 45450d16
/* Conversion macros */
#define	vtonfsv2_mode(t,m) 						\
		txdr_unsigned(((t) == VFIFO) ? MAKEIMODE(VCHR, (m)) : 	\
				MAKEIMODE((t), (m)))
#define	vtonfsv34_mode(m)	txdr_unsigned((m) & 07777)
#define	nfstov_mode(a)		(fxdr_unsigned(u_int16_t, (a))&07777)
#define	vtonfsv2_type(a)  (((u_int32_t)(a)) >= 9 ? txdr_unsigned(NFNON) : \
		txdr_unsigned(newnfsv2_type[((u_int32_t)(a))]))
#define	vtonfsv34_type(a)  (((u_int32_t)(a)) >= 9 ? txdr_unsigned(NFNON) : \
		txdr_unsigned(nfsv34_type[((u_int32_t)(a))]))
#define	nfsv2tov_type(a)	newnv2tov_type[fxdr_unsigned(u_int32_t,(a))&0x7]
#define	nfsv34tov_type(a)	nv34tov_type[fxdr_unsigned(u_int32_t,(a))&0x7]
#define	vtonfs_dtype(a)	(((u_int32_t)(a)) >= 9 ? IFTODT(VTTOIF(VNON)) : \
			 IFTODT(VTTOIF(a)))

/* File types */
typedef enum { NFNON=0, NFREG=1, NFDIR=2, NFBLK=3, NFCHR=4, NFLNK=5,
	NFSOCK=6, NFFIFO=7, NFATTRDIR=8, NFNAMEDATTR=9 } nfstype;

/* Structs for common parts of the rpc's */

struct nfsv2_time {
	u_int32_t nfsv2_sec;
	u_int32_t nfsv2_usec;
};
typedef struct nfsv2_time	nfstime2;

struct nfsv3_time {
	u_int32_t nfsv3_sec;
	u_int32_t nfsv3_nsec;
};
typedef struct nfsv3_time	nfstime3;

struct nfsv4_time {
	u_int32_t nfsv4_highsec;
	u_int32_t nfsv4_sec;
	u_int32_t nfsv4_nsec;
};
typedef struct nfsv4_time	nfstime4;

/*
 * Quads are defined as arrays of 2 longs to ensure dense packing for the
 * protocol and to facilitate xdr conversion.
 */
struct nfs_uquad {
	u_int32_t nfsuquad[2];
};
typedef	struct nfs_uquad	nfsuint64;

/*
 * Used to convert between two u_longs and a u_quad_t.
 */
union nfs_quadconvert {
	u_int32_t lval[2];
	u_quad_t  qval;
};
typedef union nfs_quadconvert	nfsquad_t;

/*
 * NFS Version 3 special file number.
 */
struct nfsv3_spec {
	u_int32_t specdata1;
	u_int32_t specdata2;
};
typedef	struct nfsv3_spec	nfsv3spec;

/*
 * File attributes and setable attributes. These structures cover both
 * NFS version 2 and the version 3 protocol. Note that the union is only
 * used so that one pointer can refer to both variants. These structures
 * go out on the wire and must be densely packed, so no quad data types
 * are used. (all fields are longs or u_longs or structures of same)
 * NB: You can't do sizeof(struct nfs_fattr), you must use the
 *     NFSX_FATTR(v3) macro.
 */
struct nfs_fattr {
	u_int32_t fa_type;
	u_int32_t fa_mode;
	u_int32_t fa_nlink;
	u_int32_t fa_uid;
	u_int32_t fa_gid;
	union {
		struct {
			u_int32_t nfsv2fa_size;
			u_int32_t nfsv2fa_blocksize;
			u_int32_t nfsv2fa_rdev;
			u_int32_t nfsv2fa_blocks;
			u_int32_t nfsv2fa_fsid;
			u_int32_t nfsv2fa_fileid;
			nfstime2  nfsv2fa_atime;
			nfstime2  nfsv2fa_mtime;
			nfstime2  nfsv2fa_ctime;
		} fa_nfsv2;
		struct {
			nfsuint64 nfsv3fa_size;
			nfsuint64 nfsv3fa_used;
			nfsv3spec nfsv3fa_rdev;
			nfsuint64 nfsv3fa_fsid;
			nfsuint64 nfsv3fa_fileid;
			nfstime3  nfsv3fa_atime;
			nfstime3  nfsv3fa_mtime;
			nfstime3  nfsv3fa_ctime;
		} fa_nfsv3;
	} fa_un;
};

/* and some ugly defines for accessing union components */
#define	fa2_size		fa_un.fa_nfsv2.nfsv2fa_size
#define	fa2_blocksize		fa_un.fa_nfsv2.nfsv2fa_blocksize
#define	fa2_rdev		fa_un.fa_nfsv2.nfsv2fa_rdev
#define	fa2_blocks		fa_un.fa_nfsv2.nfsv2fa_blocks
#define	fa2_fsid		fa_un.fa_nfsv2.nfsv2fa_fsid
#define	fa2_fileid		fa_un.fa_nfsv2.nfsv2fa_fileid
#define	fa2_atime		fa_un.fa_nfsv2.nfsv2fa_atime
#define	fa2_mtime		fa_un.fa_nfsv2.nfsv2fa_mtime
#define	fa2_ctime		fa_un.fa_nfsv2.nfsv2fa_ctime
#define	fa3_size		fa_un.fa_nfsv3.nfsv3fa_size
#define	fa3_used		fa_un.fa_nfsv3.nfsv3fa_used
#define	fa3_rdev		fa_un.fa_nfsv3.nfsv3fa_rdev
#define	fa3_fsid		fa_un.fa_nfsv3.nfsv3fa_fsid
#define	fa3_fileid		fa_un.fa_nfsv3.nfsv3fa_fileid
#define	fa3_atime		fa_un.fa_nfsv3.nfsv3fa_atime
#define	fa3_mtime		fa_un.fa_nfsv3.nfsv3fa_mtime
#define	fa3_ctime		fa_un.fa_nfsv3.nfsv3fa_ctime

#define	NFS_LINK_MAX	UINT32_MAX

struct nfsv2_sattr {
	u_int32_t sa_mode;
	u_int32_t sa_uid;
	u_int32_t sa_gid;
	u_int32_t sa_size;
	nfstime2  sa_atime;
	nfstime2  sa_mtime;
};

/*
 * NFS Version 3 sattr structure for the new node creation case.
 */
struct nfsv3_sattr {
	u_int32_t sa_modetrue;
	u_int32_t sa_mode;
	u_int32_t sa_uidfalse;
	u_int32_t sa_gidfalse;
	u_int32_t sa_sizefalse;
	u_int32_t sa_atimetype;
	nfstime3  sa_atime;
	u_int32_t sa_mtimetype;
	nfstime3  sa_mtime;
};
#endif	/* _KERNEL */

/*
 * The attribute bits used for V4.
 * NFSATTRBIT_xxx defines the attribute# (and its bit position)
 * NFSATTRBM_xxx is a 32bit mask with the correct bit set within the
 *	appropriate 32bit word.
 * NFSATTRBIT_MAX is one greater than the largest NFSATTRBIT_xxx
 */
#define	NFSATTRBIT_SUPPORTEDATTRS	0
#define	NFSATTRBIT_TYPE			1
#define	NFSATTRBIT_FHEXPIRETYPE		2
#define	NFSATTRBIT_CHANGE		3
#define	NFSATTRBIT_SIZE			4
#define	NFSATTRBIT_LINKSUPPORT		5
#define	NFSATTRBIT_SYMLINKSUPPORT	6
#define	NFSATTRBIT_NAMEDATTR		7
#define	NFSATTRBIT_FSID			8
#define	NFSATTRBIT_UNIQUEHANDLES	9
#define	NFSATTRBIT_LEASETIME		10
#define	NFSATTRBIT_RDATTRERROR		11
#define	NFSATTRBIT_ACL			12
#define	NFSATTRBIT_ACLSUPPORT		13
#define	NFSATTRBIT_ARCHIVE		14
#define	NFSATTRBIT_CANSETTIME		15
#define	NFSATTRBIT_CASEINSENSITIVE	16
#define	NFSATTRBIT_CASEPRESERVING	17
#define	NFSATTRBIT_CHOWNRESTRICTED	18
#define	NFSATTRBIT_FILEHANDLE		19
#define	NFSATTRBIT_FILEID		20
#define	NFSATTRBIT_FILESAVAIL		21
#define	NFSATTRBIT_FILESFREE		22
#define	NFSATTRBIT_FILESTOTAL		23
#define	NFSATTRBIT_FSLOCATIONS		24
#define	NFSATTRBIT_HIDDEN		25
#define	NFSATTRBIT_HOMOGENEOUS		26
#define	NFSATTRBIT_MAXFILESIZE		27
#define	NFSATTRBIT_MAXLINK		28
#define	NFSATTRBIT_MAXNAME		29
#define	NFSATTRBIT_MAXREAD		30
#define	NFSATTRBIT_MAXWRITE		31
#define	NFSATTRBIT_MIMETYPE		32
#define	NFSATTRBIT_MODE			33
#define	NFSATTRBIT_NOTRUNC		34
#define	NFSATTRBIT_NUMLINKS		35
#define	NFSATTRBIT_OWNER		36
#define	NFSATTRBIT_OWNERGROUP		37
#define	NFSATTRBIT_QUOTAHARD		38
#define	NFSATTRBIT_QUOTASOFT		39
#define	NFSATTRBIT_QUOTAUSED		40
#define	NFSATTRBIT_RAWDEV		41
#define	NFSATTRBIT_SPACEAVAIL		42
#define	NFSATTRBIT_SPACEFREE		43
#define	NFSATTRBIT_SPACETOTAL		44
#define	NFSATTRBIT_SPACEUSED		45
#define	NFSATTRBIT_SYSTEM		46
#define	NFSATTRBIT_TIMEACCESS		47
#define	NFSATTRBIT_TIMEACCESSSET	48
#define	NFSATTRBIT_TIMEBACKUP		49
#define	NFSATTRBIT_TIMECREATE		50
#define	NFSATTRBIT_TIMEDELTA		51
#define	NFSATTRBIT_TIMEMETADATA		52
#define	NFSATTRBIT_TIMEMODIFY		53
#define	NFSATTRBIT_TIMEMODIFYSET	54
#define	NFSATTRBIT_MOUNTEDONFILEID	55
#define	NFSATTRBIT_DIRNOTIFDELAY	56
#define	NFSATTRBIT_DIRENTNOTIFDELAY	57
#define	NFSATTRBIT_DACL			58
#define	NFSATTRBIT_SACL			59
#define	NFSATTRBIT_CHANGEPOLICY		60
#define	NFSATTRBIT_FSSTATUS		61
#define	NFSATTRBIT_FSLAYOUTTYPE		62
#define	NFSATTRBIT_LAYOUTHINT		63
#define	NFSATTRBIT_LAYOUTTYPE		64
#define	NFSATTRBIT_LAYOUTBLKSIZE	65
#define	NFSATTRBIT_LAYOUTALIGNMENT	66
#define	NFSATTRBIT_FSLOCATIONSINFO	67
#define	NFSATTRBIT_MDSTHRESHOLD		68
#define	NFSATTRBIT_RETENTIONGET		69
#define	NFSATTRBIT_RETENTIONSET		70
#define	NFSATTRBIT_RETENTEVTGET		71
#define	NFSATTRBIT_RETENTEVTSET		72
#define	NFSATTRBIT_RETENTIONHOLD	73
#define	NFSATTRBIT_MODESETMASKED	74
#define	NFSATTRBIT_SUPPATTREXCLCREAT	75
#define	NFSATTRBIT_FSCHARSETCAP		76

#define	NFSATTRBM_SUPPORTEDATTRS	0x00000001
#define	NFSATTRBM_TYPE			0x00000002
#define	NFSATTRBM_FHEXPIRETYPE		0x00000004
#define	NFSATTRBM_CHANGE		0x00000008
#define	NFSATTRBM_SIZE			0x00000010
#define	NFSATTRBM_LINKSUPPORT		0x00000020
#define	NFSATTRBM_SYMLINKSUPPORT	0x00000040
#define	NFSATTRBM_NAMEDATTR		0x00000080
#define	NFSATTRBM_FSID			0x00000100
#define	NFSATTRBM_UNIQUEHANDLES		0x00000200
#define	NFSATTRBM_LEASETIME		0x00000400
#define	NFSATTRBM_RDATTRERROR		0x00000800
#define	NFSATTRBM_ACL			0x00001000
#define	NFSATTRBM_ACLSUPPORT		0x00002000
#define	NFSATTRBM_ARCHIVE		0x00004000
#define	NFSATTRBM_CANSETTIME		0x00008000
#define	NFSATTRBM_CASEINSENSITIVE	0x00010000
#define	NFSATTRBM_CASEPRESERVING	0x00020000
#define	NFSATTRBM_CHOWNRESTRICTED	0x00040000
#define	NFSATTRBM_FILEHANDLE		0x00080000
#define	NFSATTRBM_FILEID		0x00100000
#define	NFSATTRBM_FILESAVAIL		0x00200000
#define	NFSATTRBM_FILESFREE		0x00400000
#define	NFSATTRBM_FILESTOTAL		0x00800000
#define	NFSATTRBM_FSLOCATIONS		0x01000000
#define	NFSATTRBM_HIDDEN		0x02000000
#define	NFSATTRBM_HOMOGENEOUS		0x04000000
#define	NFSATTRBM_MAXFILESIZE		0x08000000
#define	NFSATTRBM_MAXLINK		0x10000000
#define	NFSATTRBM_MAXNAME		0x20000000
#define	NFSATTRBM_MAXREAD		0x40000000
#define	NFSATTRBM_MAXWRITE		0x80000000
#define	NFSATTRBM_MIMETYPE		0x00000001
#define	NFSATTRBM_MODE			0x00000002
#define	NFSATTRBM_NOTRUNC		0x00000004
#define	NFSATTRBM_NUMLINKS		0x00000008
#define	NFSATTRBM_OWNER			0x00000010
#define	NFSATTRBM_OWNERGROUP		0x00000020
#define	NFSATTRBM_QUOTAHARD		0x00000040
#define	NFSATTRBM_QUOTASOFT		0x00000080
#define	NFSATTRBM_QUOTAUSED		0x00000100
#define	NFSATTRBM_RAWDEV		0x00000200
#define	NFSATTRBM_SPACEAVAIL		0x00000400
#define	NFSATTRBM_SPACEFREE		0x00000800
#define	NFSATTRBM_SPACETOTAL		0x00001000
#define	NFSATTRBM_SPACEUSED		0x00002000
#define	NFSATTRBM_SYSTEM		0x00004000
#define	NFSATTRBM_TIMEACCESS		0x00008000
#define	NFSATTRBM_TIMEACCESSSET		0x00010000
#define	NFSATTRBM_TIMEBACKUP		0x00020000
#define	NFSATTRBM_TIMECREATE		0x00040000
#define	NFSATTRBM_TIMEDELTA		0x00080000
#define	NFSATTRBM_TIMEMETADATA		0x00100000
#define	NFSATTRBM_TIMEMODIFY		0x00200000
#define	NFSATTRBM_TIMEMODIFYSET		0x00400000
#define	NFSATTRBM_MOUNTEDONFILEID	0x00800000
#define	NFSATTRBM_DIRNOTIFDELAY		0x01000000
#define	NFSATTRBM_DIRENTNOTIFDELAY	0x02000000
#define	NFSATTRBM_DACL			0x04000000
#define	NFSATTRBM_SACL			0x08000000
#define	NFSATTRBM_CHANGEPOLICY		0x10000000
#define	NFSATTRBM_FSSTATUS		0x20000000
#define	NFSATTRBM_FSLAYOUTTYPE		0x40000000
#define	NFSATTRBM_LAYOUTHINT		0x80000000
#define	NFSATTRBM_LAYOUTTYPE		0x00000001
#define	NFSATTRBM_LAYOUTBLKSIZE		0x00000002
#define	NFSATTRBM_LAYOUTALIGNMENT	0x00000004
#define	NFSATTRBM_FSLOCATIONSINFO	0x00000008
#define	NFSATTRBM_MDSTHRESHOLD		0x00000010
#define	NFSATTRBM_RETENTIONGET		0x00000020
#define	NFSATTRBM_RETENTIONSET		0x00000040
#define	NFSATTRBM_RETENTEVTGET		0x00000080
#define	NFSATTRBM_RETENTEVTSET		0x00000100
#define	NFSATTRBM_RETENTIONHOLD		0x00000200
#define	NFSATTRBM_MODESETMASKED		0x00000400
#define	NFSATTRBM_SUPPATTREXCLCREAT	0x00000800
#define	NFSATTRBM_FSCHARSETCAP		0x00001000

#define	NFSATTRBIT_MAX			77

/*
 * Sets of attributes that are supported, by words in the bitmap.
 */
/*
 * NFSATTRBIT_SUPPORTED - SUPP0 - bits 0<->31
 *			  SUPP1 - bits 32<->63
 *			  SUPP2 - bits 64<->95
 */
#define	NFSATTRBIT_SUPP0						\
 	(NFSATTRBM_SUPPORTEDATTRS |					\
 	NFSATTRBM_TYPE |						\
 	NFSATTRBM_FHEXPIRETYPE |					\
 	NFSATTRBM_CHANGE |						\
 	NFSATTRBM_SIZE |						\
 	NFSATTRBM_LINKSUPPORT |						\
 	NFSATTRBM_SYMLINKSUPPORT |					\
 	NFSATTRBM_NAMEDATTR |						\
 	NFSATTRBM_FSID |						\
 	NFSATTRBM_UNIQUEHANDLES |					\
 	NFSATTRBM_LEASETIME |						\
 	NFSATTRBM_RDATTRERROR |						\
 	NFSATTRBM_ACL |							\
 	NFSATTRBM_ACLSUPPORT |						\
 	NFSATTRBM_CANSETTIME |						\
 	NFSATTRBM_CASEINSENSITIVE |					\
 	NFSATTRBM_CASEPRESERVING |					\
 	NFSATTRBM_CHOWNRESTRICTED |					\
 	NFSATTRBM_FILEHANDLE |						\
 	NFSATTRBM_FILEID |						\
 	NFSATTRBM_FILESAVAIL |						\
 	NFSATTRBM_FILESFREE |						\
 	NFSATTRBM_FILESTOTAL |						\
	NFSATTRBM_FSLOCATIONS |						\
 	NFSATTRBM_HOMOGENEOUS |						\
 	NFSATTRBM_MAXFILESIZE |						\
 	NFSATTRBM_MAXLINK |						\
 	NFSATTRBM_MAXNAME |						\
 	NFSATTRBM_MAXREAD |						\
 	NFSATTRBM_MAXWRITE)

/*
 * NFSATTRBIT_S1 - subset of SUPP1 - OR of the following bits:
 */
#define	NFSATTRBIT_S1							\
 	(NFSATTRBM_MODE |						\
 	NFSATTRBM_NOTRUNC |						\
 	NFSATTRBM_NUMLINKS |						\
 	NFSATTRBM_OWNER |						\
 	NFSATTRBM_OWNERGROUP |						\
 	NFSATTRBM_RAWDEV |						\
 	NFSATTRBM_SPACEAVAIL |						\
 	NFSATTRBM_SPACEFREE |						\
 	NFSATTRBM_SPACETOTAL |						\
 	NFSATTRBM_SPACEUSED |						\
 	NFSATTRBM_TIMEACCESS |						\
 	NFSATTRBM_TIMEDELTA |						\
 	NFSATTRBM_TIMEMETADATA |					\
 	NFSATTRBM_TIMEMODIFY |						\
 	NFSATTRBM_MOUNTEDONFILEID |					\
	NFSATTRBM_QUOTAHARD |                        			\
    	NFSATTRBM_QUOTASOFT |                        			\
    	NFSATTRBM_QUOTAUSED |						\
	NFSATTRBM_FSLAYOUTTYPE)


#ifdef QUOTA
/*
 * If QUOTA OR in NFSATTRBIT_QUOTAHARD, NFSATTRBIT_QUOTASOFT and
 * NFSATTRBIT_QUOTAUSED.
 */
#define	NFSATTRBIT_SUPP1	(NFSATTRBIT_S1 |			\
				NFSATTRBM_QUOTAHARD |			\
				NFSATTRBM_QUOTASOFT |			\
				NFSATTRBM_QUOTAUSED)
#else
#define	NFSATTRBIT_SUPP1	NFSATTRBIT_S1
#endif

#define	NFSATTRBIT_SUPP2						\
	(NFSATTRBM_LAYOUTTYPE |						\
	NFSATTRBM_LAYOUTBLKSIZE |					\
	NFSATTRBM_LAYOUTALIGNMENT |					\
	NFSATTRBM_SUPPATTREXCLCREAT)

/*
 * NFSATTRBIT_SUPPSETONLY is the OR of NFSATTRBIT_TIMEACCESSSET and
 * NFSATTRBIT_TIMEMODIFYSET.
 */
#define	NFSATTRBIT_SUPPSETONLY	 (NFSATTRBM_TIMEACCESSSET |		\
				 NFSATTRBM_TIMEMODIFYSET)

/*
 * NFSATTRBIT_SETABLE - SETABLE0 - bits 0<->31
 *			SETABLE1 - bits 32<->63
 *			SETABLE2 - bits 64<->95
 */
#define	NFSATTRBIT_SETABLE0						\
	(NFSATTRBM_SIZE |						\
	NFSATTRBM_ACL)
#define	NFSATTRBIT_SETABLE1						\
 	(NFSATTRBM_MODE |						\
 	NFSATTRBM_OWNER |						\
 	NFSATTRBM_OWNERGROUP |						\
 	NFSATTRBM_TIMEACCESSSET |					\
 	NFSATTRBM_TIMEMODIFYSET)
#define	NFSATTRBIT_SETABLE2		0

/*
 * Set of attributes that the getattr vnode op needs.
 * OR of the following bits.
 * NFSATTRBIT_GETATTR0 - bits 0<->31
 */
#define	NFSATTRBIT_GETATTR0						\
 	(NFSATTRBM_SUPPORTEDATTRS |					\
 	NFSATTRBM_TYPE |						\
 	NFSATTRBM_CHANGE |						\
 	NFSATTRBM_SIZE |						\
 	NFSATTRBM_FSID |						\
 	NFSATTRBM_FILEID |						\
 	NFSATTRBM_MAXREAD)

/*
 * NFSATTRBIT_GETATTR1 - bits 32<->63
 */
#define	NFSATTRBIT_GETATTR1						\
 	(NFSATTRBM_MODE |						\
 	NFSATTRBM_NUMLINKS |						\
 	NFSATTRBM_OWNER |						\
 	NFSATTRBM_OWNERGROUP |						\
 	NFSATTRBM_RAWDEV |						\
 	NFSATTRBM_SPACEUSED |						\
 	NFSATTRBM_TIMEACCESS |						\
 	NFSATTRBM_TIMEMETADATA |					\
 	NFSATTRBM_TIMEMODIFY)

/*
 * NFSATTRBIT_GETATTR2 - bits 64<->95
 */
#define	NFSATTRBIT_GETATTR2		0

/*
 * Subset of the above that the Write RPC gets.
 * OR of the following bits.
 * NFSATTRBIT_WRITEGETATTR0 - bits 0<->31
 */
#define	NFSATTRBIT_WRITEGETATTR0					\
 	(NFSATTRBM_SUPPORTEDATTRS |					\
 	NFSATTRBM_TYPE |						\
 	NFSATTRBM_CHANGE |						\
 	NFSATTRBM_SIZE |						\
 	NFSATTRBM_FSID |						\
 	NFSATTRBM_FILEID |						\
 	NFSATTRBM_MAXREAD)

/*
 * NFSATTRBIT_WRITEGETATTR1 - bits 32<->63
 */
#define	NFSATTRBIT_WRITEGETATTR1					\
 	(NFSATTRBM_MODE |						\
 	NFSATTRBM_NUMLINKS |						\
 	NFSATTRBM_RAWDEV |						\
 	NFSATTRBM_SPACEUSED |						\
 	NFSATTRBM_TIMEACCESS |						\
 	NFSATTRBM_TIMEMETADATA |					\
 	NFSATTRBM_TIMEMODIFY)

/*
 * NFSATTRBIT_WRITEGETATTR2 - bits 64<->95
 */
#define	NFSATTRBIT_WRITEGETATTR2	0

/*
 * Set of attributes that the wccattr operation op needs.
 * OR of the following bits.
 * NFSATTRBIT_WCCATTR0 - bits 0<->31
 */
#define	NFSATTRBIT_WCCATTR0	0

/*
 * NFSATTRBIT_WCCATTR1 - bits 32<->63
 */
#define	NFSATTRBIT_WCCATTR1						\
 	(NFSATTRBM_TIMEMODIFY)

/*
 * NFSATTRBIT_WCCATTR2 - bits 64<->95
 */
#define	NFSATTRBIT_WCCATTR2		0

/*
 * NFSATTRBIT_CBGETATTR0 - bits 0<->31
 */
#define	NFSATTRBIT_CBGETATTR0	(NFSATTRBM_CHANGE | NFSATTRBM_SIZE)

/*
 * NFSATTRBIT_CBGETATTR1 - bits 32<->63
 */
#define	NFSATTRBIT_CBGETATTR1		0x0

/*
 * NFSATTRBIT_CBGETATTR2 - bits 64<->95
 */
#define	NFSATTRBIT_CBGETATTR2		0x0

/*
 * Sets of attributes that require a VFS_STATFS() call to get the
 * values of.
 * NFSATTRBIT_STATFS0 - bits 0<->31
 */
#define	NFSATTRBIT_STATFS0						\
	(NFSATTRBM_LINKSUPPORT |					\
	NFSATTRBM_SYMLINKSUPPORT |					\
	NFSATTRBM_CANSETTIME |						\
 	NFSATTRBM_FILESAVAIL |						\
 	NFSATTRBM_FILESFREE |						\
 	NFSATTRBM_FILESTOTAL |						\
 	NFSATTRBM_HOMOGENEOUS |						\
 	NFSATTRBM_MAXFILESIZE |						\
	NFSATTRBM_MAXNAME |						\
	NFSATTRBM_MAXREAD |						\
	NFSATTRBM_MAXWRITE)

/*
 * NFSATTRBIT_STATFS1 - bits 32<->63
 */
#define	NFSATTRBIT_STATFS1						\
 	(NFSATTRBM_QUOTAHARD |						\
 	NFSATTRBM_QUOTASOFT |						\
 	NFSATTRBM_QUOTAUSED |						\
 	NFSATTRBM_SPACEAVAIL |						\
 	NFSATTRBM_SPACEFREE |						\
 	NFSATTRBM_SPACETOTAL |						\
 	NFSATTRBM_SPACEUSED |						\
	NFSATTRBM_TIMEDELTA)

/*
 * NFSATTRBIT_STATFS2 - bits 64<->95
 */
#define	NFSATTRBIT_STATFS2		0

/*
 * These are the bits that are needed by the nfs_statfs() call.
 * (The regular getattr bits are or'd in so the vnode gets the correct
 *  type, etc.)
 * NFSGETATTRBIT_STATFS0 - bits 0<->31
 */
#define	NFSGETATTRBIT_STATFS0	(NFSATTRBIT_GETATTR0 |			\
				NFSATTRBM_LINKSUPPORT |			\
				NFSATTRBM_SYMLINKSUPPORT |		\
				NFSATTRBM_CANSETTIME |			\
				NFSATTRBM_FILESFREE |			\
				NFSATTRBM_FILESTOTAL |			\
				NFSATTRBM_HOMOGENEOUS |			\
				NFSATTRBM_MAXFILESIZE |			\
				NFSATTRBM_MAXNAME |			\
				NFSATTRBM_MAXREAD |			\
				NFSATTRBM_MAXWRITE)

/*
 * NFSGETATTRBIT_STATFS1 - bits 32<->63
 */
#define	NFSGETATTRBIT_STATFS1	(NFSATTRBIT_GETATTR1 |			\
				NFSATTRBM_SPACEAVAIL |			\
				NFSATTRBM_SPACEFREE |			\
				NFSATTRBM_SPACETOTAL |			\
				NFSATTRBM_TIMEDELTA)

/*
 * NFSGETATTRBIT_STATFS2 - bits 64<->95
 */
#define	NFSGETATTRBIT_STATFS2		0

/*
 * Set of attributes for the equivalent of an nfsv3 pathconf rpc.
 * NFSGETATTRBIT_PATHCONF0 - bits 0<->31
 */
#define	NFSGETATTRBIT_PATHCONF0	(NFSATTRBIT_GETATTR0 |			\
			 	NFSATTRBM_CASEINSENSITIVE |		\
			 	NFSATTRBM_CASEPRESERVING |		\
			 	NFSATTRBM_CHOWNRESTRICTED |		\
			 	NFSATTRBM_MAXLINK |			\
			 	NFSATTRBM_MAXNAME)

/*
 * NFSGETATTRBIT_PATHCONF1 - bits 32<->63
 */
#define	NFSGETATTRBIT_PATHCONF1	(NFSATTRBIT_GETATTR1 |			\
				NFSATTRBM_NOTRUNC)

/*
 * NFSGETATTRBIT_PATHCONF2 - bits 64<->95
 */
#define	NFSGETATTRBIT_PATHCONF2		0

/*
 * Sets of attributes required by readdir and readdirplus.
 * NFSATTRBIT_READDIRPLUS0	(NFSATTRBIT_GETATTR0 | NFSATTRBIT_FILEHANDLE |
 *				 NFSATTRBIT_RDATTRERROR)
 */
#define	NFSATTRBIT_READDIRPLUS0	(NFSATTRBIT_GETATTR0 | NFSATTRBM_FILEHANDLE | \
				NFSATTRBM_RDATTRERROR)
#define	NFSATTRBIT_READDIRPLUS1	NFSATTRBIT_GETATTR1
#define	NFSATTRBIT_READDIRPLUS2		0

/*
 * Set of attributes supported by Referral vnodes.
 */
#define	NFSATTRBIT_REFERRAL0	(NFSATTRBM_TYPE | NFSATTRBM_FSID |	\
	NFSATTRBM_RDATTRERROR | NFSATTRBM_FSLOCATIONS)
#define	NFSATTRBIT_REFERRAL1	NFSATTRBM_MOUNTEDONFILEID
#define	NFSATTRBIT_REFERRAL2		0

/*
 * Structure for data handled by the statfs rpc. Since some fields are
 * u_int64_t, this cannot be used for copying data on/off the wire, due
 * to alignment concerns.
 */
struct nfsstatfs {
	union {
		struct {
			u_int32_t nfsv2sf_tsize;
			u_int32_t nfsv2sf_bsize;
			u_int32_t nfsv2sf_blocks;
			u_int32_t nfsv2sf_bfree;
			u_int32_t nfsv2sf_bavail;
		} sf_nfsv2;
		struct {
			u_int64_t nfsv3sf_tbytes;
			u_int64_t nfsv3sf_fbytes;
			u_int64_t nfsv3sf_abytes;
			u_int64_t nfsv3sf_tfiles;
			u_int64_t nfsv3sf_ffiles;
			u_int64_t nfsv3sf_afiles;
			u_int32_t nfsv3sf_invarsec;
		} sf_nfsv3;
	} sf_un;
};

#define	sf_tsize	sf_un.sf_nfsv2.nfsv2sf_tsize
#define	sf_bsize	sf_un.sf_nfsv2.nfsv2sf_bsize
#define	sf_blocks	sf_un.sf_nfsv2.nfsv2sf_blocks
#define	sf_bfree	sf_un.sf_nfsv2.nfsv2sf_bfree
#define	sf_bavail	sf_un.sf_nfsv2.nfsv2sf_bavail
#define	sf_tbytes	sf_un.sf_nfsv3.nfsv3sf_tbytes
#define	sf_fbytes	sf_un.sf_nfsv3.nfsv3sf_fbytes
#define	sf_abytes	sf_un.sf_nfsv3.nfsv3sf_abytes
#define	sf_tfiles	sf_un.sf_nfsv3.nfsv3sf_tfiles
#define	sf_ffiles	sf_un.sf_nfsv3.nfsv3sf_ffiles
#define	sf_afiles	sf_un.sf_nfsv3.nfsv3sf_afiles
#define	sf_invarsec	sf_un.sf_nfsv3.nfsv3sf_invarsec

/*
 * Now defined using u_int64_t for the 64 bit field(s).
 * (Cannot be used to move data on/off the wire, due to alignment concerns.)
 */
struct nfsfsinfo {
	u_int32_t fs_rtmax;
	u_int32_t fs_rtpref;
	u_int32_t fs_rtmult;
	u_int32_t fs_wtmax;
	u_int32_t fs_wtpref;
	u_int32_t fs_wtmult;
	u_int32_t fs_dtpref;
	u_int64_t fs_maxfilesize;
	struct timespec fs_timedelta;
	u_int32_t fs_properties;
};

/*
 * Bits for fs_properties
 */
#define	NFSV3_FSFLINK		0x1
#define	NFSV3_FSFSYMLINK	0x2
#define	NFSV3_FSFHOMOGENEOUS	0x4
#define	NFSV3_FSFCANSETTIME	0x8

/*
 * Yikes, overload fs_rtmult as fs_maxname for V4.
 */
#define	fs_maxname	fs_rtmult

struct nfsv3_pathconf {
	u_int32_t pc_linkmax;
	u_int32_t pc_namemax;
	u_int32_t pc_notrunc;
	u_int32_t pc_chownrestricted;
	u_int32_t pc_caseinsensitive;
	u_int32_t pc_casepreserving;
};

/*
 * NFS V4 data structures.
 */
struct nfsv4stateid {
	u_int32_t	seqid;
	u_int32_t	other[NFSX_STATEIDOTHER / NFSX_UNSIGNED];
};
typedef struct nfsv4stateid nfsv4stateid_t;

/* Notify bits and notify bitmap size. */
#define	NFSV4NOTIFY_CHANGE	1
#define	NFSV4NOTIFY_DELETE	2
#define	NFSV4_NOTIFYBITMAP	1	/* # of 32bit values needed for bits */

/* Layoutreturn kinds. */
#define	NFSV4LAYOUTRET_FILE	1
#define	NFSV4LAYOUTRET_FSID	2
#define	NFSV4LAYOUTRET_ALL	3

#endif	/* _NFS_NFSPROTO_H_ */<|MERGE_RESOLUTION|>--- conflicted
+++ resolved
@@ -666,9 +666,6 @@
 #define	NFSFLEXFLAG_NO_READIO		0x00000004
 #define	NFSFLEXFLAG_WRITE_ONEMIRROR	0x00000008
 
-<<<<<<< HEAD
-#if defined(_KERNEL) || defined(KERNEL)
-=======
 /* Enum values for Bind Connection to Session. */
 #define	NFSCDFC4_FORE		0x1
 #define	NFSCDFC4_BACK		0x2
@@ -678,7 +675,7 @@
 #define	NFSCDFS4_BACK		0x2
 #define	NFSCDFS4_BOTH		0x3
 
->>>>>>> 45450d16
+#if defined(_KERNEL) || defined(KERNEL)
 /* Conversion macros */
 #define	vtonfsv2_mode(t,m) 						\
 		txdr_unsigned(((t) == VFIFO) ? MAKEIMODE(VCHR, (m)) : 	\
