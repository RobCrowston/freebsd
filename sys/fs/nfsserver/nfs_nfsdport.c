/*-
 * Copyright (c) 1989, 1993
 *	The Regents of the University of California.  All rights reserved.
 *
 * This code is derived from software contributed to Berkeley by
 * Rick Macklem at The University of Guelph.
 *
 * Redistribution and use in source and binary forms, with or without
 * modification, are permitted provided that the following conditions
 * are met:
 * 1. Redistributions of source code must retain the above copyright
 *    notice, this list of conditions and the following disclaimer.
 * 2. Redistributions in binary form must reproduce the above copyright
 *    notice, this list of conditions and the following disclaimer in the
 *    documentation and/or other materials provided with the distribution.
 * 3. Neither the name of the University nor the names of its contributors
 *    may be used to endorse or promote products derived from this software
 *    without specific prior written permission.
 *
 * THIS SOFTWARE IS PROVIDED BY THE REGENTS AND CONTRIBUTORS ``AS IS'' AND
 * ANY EXPRESS OR IMPLIED WARRANTIES, INCLUDING, BUT NOT LIMITED TO, THE
 * IMPLIED WARRANTIES OF MERCHANTABILITY AND FITNESS FOR A PARTICULAR PURPOSE
 * ARE DISCLAIMED.  IN NO EVENT SHALL THE REGENTS OR CONTRIBUTORS BE LIABLE
 * FOR ANY DIRECT, INDIRECT, INCIDENTAL, SPECIAL, EXEMPLARY, OR CONSEQUENTIAL
 * DAMAGES (INCLUDING, BUT NOT LIMITED TO, PROCUREMENT OF SUBSTITUTE GOODS
 * OR SERVICES; LOSS OF USE, DATA, OR PROFITS; OR BUSINESS INTERRUPTION)
 * HOWEVER CAUSED AND ON ANY THEORY OF LIABILITY, WHETHER IN CONTRACT, STRICT
 * LIABILITY, OR TORT (INCLUDING NEGLIGENCE OR OTHERWISE) ARISING IN ANY WAY
 * OUT OF THE USE OF THIS SOFTWARE, EVEN IF ADVISED OF THE POSSIBILITY OF
 * SUCH DAMAGE.
 *
 */

#include <sys/cdefs.h>
__FBSDID("$FreeBSD$");

#include <sys/capsicum.h>
#include <sys/extattr.h>

/*
 * Functions that perform the vfs operations required by the routines in
 * nfsd_serv.c. It is hoped that this change will make the server more
 * portable.
 */

#include <fs/nfs/nfsport.h>
#include <sys/hash.h>
#include <sys/sysctl.h>
#include <nlm/nlm_prot.h>
#include <nlm/nlm.h>

FEATURE(nfsd, "NFSv4 server");

extern u_int32_t newnfs_true, newnfs_false, newnfs_xdrneg1;
extern int nfsrv_useacl;
extern int newnfs_numnfsd;
extern struct mount nfsv4root_mnt;
extern struct nfsrv_stablefirst nfsrv_stablefirst;
extern void (*nfsd_call_servertimer)(void);
extern SVCPOOL	*nfsrvd_pool;
extern struct nfsv4lock nfsd_suspend_lock;
extern struct nfsclienthashhead *nfsclienthash;
extern struct nfslockhashhead *nfslockhash;
extern struct nfssessionhash *nfssessionhash;
extern int nfsrv_sessionhashsize;
extern struct nfsstatsv1 nfsstatsv1;
extern struct nfslayouthash *nfslayouthash;
extern int nfsrv_layouthashsize;
extern struct mtx nfsrv_dslock_mtx;
struct vfsoptlist nfsv4root_opt, nfsv4root_newopt;
NFSDLOCKMUTEX;
NFSSTATESPINLOCK;
struct nfsrchash_bucket nfsrchash_table[NFSRVCACHE_HASHSIZE];
struct nfsrchash_bucket nfsrcahash_table[NFSRVCACHE_HASHSIZE];
struct mtx nfsrc_udpmtx;
struct mtx nfs_v4root_mutex;
struct nfsrvfh nfs_rootfh, nfs_pubfh;
int nfs_pubfhset = 0, nfs_rootfhset = 0;
struct proc *nfsd_master_proc = NULL;
int nfsd_debuglevel = 0;
static pid_t nfsd_master_pid = (pid_t)-1;
static char nfsd_master_comm[MAXCOMLEN + 1];
static struct timeval nfsd_master_start;
static uint32_t nfsv4_sysid = 0;
static fhandle_t zerofh;

static int nfssvc_srvcall(struct thread *, struct nfssvc_args *,
    struct ucred *);

int nfsrv_enable_crossmntpt = 1;
static int nfs_commit_blks;
static int nfs_commit_miss;
extern int nfsrv_issuedelegs;
extern int nfsrv_dolocallocks;
extern int nfsd_enable_stringtouid;
<<<<<<< HEAD
extern int nfsd_enable_uidtostring;
extern struct nfsdevicehead nfsrv_devidhead;

static void nfsrv_pnfscreate(struct vnode *, struct vattr *, struct ucred *,
    NFSPROC_T *);
static void nfsrv_pnfsremovesetup(struct vnode *, NFSPROC_T *, struct vnode **,
    fhandle_t *, char *);
static void nfsrv_pnfsremove(struct vnode *, fhandle_t *, char *, NFSPROC_T *);
static int nfsrv_proxyds(struct nfsrv_descript *, struct vnode *, off_t, int,
    struct ucred *, struct thread *, int, struct mbuf **, char *,
    struct mbuf **, struct nfsvattr *, struct acl *);
static int nfsrv_dsgetsockmnt(struct vnode *, int, char *, int, NFSPROC_T *,
    struct vnode **, struct nfsmount **, fhandle_t *, char *, char *);
static int nfsrv_setextattr(struct vnode *, struct nfsvattr *, NFSPROC_T *);
static int nfsrv_readdsrpc(fhandle_t *, off_t, int, struct ucred *,
    NFSPROC_T *, struct nfsmount *, struct mbuf **, struct mbuf **);
static int nfsrv_writedsrpc(fhandle_t *, off_t, int, struct ucred *,
    NFSPROC_T *, struct vnode *, struct nfsmount *, struct mbuf **, char *);
static int nfsrv_setacldsrpc(fhandle_t *, struct ucred *, NFSPROC_T *,
    struct vnode *, struct nfsmount *, struct acl *);
static int nfsrv_setattrdsrpc(fhandle_t *, struct ucred *, NFSPROC_T *,
    struct vnode *, struct nfsmount *, struct nfsvattr *);
static int nfsrv_getattrdsrpc(fhandle_t *, struct ucred *, NFSPROC_T *,
    struct vnode *, struct nfsmount *, struct nfsvattr *);
static int nfsrv_putfhname(fhandle_t *, char *);
static int nfsrv_pnfslookupds(struct vnode *, struct pnfsdsfile *,
    struct vnode *, NFSPROC_T *);
=======
>>>>>>> 24abfe42

SYSCTL_NODE(_vfs, OID_AUTO, nfsd, CTLFLAG_RW, 0, "NFS server");
SYSCTL_INT(_vfs_nfsd, OID_AUTO, mirrormnt, CTLFLAG_RW,
    &nfsrv_enable_crossmntpt, 0, "Enable nfsd to cross mount points");
SYSCTL_INT(_vfs_nfsd, OID_AUTO, commit_blks, CTLFLAG_RW, &nfs_commit_blks,
    0, "");
SYSCTL_INT(_vfs_nfsd, OID_AUTO, commit_miss, CTLFLAG_RW, &nfs_commit_miss,
    0, "");
SYSCTL_INT(_vfs_nfsd, OID_AUTO, issue_delegations, CTLFLAG_RW,
    &nfsrv_issuedelegs, 0, "Enable nfsd to issue delegations");
SYSCTL_INT(_vfs_nfsd, OID_AUTO, enable_locallocks, CTLFLAG_RW,
    &nfsrv_dolocallocks, 0, "Enable nfsd to acquire local locks on files");
SYSCTL_INT(_vfs_nfsd, OID_AUTO, debuglevel, CTLFLAG_RW, &nfsd_debuglevel,
    0, "Debug level for NFS server");
SYSCTL_INT(_vfs_nfsd, OID_AUTO, enable_stringtouid, CTLFLAG_RW,
    &nfsd_enable_stringtouid, 0, "Enable nfsd to accept numeric owner_names");
<<<<<<< HEAD
SYSCTL_INT(_vfs_nfsd, OID_AUTO, enable_uidtostring, CTLFLAG_RW,
    &nfsd_enable_uidtostring, 0, "Make nfsd always send numeric owner_names");
static int nfsrv_pnfsgetdsattr = 1;
SYSCTL_INT(_vfs_nfsd, OID_AUTO, pnfsgetdsattr, CTLFLAG_RW,
    &nfsrv_pnfsgetdsattr, 0, "When set getattr gets DS attributes via RPC");

/*
 * nfsrv_dsdirsize can only be increased and only when the nfsd threads are
 * not running.
 * The dsN subdirectories for the increased values must have been created
 * on all DS servers before this increase is done.
 */
u_int	nfsrv_dsdirsize = 20;
static int
sysctl_dsdirsize(SYSCTL_HANDLER_ARGS)
{
	int error, newdsdirsize;

	newdsdirsize = nfsrv_dsdirsize;
	error = sysctl_handle_int(oidp, &newdsdirsize, 0, req);
	if (error != 0 || req->newptr == NULL)
		return (error);
	if (newdsdirsize <= nfsrv_dsdirsize || newdsdirsize > 10000 ||
	    newnfs_numnfsd != 0)
		return (EINVAL);
	nfsrv_dsdirsize = newdsdirsize;
	return (0);
}
SYSCTL_PROC(_vfs_nfsd, OID_AUTO, dsdirsize, CTLTYPE_UINT | CTLFLAG_RW, 0,
    sizeof(nfsrv_dsdirsize), sysctl_dsdirsize, "IU",
    "Number of dsN subdirs on the DS servers");
=======
>>>>>>> 24abfe42

#define	MAX_REORDERED_RPC	16
#define	NUM_HEURISTIC		1031
#define	NHUSE_INIT		64
#define	NHUSE_INC		16
#define	NHUSE_MAX		2048

static struct nfsheur {
	struct vnode *nh_vp;	/* vp to match (unreferenced pointer) */
	off_t nh_nextoff;	/* next offset for sequential detection */
	int nh_use;		/* use count for selection */
	int nh_seqcount;	/* heuristic */
} nfsheur[NUM_HEURISTIC];


/*
 * Heuristic to detect sequential operation.
 */
static struct nfsheur *
nfsrv_sequential_heuristic(struct uio *uio, struct vnode *vp)
{
	struct nfsheur *nh;
	int hi, try;

	/* Locate best candidate. */
	try = 32;
	hi = ((int)(vm_offset_t)vp / sizeof(struct vnode)) % NUM_HEURISTIC;
	nh = &nfsheur[hi];
	while (try--) {
		if (nfsheur[hi].nh_vp == vp) {
			nh = &nfsheur[hi];
			break;
		}
		if (nfsheur[hi].nh_use > 0)
			--nfsheur[hi].nh_use;
		hi = (hi + 1) % NUM_HEURISTIC;
		if (nfsheur[hi].nh_use < nh->nh_use)
			nh = &nfsheur[hi];
	}

	/* Initialize hint if this is a new file. */
	if (nh->nh_vp != vp) {
		nh->nh_vp = vp;
		nh->nh_nextoff = uio->uio_offset;
		nh->nh_use = NHUSE_INIT;
		if (uio->uio_offset == 0)
			nh->nh_seqcount = 4;
		else
			nh->nh_seqcount = 1;
	}

	/* Calculate heuristic. */
	if ((uio->uio_offset == 0 && nh->nh_seqcount > 0) ||
	    uio->uio_offset == nh->nh_nextoff) {
		/* See comments in vfs_vnops.c:sequential_heuristic(). */
		nh->nh_seqcount += howmany(uio->uio_resid, 16384);
		if (nh->nh_seqcount > IO_SEQMAX)
			nh->nh_seqcount = IO_SEQMAX;
	} else if (qabs(uio->uio_offset - nh->nh_nextoff) <= MAX_REORDERED_RPC *
	    imax(vp->v_mount->mnt_stat.f_iosize, uio->uio_resid)) {
		/* Probably a reordered RPC, leave seqcount alone. */
	} else if (nh->nh_seqcount > 1) {
		nh->nh_seqcount /= 2;
	} else {
		nh->nh_seqcount = 0;
	}
	nh->nh_use += NHUSE_INC;
	if (nh->nh_use > NHUSE_MAX)
		nh->nh_use = NHUSE_MAX;
	return (nh);
}

/*
 * Get attributes into nfsvattr structure.
 */
int
nfsvno_getattr(struct vnode *vp, struct nfsvattr *nvap,
    struct nfsrv_descript *nd, struct thread *p, int vpislocked,
    nfsattrbit_t *attrbitp)
{
	int error, gotattr, lockedit = 0;
	struct nfsvattr na;

	if (vpislocked == 0) {
		/*
		 * When vpislocked == 0, the vnode is either exclusively
		 * locked by this thread or not locked by this thread.
		 * As such, shared lock it, if not exclusively locked.
		 */
		if (NFSVOPISLOCKED(vp) != LK_EXCLUSIVE) {
			lockedit = 1;
			NFSVOPLOCK(vp, LK_SHARED | LK_RETRY);
		}
	}

	/*
	 * Acquire the Change, Size and TimeModify attributes, as required.
	 * This needs to be done for regular files if:
	 * - non-NFSv4 RPCs or
	 * - when attrbitp == NULL or
	 * - an NFSv4 RPC with any of the above attributes in attrbitp.
	 * A return of 0 for nfsrv_proxyds() indicates that it has acquired
	 * these attributes.  nfsrv_proxyds() will return an error if the
	 * server is not a pNFS one.
	 */
	gotattr = 0;
	if (vp->v_type == VREG && (attrbitp == NULL ||
	    (nd->nd_flag & ND_NFSV4) == 0 ||
	    NFSISSET_ATTRBIT(attrbitp, NFSATTRBIT_CHANGE) ||
	    NFSISSET_ATTRBIT(attrbitp, NFSATTRBIT_SIZE) ||
	    NFSISSET_ATTRBIT(attrbitp, NFSATTRBIT_TIMEACCESS) ||
	    NFSISSET_ATTRBIT(attrbitp, NFSATTRBIT_TIMEMODIFY))) {
		error = nfsrv_proxyds(nd, vp, 0, 0, nd->nd_cred, p,
		    NFSPROC_GETATTR, NULL, NULL, NULL, &na, NULL);
		if (error == 0)
			gotattr = 1;
	}

	error = VOP_GETATTR(vp, &nvap->na_vattr, nd->nd_cred);
	if (lockedit != 0)
		NFSVOPUNLOCK(vp, 0);

	/*
	 * If we got the Change, Size and Modify Time from the DS,
	 * replace them.
	 */
	if (gotattr != 0) {
		nvap->na_atime = na.na_atime;
		nvap->na_mtime = na.na_mtime;
		nvap->na_filerev = na.na_filerev;
		nvap->na_size = na.na_size;
	}
	NFSD_DEBUG(4, "nfsvno_getattr: gotattr=%d err=%d chg=%ju\n", gotattr,
	    error, (uintmax_t)na.na_filerev);

	NFSEXITCODE(error);
	return (error);
}

/*
 * Get a file handle for a vnode.
 */
int
nfsvno_getfh(struct vnode *vp, fhandle_t *fhp, struct thread *p)
{
	int error;

	NFSBZERO((caddr_t)fhp, sizeof(fhandle_t));
	fhp->fh_fsid = vp->v_mount->mnt_stat.f_fsid;
	error = VOP_VPTOFH(vp, &fhp->fh_fid);

	NFSEXITCODE(error);
	return (error);
}

/*
 * Perform access checking for vnodes obtained from file handles that would
 * refer to files already opened by a Unix client. You cannot just use
 * vn_writechk() and VOP_ACCESSX() for two reasons.
 * 1 - You must check for exported rdonly as well as MNT_RDONLY for the write
 *     case.
 * 2 - The owner is to be given access irrespective of mode bits for some
 *     operations, so that processes that chmod after opening a file don't
 *     break.
 */
int
nfsvno_accchk(struct vnode *vp, accmode_t accmode, struct ucred *cred,
    struct nfsexstuff *exp, struct thread *p, int override, int vpislocked,
    u_int32_t *supportedtypep)
{
	struct vattr vattr;
	int error = 0, getret = 0;

	if (vpislocked == 0) {
		if (NFSVOPLOCK(vp, LK_SHARED) != 0) {
			error = EPERM;
			goto out;
		}
	}
	if (accmode & VWRITE) {
		/* Just vn_writechk() changed to check rdonly */
		/*
		 * Disallow write attempts on read-only file systems;
		 * unless the file is a socket or a block or character
		 * device resident on the file system.
		 */
		if (NFSVNO_EXRDONLY(exp) ||
		    (vp->v_mount->mnt_flag & MNT_RDONLY)) {
			switch (vp->v_type) {
			case VREG:
			case VDIR:
			case VLNK:
				error = EROFS;
			default:
				break;
			}
		}
		/*
		 * If there's shared text associated with
		 * the inode, try to free it up once.  If
		 * we fail, we can't allow writing.
		 */
		if (VOP_IS_TEXT(vp) && error == 0)
			error = ETXTBSY;
	}
	if (error != 0) {
		if (vpislocked == 0)
			NFSVOPUNLOCK(vp, 0);
		goto out;
	}

	/*
	 * Should the override still be applied when ACLs are enabled?
	 */
	error = VOP_ACCESSX(vp, accmode, cred, p);
	if (error != 0 && (accmode & (VDELETE | VDELETE_CHILD))) {
		/*
		 * Try again with VEXPLICIT_DENY, to see if the test for
		 * deletion is supported.
		 */
		error = VOP_ACCESSX(vp, accmode | VEXPLICIT_DENY, cred, p);
		if (error == 0) {
			if (vp->v_type == VDIR) {
				accmode &= ~(VDELETE | VDELETE_CHILD);
				accmode |= VWRITE;
				error = VOP_ACCESSX(vp, accmode, cred, p);
			} else if (supportedtypep != NULL) {
				*supportedtypep &= ~NFSACCESS_DELETE;
			}
		}
	}

	/*
	 * Allow certain operations for the owner (reads and writes
	 * on files that are already open).
	 */
	if (override != NFSACCCHK_NOOVERRIDE &&
	    (error == EPERM || error == EACCES)) {
		if (cred->cr_uid == 0 && (override & NFSACCCHK_ALLOWROOT))
			error = 0;
		else if (override & NFSACCCHK_ALLOWOWNER) {
			getret = VOP_GETATTR(vp, &vattr, cred);
			if (getret == 0 && cred->cr_uid == vattr.va_uid)
				error = 0;
		}
	}
	if (vpislocked == 0)
		NFSVOPUNLOCK(vp, 0);

out:
	NFSEXITCODE(error);
	return (error);
}

/*
 * Set attribute(s) vnop.
 */
int
nfsvno_setattr(struct vnode *vp, struct nfsvattr *nvap, struct ucred *cred,
    struct thread *p, struct nfsexstuff *exp)
{
	int error;

	error = VOP_SETATTR(vp, &nvap->na_vattr, cred);
	if (error == 0 && (nvap->na_vattr.va_uid != (uid_t)VNOVAL ||
	    nvap->na_vattr.va_gid != (gid_t)VNOVAL ||
	    nvap->na_vattr.va_size != VNOVAL ||
	    nvap->na_vattr.va_mode != (mode_t)VNOVAL ||
	    nvap->na_vattr.va_atime.tv_sec != VNOVAL ||
	    nvap->na_vattr.va_mtime.tv_sec != VNOVAL)) {
		/* For a pNFS server, set the attributes on the DS file. */
		error = nfsrv_proxyds(NULL, vp, 0, 0, cred, p, NFSPROC_SETATTR,
		    NULL, NULL, NULL, nvap, NULL);
		if (error == ENOENT)
			error = 0;
	}
	NFSEXITCODE(error);
	return (error);
}

/*
 * Set up nameidata for a lookup() call and do it.
 */
int
nfsvno_namei(struct nfsrv_descript *nd, struct nameidata *ndp,
    struct vnode *dp, int islocked, struct nfsexstuff *exp, struct thread *p,
    struct vnode **retdirp)
{
	struct componentname *cnp = &ndp->ni_cnd;
	int i;
	struct iovec aiov;
	struct uio auio;
	int lockleaf = (cnp->cn_flags & LOCKLEAF) != 0, linklen;
	int error = 0, crossmnt;
	char *cp;

	*retdirp = NULL;
	cnp->cn_nameptr = cnp->cn_pnbuf;
	ndp->ni_lcf = 0;
	/*
	 * Extract and set starting directory.
	 */
	if (dp->v_type != VDIR) {
		if (islocked)
			vput(dp);
		else
			vrele(dp);
		nfsvno_relpathbuf(ndp);
		error = ENOTDIR;
		goto out1;
	}
	if (islocked)
		NFSVOPUNLOCK(dp, 0);
	VREF(dp);
	*retdirp = dp;
	if (NFSVNO_EXRDONLY(exp))
		cnp->cn_flags |= RDONLY;
	ndp->ni_segflg = UIO_SYSSPACE;
	crossmnt = 1;

	if (nd->nd_flag & ND_PUBLOOKUP) {
		ndp->ni_loopcnt = 0;
		if (cnp->cn_pnbuf[0] == '/') {
			vrele(dp);
			/*
			 * Check for degenerate pathnames here, since lookup()
			 * panics on them.
			 */
			for (i = 1; i < ndp->ni_pathlen; i++)
				if (cnp->cn_pnbuf[i] != '/')
					break;
			if (i == ndp->ni_pathlen) {
				error = NFSERR_ACCES;
				goto out;
			}
			dp = rootvnode;
			VREF(dp);
		}
	} else if ((nfsrv_enable_crossmntpt == 0 && NFSVNO_EXPORTED(exp)) ||
	    (nd->nd_flag & ND_NFSV4) == 0) {
		/*
		 * Only cross mount points for NFSv4 when doing a
		 * mount while traversing the file system above
		 * the mount point, unless nfsrv_enable_crossmntpt is set.
		 */
		cnp->cn_flags |= NOCROSSMOUNT;
		crossmnt = 0;
	}

	/*
	 * Initialize for scan, set ni_startdir and bump ref on dp again
	 * because lookup() will dereference ni_startdir.
	 */

	cnp->cn_thread = p;
	ndp->ni_startdir = dp;
	ndp->ni_rootdir = rootvnode;
	ndp->ni_topdir = NULL;

	if (!lockleaf)
		cnp->cn_flags |= LOCKLEAF;
	for (;;) {
		cnp->cn_nameptr = cnp->cn_pnbuf;
		/*
		 * Call lookup() to do the real work.  If an error occurs,
		 * ndp->ni_vp and ni_dvp are left uninitialized or NULL and
		 * we do not have to dereference anything before returning.
		 * In either case ni_startdir will be dereferenced and NULLed
		 * out.
		 */
		error = lookup(ndp);
		if (error)
			break;

		/*
		 * Check for encountering a symbolic link.  Trivial
		 * termination occurs if no symlink encountered.
		 */
		if ((cnp->cn_flags & ISSYMLINK) == 0) {
			if ((cnp->cn_flags & (SAVENAME | SAVESTART)) == 0)
				nfsvno_relpathbuf(ndp);
			if (ndp->ni_vp && !lockleaf)
				NFSVOPUNLOCK(ndp->ni_vp, 0);
			break;
		}

		/*
		 * Validate symlink
		 */
		if ((cnp->cn_flags & LOCKPARENT) && ndp->ni_pathlen == 1)
			NFSVOPUNLOCK(ndp->ni_dvp, 0);
		if (!(nd->nd_flag & ND_PUBLOOKUP)) {
			error = EINVAL;
			goto badlink2;
		}

		if (ndp->ni_loopcnt++ >= MAXSYMLINKS) {
			error = ELOOP;
			goto badlink2;
		}
		if (ndp->ni_pathlen > 1)
			cp = uma_zalloc(namei_zone, M_WAITOK);
		else
			cp = cnp->cn_pnbuf;
		aiov.iov_base = cp;
		aiov.iov_len = MAXPATHLEN;
		auio.uio_iov = &aiov;
		auio.uio_iovcnt = 1;
		auio.uio_offset = 0;
		auio.uio_rw = UIO_READ;
		auio.uio_segflg = UIO_SYSSPACE;
		auio.uio_td = NULL;
		auio.uio_resid = MAXPATHLEN;
		error = VOP_READLINK(ndp->ni_vp, &auio, cnp->cn_cred);
		if (error) {
		badlink1:
			if (ndp->ni_pathlen > 1)
				uma_zfree(namei_zone, cp);
		badlink2:
			vrele(ndp->ni_dvp);
			vput(ndp->ni_vp);
			break;
		}
		linklen = MAXPATHLEN - auio.uio_resid;
		if (linklen == 0) {
			error = ENOENT;
			goto badlink1;
		}
		if (linklen + ndp->ni_pathlen >= MAXPATHLEN) {
			error = ENAMETOOLONG;
			goto badlink1;
		}

		/*
		 * Adjust or replace path
		 */
		if (ndp->ni_pathlen > 1) {
			NFSBCOPY(ndp->ni_next, cp + linklen, ndp->ni_pathlen);
			uma_zfree(namei_zone, cnp->cn_pnbuf);
			cnp->cn_pnbuf = cp;
		} else
			cnp->cn_pnbuf[linklen] = '\0';
		ndp->ni_pathlen += linklen;

		/*
		 * Cleanup refs for next loop and check if root directory
		 * should replace current directory.  Normally ni_dvp
		 * becomes the new base directory and is cleaned up when
		 * we loop.  Explicitly null pointers after invalidation
		 * to clarify operation.
		 */
		vput(ndp->ni_vp);
		ndp->ni_vp = NULL;

		if (cnp->cn_pnbuf[0] == '/') {
			vrele(ndp->ni_dvp);
			ndp->ni_dvp = ndp->ni_rootdir;
			VREF(ndp->ni_dvp);
		}
		ndp->ni_startdir = ndp->ni_dvp;
		ndp->ni_dvp = NULL;
	}
	if (!lockleaf)
		cnp->cn_flags &= ~LOCKLEAF;

out:
	if (error) {
		nfsvno_relpathbuf(ndp);
		ndp->ni_vp = NULL;
		ndp->ni_dvp = NULL;
		ndp->ni_startdir = NULL;
	} else if ((ndp->ni_cnd.cn_flags & (WANTPARENT|LOCKPARENT)) == 0) {
		ndp->ni_dvp = NULL;
	}

out1:
	NFSEXITCODE2(error, nd);
	return (error);
}

/*
 * Set up a pathname buffer and return a pointer to it and, optionally
 * set a hash pointer.
 */
void
nfsvno_setpathbuf(struct nameidata *ndp, char **bufpp, u_long **hashpp)
{
	struct componentname *cnp = &ndp->ni_cnd;

	cnp->cn_flags |= (NOMACCHECK | HASBUF);
	cnp->cn_pnbuf = uma_zalloc(namei_zone, M_WAITOK);
	if (hashpp != NULL)
		*hashpp = NULL;
	*bufpp = cnp->cn_pnbuf;
}

/*
 * Release the above path buffer, if not released by nfsvno_namei().
 */
void
nfsvno_relpathbuf(struct nameidata *ndp)
{

	if ((ndp->ni_cnd.cn_flags & HASBUF) == 0)
		panic("nfsrelpath");
	uma_zfree(namei_zone, ndp->ni_cnd.cn_pnbuf);
	ndp->ni_cnd.cn_flags &= ~HASBUF;
}

/*
 * Readlink vnode op into an mbuf list.
 */
int
nfsvno_readlink(struct vnode *vp, struct ucred *cred, struct thread *p,
    struct mbuf **mpp, struct mbuf **mpendp, int *lenp)
{
	struct iovec iv[(NFS_MAXPATHLEN+MLEN-1)/MLEN];
	struct iovec *ivp = iv;
	struct uio io, *uiop = &io;
	struct mbuf *mp, *mp2 = NULL, *mp3 = NULL;
	int i, len, tlen, error = 0;

	len = 0;
	i = 0;
	while (len < NFS_MAXPATHLEN) {
		NFSMGET(mp);
		MCLGET(mp, M_WAITOK);
		mp->m_len = M_SIZE(mp);
		if (len == 0) {
			mp3 = mp2 = mp;
		} else {
			mp2->m_next = mp;
			mp2 = mp;
		}
		if ((len + mp->m_len) > NFS_MAXPATHLEN) {
			mp->m_len = NFS_MAXPATHLEN - len;
			len = NFS_MAXPATHLEN;
		} else {
			len += mp->m_len;
		}
		ivp->iov_base = mtod(mp, caddr_t);
		ivp->iov_len = mp->m_len;
		i++;
		ivp++;
	}
	uiop->uio_iov = iv;
	uiop->uio_iovcnt = i;
	uiop->uio_offset = 0;
	uiop->uio_resid = len;
	uiop->uio_rw = UIO_READ;
	uiop->uio_segflg = UIO_SYSSPACE;
	uiop->uio_td = NULL;
	error = VOP_READLINK(vp, uiop, cred);
	if (error) {
		m_freem(mp3);
		*lenp = 0;
		goto out;
	}
	if (uiop->uio_resid > 0) {
		len -= uiop->uio_resid;
		tlen = NFSM_RNDUP(len);
		nfsrv_adj(mp3, NFS_MAXPATHLEN - tlen, tlen - len);
	}
	*lenp = len;
	*mpp = mp3;
	*mpendp = mp;

out:
	NFSEXITCODE(error);
	return (error);
}

/*
 * Read vnode op call into mbuf list.
 */
int
nfsvno_read(struct vnode *vp, off_t off, int cnt, struct ucred *cred,
    struct thread *p, struct mbuf **mpp, struct mbuf **mpendp)
{
	struct mbuf *m;
	int i;
	struct iovec *iv;
	struct iovec *iv2;
	int error = 0, len, left, siz, tlen, ioflag = 0;
	struct mbuf *m2 = NULL, *m3;
	struct uio io, *uiop = &io;
	struct nfsheur *nh;

	/*
	 * Attempt to read from a DS file. A return of ENOENT implies
	 * there is no DS file to read.
	 */
	error = nfsrv_proxyds(NULL, vp, off, cnt, cred, p, NFSPROC_READDS, mpp,
	    NULL, mpendp, NULL, NULL);
	if (error != ENOENT)
		return (error);

	len = left = NFSM_RNDUP(cnt);
	m3 = NULL;
	/*
	 * Generate the mbuf list with the uio_iov ref. to it.
	 */
	i = 0;
	while (left > 0) {
		NFSMGET(m);
		MCLGET(m, M_WAITOK);
		m->m_len = 0;
		siz = min(M_TRAILINGSPACE(m), left);
		left -= siz;
		i++;
		if (m3)
			m2->m_next = m;
		else
			m3 = m;
		m2 = m;
	}
	MALLOC(iv, struct iovec *, i * sizeof (struct iovec),
	    M_TEMP, M_WAITOK);
	uiop->uio_iov = iv2 = iv;
	m = m3;
	left = len;
	i = 0;
	while (left > 0) {
		if (m == NULL)
			panic("nfsvno_read iov");
		siz = min(M_TRAILINGSPACE(m), left);
		if (siz > 0) {
			iv->iov_base = mtod(m, caddr_t) + m->m_len;
			iv->iov_len = siz;
			m->m_len += siz;
			left -= siz;
			iv++;
			i++;
		}
		m = m->m_next;
	}
	uiop->uio_iovcnt = i;
	uiop->uio_offset = off;
	uiop->uio_resid = len;
	uiop->uio_rw = UIO_READ;
	uiop->uio_segflg = UIO_SYSSPACE;
	uiop->uio_td = NULL;
	nh = nfsrv_sequential_heuristic(uiop, vp);
	ioflag |= nh->nh_seqcount << IO_SEQSHIFT;
	/* XXX KDM make this more systematic? */
	nfsstatsv1.srvbytes[NFSV4OP_READ] += uiop->uio_resid;
	error = VOP_READ(vp, uiop, IO_NODELOCKED | ioflag, cred);
	FREE((caddr_t)iv2, M_TEMP);
	if (error) {
		m_freem(m3);
		*mpp = NULL;
		goto out;
	}
	nh->nh_nextoff = uiop->uio_offset;
	tlen = len - uiop->uio_resid;
	cnt = cnt < tlen ? cnt : tlen;
	tlen = NFSM_RNDUP(cnt);
	if (tlen == 0) {
		m_freem(m3);
		m3 = NULL;
	} else if (len != tlen || tlen != cnt)
		nfsrv_adj(m3, len - tlen, tlen - cnt);
	*mpp = m3;
	*mpendp = m2;

out:
	NFSEXITCODE(error);
	return (error);
}

/*
 * Write vnode op from an mbuf list.
 */
int
nfsvno_write(struct vnode *vp, off_t off, int retlen, int cnt, int *stable,
    struct mbuf *mp, char *cp, struct ucred *cred, struct thread *p)
{
	struct iovec *ivp;
	int i, len;
	struct iovec *iv;
	int ioflags, error;
	struct uio io, *uiop = &io;
	struct nfsheur *nh;

	/*
	 * Attempt to write to a DS file. A return of ENOENT implies
	 * there is no DS file to write.
	 */
	error = nfsrv_proxyds(NULL, vp, off, retlen, cred, p, NFSPROC_WRITEDS,
	    &mp, cp, NULL, NULL, NULL);
	if (error != ENOENT) {
		*stable = NFSWRITE_FILESYNC;
		return (error);
	}

	MALLOC(ivp, struct iovec *, cnt * sizeof (struct iovec), M_TEMP,
	    M_WAITOK);
	uiop->uio_iov = iv = ivp;
	uiop->uio_iovcnt = cnt;
	i = mtod(mp, caddr_t) + mp->m_len - cp;
	len = retlen;
	while (len > 0) {
		if (mp == NULL)
			panic("nfsvno_write");
		if (i > 0) {
			i = min(i, len);
			ivp->iov_base = cp;
			ivp->iov_len = i;
			ivp++;
			len -= i;
		}
		mp = mp->m_next;
		if (mp) {
			i = mp->m_len;
			cp = mtod(mp, caddr_t);
		}
	}

	if (*stable == NFSWRITE_UNSTABLE)
		ioflags = IO_NODELOCKED;
	else
		ioflags = (IO_SYNC | IO_NODELOCKED);
	uiop->uio_resid = retlen;
	uiop->uio_rw = UIO_WRITE;
	uiop->uio_segflg = UIO_SYSSPACE;
	NFSUIOPROC(uiop, p);
	uiop->uio_offset = off;
	nh = nfsrv_sequential_heuristic(uiop, vp);
	ioflags |= nh->nh_seqcount << IO_SEQSHIFT;
	/* XXX KDM make this more systematic? */
	nfsstatsv1.srvbytes[NFSV4OP_WRITE] += uiop->uio_resid;
	error = VOP_WRITE(vp, uiop, ioflags, cred);
	if (error == 0)
		nh->nh_nextoff = uiop->uio_offset;
	FREE((caddr_t)iv, M_TEMP);

	NFSEXITCODE(error);
	return (error);
}

/*
 * Common code for creating a regular file (plus special files for V2).
 */
int
nfsvno_createsub(struct nfsrv_descript *nd, struct nameidata *ndp,
    struct vnode **vpp, struct nfsvattr *nvap, int *exclusive_flagp,
    int32_t *cverf, NFSDEV_T rdev, struct thread *p, struct nfsexstuff *exp)
{
	u_quad_t tempsize;
	int error;

	error = nd->nd_repstat;
	if (!error && ndp->ni_vp == NULL) {
		if (nvap->na_type == VREG || nvap->na_type == VSOCK) {
			vrele(ndp->ni_startdir);
			error = VOP_CREATE(ndp->ni_dvp,
			    &ndp->ni_vp, &ndp->ni_cnd, &nvap->na_vattr);
			/* For a pNFS server, create the data file on a DS. */
			if (error == 0 && nvap->na_type == VREG) {
				/*
				 * Create a data file on a DS for a pNFS server.
				 * This function just returns if not
				 * running a pNFS DS or the creation fails.
				 */
				nfsrv_pnfscreate(ndp->ni_vp, &nvap->na_vattr,
				    nd->nd_cred, p);
			}
			vput(ndp->ni_dvp);
			nfsvno_relpathbuf(ndp);
			if (!error) {
				if (*exclusive_flagp) {
					*exclusive_flagp = 0;
					NFSVNO_ATTRINIT(nvap);
					nvap->na_atime.tv_sec = cverf[0];
					nvap->na_atime.tv_nsec = cverf[1];
					error = VOP_SETATTR(ndp->ni_vp,
					    &nvap->na_vattr, nd->nd_cred);
					if (error != 0) {
						vput(ndp->ni_vp);
						ndp->ni_vp = NULL;
						error = NFSERR_NOTSUPP;
					}
				}
			}
		/*
		 * NFS V2 Only. nfsrvd_mknod() does this for V3.
		 * (This implies, just get out on an error.)
		 */
		} else if (nvap->na_type == VCHR || nvap->na_type == VBLK ||
			nvap->na_type == VFIFO) {
			if (nvap->na_type == VCHR && rdev == 0xffffffff)
				nvap->na_type = VFIFO;
                        if (nvap->na_type != VFIFO &&
			    (error = priv_check_cred(nd->nd_cred,
			     PRIV_VFS_MKNOD_DEV, 0))) {
				vrele(ndp->ni_startdir);
				nfsvno_relpathbuf(ndp);
				vput(ndp->ni_dvp);
				goto out;
			}
			nvap->na_rdev = rdev;
			error = VOP_MKNOD(ndp->ni_dvp, &ndp->ni_vp,
			    &ndp->ni_cnd, &nvap->na_vattr);
			vput(ndp->ni_dvp);
			nfsvno_relpathbuf(ndp);
			vrele(ndp->ni_startdir);
			if (error)
				goto out;
		} else {
			vrele(ndp->ni_startdir);
			nfsvno_relpathbuf(ndp);
			vput(ndp->ni_dvp);
			error = ENXIO;
			goto out;
		}
		*vpp = ndp->ni_vp;
	} else {
		/*
		 * Handle cases where error is already set and/or
		 * the file exists.
		 * 1 - clean up the lookup
		 * 2 - iff !error and na_size set, truncate it
		 */
		vrele(ndp->ni_startdir);
		nfsvno_relpathbuf(ndp);
		*vpp = ndp->ni_vp;
		if (ndp->ni_dvp == *vpp)
			vrele(ndp->ni_dvp);
		else
			vput(ndp->ni_dvp);
		if (!error && nvap->na_size != VNOVAL) {
			error = nfsvno_accchk(*vpp, VWRITE,
			    nd->nd_cred, exp, p, NFSACCCHK_NOOVERRIDE,
			    NFSACCCHK_VPISLOCKED, NULL);
			if (!error) {
				tempsize = nvap->na_size;
				NFSVNO_ATTRINIT(nvap);
				nvap->na_size = tempsize;
				error = VOP_SETATTR(*vpp,
				    &nvap->na_vattr, nd->nd_cred);
			}
		}
		if (error)
			vput(*vpp);
	}

out:
	NFSEXITCODE(error);
	return (error);
}

/*
 * Do a mknod vnode op.
 */
int
nfsvno_mknod(struct nameidata *ndp, struct nfsvattr *nvap, struct ucred *cred,
    struct thread *p)
{
	int error = 0;
	enum vtype vtyp;

	vtyp = nvap->na_type;
	/*
	 * Iff doesn't exist, create it.
	 */
	if (ndp->ni_vp) {
		vrele(ndp->ni_startdir);
		nfsvno_relpathbuf(ndp);
		vput(ndp->ni_dvp);
		vrele(ndp->ni_vp);
		error = EEXIST;
		goto out;
	}
	if (vtyp != VCHR && vtyp != VBLK && vtyp != VSOCK && vtyp != VFIFO) {
		vrele(ndp->ni_startdir);
		nfsvno_relpathbuf(ndp);
		vput(ndp->ni_dvp);
		error = NFSERR_BADTYPE;
		goto out;
	}
	if (vtyp == VSOCK) {
		vrele(ndp->ni_startdir);
		error = VOP_CREATE(ndp->ni_dvp, &ndp->ni_vp,
		    &ndp->ni_cnd, &nvap->na_vattr);
		vput(ndp->ni_dvp);
		nfsvno_relpathbuf(ndp);
	} else {
		if (nvap->na_type != VFIFO &&
		    (error = priv_check_cred(cred, PRIV_VFS_MKNOD_DEV, 0))) {
			vrele(ndp->ni_startdir);
			nfsvno_relpathbuf(ndp);
			vput(ndp->ni_dvp);
			goto out;
		}
		error = VOP_MKNOD(ndp->ni_dvp, &ndp->ni_vp,
		    &ndp->ni_cnd, &nvap->na_vattr);
		vput(ndp->ni_dvp);
		nfsvno_relpathbuf(ndp);
		vrele(ndp->ni_startdir);
		/*
		 * Since VOP_MKNOD returns the ni_vp, I can't
		 * see any reason to do the lookup.
		 */
	}

out:
	NFSEXITCODE(error);
	return (error);
}

/*
 * Mkdir vnode op.
 */
int
nfsvno_mkdir(struct nameidata *ndp, struct nfsvattr *nvap, uid_t saved_uid,
    struct ucred *cred, struct thread *p, struct nfsexstuff *exp)
{
	int error = 0;

	if (ndp->ni_vp != NULL) {
		if (ndp->ni_dvp == ndp->ni_vp)
			vrele(ndp->ni_dvp);
		else
			vput(ndp->ni_dvp);
		vrele(ndp->ni_vp);
		nfsvno_relpathbuf(ndp);
		error = EEXIST;
		goto out;
	}
	error = VOP_MKDIR(ndp->ni_dvp, &ndp->ni_vp, &ndp->ni_cnd,
	    &nvap->na_vattr);
	vput(ndp->ni_dvp);
	nfsvno_relpathbuf(ndp);

out:
	NFSEXITCODE(error);
	return (error);
}

/*
 * symlink vnode op.
 */
int
nfsvno_symlink(struct nameidata *ndp, struct nfsvattr *nvap, char *pathcp,
    int pathlen, int not_v2, uid_t saved_uid, struct ucred *cred, struct thread *p,
    struct nfsexstuff *exp)
{
	int error = 0;

	if (ndp->ni_vp) {
		vrele(ndp->ni_startdir);
		nfsvno_relpathbuf(ndp);
		if (ndp->ni_dvp == ndp->ni_vp)
			vrele(ndp->ni_dvp);
		else
			vput(ndp->ni_dvp);
		vrele(ndp->ni_vp);
		error = EEXIST;
		goto out;
	}

	error = VOP_SYMLINK(ndp->ni_dvp, &ndp->ni_vp, &ndp->ni_cnd,
	    &nvap->na_vattr, pathcp);
	vput(ndp->ni_dvp);
	vrele(ndp->ni_startdir);
	nfsvno_relpathbuf(ndp);
	/*
	 * Although FreeBSD still had the lookup code in
	 * it for 7/current, there doesn't seem to be any
	 * point, since VOP_SYMLINK() returns the ni_vp.
	 * Just vput it for v2.
	 */
	if (!not_v2 && !error)
		vput(ndp->ni_vp);

out:
	NFSEXITCODE(error);
	return (error);
}

/*
 * Parse symbolic link arguments.
 * This function has an ugly side effect. It will MALLOC() an area for
 * the symlink and set iov_base to point to it, only if it succeeds.
 * So, if it returns with uiop->uio_iov->iov_base != NULL, that must
 * be FREE'd later.
 */
int
nfsvno_getsymlink(struct nfsrv_descript *nd, struct nfsvattr *nvap,
    struct thread *p, char **pathcpp, int *lenp)
{
	u_int32_t *tl;
	char *pathcp = NULL;
	int error = 0, len;
	struct nfsv2_sattr *sp;

	*pathcpp = NULL;
	*lenp = 0;
	if ((nd->nd_flag & ND_NFSV3) &&
	    (error = nfsrv_sattr(nd, NULL, nvap, NULL, NULL, p)))
		goto nfsmout;
	NFSM_DISSECT(tl, u_int32_t *, NFSX_UNSIGNED);
	len = fxdr_unsigned(int, *tl);
	if (len > NFS_MAXPATHLEN || len <= 0) {
		error = EBADRPC;
		goto nfsmout;
	}
	MALLOC(pathcp, caddr_t, len + 1, M_TEMP, M_WAITOK);
	error = nfsrv_mtostr(nd, pathcp, len);
	if (error)
		goto nfsmout;
	if (nd->nd_flag & ND_NFSV2) {
		NFSM_DISSECT(sp, struct nfsv2_sattr *, NFSX_V2SATTR);
		nvap->na_mode = fxdr_unsigned(u_int16_t, sp->sa_mode);
	}
	*pathcpp = pathcp;
	*lenp = len;
	NFSEXITCODE2(0, nd);
	return (0);
nfsmout:
	if (pathcp)
		free(pathcp, M_TEMP);
	NFSEXITCODE2(error, nd);
	return (error);
}

/*
 * Remove a non-directory object.
 */
int
nfsvno_removesub(struct nameidata *ndp, int is_v4, struct ucred *cred,
    struct thread *p, struct nfsexstuff *exp)
{
	struct vnode *vp, *dsdvp;
	fhandle_t fh;
	int error = 0;
	char fname[PNFS_FILENAME_LEN + 1];

	vp = ndp->ni_vp;
	dsdvp = NULL;
	if (vp->v_type == VDIR)
		error = NFSERR_ISDIR;
	else if (is_v4)
		error = nfsrv_checkremove(vp, 1, p);
	if (error == 0)
		nfsrv_pnfsremovesetup(vp, p, &dsdvp, &fh, fname);
	if (!error)
		error = VOP_REMOVE(ndp->ni_dvp, vp, &ndp->ni_cnd);
	if (dsdvp != NULL) {
		if (error == 0)
			nfsrv_pnfsremove(dsdvp, &fh, fname, p);
		NFSVOPUNLOCK(dsdvp, 0);
	}
	if (ndp->ni_dvp == vp)
		vrele(ndp->ni_dvp);
	else
		vput(ndp->ni_dvp);
	vput(vp);
	if ((ndp->ni_cnd.cn_flags & SAVENAME) != 0)
		nfsvno_relpathbuf(ndp);
	NFSEXITCODE(error);
	return (error);
}

/*
 * Remove a directory.
 */
int
nfsvno_rmdirsub(struct nameidata *ndp, int is_v4, struct ucred *cred,
    struct thread *p, struct nfsexstuff *exp)
{
	struct vnode *vp;
	int error = 0;

	vp = ndp->ni_vp;
	if (vp->v_type != VDIR) {
		error = ENOTDIR;
		goto out;
	}
	/*
	 * No rmdir "." please.
	 */
	if (ndp->ni_dvp == vp) {
		error = EINVAL;
		goto out;
	}
	/*
	 * The root of a mounted filesystem cannot be deleted.
	 */
	if (vp->v_vflag & VV_ROOT)
		error = EBUSY;
out:
	if (!error)
		error = VOP_RMDIR(ndp->ni_dvp, vp, &ndp->ni_cnd);
	if (ndp->ni_dvp == vp)
		vrele(ndp->ni_dvp);
	else
		vput(ndp->ni_dvp);
	vput(vp);
	if ((ndp->ni_cnd.cn_flags & SAVENAME) != 0)
		nfsvno_relpathbuf(ndp);
	NFSEXITCODE(error);
	return (error);
}

/*
 * Rename vnode op.
 */
int
nfsvno_rename(struct nameidata *fromndp, struct nameidata *tondp,
    u_int32_t ndstat, u_int32_t ndflag, struct ucred *cred, struct thread *p)
{
	struct vnode *fvp, *tvp, *tdvp, *dsdvp;
	fhandle_t fh;
	int error = 0;
	char fname[PNFS_FILENAME_LEN + 1];

	dsdvp = NULL;
	fvp = fromndp->ni_vp;
	if (ndstat) {
		vrele(fromndp->ni_dvp);
		vrele(fvp);
		error = ndstat;
		goto out1;
	}
	tdvp = tondp->ni_dvp;
	tvp = tondp->ni_vp;
	if (tvp != NULL) {
		if (fvp->v_type == VDIR && tvp->v_type != VDIR) {
			error = (ndflag & ND_NFSV2) ? EISDIR : EEXIST;
			goto out;
		} else if (fvp->v_type != VDIR && tvp->v_type == VDIR) {
			error = (ndflag & ND_NFSV2) ? ENOTDIR : EEXIST;
			goto out;
		}
		if (tvp->v_type == VDIR && tvp->v_mountedhere) {
			error = (ndflag & ND_NFSV2) ? ENOTEMPTY : EXDEV;
			goto out;
		}

		/*
		 * A rename to '.' or '..' results in a prematurely
		 * unlocked vnode on FreeBSD5, so I'm just going to fail that
		 * here.
		 */
		if ((tondp->ni_cnd.cn_namelen == 1 &&
		     tondp->ni_cnd.cn_nameptr[0] == '.') ||
		    (tondp->ni_cnd.cn_namelen == 2 &&
		     tondp->ni_cnd.cn_nameptr[0] == '.' &&
		     tondp->ni_cnd.cn_nameptr[1] == '.')) {
			error = EINVAL;
			goto out;
		}
	}
	if (fvp->v_type == VDIR && fvp->v_mountedhere) {
		error = (ndflag & ND_NFSV2) ? ENOTEMPTY : EXDEV;
		goto out;
	}
	if (fvp->v_mount != tdvp->v_mount) {
		error = (ndflag & ND_NFSV2) ? ENOTEMPTY : EXDEV;
		goto out;
	}
	if (fvp == tdvp) {
		error = (ndflag & ND_NFSV2) ? ENOTEMPTY : EINVAL;
		goto out;
	}
	if (fvp == tvp) {
		/*
		 * If source and destination are the same, there is nothing to
		 * do. Set error to -1 to indicate this.
		 */
		error = -1;
		goto out;
	}
	if (ndflag & ND_NFSV4) {
		if (NFSVOPLOCK(fvp, LK_EXCLUSIVE) == 0) {
			error = nfsrv_checkremove(fvp, 0, p);
			NFSVOPUNLOCK(fvp, 0);
		} else
			error = EPERM;
		if (tvp && !error)
			error = nfsrv_checkremove(tvp, 1, p);
	} else {
		/*
		 * For NFSv2 and NFSv3, try to get rid of the delegation, so
		 * that the NFSv4 client won't be confused by the rename.
		 * Since nfsd_recalldelegation() can only be called on an
		 * unlocked vnode at this point and fvp is the file that will
		 * still exist after the rename, just do fvp.
		 */
		nfsd_recalldelegation(fvp, p);
	}
	if (error == 0 && tvp != NULL) {
		nfsrv_pnfsremovesetup(tvp, p, &dsdvp, &fh, fname);
		NFSD_DEBUG(4, "nfsvno_rename: pnfsremovesetup"
		    " dsdvp=%p\n", dsdvp);
	}
out:
	if (!error) {
		error = VOP_RENAME(fromndp->ni_dvp, fromndp->ni_vp,
		    &fromndp->ni_cnd, tondp->ni_dvp, tondp->ni_vp,
		    &tondp->ni_cnd);
	} else {
		if (tdvp == tvp)
			vrele(tdvp);
		else
			vput(tdvp);
		if (tvp)
			vput(tvp);
		vrele(fromndp->ni_dvp);
		vrele(fvp);
		if (error == -1)
			error = 0;
	}

	/*
	 * If dsdvp != NULL, it was set up by nfsrv_pnfsremovesetup() and
	 * if the rename succeeded, the DS file for the tvp needs to be
	 * removed.
	 */
	if (dsdvp != NULL) {
		if (error == 0) {
			nfsrv_pnfsremove(dsdvp, &fh, fname, p);
			NFSD_DEBUG(4, "nfsvno_rename: pnfsremove\n");
		}
		NFSVOPUNLOCK(dsdvp, 0);
	}

	vrele(tondp->ni_startdir);
	nfsvno_relpathbuf(tondp);
out1:
	vrele(fromndp->ni_startdir);
	nfsvno_relpathbuf(fromndp);
	NFSEXITCODE(error);
	return (error);
}

/*
 * Link vnode op.
 */
int
nfsvno_link(struct nameidata *ndp, struct vnode *vp, struct ucred *cred,
    struct thread *p, struct nfsexstuff *exp)
{
	struct vnode *xp;
	int error = 0;

	xp = ndp->ni_vp;
	if (xp != NULL) {
		error = EEXIST;
	} else {
		xp = ndp->ni_dvp;
		if (vp->v_mount != xp->v_mount)
			error = EXDEV;
	}
	if (!error) {
		NFSVOPLOCK(vp, LK_EXCLUSIVE | LK_RETRY);
		if ((vp->v_iflag & VI_DOOMED) == 0)
			error = VOP_LINK(ndp->ni_dvp, vp, &ndp->ni_cnd);
		else
			error = EPERM;
		if (ndp->ni_dvp == vp)
			vrele(ndp->ni_dvp);
		else
			vput(ndp->ni_dvp);
		NFSVOPUNLOCK(vp, 0);
	} else {
		if (ndp->ni_dvp == ndp->ni_vp)
			vrele(ndp->ni_dvp);
		else
			vput(ndp->ni_dvp);
		if (ndp->ni_vp)
			vrele(ndp->ni_vp);
	}
	nfsvno_relpathbuf(ndp);
	NFSEXITCODE(error);
	return (error);
}

/*
 * Do the fsync() appropriate for the commit.
 */
int
nfsvno_fsync(struct vnode *vp, u_int64_t off, int cnt, struct ucred *cred,
    struct thread *td)
{
	int error = 0;

	/*
	 * RFC 1813 3.3.21: if count is 0, a flush from offset to the end of
	 * file is done.  At this time VOP_FSYNC does not accept offset and
	 * byte count parameters so call VOP_FSYNC the whole file for now.
	 * The same is true for NFSv4: RFC 3530 Sec. 14.2.3.
	 * File systems that do not use the buffer cache (as indicated
	 * by MNTK_USES_BCACHE not being set) must use VOP_FSYNC().
	 */
	if (cnt == 0 || cnt > MAX_COMMIT_COUNT ||
	    (vp->v_mount->mnt_kern_flag & MNTK_USES_BCACHE) == 0) {
		/*
		 * Give up and do the whole thing
		 */
		if (vp->v_object &&
		   (vp->v_object->flags & OBJ_MIGHTBEDIRTY)) {
			VM_OBJECT_WLOCK(vp->v_object);
			vm_object_page_clean(vp->v_object, 0, 0, OBJPC_SYNC);
			VM_OBJECT_WUNLOCK(vp->v_object);
		}
		error = VOP_FSYNC(vp, MNT_WAIT, td);
	} else {
		/*
		 * Locate and synchronously write any buffers that fall
		 * into the requested range.  Note:  we are assuming that
		 * f_iosize is a power of 2.
		 */
		int iosize = vp->v_mount->mnt_stat.f_iosize;
		int iomask = iosize - 1;
		struct bufobj *bo;
		daddr_t lblkno;

		/*
		 * Align to iosize boundary, super-align to page boundary.
		 */
		if (off & iomask) {
			cnt += off & iomask;
			off &= ~(u_quad_t)iomask;
		}
		if (off & PAGE_MASK) {
			cnt += off & PAGE_MASK;
			off &= ~(u_quad_t)PAGE_MASK;
		}
		lblkno = off / iosize;

		if (vp->v_object &&
		   (vp->v_object->flags & OBJ_MIGHTBEDIRTY)) {
			VM_OBJECT_WLOCK(vp->v_object);
			vm_object_page_clean(vp->v_object, off, off + cnt,
			    OBJPC_SYNC);
			VM_OBJECT_WUNLOCK(vp->v_object);
		}

		bo = &vp->v_bufobj;
		BO_LOCK(bo);
		while (cnt > 0) {
			struct buf *bp;

			/*
			 * If we have a buffer and it is marked B_DELWRI we
			 * have to lock and write it.  Otherwise the prior
			 * write is assumed to have already been committed.
			 *
			 * gbincore() can return invalid buffers now so we
			 * have to check that bit as well (though B_DELWRI
			 * should not be set if B_INVAL is set there could be
			 * a race here since we haven't locked the buffer).
			 */
			if ((bp = gbincore(&vp->v_bufobj, lblkno)) != NULL) {
				if (BUF_LOCK(bp, LK_EXCLUSIVE | LK_SLEEPFAIL |
				    LK_INTERLOCK, BO_LOCKPTR(bo)) == ENOLCK) {
					BO_LOCK(bo);
					continue; /* retry */
				}
			    	if ((bp->b_flags & (B_DELWRI|B_INVAL)) ==
				    B_DELWRI) {
					bremfree(bp);
					bp->b_flags &= ~B_ASYNC;
					bwrite(bp);
					++nfs_commit_miss;
				} else
					BUF_UNLOCK(bp);
				BO_LOCK(bo);
			}
			++nfs_commit_blks;
			if (cnt < iosize)
				break;
			cnt -= iosize;
			++lblkno;
		}
		BO_UNLOCK(bo);
	}
	NFSEXITCODE(error);
	return (error);
}

/*
 * Statfs vnode op.
 */
int
nfsvno_statfs(struct vnode *vp, struct statfs *sf)
{
	int error;

	error = VFS_STATFS(vp->v_mount, sf);
	if (error == 0) {
		/*
		 * Since NFS handles these values as unsigned on the
		 * wire, there is no way to represent negative values,
		 * so set them to 0. Without this, they will appear
		 * to be very large positive values for clients like
		 * Solaris10.
		 */
		if (sf->f_bavail < 0)
			sf->f_bavail = 0;
		if (sf->f_ffree < 0)
			sf->f_ffree = 0;
	}
	NFSEXITCODE(error);
	return (error);
}

/*
 * Do the vnode op stuff for Open. Similar to nfsvno_createsub(), but
 * must handle nfsrv_opencheck() calls after any other access checks.
 */
void
nfsvno_open(struct nfsrv_descript *nd, struct nameidata *ndp,
    nfsquad_t clientid, nfsv4stateid_t *stateidp, struct nfsstate *stp,
    int *exclusive_flagp, struct nfsvattr *nvap, int32_t *cverf, int create,
    NFSACL_T *aclp, nfsattrbit_t *attrbitp, struct ucred *cred, struct thread *p,
    struct nfsexstuff *exp, struct vnode **vpp)
{
	struct vnode *vp = NULL;
	u_quad_t tempsize;
	struct nfsexstuff nes;

	if (ndp->ni_vp == NULL)
		nd->nd_repstat = nfsrv_opencheck(clientid,
		    stateidp, stp, NULL, nd, p, nd->nd_repstat);
	if (!nd->nd_repstat) {
		if (ndp->ni_vp == NULL) {
			vrele(ndp->ni_startdir);
			nd->nd_repstat = VOP_CREATE(ndp->ni_dvp,
			    &ndp->ni_vp, &ndp->ni_cnd, &nvap->na_vattr);
			/* For a pNFS server, create the data file on a DS. */
			if (nd->nd_repstat == 0) {
				/*
				 * Create a data file on a DS for a pNFS server.
				 * This function just returns if not
				 * running a pNFS DS or the creation fails.
				 */
				nfsrv_pnfscreate(ndp->ni_vp, &nvap->na_vattr,
				    cred, p);
			}
			vput(ndp->ni_dvp);
			nfsvno_relpathbuf(ndp);
			if (!nd->nd_repstat) {
				if (*exclusive_flagp) {
					*exclusive_flagp = 0;
					NFSVNO_ATTRINIT(nvap);
					nvap->na_atime.tv_sec = cverf[0];
					nvap->na_atime.tv_nsec = cverf[1];
					nd->nd_repstat = VOP_SETATTR(ndp->ni_vp,
					    &nvap->na_vattr, cred);
					if (nd->nd_repstat != 0) {
						vput(ndp->ni_vp);
						ndp->ni_vp = NULL;
						nd->nd_repstat = NFSERR_NOTSUPP;
					} else
						NFSSETBIT_ATTRBIT(attrbitp,
						    NFSATTRBIT_TIMEACCESS);
				} else {
					nfsrv_fixattr(nd, ndp->ni_vp, nvap,
					    aclp, p, attrbitp, exp);
				}
			}
			vp = ndp->ni_vp;
		} else {
			if (ndp->ni_startdir)
				vrele(ndp->ni_startdir);
			nfsvno_relpathbuf(ndp);
			vp = ndp->ni_vp;
			if (create == NFSV4OPEN_CREATE) {
				if (ndp->ni_dvp == vp)
					vrele(ndp->ni_dvp);
				else
					vput(ndp->ni_dvp);
			}
			if (NFSVNO_ISSETSIZE(nvap) && vp->v_type == VREG) {
				if (ndp->ni_cnd.cn_flags & RDONLY)
					NFSVNO_SETEXRDONLY(&nes);
				else
					NFSVNO_EXINIT(&nes);
				nd->nd_repstat = nfsvno_accchk(vp, 
				    VWRITE, cred, &nes, p,
				    NFSACCCHK_NOOVERRIDE,
				    NFSACCCHK_VPISLOCKED, NULL);
				nd->nd_repstat = nfsrv_opencheck(clientid,
				    stateidp, stp, vp, nd, p, nd->nd_repstat);
				if (!nd->nd_repstat) {
					tempsize = nvap->na_size;
					NFSVNO_ATTRINIT(nvap);
					nvap->na_size = tempsize;
					nd->nd_repstat = VOP_SETATTR(vp,
					    &nvap->na_vattr, cred);
				}
			} else if (vp->v_type == VREG) {
				nd->nd_repstat = nfsrv_opencheck(clientid,
				    stateidp, stp, vp, nd, p, nd->nd_repstat);
			}
		}
	} else {
		if (ndp->ni_cnd.cn_flags & HASBUF)
			nfsvno_relpathbuf(ndp);
		if (ndp->ni_startdir && create == NFSV4OPEN_CREATE) {
			vrele(ndp->ni_startdir);
			if (ndp->ni_dvp == ndp->ni_vp)
				vrele(ndp->ni_dvp);
			else
				vput(ndp->ni_dvp);
			if (ndp->ni_vp)
				vput(ndp->ni_vp);
		}
	}
	*vpp = vp;

	NFSEXITCODE2(0, nd);
}

/*
 * Updates the file rev and sets the mtime and ctime
 * to the current clock time, returning the va_filerev and va_Xtime
 * values.
 * Return ESTALE to indicate the vnode is VI_DOOMED.
 */
int
nfsvno_updfilerev(struct vnode *vp, struct nfsvattr *nvap,
    struct nfsrv_descript *nd, struct thread *p)
{
	struct vattr va;

	VATTR_NULL(&va);
	vfs_timestamp(&va.va_mtime);
	if (NFSVOPISLOCKED(vp) != LK_EXCLUSIVE) {
		NFSVOPLOCK(vp, LK_UPGRADE | LK_RETRY);
		if ((vp->v_iflag & VI_DOOMED) != 0)
			return (ESTALE);
	}
	(void) VOP_SETATTR(vp, &va, nd->nd_cred);
	(void) nfsvno_getattr(vp, nvap, nd, p, 1, NULL);
	return (0);
}

/*
 * Glue routine to nfsv4_fillattr().
 */
int
nfsvno_fillattr(struct nfsrv_descript *nd, struct mount *mp, struct vnode *vp,
    struct nfsvattr *nvap, fhandle_t *fhp, int rderror, nfsattrbit_t *attrbitp,
    struct ucred *cred, struct thread *p, int isdgram, int reterr,
    int supports_nfsv4acls, int at_root, uint64_t mounted_on_fileno)
{
	int error;

	error = nfsv4_fillattr(nd, mp, vp, NULL, &nvap->na_vattr, fhp, rderror,
	    attrbitp, cred, p, isdgram, reterr, supports_nfsv4acls, at_root,
	    mounted_on_fileno);
	NFSEXITCODE2(0, nd);
	return (error);
}

/* Since the Readdir vnode ops vary, put the entire functions in here. */
/*
 * nfs readdir service
 * - mallocs what it thinks is enough to read
 *	count rounded up to a multiple of DIRBLKSIZ <= NFS_MAXREADDIR
 * - calls VOP_READDIR()
 * - loops around building the reply
 *	if the output generated exceeds count break out of loop
 *	The NFSM_CLGET macro is used here so that the reply will be packed
 *	tightly in mbuf clusters.
 * - it trims out records with d_fileno == 0
 *	this doesn't matter for Unix clients, but they might confuse clients
 *	for other os'.
 * - it trims out records with d_type == DT_WHT
 *	these cannot be seen through NFS (unless we extend the protocol)
 *     The alternate call nfsrvd_readdirplus() does lookups as well.
 * PS: The NFS protocol spec. does not clarify what the "count" byte
 *	argument is a count of.. just name strings and file id's or the
 *	entire reply rpc or ...
 *	I tried just file name and id sizes and it confused the Sun client,
 *	so I am using the full rpc size now. The "paranoia.." comment refers
 *	to including the status longwords that are not a part of the dir.
 *	"entry" structures, but are in the rpc.
 */
int
nfsrvd_readdir(struct nfsrv_descript *nd, int isdgram,
    struct vnode *vp, struct thread *p, struct nfsexstuff *exp)
{
	struct dirent *dp;
	u_int32_t *tl;
	int dirlen;
	char *cpos, *cend, *rbuf;
	struct nfsvattr at;
	int nlen, error = 0, getret = 1;
	int siz, cnt, fullsiz, eofflag, ncookies;
	u_int64_t off, toff, verf;
	u_long *cookies = NULL, *cookiep;
	struct uio io;
	struct iovec iv;
	int is_ufs;

	if (nd->nd_repstat) {
		nfsrv_postopattr(nd, getret, &at);
		goto out;
	}
	if (nd->nd_flag & ND_NFSV2) {
		NFSM_DISSECT(tl, u_int32_t *, 2 * NFSX_UNSIGNED);
		off = fxdr_unsigned(u_quad_t, *tl++);
	} else {
		NFSM_DISSECT(tl, u_int32_t *, 5 * NFSX_UNSIGNED);
		off = fxdr_hyper(tl);
		tl += 2;
		verf = fxdr_hyper(tl);
		tl += 2;
	}
	toff = off;
	cnt = fxdr_unsigned(int, *tl);
	if (cnt > NFS_SRVMAXDATA(nd) || cnt < 0)
		cnt = NFS_SRVMAXDATA(nd);
	siz = ((cnt + DIRBLKSIZ - 1) & ~(DIRBLKSIZ - 1));
	fullsiz = siz;
	if (nd->nd_flag & ND_NFSV3) {
		nd->nd_repstat = getret = nfsvno_getattr(vp, &at, nd, p, 1,
		    NULL);
#if 0
		/*
		 * va_filerev is not sufficient as a cookie verifier,
		 * since it is not supposed to change when entries are
		 * removed/added unless that offset cookies returned to
		 * the client are no longer valid.
		 */
		if (!nd->nd_repstat && toff && verf != at.na_filerev)
			nd->nd_repstat = NFSERR_BAD_COOKIE;
#endif
	}
	if (!nd->nd_repstat && vp->v_type != VDIR)
		nd->nd_repstat = NFSERR_NOTDIR;
	if (nd->nd_repstat == 0 && cnt == 0) {
		if (nd->nd_flag & ND_NFSV2)
			/* NFSv2 does not have NFSERR_TOOSMALL */
			nd->nd_repstat = EPERM;
		else
			nd->nd_repstat = NFSERR_TOOSMALL;
	}
	if (!nd->nd_repstat)
		nd->nd_repstat = nfsvno_accchk(vp, VEXEC,
		    nd->nd_cred, exp, p, NFSACCCHK_NOOVERRIDE,
		    NFSACCCHK_VPISLOCKED, NULL);
	if (nd->nd_repstat) {
		vput(vp);
		if (nd->nd_flag & ND_NFSV3)
			nfsrv_postopattr(nd, getret, &at);
		goto out;
	}
	is_ufs = strcmp(vp->v_mount->mnt_vfc->vfc_name, "ufs") == 0;
	MALLOC(rbuf, caddr_t, siz, M_TEMP, M_WAITOK);
again:
	eofflag = 0;
	if (cookies) {
		free((caddr_t)cookies, M_TEMP);
		cookies = NULL;
	}

	iv.iov_base = rbuf;
	iv.iov_len = siz;
	io.uio_iov = &iv;
	io.uio_iovcnt = 1;
	io.uio_offset = (off_t)off;
	io.uio_resid = siz;
	io.uio_segflg = UIO_SYSSPACE;
	io.uio_rw = UIO_READ;
	io.uio_td = NULL;
	nd->nd_repstat = VOP_READDIR(vp, &io, nd->nd_cred, &eofflag, &ncookies,
	    &cookies);
	off = (u_int64_t)io.uio_offset;
	if (io.uio_resid)
		siz -= io.uio_resid;

	if (!cookies && !nd->nd_repstat)
		nd->nd_repstat = NFSERR_PERM;
	if (nd->nd_flag & ND_NFSV3) {
		getret = nfsvno_getattr(vp, &at, nd, p, 1, NULL);
		if (!nd->nd_repstat)
			nd->nd_repstat = getret;
	}

	/*
	 * Handles the failed cases. nd->nd_repstat == 0 past here.
	 */
	if (nd->nd_repstat) {
		vput(vp);
		free((caddr_t)rbuf, M_TEMP);
		if (cookies)
			free((caddr_t)cookies, M_TEMP);
		if (nd->nd_flag & ND_NFSV3)
			nfsrv_postopattr(nd, getret, &at);
		goto out;
	}
	/*
	 * If nothing read, return eof
	 * rpc reply
	 */
	if (siz == 0) {
		vput(vp);
		if (nd->nd_flag & ND_NFSV2) {
			NFSM_BUILD(tl, u_int32_t *, 2 * NFSX_UNSIGNED);
		} else {
			nfsrv_postopattr(nd, getret, &at);
			NFSM_BUILD(tl, u_int32_t *, 4 * NFSX_UNSIGNED);
			txdr_hyper(at.na_filerev, tl);
			tl += 2;
		}
		*tl++ = newnfs_false;
		*tl = newnfs_true;
		FREE((caddr_t)rbuf, M_TEMP);
		FREE((caddr_t)cookies, M_TEMP);
		goto out;
	}

	/*
	 * Check for degenerate cases of nothing useful read.
	 * If so go try again
	 */
	cpos = rbuf;
	cend = rbuf + siz;
	dp = (struct dirent *)cpos;
	cookiep = cookies;

	/*
	 * For some reason FreeBSD's ufs_readdir() chooses to back the
	 * directory offset up to a block boundary, so it is necessary to
	 * skip over the records that precede the requested offset. This
	 * requires the assumption that file offset cookies monotonically
	 * increase.
	 */
	while (cpos < cend && ncookies > 0 &&
	    (dp->d_fileno == 0 || dp->d_type == DT_WHT ||
	     (is_ufs == 1 && ((u_quad_t)(*cookiep)) <= toff))) {
		cpos += dp->d_reclen;
		dp = (struct dirent *)cpos;
		cookiep++;
		ncookies--;
	}
	if (cpos >= cend || ncookies == 0) {
		siz = fullsiz;
		toff = off;
		goto again;
	}
	vput(vp);

	/*
	 * dirlen is the size of the reply, including all XDR and must
	 * not exceed cnt. For NFSv2, RFC1094 didn't clearly indicate
	 * if the XDR should be included in "count", but to be safe, we do.
	 * (Include the two booleans at the end of the reply in dirlen now.)
	 */
	if (nd->nd_flag & ND_NFSV3) {
		nfsrv_postopattr(nd, getret, &at);
		NFSM_BUILD(tl, u_int32_t *, 2 * NFSX_UNSIGNED);
		txdr_hyper(at.na_filerev, tl);
		dirlen = NFSX_V3POSTOPATTR + NFSX_VERF + 2 * NFSX_UNSIGNED;
	} else {
		dirlen = 2 * NFSX_UNSIGNED;
	}

	/* Loop through the records and build reply */
	while (cpos < cend && ncookies > 0) {
		nlen = dp->d_namlen;
		if (dp->d_fileno != 0 && dp->d_type != DT_WHT &&
			nlen <= NFS_MAXNAMLEN) {
			if (nd->nd_flag & ND_NFSV3)
				dirlen += (6*NFSX_UNSIGNED + NFSM_RNDUP(nlen));
			else
				dirlen += (4*NFSX_UNSIGNED + NFSM_RNDUP(nlen));
			if (dirlen > cnt) {
				eofflag = 0;
				break;
			}

			/*
			 * Build the directory record xdr from
			 * the dirent entry.
			 */
			if (nd->nd_flag & ND_NFSV3) {
				NFSM_BUILD(tl, u_int32_t *, 3 * NFSX_UNSIGNED);
				*tl++ = newnfs_true;
				*tl++ = 0;
			} else {
				NFSM_BUILD(tl, u_int32_t *, 2 * NFSX_UNSIGNED);
				*tl++ = newnfs_true;
			}
			*tl = txdr_unsigned(dp->d_fileno);
			(void) nfsm_strtom(nd, dp->d_name, nlen);
			if (nd->nd_flag & ND_NFSV3) {
				NFSM_BUILD(tl, u_int32_t *, 2 * NFSX_UNSIGNED);
				*tl++ = 0;
			} else
				NFSM_BUILD(tl, u_int32_t *, NFSX_UNSIGNED);
			*tl = txdr_unsigned(*cookiep);
		}
		cpos += dp->d_reclen;
		dp = (struct dirent *)cpos;
		cookiep++;
		ncookies--;
	}
	if (cpos < cend)
		eofflag = 0;
	NFSM_BUILD(tl, u_int32_t *, 2 * NFSX_UNSIGNED);
	*tl++ = newnfs_false;
	if (eofflag)
		*tl = newnfs_true;
	else
		*tl = newnfs_false;
	FREE((caddr_t)rbuf, M_TEMP);
	FREE((caddr_t)cookies, M_TEMP);

out:
	NFSEXITCODE2(0, nd);
	return (0);
nfsmout:
	vput(vp);
	NFSEXITCODE2(error, nd);
	return (error);
}

/*
 * Readdirplus for V3 and Readdir for V4.
 */
int
nfsrvd_readdirplus(struct nfsrv_descript *nd, int isdgram,
    struct vnode *vp, struct thread *p, struct nfsexstuff *exp)
{
	struct dirent *dp;
	u_int32_t *tl;
	int dirlen;
	char *cpos, *cend, *rbuf;
	struct vnode *nvp;
	fhandle_t nfh;
	struct nfsvattr nva, at, *nvap = &nva;
	struct mbuf *mb0, *mb1;
	struct nfsreferral *refp;
	int nlen, r, error = 0, getret = 1, usevget = 1;
	int siz, cnt, fullsiz, eofflag, ncookies, entrycnt;
	caddr_t bpos0, bpos1;
	u_int64_t off, toff, verf;
	u_long *cookies = NULL, *cookiep;
	nfsattrbit_t attrbits, rderrbits, savbits;
	struct uio io;
	struct iovec iv;
	struct componentname cn;
	int at_root, is_ufs, is_zfs, needs_unbusy, supports_nfsv4acls;
	struct mount *mp, *new_mp;
	uint64_t mounted_on_fileno;

	if (nd->nd_repstat) {
		nfsrv_postopattr(nd, getret, &at);
		goto out;
	}
	NFSM_DISSECT(tl, u_int32_t *, 6 * NFSX_UNSIGNED);
	off = fxdr_hyper(tl);
	toff = off;
	tl += 2;
	verf = fxdr_hyper(tl);
	tl += 2;
	siz = fxdr_unsigned(int, *tl++);
	cnt = fxdr_unsigned(int, *tl);

	/*
	 * Use the server's maximum data transfer size as the upper bound
	 * on reply datalen.
	 */
	if (cnt > NFS_SRVMAXDATA(nd) || cnt < 0)
		cnt = NFS_SRVMAXDATA(nd);

	/*
	 * siz is a "hint" of how much directory information (name, fileid,
	 * cookie) should be in the reply. At least one client "hints" 0,
	 * so I set it to cnt for that case. I also round it up to the
	 * next multiple of DIRBLKSIZ.
	 */
	if (siz <= 0)
		siz = cnt;
	siz = ((siz + DIRBLKSIZ - 1) & ~(DIRBLKSIZ - 1));

	if (nd->nd_flag & ND_NFSV4) {
		error = nfsrv_getattrbits(nd, &attrbits, NULL, NULL);
		if (error)
			goto nfsmout;
		NFSSET_ATTRBIT(&savbits, &attrbits);
		NFSCLRNOTFILLABLE_ATTRBIT(&attrbits);
		NFSZERO_ATTRBIT(&rderrbits);
		NFSSETBIT_ATTRBIT(&rderrbits, NFSATTRBIT_RDATTRERROR);
	} else {
		NFSZERO_ATTRBIT(&attrbits);
	}
	fullsiz = siz;
	nd->nd_repstat = getret = nfsvno_getattr(vp, &at, nd, p, 1, NULL);
	if (!nd->nd_repstat) {
	    if (off && verf != at.na_filerev) {
		/*
		 * va_filerev is not sufficient as a cookie verifier,
		 * since it is not supposed to change when entries are
		 * removed/added unless that offset cookies returned to
		 * the client are no longer valid.
		 */
#if 0
		if (nd->nd_flag & ND_NFSV4) {
			nd->nd_repstat = NFSERR_NOTSAME;
		} else {
			nd->nd_repstat = NFSERR_BAD_COOKIE;
		}
#endif
	    } else if ((nd->nd_flag & ND_NFSV4) && off == 0 && verf != 0) {
		nd->nd_repstat = NFSERR_BAD_COOKIE;
	    }
	}
	if (!nd->nd_repstat && vp->v_type != VDIR)
		nd->nd_repstat = NFSERR_NOTDIR;
	if (!nd->nd_repstat && cnt == 0)
		nd->nd_repstat = NFSERR_TOOSMALL;
	if (!nd->nd_repstat)
		nd->nd_repstat = nfsvno_accchk(vp, VEXEC,
		    nd->nd_cred, exp, p, NFSACCCHK_NOOVERRIDE,
		    NFSACCCHK_VPISLOCKED, NULL);
	if (nd->nd_repstat) {
		vput(vp);
		if (nd->nd_flag & ND_NFSV3)
			nfsrv_postopattr(nd, getret, &at);
		goto out;
	}
	is_ufs = strcmp(vp->v_mount->mnt_vfc->vfc_name, "ufs") == 0;
	is_zfs = strcmp(vp->v_mount->mnt_vfc->vfc_name, "zfs") == 0;

	MALLOC(rbuf, caddr_t, siz, M_TEMP, M_WAITOK);
again:
	eofflag = 0;
	if (cookies) {
		free((caddr_t)cookies, M_TEMP);
		cookies = NULL;
	}

	iv.iov_base = rbuf;
	iv.iov_len = siz;
	io.uio_iov = &iv;
	io.uio_iovcnt = 1;
	io.uio_offset = (off_t)off;
	io.uio_resid = siz;
	io.uio_segflg = UIO_SYSSPACE;
	io.uio_rw = UIO_READ;
	io.uio_td = NULL;
	nd->nd_repstat = VOP_READDIR(vp, &io, nd->nd_cred, &eofflag, &ncookies,
	    &cookies);
	off = (u_int64_t)io.uio_offset;
	if (io.uio_resid)
		siz -= io.uio_resid;

	getret = nfsvno_getattr(vp, &at, nd, p, 1, NULL);

	if (!cookies && !nd->nd_repstat)
		nd->nd_repstat = NFSERR_PERM;
	if (!nd->nd_repstat)
		nd->nd_repstat = getret;
	if (nd->nd_repstat) {
		vput(vp);
		if (cookies)
			free((caddr_t)cookies, M_TEMP);
		free((caddr_t)rbuf, M_TEMP);
		if (nd->nd_flag & ND_NFSV3)
			nfsrv_postopattr(nd, getret, &at);
		goto out;
	}
	/*
	 * If nothing read, return eof
	 * rpc reply
	 */
	if (siz == 0) {
		vput(vp);
		if (nd->nd_flag & ND_NFSV3)
			nfsrv_postopattr(nd, getret, &at);
		NFSM_BUILD(tl, u_int32_t *, 4 * NFSX_UNSIGNED);
		txdr_hyper(at.na_filerev, tl);
		tl += 2;
		*tl++ = newnfs_false;
		*tl = newnfs_true;
		free((caddr_t)cookies, M_TEMP);
		free((caddr_t)rbuf, M_TEMP);
		goto out;
	}

	/*
	 * Check for degenerate cases of nothing useful read.
	 * If so go try again
	 */
	cpos = rbuf;
	cend = rbuf + siz;
	dp = (struct dirent *)cpos;
	cookiep = cookies;

	/*
	 * For some reason FreeBSD's ufs_readdir() chooses to back the
	 * directory offset up to a block boundary, so it is necessary to
	 * skip over the records that precede the requested offset. This
	 * requires the assumption that file offset cookies monotonically
	 * increase.
	 */
	while (cpos < cend && ncookies > 0 &&
	  (dp->d_fileno == 0 || dp->d_type == DT_WHT ||
	   (is_ufs == 1 && ((u_quad_t)(*cookiep)) <= toff) ||
	   ((nd->nd_flag & ND_NFSV4) &&
	    ((dp->d_namlen == 1 && dp->d_name[0] == '.') ||
	     (dp->d_namlen==2 && dp->d_name[0]=='.' && dp->d_name[1]=='.'))))) {
		cpos += dp->d_reclen;
		dp = (struct dirent *)cpos;
		cookiep++;
		ncookies--;
	}
	if (cpos >= cend || ncookies == 0) {
		siz = fullsiz;
		toff = off;
		goto again;
	}

	/*
	 * Busy the file system so that the mount point won't go away
	 * and, as such, VFS_VGET() can be used safely.
	 */
	mp = vp->v_mount;
	vfs_ref(mp);
	NFSVOPUNLOCK(vp, 0);
	nd->nd_repstat = vfs_busy(mp, 0);
	vfs_rel(mp);
	if (nd->nd_repstat != 0) {
		vrele(vp);
		free(cookies, M_TEMP);
		free(rbuf, M_TEMP);
		if (nd->nd_flag & ND_NFSV3)
			nfsrv_postopattr(nd, getret, &at);
		goto out;
	}

	/*
	 * Check to see if entries in this directory can be safely acquired
	 * via VFS_VGET() or if a switch to VOP_LOOKUP() is required.
	 * ZFS snapshot directories need VOP_LOOKUP(), so that any
	 * automount of the snapshot directory that is required will
	 * be done.
	 * This needs to be done here for NFSv4, since NFSv4 never does
	 * a VFS_VGET() for "." or "..".
	 */
	if (is_zfs == 1) {
		r = VFS_VGET(mp, at.na_fileid, LK_SHARED, &nvp);
		if (r == EOPNOTSUPP) {
			usevget = 0;
			cn.cn_nameiop = LOOKUP;
			cn.cn_lkflags = LK_SHARED | LK_RETRY;
			cn.cn_cred = nd->nd_cred;
			cn.cn_thread = p;
		} else if (r == 0)
			vput(nvp);
	}

	/*
	 * Save this position, in case there is an error before one entry
	 * is created.
	 */
	mb0 = nd->nd_mb;
	bpos0 = nd->nd_bpos;

	/*
	 * Fill in the first part of the reply.
	 * dirlen is the reply length in bytes and cannot exceed cnt.
	 * (Include the two booleans at the end of the reply in dirlen now,
	 *  so we recognize when we have exceeded cnt.)
	 */
	if (nd->nd_flag & ND_NFSV3) {
		dirlen = NFSX_V3POSTOPATTR + NFSX_VERF + 2 * NFSX_UNSIGNED;
		nfsrv_postopattr(nd, getret, &at);
	} else {
		dirlen = NFSX_VERF + 2 * NFSX_UNSIGNED;
	}
	NFSM_BUILD(tl, u_int32_t *, NFSX_VERF);
	txdr_hyper(at.na_filerev, tl);

	/*
	 * Save this position, in case there is an empty reply needed.
	 */
	mb1 = nd->nd_mb;
	bpos1 = nd->nd_bpos;

	/* Loop through the records and build reply */
	entrycnt = 0;
	while (cpos < cend && ncookies > 0 && dirlen < cnt) {
		nlen = dp->d_namlen;
		if (dp->d_fileno != 0 && dp->d_type != DT_WHT &&
		    nlen <= NFS_MAXNAMLEN &&
		    ((nd->nd_flag & ND_NFSV3) || nlen > 2 ||
		     (nlen==2 && (dp->d_name[0]!='.' || dp->d_name[1]!='.'))
		      || (nlen == 1 && dp->d_name[0] != '.'))) {
			/*
			 * Save the current position in the reply, in case
			 * this entry exceeds cnt.
			 */
			mb1 = nd->nd_mb;
			bpos1 = nd->nd_bpos;
	
			/*
			 * For readdir_and_lookup get the vnode using
			 * the file number.
			 */
			nvp = NULL;
			refp = NULL;
			r = 0;
			at_root = 0;
			needs_unbusy = 0;
			new_mp = mp;
			mounted_on_fileno = (uint64_t)dp->d_fileno;
			if ((nd->nd_flag & ND_NFSV3) ||
			    NFSNONZERO_ATTRBIT(&savbits)) {
				if (nd->nd_flag & ND_NFSV4)
					refp = nfsv4root_getreferral(NULL,
					    vp, dp->d_fileno);
				if (refp == NULL) {
					if (usevget)
						r = VFS_VGET(mp, dp->d_fileno,
						    LK_SHARED, &nvp);
					else
						r = EOPNOTSUPP;
					if (r == EOPNOTSUPP) {
						if (usevget) {
							usevget = 0;
							cn.cn_nameiop = LOOKUP;
							cn.cn_lkflags =
							    LK_SHARED |
							    LK_RETRY;
							cn.cn_cred =
							    nd->nd_cred;
							cn.cn_thread = p;
						}
						cn.cn_nameptr = dp->d_name;
						cn.cn_namelen = nlen;
						cn.cn_flags = ISLASTCN |
						    NOFOLLOW | LOCKLEAF;
						if (nlen == 2 &&
						    dp->d_name[0] == '.' &&
						    dp->d_name[1] == '.')
							cn.cn_flags |=
							    ISDOTDOT;
						if (NFSVOPLOCK(vp, LK_SHARED)
						    != 0) {
							nd->nd_repstat = EPERM;
							break;
						}
						if ((vp->v_vflag & VV_ROOT) != 0
						    && (cn.cn_flags & ISDOTDOT)
						    != 0) {
							vref(vp);
							nvp = vp;
							r = 0;
						} else {
							r = VOP_LOOKUP(vp, &nvp,
							    &cn);
							if (vp != nvp)
								NFSVOPUNLOCK(vp,
								    0);
						}
					}

					/*
					 * For NFSv4, check to see if nvp is
					 * a mount point and get the mount
					 * point vnode, as required.
					 */
					if (r == 0 &&
					    nfsrv_enable_crossmntpt != 0 &&
					    (nd->nd_flag & ND_NFSV4) != 0 &&
					    nvp->v_type == VDIR &&
					    nvp->v_mountedhere != NULL) {
						new_mp = nvp->v_mountedhere;
						r = vfs_busy(new_mp, 0);
						vput(nvp);
						nvp = NULL;
						if (r == 0) {
							r = VFS_ROOT(new_mp,
							    LK_SHARED, &nvp);
							needs_unbusy = 1;
							if (r == 0)
								at_root = 1;
						}
					}
				}
				if (!r) {
				    if (refp == NULL &&
					((nd->nd_flag & ND_NFSV3) ||
					 NFSNONZERO_ATTRBIT(&attrbits))) {
					r = nfsvno_getfh(nvp, &nfh, p);
					if (!r)
					    r = nfsvno_getattr(nvp, nvap, nd, p,
						1, &attrbits);
					if (r == 0 && is_zfs == 1 &&
					    nfsrv_enable_crossmntpt != 0 &&
					    (nd->nd_flag & ND_NFSV4) != 0 &&
					    nvp->v_type == VDIR &&
					    vp->v_mount != nvp->v_mount) {
					    /*
					     * For a ZFS snapshot, there is a
					     * pseudo mount that does not set
					     * v_mountedhere, so it needs to
					     * be detected via a different
					     * mount structure.
					     */
					    at_root = 1;
					    if (new_mp == mp)
						new_mp = nvp->v_mount;
					}
				    }
				} else {
				    nvp = NULL;
				}
				if (r) {
					if (!NFSISSET_ATTRBIT(&attrbits,
					    NFSATTRBIT_RDATTRERROR)) {
						if (nvp != NULL)
							vput(nvp);
						if (needs_unbusy != 0)
							vfs_unbusy(new_mp);
						nd->nd_repstat = r;
						break;
					}
				}
			}

			/*
			 * Build the directory record xdr
			 */
			if (nd->nd_flag & ND_NFSV3) {
				NFSM_BUILD(tl, u_int32_t *, 3 * NFSX_UNSIGNED);
				*tl++ = newnfs_true;
				*tl++ = 0;
				*tl = txdr_unsigned(dp->d_fileno);
				dirlen += nfsm_strtom(nd, dp->d_name, nlen);
				NFSM_BUILD(tl, u_int32_t *, 2 * NFSX_UNSIGNED);
				*tl++ = 0;
				*tl = txdr_unsigned(*cookiep);
				nfsrv_postopattr(nd, 0, nvap);
				dirlen += nfsm_fhtom(nd,(u_int8_t *)&nfh,0,1);
				dirlen += (5*NFSX_UNSIGNED+NFSX_V3POSTOPATTR);
				if (nvp != NULL)
					vput(nvp);
			} else {
				NFSM_BUILD(tl, u_int32_t *, 3 * NFSX_UNSIGNED);
				*tl++ = newnfs_true;
				*tl++ = 0;
				*tl = txdr_unsigned(*cookiep);
				dirlen += nfsm_strtom(nd, dp->d_name, nlen);
				if (nvp != NULL) {
					supports_nfsv4acls =
					    nfs_supportsnfsv4acls(nvp);
					NFSVOPUNLOCK(nvp, 0);
				} else
					supports_nfsv4acls = 0;
				if (refp != NULL) {
					dirlen += nfsrv_putreferralattr(nd,
					    &savbits, refp, 0,
					    &nd->nd_repstat);
					if (nd->nd_repstat) {
						if (nvp != NULL)
							vrele(nvp);
						if (needs_unbusy != 0)
							vfs_unbusy(new_mp);
						break;
					}
				} else if (r) {
					dirlen += nfsvno_fillattr(nd, new_mp,
					    nvp, nvap, &nfh, r, &rderrbits,
					    nd->nd_cred, p, isdgram, 0,
					    supports_nfsv4acls, at_root,
					    mounted_on_fileno);
				} else {
					dirlen += nfsvno_fillattr(nd, new_mp,
					    nvp, nvap, &nfh, r, &attrbits,
					    nd->nd_cred, p, isdgram, 0,
					    supports_nfsv4acls, at_root,
					    mounted_on_fileno);
				}
				if (nvp != NULL)
					vrele(nvp);
				dirlen += (3 * NFSX_UNSIGNED);
			}
			if (needs_unbusy != 0)
				vfs_unbusy(new_mp);
			if (dirlen <= cnt)
				entrycnt++;
		}
		cpos += dp->d_reclen;
		dp = (struct dirent *)cpos;
		cookiep++;
		ncookies--;
	}
	vrele(vp);
	vfs_unbusy(mp);

	/*
	 * If dirlen > cnt, we must strip off the last entry. If that
	 * results in an empty reply, report NFSERR_TOOSMALL.
	 */
	if (dirlen > cnt || nd->nd_repstat) {
		if (!nd->nd_repstat && entrycnt == 0)
			nd->nd_repstat = NFSERR_TOOSMALL;
		if (nd->nd_repstat) {
			newnfs_trimtrailing(nd, mb0, bpos0);
			if (nd->nd_flag & ND_NFSV3)
				nfsrv_postopattr(nd, getret, &at);
		} else
			newnfs_trimtrailing(nd, mb1, bpos1);
		eofflag = 0;
	} else if (cpos < cend)
		eofflag = 0;
	if (!nd->nd_repstat) {
		NFSM_BUILD(tl, u_int32_t *, 2 * NFSX_UNSIGNED);
		*tl++ = newnfs_false;
		if (eofflag)
			*tl = newnfs_true;
		else
			*tl = newnfs_false;
	}
	FREE((caddr_t)cookies, M_TEMP);
	FREE((caddr_t)rbuf, M_TEMP);

out:
	NFSEXITCODE2(0, nd);
	return (0);
nfsmout:
	vput(vp);
	NFSEXITCODE2(error, nd);
	return (error);
}

/*
 * Get the settable attributes out of the mbuf list.
 * (Return 0 or EBADRPC)
 */
int
nfsrv_sattr(struct nfsrv_descript *nd, vnode_t vp, struct nfsvattr *nvap,
    nfsattrbit_t *attrbitp, NFSACL_T *aclp, struct thread *p)
{
	u_int32_t *tl;
	struct nfsv2_sattr *sp;
	int error = 0, toclient = 0;

	switch (nd->nd_flag & (ND_NFSV2 | ND_NFSV3 | ND_NFSV4)) {
	case ND_NFSV2:
		NFSM_DISSECT(sp, struct nfsv2_sattr *, NFSX_V2SATTR);
		/*
		 * Some old clients didn't fill in the high order 16bits.
		 * --> check the low order 2 bytes for 0xffff
		 */
		if ((fxdr_unsigned(int, sp->sa_mode) & 0xffff) != 0xffff)
			nvap->na_mode = nfstov_mode(sp->sa_mode);
		if (sp->sa_uid != newnfs_xdrneg1)
			nvap->na_uid = fxdr_unsigned(uid_t, sp->sa_uid);
		if (sp->sa_gid != newnfs_xdrneg1)
			nvap->na_gid = fxdr_unsigned(gid_t, sp->sa_gid);
		if (sp->sa_size != newnfs_xdrneg1)
			nvap->na_size = fxdr_unsigned(u_quad_t, sp->sa_size);
		if (sp->sa_atime.nfsv2_sec != newnfs_xdrneg1) {
#ifdef notyet
			fxdr_nfsv2time(&sp->sa_atime, &nvap->na_atime);
#else
			nvap->na_atime.tv_sec =
				fxdr_unsigned(u_int32_t,sp->sa_atime.nfsv2_sec);
			nvap->na_atime.tv_nsec = 0;
#endif
		}
		if (sp->sa_mtime.nfsv2_sec != newnfs_xdrneg1)
			fxdr_nfsv2time(&sp->sa_mtime, &nvap->na_mtime);
		break;
	case ND_NFSV3:
		NFSM_DISSECT(tl, u_int32_t *, NFSX_UNSIGNED);
		if (*tl == newnfs_true) {
			NFSM_DISSECT(tl, u_int32_t *, NFSX_UNSIGNED);
			nvap->na_mode = nfstov_mode(*tl);
		}
		NFSM_DISSECT(tl, u_int32_t *, NFSX_UNSIGNED);
		if (*tl == newnfs_true) {
			NFSM_DISSECT(tl, u_int32_t *, NFSX_UNSIGNED);
			nvap->na_uid = fxdr_unsigned(uid_t, *tl);
		}
		NFSM_DISSECT(tl, u_int32_t *, NFSX_UNSIGNED);
		if (*tl == newnfs_true) {
			NFSM_DISSECT(tl, u_int32_t *, NFSX_UNSIGNED);
			nvap->na_gid = fxdr_unsigned(gid_t, *tl);
		}
		NFSM_DISSECT(tl, u_int32_t *, NFSX_UNSIGNED);
		if (*tl == newnfs_true) {
			NFSM_DISSECT(tl, u_int32_t *, 2 * NFSX_UNSIGNED);
			nvap->na_size = fxdr_hyper(tl);
		}
		NFSM_DISSECT(tl, u_int32_t *, NFSX_UNSIGNED);
		switch (fxdr_unsigned(int, *tl)) {
		case NFSV3SATTRTIME_TOCLIENT:
			NFSM_DISSECT(tl, u_int32_t *, 2 * NFSX_UNSIGNED);
			fxdr_nfsv3time(tl, &nvap->na_atime);
			toclient = 1;
			break;
		case NFSV3SATTRTIME_TOSERVER:
			vfs_timestamp(&nvap->na_atime);
			nvap->na_vaflags |= VA_UTIMES_NULL;
			break;
		}
		NFSM_DISSECT(tl, u_int32_t *, NFSX_UNSIGNED);
		switch (fxdr_unsigned(int, *tl)) {
		case NFSV3SATTRTIME_TOCLIENT:
			NFSM_DISSECT(tl, u_int32_t *, 2 * NFSX_UNSIGNED);
			fxdr_nfsv3time(tl, &nvap->na_mtime);
			nvap->na_vaflags &= ~VA_UTIMES_NULL;
			break;
		case NFSV3SATTRTIME_TOSERVER:
			vfs_timestamp(&nvap->na_mtime);
			if (!toclient)
				nvap->na_vaflags |= VA_UTIMES_NULL;
			break;
		}
		break;
	case ND_NFSV4:
		error = nfsv4_sattr(nd, vp, nvap, attrbitp, aclp, p);
	}
nfsmout:
	NFSEXITCODE2(error, nd);
	return (error);
}

/*
 * Handle the setable attributes for V4.
 * Returns NFSERR_BADXDR if it can't be parsed, 0 otherwise.
 */
int
nfsv4_sattr(struct nfsrv_descript *nd, vnode_t vp, struct nfsvattr *nvap,
    nfsattrbit_t *attrbitp, NFSACL_T *aclp, struct thread *p)
{
	u_int32_t *tl;
	int attrsum = 0;
	int i, j;
	int error, attrsize, bitpos, aclsize, aceerr, retnotsup = 0;
	int toclient = 0;
	u_char *cp, namestr[NFSV4_SMALLSTR + 1];
	uid_t uid;
	gid_t gid;

	error = nfsrv_getattrbits(nd, attrbitp, NULL, &retnotsup);
	if (error)
		goto nfsmout;
	NFSM_DISSECT(tl, u_int32_t *, NFSX_UNSIGNED);
	attrsize = fxdr_unsigned(int, *tl);

	/*
	 * Loop around getting the setable attributes. If an unsupported
	 * one is found, set nd_repstat == NFSERR_ATTRNOTSUPP and return.
	 */
	if (retnotsup) {
		nd->nd_repstat = NFSERR_ATTRNOTSUPP;
		bitpos = NFSATTRBIT_MAX;
	} else {
		bitpos = 0;
	}
	for (; bitpos < NFSATTRBIT_MAX; bitpos++) {
	    if (attrsum > attrsize) {
		error = NFSERR_BADXDR;
		goto nfsmout;
	    }
	    if (NFSISSET_ATTRBIT(attrbitp, bitpos))
		switch (bitpos) {
		case NFSATTRBIT_SIZE:
			NFSM_DISSECT(tl, u_int32_t *, NFSX_HYPER);
                     if (vp != NULL && vp->v_type != VREG) {
                            error = (vp->v_type == VDIR) ? NFSERR_ISDIR :
                                NFSERR_INVAL;
                            goto nfsmout;
			}
			nvap->na_size = fxdr_hyper(tl);
			attrsum += NFSX_HYPER;
			break;
		case NFSATTRBIT_ACL:
			error = nfsrv_dissectacl(nd, aclp, &aceerr, &aclsize,
			    p);
			if (error)
				goto nfsmout;
			if (aceerr && !nd->nd_repstat)
				nd->nd_repstat = aceerr;
			attrsum += aclsize;
			break;
		case NFSATTRBIT_ARCHIVE:
			NFSM_DISSECT(tl, u_int32_t *, NFSX_UNSIGNED);
			if (!nd->nd_repstat)
				nd->nd_repstat = NFSERR_ATTRNOTSUPP;
			attrsum += NFSX_UNSIGNED;
			break;
		case NFSATTRBIT_HIDDEN:
			NFSM_DISSECT(tl, u_int32_t *, NFSX_UNSIGNED);
			if (!nd->nd_repstat)
				nd->nd_repstat = NFSERR_ATTRNOTSUPP;
			attrsum += NFSX_UNSIGNED;
			break;
		case NFSATTRBIT_MIMETYPE:
			NFSM_DISSECT(tl, u_int32_t *, NFSX_UNSIGNED);
			i = fxdr_unsigned(int, *tl);
			error = nfsm_advance(nd, NFSM_RNDUP(i), -1);
			if (error)
				goto nfsmout;
			if (!nd->nd_repstat)
				nd->nd_repstat = NFSERR_ATTRNOTSUPP;
			attrsum += (NFSX_UNSIGNED + NFSM_RNDUP(i));
			break;
		case NFSATTRBIT_MODE:
			NFSM_DISSECT(tl, u_int32_t *, NFSX_UNSIGNED);
			nvap->na_mode = nfstov_mode(*tl);
			attrsum += NFSX_UNSIGNED;
			break;
		case NFSATTRBIT_OWNER:
			NFSM_DISSECT(tl, u_int32_t *, NFSX_UNSIGNED);
			j = fxdr_unsigned(int, *tl);
			if (j < 0) {
				error = NFSERR_BADXDR;
				goto nfsmout;
			}
			if (j > NFSV4_SMALLSTR)
				cp = malloc(j + 1, M_NFSSTRING, M_WAITOK);
			else
				cp = namestr;
			error = nfsrv_mtostr(nd, cp, j);
			if (error) {
				if (j > NFSV4_SMALLSTR)
					free(cp, M_NFSSTRING);
				goto nfsmout;
			}
			if (!nd->nd_repstat) {
				nd->nd_repstat = nfsv4_strtouid(nd, cp, j, &uid,
				    p);
				if (!nd->nd_repstat)
					nvap->na_uid = uid;
			}
			if (j > NFSV4_SMALLSTR)
				free(cp, M_NFSSTRING);
			attrsum += (NFSX_UNSIGNED + NFSM_RNDUP(j));
			break;
		case NFSATTRBIT_OWNERGROUP:
			NFSM_DISSECT(tl, u_int32_t *, NFSX_UNSIGNED);
			j = fxdr_unsigned(int, *tl);
			if (j < 0) {
				error = NFSERR_BADXDR;
				goto nfsmout;
			}
			if (j > NFSV4_SMALLSTR)
				cp = malloc(j + 1, M_NFSSTRING, M_WAITOK);
			else
				cp = namestr;
			error = nfsrv_mtostr(nd, cp, j);
			if (error) {
				if (j > NFSV4_SMALLSTR)
					free(cp, M_NFSSTRING);
				goto nfsmout;
			}
			if (!nd->nd_repstat) {
				nd->nd_repstat = nfsv4_strtogid(nd, cp, j, &gid,
				    p);
				if (!nd->nd_repstat)
					nvap->na_gid = gid;
			}
			if (j > NFSV4_SMALLSTR)
				free(cp, M_NFSSTRING);
			attrsum += (NFSX_UNSIGNED + NFSM_RNDUP(j));
			break;
		case NFSATTRBIT_SYSTEM:
			NFSM_DISSECT(tl, u_int32_t *, NFSX_UNSIGNED);
			if (!nd->nd_repstat)
				nd->nd_repstat = NFSERR_ATTRNOTSUPP;
			attrsum += NFSX_UNSIGNED;
			break;
		case NFSATTRBIT_TIMEACCESSSET:
			NFSM_DISSECT(tl, u_int32_t *, NFSX_UNSIGNED);
			attrsum += NFSX_UNSIGNED;
			if (fxdr_unsigned(int, *tl)==NFSV4SATTRTIME_TOCLIENT) {
			    NFSM_DISSECT(tl, u_int32_t *, NFSX_V4TIME);
			    fxdr_nfsv4time(tl, &nvap->na_atime);
			    toclient = 1;
			    attrsum += NFSX_V4TIME;
			} else {
			    vfs_timestamp(&nvap->na_atime);
			    nvap->na_vaflags |= VA_UTIMES_NULL;
			}
			break;
		case NFSATTRBIT_TIMEBACKUP:
			NFSM_DISSECT(tl, u_int32_t *, NFSX_V4TIME);
			if (!nd->nd_repstat)
				nd->nd_repstat = NFSERR_ATTRNOTSUPP;
			attrsum += NFSX_V4TIME;
			break;
		case NFSATTRBIT_TIMECREATE:
			NFSM_DISSECT(tl, u_int32_t *, NFSX_V4TIME);
			if (!nd->nd_repstat)
				nd->nd_repstat = NFSERR_ATTRNOTSUPP;
			attrsum += NFSX_V4TIME;
			break;
		case NFSATTRBIT_TIMEMODIFYSET:
			NFSM_DISSECT(tl, u_int32_t *, NFSX_UNSIGNED);
			attrsum += NFSX_UNSIGNED;
			if (fxdr_unsigned(int, *tl)==NFSV4SATTRTIME_TOCLIENT) {
			    NFSM_DISSECT(tl, u_int32_t *, NFSX_V4TIME);
			    fxdr_nfsv4time(tl, &nvap->na_mtime);
			    nvap->na_vaflags &= ~VA_UTIMES_NULL;
			    attrsum += NFSX_V4TIME;
			} else {
			    vfs_timestamp(&nvap->na_mtime);
			    if (!toclient)
				nvap->na_vaflags |= VA_UTIMES_NULL;
			}
			break;
		default:
			nd->nd_repstat = NFSERR_ATTRNOTSUPP;
			/*
			 * set bitpos so we drop out of the loop.
			 */
			bitpos = NFSATTRBIT_MAX;
			break;
		}
	}

	/*
	 * some clients pad the attrlist, so we need to skip over the
	 * padding.
	 */
	if (attrsum > attrsize) {
		error = NFSERR_BADXDR;
	} else {
		attrsize = NFSM_RNDUP(attrsize);
		if (attrsum < attrsize)
			error = nfsm_advance(nd, attrsize - attrsum, -1);
	}
nfsmout:
	NFSEXITCODE2(error, nd);
	return (error);
}

/*
 * Check/setup export credentials.
 */
int
nfsd_excred(struct nfsrv_descript *nd, struct nfsexstuff *exp,
    struct ucred *credanon)
{
	int error = 0;

	/*
	 * Check/setup credentials.
	 */
	if (nd->nd_flag & ND_GSS)
		exp->nes_exflag &= ~MNT_EXPORTANON;

	/*
	 * Check to see if the operation is allowed for this security flavor.
	 * RFC2623 suggests that the NFSv3 Fsinfo RPC be allowed to
	 * AUTH_NONE or AUTH_SYS for file systems requiring RPCSEC_GSS.
	 * Also, allow Secinfo, so that it can acquire the correct flavor(s).
	 */
	if (nfsvno_testexp(nd, exp) &&
	    nd->nd_procnum != NFSV4OP_SECINFO &&
	    nd->nd_procnum != NFSPROC_FSINFO) {
		if (nd->nd_flag & ND_NFSV4)
			error = NFSERR_WRONGSEC;
		else
			error = (NFSERR_AUTHERR | AUTH_TOOWEAK);
		goto out;
	}

	/*
	 * Check to see if the file system is exported V4 only.
	 */
	if (NFSVNO_EXV4ONLY(exp) && !(nd->nd_flag & ND_NFSV4)) {
		error = NFSERR_PROGNOTV4;
		goto out;
	}

	/*
	 * Now, map the user credentials.
	 * (Note that ND_AUTHNONE will only be set for an NFSv3
	 *  Fsinfo RPC. If set for anything else, this code might need
	 *  to change.)
	 */
	if (NFSVNO_EXPORTED(exp)) {
		if (((nd->nd_flag & ND_GSS) == 0 && nd->nd_cred->cr_uid == 0) ||
		     NFSVNO_EXPORTANON(exp) ||
		     (nd->nd_flag & ND_AUTHNONE) != 0) {
			nd->nd_cred->cr_uid = credanon->cr_uid;
			nd->nd_cred->cr_gid = credanon->cr_gid;
			crsetgroups(nd->nd_cred, credanon->cr_ngroups,
			    credanon->cr_groups);
		} else if ((nd->nd_flag & ND_GSS) == 0) {
			/*
			 * If using AUTH_SYS, call nfsrv_getgrpscred() to see
			 * if there is a replacement credential with a group
			 * list set up by "nfsuserd -manage-gids".
			 * If there is no replacement, nfsrv_getgrpscred()
			 * simply returns its argument.
			 */
			nd->nd_cred = nfsrv_getgrpscred(nd->nd_cred);
		}
	}

out:
	NFSEXITCODE2(error, nd);
	return (error);
}

/*
 * Check exports.
 */
int
nfsvno_checkexp(struct mount *mp, struct sockaddr *nam, struct nfsexstuff *exp,
    struct ucred **credp)
{
	int i, error, *secflavors;

	error = VFS_CHECKEXP(mp, nam, &exp->nes_exflag, credp,
	    &exp->nes_numsecflavor, &secflavors);
	if (error) {
		if (nfs_rootfhset) {
			exp->nes_exflag = 0;
			exp->nes_numsecflavor = 0;
			error = 0;
		}
	} else {
		/* Copy the security flavors. */
		for (i = 0; i < exp->nes_numsecflavor; i++)
			exp->nes_secflavors[i] = secflavors[i];
	}
	NFSEXITCODE(error);
	return (error);
}

/*
 * Get a vnode for a file handle and export stuff.
 */
int
nfsvno_fhtovp(struct mount *mp, fhandle_t *fhp, struct sockaddr *nam,
    int lktype, struct vnode **vpp, struct nfsexstuff *exp,
    struct ucred **credp)
{
	int i, error, *secflavors;

	*credp = NULL;
	exp->nes_numsecflavor = 0;
	error = VFS_FHTOVP(mp, &fhp->fh_fid, lktype, vpp);
	if (error != 0)
		/* Make sure the server replies ESTALE to the client. */
		error = ESTALE;
	if (nam && !error) {
		error = VFS_CHECKEXP(mp, nam, &exp->nes_exflag, credp,
		    &exp->nes_numsecflavor, &secflavors);
		if (error) {
			if (nfs_rootfhset) {
				exp->nes_exflag = 0;
				exp->nes_numsecflavor = 0;
				error = 0;
			} else {
				vput(*vpp);
			}
		} else {
			/* Copy the security flavors. */
			for (i = 0; i < exp->nes_numsecflavor; i++)
				exp->nes_secflavors[i] = secflavors[i];
		}
	}
	NFSEXITCODE(error);
	return (error);
}

/*
 * nfsd_fhtovp() - convert a fh to a vnode ptr
 * 	- look up fsid in mount list (if not found ret error)
 *	- get vp and export rights by calling nfsvno_fhtovp()
 *	- if cred->cr_uid == 0 or MNT_EXPORTANON set it to credanon
 *	  for AUTH_SYS
 *	- if mpp != NULL, return the mount point so that it can
 *	  be used for vn_finished_write() by the caller
 */
void
nfsd_fhtovp(struct nfsrv_descript *nd, struct nfsrvfh *nfp, int lktype,
    struct vnode **vpp, struct nfsexstuff *exp,
    struct mount **mpp, int startwrite, struct thread *p)
{
	struct mount *mp;
	struct ucred *credanon;
	fhandle_t *fhp;

	fhp = (fhandle_t *)nfp->nfsrvfh_data;
	/*
	 * Check for the special case of the nfsv4root_fh.
	 */
	mp = vfs_busyfs(&fhp->fh_fsid);
	if (mpp != NULL)
		*mpp = mp;
	if (mp == NULL) {
		*vpp = NULL;
		nd->nd_repstat = ESTALE;
		goto out;
	}

	if (startwrite) {
		vn_start_write(NULL, mpp, V_WAIT);
		if (lktype == LK_SHARED && !(MNT_SHARED_WRITES(mp)))
			lktype = LK_EXCLUSIVE;
	}
	nd->nd_repstat = nfsvno_fhtovp(mp, fhp, nd->nd_nam, lktype, vpp, exp,
	    &credanon);
	vfs_unbusy(mp);

	/*
	 * For NFSv4 without a pseudo root fs, unexported file handles
	 * can be returned, so that Lookup works everywhere.
	 */
	if (!nd->nd_repstat && exp->nes_exflag == 0 &&
	    !(nd->nd_flag & ND_NFSV4)) {
		vput(*vpp);
		nd->nd_repstat = EACCES;
	}

	/*
	 * Personally, I've never seen any point in requiring a
	 * reserved port#, since only in the rare case where the
	 * clients are all boxes with secure system privileges,
	 * does it provide any enhanced security, but... some people
	 * believe it to be useful and keep putting this code back in.
	 * (There is also some "security checker" out there that
	 *  complains if the nfs server doesn't enforce this.)
	 * However, note the following:
	 * RFC3530 (NFSv4) specifies that a reserved port# not be
	 *	required.
	 * RFC2623 recommends that, if a reserved port# is checked for,
	 *	that there be a way to turn that off--> ifdef'd.
	 */
#ifdef NFS_REQRSVPORT
	if (!nd->nd_repstat) {
		struct sockaddr_in *saddr;
		struct sockaddr_in6 *saddr6;

		saddr = NFSSOCKADDR(nd->nd_nam, struct sockaddr_in *);
		saddr6 = NFSSOCKADDR(nd->nd_nam, struct sockaddr_in6 *);
		if (!(nd->nd_flag & ND_NFSV4) &&
		    ((saddr->sin_family == AF_INET &&
		      ntohs(saddr->sin_port) >= IPPORT_RESERVED) ||
		     (saddr6->sin6_family == AF_INET6 &&
		      ntohs(saddr6->sin6_port) >= IPPORT_RESERVED))) {
			vput(*vpp);
			nd->nd_repstat = (NFSERR_AUTHERR | AUTH_TOOWEAK);
		}
	}
#endif	/* NFS_REQRSVPORT */

	/*
	 * Check/setup credentials.
	 */
	if (!nd->nd_repstat) {
		nd->nd_saveduid = nd->nd_cred->cr_uid;
		nd->nd_repstat = nfsd_excred(nd, exp, credanon);
		if (nd->nd_repstat)
			vput(*vpp);
	}
	if (credanon != NULL)
		crfree(credanon);
	if (nd->nd_repstat) {
		if (startwrite)
			vn_finished_write(mp);
		*vpp = NULL;
		if (mpp != NULL)
			*mpp = NULL;
	}

out:
	NFSEXITCODE2(0, nd);
}

/*
 * glue for fp.
 */
static int
fp_getfvp(struct thread *p, int fd, struct file **fpp, struct vnode **vpp)
{
	struct filedesc *fdp;
	struct file *fp;
	int error = 0;

	fdp = p->td_proc->p_fd;
	if (fd < 0 || fd >= fdp->fd_nfiles ||
	    (fp = fdp->fd_ofiles[fd].fde_file) == NULL) {
		error = EBADF;
		goto out;
	}
	*fpp = fp;

out:
	NFSEXITCODE(error);
	return (error);
}

/*
 * Called from nfssvc() to update the exports list. Just call
 * vfs_export(). This has to be done, since the v4 root fake fs isn't
 * in the mount list.
 */
int
nfsrv_v4rootexport(void *argp, struct ucred *cred, struct thread *p)
{
	struct nfsex_args *nfsexargp = (struct nfsex_args *)argp;
	int error = 0;
	struct nameidata nd;
	fhandle_t fh;

	error = vfs_export(&nfsv4root_mnt, &nfsexargp->export);
	if ((nfsexargp->export.ex_flags & MNT_DELEXPORT) != 0)
		nfs_rootfhset = 0;
	else if (error == 0) {
		if (nfsexargp->fspec == NULL) {
			error = EPERM;
			goto out;
		}
		/*
		 * If fspec != NULL, this is the v4root path.
		 */
		NDINIT(&nd, LOOKUP, FOLLOW, UIO_USERSPACE,
		    nfsexargp->fspec, p);
		if ((error = namei(&nd)) != 0)
			goto out;
		error = nfsvno_getfh(nd.ni_vp, &fh, p);
		vrele(nd.ni_vp);
		if (!error) {
			nfs_rootfh.nfsrvfh_len = NFSX_MYFH;
			NFSBCOPY((caddr_t)&fh,
			    nfs_rootfh.nfsrvfh_data,
			    sizeof (fhandle_t));
			nfs_rootfhset = 1;
		}
	}

out:
	NFSEXITCODE(error);
	return (error);
}

/*
 * This function needs to test to see if the system is near its limit
 * for memory allocation via malloc() or mget() and return True iff
 * either of these resources are near their limit.
 * XXX (For now, this is just a stub.)
 */
int nfsrv_testmalloclimit = 0;
int
nfsrv_mallocmget_limit(void)
{
	static int printmesg = 0;
	static int testval = 1;

	if (nfsrv_testmalloclimit && (testval++ % 1000) == 0) {
		if ((printmesg++ % 100) == 0)
			printf("nfsd: malloc/mget near limit\n");
		return (1);
	}
	return (0);
}

/*
 * BSD specific initialization of a mount point.
 */
void
nfsd_mntinit(void)
{
	static int inited = 0;

	if (inited)
		return;
	inited = 1;
	nfsv4root_mnt.mnt_flag = (MNT_RDONLY | MNT_EXPORTED);
	TAILQ_INIT(&nfsv4root_mnt.mnt_nvnodelist);
	TAILQ_INIT(&nfsv4root_mnt.mnt_activevnodelist);
	nfsv4root_mnt.mnt_export = NULL;
	TAILQ_INIT(&nfsv4root_opt);
	TAILQ_INIT(&nfsv4root_newopt);
	nfsv4root_mnt.mnt_opt = &nfsv4root_opt;
	nfsv4root_mnt.mnt_optnew = &nfsv4root_newopt;
	nfsv4root_mnt.mnt_nvnodelistsize = 0;
	nfsv4root_mnt.mnt_activevnodelistsize = 0;
}

/*
 * Get a vnode for a file handle, without checking exports, etc.
 */
struct vnode *
nfsvno_getvp(fhandle_t *fhp)
{
	struct mount *mp;
	struct vnode *vp;
	int error;

	mp = vfs_busyfs(&fhp->fh_fsid);
	if (mp == NULL)
		return (NULL);
	error = VFS_FHTOVP(mp, &fhp->fh_fid, LK_EXCLUSIVE, &vp);
	vfs_unbusy(mp);
	if (error)
		return (NULL);
	return (vp);
}

/*
 * Do a local VOP_ADVLOCK().
 */
int
nfsvno_advlock(struct vnode *vp, int ftype, u_int64_t first,
    u_int64_t end, struct thread *td)
{
	int error = 0;
	struct flock fl;
	u_int64_t tlen;

	if (nfsrv_dolocallocks == 0)
		goto out;
	ASSERT_VOP_UNLOCKED(vp, "nfsvno_advlock: vp locked");

	fl.l_whence = SEEK_SET;
	fl.l_type = ftype;
	fl.l_start = (off_t)first;
	if (end == NFS64BITSSET) {
		fl.l_len = 0;
	} else {
		tlen = end - first;
		fl.l_len = (off_t)tlen;
	}
	/*
	 * For FreeBSD8, the l_pid and l_sysid must be set to the same
	 * values for all calls, so that all locks will be held by the
	 * nfsd server. (The nfsd server handles conflicts between the
	 * various clients.)
	 * Since an NFSv4 lockowner is a ClientID plus an array of up to 1024
	 * bytes, so it can't be put in l_sysid.
	 */
	if (nfsv4_sysid == 0)
		nfsv4_sysid = nlm_acquire_next_sysid();
	fl.l_pid = (pid_t)0;
	fl.l_sysid = (int)nfsv4_sysid;

	if (ftype == F_UNLCK)
		error = VOP_ADVLOCK(vp, (caddr_t)td->td_proc, F_UNLCK, &fl,
		    (F_POSIX | F_REMOTE));
	else
		error = VOP_ADVLOCK(vp, (caddr_t)td->td_proc, F_SETLK, &fl,
		    (F_POSIX | F_REMOTE));

out:
	NFSEXITCODE(error);
	return (error);
}

/*
 * Check the nfsv4 root exports.
 */
int
nfsvno_v4rootexport(struct nfsrv_descript *nd)
{
	struct ucred *credanon;
	int exflags, error = 0, numsecflavor, *secflavors, i;

	error = vfs_stdcheckexp(&nfsv4root_mnt, nd->nd_nam, &exflags,
	    &credanon, &numsecflavor, &secflavors);
	if (error) {
		error = NFSERR_PROGUNAVAIL;
		goto out;
	}
	if (credanon != NULL)
		crfree(credanon);
	for (i = 0; i < numsecflavor; i++) {
		if (secflavors[i] == AUTH_SYS)
			nd->nd_flag |= ND_EXAUTHSYS;
		else if (secflavors[i] == RPCSEC_GSS_KRB5)
			nd->nd_flag |= ND_EXGSS;
		else if (secflavors[i] == RPCSEC_GSS_KRB5I)
			nd->nd_flag |= ND_EXGSSINTEGRITY;
		else if (secflavors[i] == RPCSEC_GSS_KRB5P)
			nd->nd_flag |= ND_EXGSSPRIVACY;
	}

out:
	NFSEXITCODE(error);
	return (error);
}

/*
 * Nfs server pseudo system call for the nfsd's
 */
/*
 * MPSAFE
 */
static int
nfssvc_nfsd(struct thread *td, struct nfssvc_args *uap)
{
	struct file *fp;
	struct nfsd_addsock_args sockarg;
	struct nfsd_nfsd_args nfsdarg;
	struct nfsd_nfsd_oargs onfsdarg;
	cap_rights_t rights;
	int error;
	char *cp;

	if (uap->flag & NFSSVC_NFSDADDSOCK) {
		error = copyin(uap->argp, (caddr_t)&sockarg, sizeof (sockarg));
		if (error)
			goto out;
		/*
		 * Since we don't know what rights might be required,
		 * pretend that we need them all. It is better to be too
		 * careful than too reckless.
		 */
		error = fget(td, sockarg.sock,
		    cap_rights_init(&rights, CAP_SOCK_SERVER), &fp);
		if (error != 0)
			goto out;
		if (fp->f_type != DTYPE_SOCKET) {
			fdrop(fp, td);
			error = EPERM;
			goto out;
		}
		error = nfsrvd_addsock(fp);
		fdrop(fp, td);
	} else if (uap->flag & NFSSVC_NFSDNFSD) {
		if (uap->argp == NULL) {
			error = EINVAL;
			goto out;
		}
		if ((uap->flag & NFSSVC_NEWSTRUCT) == 0) {
			error = copyin(uap->argp, &onfsdarg, sizeof(onfsdarg));
			if (error == 0) {
				nfsdarg.principal = onfsdarg.principal;
				nfsdarg.minthreads = onfsdarg.minthreads;
				nfsdarg.maxthreads = onfsdarg.maxthreads;
				nfsdarg.version = 1;
				nfsdarg.addr = NULL;
				nfsdarg.addrlen = 0;
				nfsdarg.dnshost = NULL;
				nfsdarg.dnshostlen = 0;
			}
		} else
			error = copyin(uap->argp, &nfsdarg, sizeof(nfsdarg));
		if (error)
			goto out;
		if (nfsdarg.addrlen > 0 && nfsdarg.addrlen < 10000 &&
		    nfsdarg.dnshostlen > 0 && nfsdarg.dnshostlen < 10000 &&
		    nfsdarg.dspathlen > 0 && nfsdarg.dspathlen < 10000 &&
		    nfsdarg.addr != NULL && nfsdarg.dnshost != NULL &&
		    nfsdarg.dspath != NULL) {
			NFSD_DEBUG(1, "addrlen=%d dspathlen=%d dnslen=%d\n",
			    nfsdarg.addrlen, nfsdarg.dspathlen,
			    nfsdarg.dnshostlen);
			cp = malloc(nfsdarg.addrlen + 1, M_TEMP, M_WAITOK);
			error = copyin(nfsdarg.addr, cp, nfsdarg.addrlen);
			if (error != 0) {
				free(cp, M_TEMP);
				goto out;
			}
			cp[nfsdarg.addrlen] = '\0';	/* Ensure nul term. */
			nfsdarg.addr = cp;
			cp = malloc(nfsdarg.dnshostlen + 1, M_TEMP, M_WAITOK);
			error = copyin(nfsdarg.dnshost, cp, nfsdarg.dnshostlen);
			if (error != 0) {
				free(nfsdarg.addr, M_TEMP);
				free(cp, M_TEMP);
				goto out;
			}
			cp[nfsdarg.dnshostlen] = '\0';	/* Ensure nul term. */
			nfsdarg.dnshost = cp;
			cp = malloc(nfsdarg.dspathlen + 1, M_TEMP, M_WAITOK);
			error = copyin(nfsdarg.dspath, cp, nfsdarg.dspathlen);
			if (error != 0) {
				free(nfsdarg.addr, M_TEMP);
				free(nfsdarg.dnshost, M_TEMP);
				free(cp, M_TEMP);
				goto out;
			}
			cp[nfsdarg.dspathlen] = '\0';	/* Ensure nul term. */
			nfsdarg.dspath = cp;
		} else {
			nfsdarg.addr = NULL;
			nfsdarg.addrlen = 0;
			nfsdarg.dnshost = NULL;
			nfsdarg.dnshostlen = 0;
			nfsdarg.dspath = NULL;
			nfsdarg.dspathlen = 0;
		}
		error = nfsrvd_nfsd(td, &nfsdarg);
		free(nfsdarg.addr, M_TEMP);
		free(nfsdarg.dnshost, M_TEMP);
		free(nfsdarg.dspath, M_TEMP);
	} else {
		error = nfssvc_srvcall(td, uap, td->td_ucred);
	}

out:
	NFSEXITCODE(error);
	return (error);
}

static int
nfssvc_srvcall(struct thread *p, struct nfssvc_args *uap, struct ucred *cred)
{
	struct nfsex_args export;
	struct file *fp = NULL;
	int stablefd, len;
	struct nfsd_clid adminrevoke;
	struct nfsd_dumplist dumplist;
	struct nfsd_dumpclients *dumpclients;
	struct nfsd_dumplocklist dumplocklist;
	struct nfsd_dumplocks *dumplocks;
	struct nameidata nd;
	vnode_t vp;
	int error = EINVAL, igotlock;
	struct proc *procp;
	static int suspend_nfsd = 0;

	if (uap->flag & NFSSVC_PUBLICFH) {
		NFSBZERO((caddr_t)&nfs_pubfh.nfsrvfh_data,
		    sizeof (fhandle_t));
		error = copyin(uap->argp,
		    &nfs_pubfh.nfsrvfh_data, sizeof (fhandle_t));
		if (!error)
			nfs_pubfhset = 1;
	} else if (uap->flag & NFSSVC_V4ROOTEXPORT) {
		error = copyin(uap->argp,(caddr_t)&export,
		    sizeof (struct nfsex_args));
		if (!error)
			error = nfsrv_v4rootexport(&export, cred, p);
	} else if (uap->flag & NFSSVC_NOPUBLICFH) {
		nfs_pubfhset = 0;
		error = 0;
	} else if (uap->flag & NFSSVC_STABLERESTART) {
		error = copyin(uap->argp, (caddr_t)&stablefd,
		    sizeof (int));
		if (!error)
			error = fp_getfvp(p, stablefd, &fp, &vp);
		if (!error && (NFSFPFLAG(fp) & (FREAD | FWRITE)) != (FREAD | FWRITE))
			error = EBADF;
		if (!error && newnfs_numnfsd != 0)
			error = EPERM;
		if (!error) {
			nfsrv_stablefirst.nsf_fp = fp;
			nfsrv_setupstable(p);
		}
	} else if (uap->flag & NFSSVC_ADMINREVOKE) {
		error = copyin(uap->argp, (caddr_t)&adminrevoke,
		    sizeof (struct nfsd_clid));
		if (!error)
			error = nfsrv_adminrevoke(&adminrevoke, p);
	} else if (uap->flag & NFSSVC_DUMPCLIENTS) {
		error = copyin(uap->argp, (caddr_t)&dumplist,
		    sizeof (struct nfsd_dumplist));
		if (!error && (dumplist.ndl_size < 1 ||
			dumplist.ndl_size > NFSRV_MAXDUMPLIST))
			error = EPERM;
		if (!error) {
		    len = sizeof (struct nfsd_dumpclients) * dumplist.ndl_size;
		    dumpclients = (struct nfsd_dumpclients *)malloc(len,
			M_TEMP, M_WAITOK);
		    nfsrv_dumpclients(dumpclients, dumplist.ndl_size);
		    error = copyout(dumpclients,
			CAST_USER_ADDR_T(dumplist.ndl_list), len);
		    free((caddr_t)dumpclients, M_TEMP);
		}
	} else if (uap->flag & NFSSVC_DUMPLOCKS) {
		error = copyin(uap->argp, (caddr_t)&dumplocklist,
		    sizeof (struct nfsd_dumplocklist));
		if (!error && (dumplocklist.ndllck_size < 1 ||
			dumplocklist.ndllck_size > NFSRV_MAXDUMPLIST))
			error = EPERM;
		if (!error)
			error = nfsrv_lookupfilename(&nd,
				dumplocklist.ndllck_fname, p);
		if (!error) {
			len = sizeof (struct nfsd_dumplocks) *
				dumplocklist.ndllck_size;
			dumplocks = (struct nfsd_dumplocks *)malloc(len,
				M_TEMP, M_WAITOK);
			nfsrv_dumplocks(nd.ni_vp, dumplocks,
			    dumplocklist.ndllck_size, p);
			vput(nd.ni_vp);
			error = copyout(dumplocks,
			    CAST_USER_ADDR_T(dumplocklist.ndllck_list), len);
			free((caddr_t)dumplocks, M_TEMP);
		}
	} else if (uap->flag & NFSSVC_BACKUPSTABLE) {
		procp = p->td_proc;
		PROC_LOCK(procp);
		nfsd_master_pid = procp->p_pid;
		bcopy(procp->p_comm, nfsd_master_comm, MAXCOMLEN + 1);
		nfsd_master_start = procp->p_stats->p_start;
		nfsd_master_proc = procp;
		PROC_UNLOCK(procp);
	} else if ((uap->flag & NFSSVC_SUSPENDNFSD) != 0) {
		NFSLOCKV4ROOTMUTEX();
		if (suspend_nfsd == 0) {
			/* Lock out all nfsd threads */
			do {
				igotlock = nfsv4_lock(&nfsd_suspend_lock, 1,
				    NULL, NFSV4ROOTLOCKMUTEXPTR, NULL);
			} while (igotlock == 0 && suspend_nfsd == 0);
			suspend_nfsd = 1;
		}
		NFSUNLOCKV4ROOTMUTEX();
		error = 0;
	} else if ((uap->flag & NFSSVC_RESUMENFSD) != 0) {
		NFSLOCKV4ROOTMUTEX();
		if (suspend_nfsd != 0) {
			nfsv4_unlock(&nfsd_suspend_lock, 0);
			suspend_nfsd = 0;
		}
		NFSUNLOCKV4ROOTMUTEX();
		error = 0;
	}

	NFSEXITCODE(error);
	return (error);
}

/*
 * Check exports.
 * Returns 0 if ok, 1 otherwise.
 */
int
nfsvno_testexp(struct nfsrv_descript *nd, struct nfsexstuff *exp)
{
	int i;

	/*
	 * This seems odd, but allow the case where the security flavor
	 * list is empty. This happens when NFSv4 is traversing non-exported
	 * file systems. Exported file systems should always have a non-empty
	 * security flavor list.
	 */
	if (exp->nes_numsecflavor == 0)
		return (0);

	for (i = 0; i < exp->nes_numsecflavor; i++) {
		/*
		 * The tests for privacy and integrity must be first,
		 * since ND_GSS is set for everything but AUTH_SYS.
		 */
		if (exp->nes_secflavors[i] == RPCSEC_GSS_KRB5P &&
		    (nd->nd_flag & ND_GSSPRIVACY))
			return (0);
		if (exp->nes_secflavors[i] == RPCSEC_GSS_KRB5I &&
		    (nd->nd_flag & ND_GSSINTEGRITY))
			return (0);
		if (exp->nes_secflavors[i] == RPCSEC_GSS_KRB5 &&
		    (nd->nd_flag & ND_GSS))
			return (0);
		if (exp->nes_secflavors[i] == AUTH_SYS &&
		    (nd->nd_flag & ND_GSS) == 0)
			return (0);
	}
	return (1);
}

/*
 * Calculate a hash value for the fid in a file handle.
 */
uint32_t
nfsrv_hashfh(fhandle_t *fhp)
{
	uint32_t hashval;

	hashval = hash32_buf(&fhp->fh_fid, sizeof(struct fid), 0);
	return (hashval);
}

/*
 * Calculate a hash value for the sessionid.
 */
uint32_t
nfsrv_hashsessionid(uint8_t *sessionid)
{
	uint32_t hashval;

	hashval = hash32_buf(sessionid, NFSX_V4SESSIONID, 0);
	return (hashval);
}

/*
 * Signal the userland master nfsd to backup the stable restart file.
 */
void
nfsrv_backupstable(void)
{
	struct proc *procp;

	if (nfsd_master_proc != NULL) {
		procp = pfind(nfsd_master_pid);
		/* Try to make sure it is the correct process. */
		if (procp == nfsd_master_proc &&
		    procp->p_stats->p_start.tv_sec ==
		    nfsd_master_start.tv_sec &&
		    procp->p_stats->p_start.tv_usec ==
		    nfsd_master_start.tv_usec &&
		    strcmp(procp->p_comm, nfsd_master_comm) == 0)
			kern_psignal(procp, SIGUSR2);
		else
			nfsd_master_proc = NULL;

		if (procp != NULL)
			PROC_UNLOCK(procp);
	}
}

/*
 * Create a pNFS data file on a Data Server.
 */
static void
nfsrv_pnfscreate(struct vnode *vp, struct vattr *vap, struct ucred *cred,
    NFSPROC_T *p)
{
	struct vnode *dvp, *nvp;
	struct nfsdevice *ds;
	fhandle_t fh;
	struct nameidata named;
	char *bufp;
	u_long *hashp;
	struct mount *mp;
	struct nfsnode *np;
	struct nfsmount *nmp;
	struct pnfsdsfile *pf;
	struct pnfsdsattr dsattr;
	struct vattr va;
	uid_t vauid;
	gid_t vagid;
	u_short vamode;
	struct ucred *tcred;
	int error;
	uint32_t dsdir;

	/* Get a DS server directory in a round-robin order. */
	NFSDDSLOCK();
	ds = TAILQ_FIRST(&nfsrv_devidhead);
	if (ds == NULL) {
		NFSDDSUNLOCK();
		NFSD_DEBUG(4, "nfsrv_pnfscreate: no srv\n");
		return;
	}
	/* Put at end of list to implement round-robin usage. */
	TAILQ_REMOVE(&nfsrv_devidhead, ds, nfsdev_list);
	TAILQ_INSERT_TAIL(&nfsrv_devidhead, ds, nfsdev_list);
	dsdir = ds->nfsdev_nextdir;
	ds->nfsdev_nextdir = (ds->nfsdev_nextdir + 1) % nfsrv_dsdirsize;
	dvp = ds->nfsdev_dsdir[dsdir];
	NFSDDSUNLOCK();

	error = nfsvno_getfh(vp, &fh, p);
	if (error == 0)
		error = VOP_GETATTR(vp, &va, cred);
	if (error != 0) {
		printf("pNFS: pnfscreate getfh+attr=%d\n", error);
		return;
	}

	NFSD_DEBUG(4, "nfsrv_pnfscreate: cruid=%d crgid=%d uid=%d gid=%d\n",
	    cred->cr_uid, cred->cr_gid, va.va_uid, va.va_gid);
	/* Make date file name based on FH. */
	tcred = newnfs_getcred();
	NFSNAMEICNDSET(&named.ni_cnd, tcred, CREATE,
	    LOCKPARENT | LOCKLEAF | SAVESTART | NOCACHE);
	nfsvno_setpathbuf(&named, &bufp, &hashp);
	named.ni_cnd.cn_lkflags = LK_EXCLUSIVE;
	named.ni_cnd.cn_thread = p;
	named.ni_cnd.cn_nameptr = bufp;
	named.ni_cnd.cn_namelen = nfsrv_putfhname(&fh, bufp);

	/* Create the date file in the DS mount. */
	error = NFSVOPLOCK(dvp, LK_EXCLUSIVE);
	if (error == 0) {
		error = VOP_CREATE(dvp, &nvp, &named.ni_cnd, vap);
		NFSVOPUNLOCK(dvp, 0);
		if (error == 0) {
			/* Set the ownership of the file. */
			vauid = va.va_uid;
			vagid = va.va_gid;
			vamode = va.va_mode;
			VATTR_NULL(&va);
			va.va_uid = vauid;
			va.va_gid = vagid;
			va.va_mode = vamode;
			error = VOP_SETATTR(nvp, &va, tcred);
			NFSD_DEBUG(4, "nfsrv_pnfscreate: setattr-uid=%d\n",
			    error);
			if (error != 0)
				vput(nvp);
		}
		if (error != 0)
			printf("pNFS: pnfscreate failed=%d\n", error);
	} else
		printf("pNFS: pnfscreate vnlock=%d\n", error);
	NFSFREECRED(tcred);
	if (error == 0) {
		pf = NULL;
		np = VTONFS(nvp);
		nmp = VFSTONFS(nvp->v_mount);
		if (strcmp(nvp->v_mount->mnt_vfc->vfc_name, "nfs") != 0 ||
		    nmp->nm_nam->sa_len > sizeof(struct sockaddr_in6) ||
		    np->n_fhp->nfh_len != NFSX_MYFH) {
			printf("Bad DS file: fstype=%s salen=%d fhlen=%d\n",
			    nvp->v_mount->mnt_vfc->vfc_name,
			    nmp->nm_nam->sa_len, np->n_fhp->nfh_len);
			error = ENOENT;
		}

		/* Get the attributes of the DS file. */
		error = VOP_GETATTR(nvp, &va, cred);
		/* Set extattrs for the DS on the MDS file. */
		if (error == 0) {
			dsattr.dsa_filerev = va.va_filerev;
			dsattr.dsa_size = va.va_size;
			dsattr.dsa_atime = va.va_atime;
			dsattr.dsa_mtime = va.va_mtime;
			pf = malloc(sizeof(*pf), M_TEMP, M_WAITOK | M_ZERO);
			pf->dsf_dir = dsdir;
			NFSBCOPY(np->n_fhp->nfh_fh, &pf->dsf_fh, NFSX_MYFH);
			NFSBCOPY(nmp->nm_nam, &pf->dsf_sin,
			    nmp->nm_nam->sa_len);
			NFSBCOPY(named.ni_cnd.cn_nameptr, pf->dsf_filename,
			    sizeof(pf->dsf_filename));
			error = vn_start_write(vp, &mp, V_WAIT);
		} else
			printf("pNFS: pnfscreate can't get DS attr=%d\n",
			    error);
		if (error == 0) {
			error = vn_extattr_set(vp, IO_NODELOCKED,
			    EXTATTR_NAMESPACE_SYSTEM, "pnfsd.dsfile",
			    sizeof(*pf), (char *)pf, p);
			if (error == 0)
				error = vn_extattr_set(vp, IO_NODELOCKED,
				    EXTATTR_NAMESPACE_SYSTEM, "pnfsd.dsattr",
				    sizeof(dsattr), (char *)&dsattr, p);
			vn_finished_write(mp);
			if (error != 0)
				printf("pNFS: pnfscreate setextattr=%d\n",
				    error);
		} else
			printf("pNFS: pnfscreate startwrite=%d\n", error);
		vput(nvp);
		free(pf, M_TEMP);
	} else
		printf("pNFS: pnfscreate=%d\n", error);
	nfsvno_relpathbuf(&named);
}

/*
 * Get the information needed to remove the pNFS Data Server file from the
 * Metadata file.  Upon success, ddvp is set non-NULL to the locked
 * DS directory vnode.  The caller must unlock *ddvp when done with it.
 */
static void
nfsrv_pnfsremovesetup(struct vnode *vp, NFSPROC_T *p, struct vnode **dvpp,
    fhandle_t *fhp, char *fname)
{
	struct vnode *dvp;
	struct nfsmount *nmp;
	struct vattr va;
	struct ucred *tcred;
	char *buf;
	int buflen, error;

	*dvpp = NULL;
	/* If not an exported regular file or not a pNFS server, just return. */
	NFSDDSLOCK();
	if (vp->v_type != VREG || (vp->v_mount->mnt_flag & MNT_EXPORTED) == 0 ||
	    TAILQ_EMPTY(&nfsrv_devidhead)) {
		NFSDDSUNLOCK();
		return;
	}
	NFSDDSUNLOCK();

	/* Check to see if this is the last hard link. */
	tcred = newnfs_getcred();
	error = VOP_GETATTR(vp, &va, tcred);
	NFSFREECRED(tcred);
	if (error != 0) {
		printf("pNFS: nfsrv_pnfsremovesetup getattr=%d\n", error);
		return;
	}
	if (va.va_nlink > 1)
		return;

	buflen = 1024;
	buf = malloc(buflen, M_TEMP, M_WAITOK);
	/* Get the directory vnode for the DS mount and the file handle. */
	error = nfsrv_dsgetsockmnt(vp, LK_EXCLUSIVE, buf, buflen, p, &dvp,
	    &nmp, NULL, NULL, fname);
	if (error == 0) {
		error = nfsvno_getfh(vp, fhp, p);
		if (error != 0) {
			NFSVOPUNLOCK(dvp, 0);
			printf("pNFS: nfsrv_pnfsremovesetup getfh=%d\n", error);
		}
	} else
		printf("pNFS: nfsrv_pnfsremovesetup getsockmnt=%d\n", error);
	free(buf, M_TEMP);
	if (error == 0)
		*dvpp = dvp;
}

/*
 * Remove a pNFS data file from a Data Server.
 * nfsrv_pnfsremovesetup() must have been called before the MDS file was
 * removed to set up the dvp and fill in the FH.
 */
static void
nfsrv_pnfsremove(struct vnode *dvp, fhandle_t *fhp, char *fname, NFSPROC_T *p)
{
	struct vnode *nvp;
	struct nameidata named;
	struct ucred *tcred;
	char *bufp;
	u_long *hashp;
	int error;

	/* Look up the data file and remove it. */
	tcred = newnfs_getcred();
	named.ni_cnd.cn_nameiop = DELETE;
	named.ni_cnd.cn_lkflags = LK_EXCLUSIVE | LK_RETRY;
	named.ni_cnd.cn_cred = tcred;
	named.ni_cnd.cn_thread = p;
	named.ni_cnd.cn_flags = ISLASTCN | LOCKPARENT | LOCKLEAF | SAVENAME;
	nfsvno_setpathbuf(&named, &bufp, &hashp);
	named.ni_cnd.cn_nameptr = bufp;
	named.ni_cnd.cn_namelen = strlen(fname);
	strlcpy(bufp, fname, NAME_MAX);
	NFSD_DEBUG(4, "nfsrv_pnfsremove: filename=%s\n", bufp);
	error = VOP_LOOKUP(dvp, &nvp, &named.ni_cnd);
	NFSD_DEBUG(4, "nfsrv_pnfsremove: aft LOOKUP=%d\n", error);
	if (error == 0) {
		error = VOP_REMOVE(dvp, nvp, &named.ni_cnd);
		vput(nvp);
	}
	NFSFREECRED(tcred);
	nfsvno_relpathbuf(&named);
	if (error != 0)
		printf("pNFS: nfsrv_pnfsremove failed=%d\n", error);
}

/*
 * Generate a file name based on the file handle and put it in *bufp.
 * Return the number of bytes generated.
 */
static int
nfsrv_putfhname(fhandle_t *fhp, char *bufp)
{
	int i;
	uint8_t *cp;
	const uint8_t *hexdigits = "0123456789abcdef";

	cp = (uint8_t *)fhp;
	for (i = 0; i < sizeof(*fhp); i++) {
		bufp[2 * i] = hexdigits[(*cp >> 4) & 0xf];
		bufp[2 * i + 1] = hexdigits[*cp++ & 0xf];
	}
	bufp[2 * i] = '\0';
	return (2 * i);
}

/*
 * Update the Metadata file's attributes from the DS file when a Read/Write
 * layout is returned.
 * Basically just call nfsrv_proxyds() with procedure == NFSPROC_LAYOUTRETURN
 * so that it does a nfsrv_getattrdsrpc() and nfsrv_setextattr() on the DS file.
 */
int
nfsrv_updatemdsattr(struct vnode *vp, struct nfsvattr *nap, NFSPROC_T *p)
{
	struct ucred *tcred;
	int error;

	/* Do this as root so that it won't fail with EACCES. */
	tcred = newnfs_getcred();
	error = nfsrv_proxyds(NULL, vp, 0, 0, tcred, p, NFSPROC_LAYOUTRETURN,
	    NULL, NULL, NULL, nap, NULL);
	NFSFREECRED(tcred);
	return (error);
}

/*
 * Set the NFSv4 ACL on the DS file to the same ACL as the MDS file.
 */
int
nfsrv_dssetacl(struct vnode *vp, struct acl *aclp, struct ucred *cred,
    NFSPROC_T *p)
{
	int error;

	error = nfsrv_proxyds(NULL, vp, 0, 0, cred, p, NFSPROC_SETACL,
	    NULL, NULL, NULL, NULL, aclp);
	return (error);
}

static int
nfsrv_proxyds(struct nfsrv_descript *nd, struct vnode *vp, off_t off, int cnt,
    struct ucred *cred, struct thread *p, int ioproc, struct mbuf **mpp,
    char *cp, struct mbuf **mpp2, struct nfsvattr *nap, struct acl *aclp)
{
	struct nfsmount *nmp;
	fhandle_t fh;
	struct vnode *dvp;
	struct pnfsdsattr dsattr;
	char *buf;
	int buflen, error;

	NFSD_DEBUG(4, "in nfsrv_proxyds\n");
	/*
	 * If not a regular file, not exported or not a pNFS server,
	 * just return ENOENT.
	 */
	NFSDDSLOCK();
	if (vp->v_type != VREG || (vp->v_mount->mnt_flag & MNT_EXPORTED) == 0 ||
	    TAILQ_EMPTY(&nfsrv_devidhead)) {
		NFSDDSUNLOCK();
		return (ENOENT);
	}
	NFSDDSUNLOCK();

	buflen = 1024;
	buf = malloc(buflen, M_TEMP, M_WAITOK);
	error = 0;

	/*
	 * For Getattr, get the Change attribute (va_filerev) and size (va_size)
	 * from the MetaData file's extended attribute.
	 */
	if (ioproc == NFSPROC_GETATTR) {
		error = vn_extattr_get(vp, IO_NODELOCKED,
		    EXTATTR_NAMESPACE_SYSTEM, "pnfsd.dsattr", &buflen, buf,
		    p);
		if (error == 0 && buflen != sizeof(dsattr))
			error = ENXIO;
		if (error == 0) {
			NFSBCOPY(buf, &dsattr, buflen);
			nap->na_filerev = dsattr.dsa_filerev;
			nap->na_size = dsattr.dsa_size;
			nap->na_atime = dsattr.dsa_atime;
			nap->na_mtime = dsattr.dsa_mtime;

			/*
			 * If nfsrv_pnfsgetdsattr is 0 or nfsrv_checkdsattr()
			 * returns 0, just return now.  nfsrv_checkdsattr()
			 * returns 0 if there is no Read/Write layout
			 * plus either an Open/Write_access or Write
			 * delegation issued to a client for the file.
			 */
			if (nfsrv_pnfsgetdsattr == 0 ||
			    nfsrv_checkdsattr(nd, vp, p) == 0) {
				free(buf, M_TEMP);
				return (error);
			}
		}

		/*
		 * Clear ENOATTR so the code below will attempt to do a
		 * nfsrv_getattrdsrpc() to get the attributes and (re)create
		 * the extended attribute.
		 */
		if (error == ENOATTR)
			error = 0;
	}

	if (error == 0) {
		buflen = 1024;
		error = nfsrv_dsgetsockmnt(vp, LK_SHARED, buf, buflen, p,
		    &dvp, &nmp, &fh, NULL, NULL);
		if (error != 0)
			printf("pNFS: proxy getextattr sockaddr=%d\n", error);
	} else
		printf("pNFS: nfsrv_dsgetsockmnt=%d\n", error);
	if (error == 0) {
		if (ioproc == NFSPROC_READDS)
			error = nfsrv_readdsrpc(&fh, off, cnt, cred, p, nmp,
			    mpp, mpp2);
		else if (ioproc == NFSPROC_WRITEDS)
			error = nfsrv_writedsrpc(&fh, off, cnt, cred, p, vp,
			    nmp, mpp, cp);
		else if (ioproc == NFSPROC_SETATTR)
			error = nfsrv_setattrdsrpc(&fh, cred, p, vp, nmp,
			    nap);
		else if (ioproc == NFSPROC_SETACL)
			error = nfsrv_setacldsrpc(&fh, cred, p, vp, nmp,
			    aclp);
		else
			error = nfsrv_getattrdsrpc(&fh, cred, p, vp, nmp,
			    nap);
		NFSVOPUNLOCK(dvp, 0);
		NFSD_DEBUG(4, "nfsrv_proxyds: aft RPC=%d\n", error);
	} else {
		/* Return ENOENT for any Extended Attribute error. */
		error = ENOENT;
	}
	free(buf, M_TEMP);
	NFSD_DEBUG(4, "nfsrv_proxyds: error=%d\n", error);
	return (error);
}

/*
 * Get the DS mount point, fh and directory from the "pnfsd.dsfile" extended
 * attribute.
 */
static int
nfsrv_dsgetsockmnt(struct vnode *vp, int lktype, char *buf, int buflen,
    NFSPROC_T *p, struct vnode **dvpp, struct nfsmount **nmpp, fhandle_t *fhp,
    char *devid, char *fnamep)
{
	struct vnode *dvp;
	struct nfsmount *nmp;
	struct sockaddr *sad;
	struct nfsdevice *ds;
	struct pnfsdsfile *pf;
	uint32_t dsdir;
	int error, fhiszero;

	fhiszero = 0;
	if (lktype == 0)
		lktype = LK_SHARED;
	if (dvpp != NULL) {
		*dvpp = NULL;
		*nmpp = NULL;
	}
	error = vn_extattr_get(vp, IO_NODELOCKED, EXTATTR_NAMESPACE_SYSTEM,
	    "pnfsd.dsfile", &buflen, buf, p);
	if (error == 0 && buflen != sizeof(*pf))
		error = ENOATTR;
	if (error == 0) {
		pf = (struct pnfsdsfile *)buf;
		sad = (struct sockaddr *)&pf->dsf_sin;
		dsdir = pf->dsf_dir;
		if (dsdir >= nfsrv_dsdirsize) {
			printf("nfsrv_dsgetsockmnt: dsdir=%d\n", dsdir);
			error = ENOATTR;
		}
	}
	if (error == 0) {
		if (NFSBCMP(&zerofh, &pf->dsf_fh, sizeof(zerofh)) == 0)
			fhiszero = 1;
		/* Use the socket address to find the mount point. */
		NFSDDSLOCK();
		TAILQ_FOREACH(ds, &nfsrv_devidhead, nfsdev_list) {
			dvp = ds->nfsdev_dvp;
			nmp = VFSTONFS(dvp->v_mount);
			if (nfsaddr2_match(sad, nmp->nm_nam))
				break;
		}
		NFSDDSUNLOCK();
		if (ds != NULL) {
			if (dvpp != NULL || fhiszero != 0) {
				dvp = ds->nfsdev_dsdir[dsdir];
				error = vn_lock(dvp, lktype);
				/*
				 * If the file handle is all 0's, try to do a
				 * Lookup against the DS to acquire it.
				 */
				if (error == 0 && fhiszero != 0) {
					error = nfsrv_pnfslookupds(vp, pf, dvp,
					    p);
					if (error != 0 || dvpp == NULL)
						NFSVOPUNLOCK(dvp, 0);
				}
			}
			if (devid != NULL)
				NFSBCOPY(ds->nfsdev_deviceid, devid,
				    NFSX_V4DEVICEID);
		} else
			error = ENOENT;
	}
	if (error == 0) {
		if (dvpp != NULL) {
			*dvpp = dvp;
			*nmpp = nmp;
		}
		if (fhp != NULL)
			NFSBCOPY(&pf->dsf_fh, fhp, NFSX_MYFH);
		if (fnamep != NULL)
			strlcpy(fnamep, pf->dsf_filename,
			    sizeof(pf->dsf_filename));
	} else
		NFSD_DEBUG(4, "nfsrv_dsgetsockmnt err=%d\n", error);
	return (error);
}

/*
 * Set the extended attribute for the Change attribute.
 */
static int
nfsrv_setextattr(struct vnode *vp, struct nfsvattr *nap, NFSPROC_T *p)
{
	struct pnfsdsattr dsattr;
	struct mount *mp;
	int error;

	error = vn_start_write(vp, &mp, V_WAIT);
	if (error == 0) {
		dsattr.dsa_filerev = nap->na_filerev;
		dsattr.dsa_size = nap->na_size;
		dsattr.dsa_atime = nap->na_atime;
		dsattr.dsa_mtime = nap->na_mtime;
		error = vn_extattr_set(vp, IO_NODELOCKED,
		    EXTATTR_NAMESPACE_SYSTEM, "pnfsd.dsattr",
		    sizeof(dsattr), (char *)&dsattr, p);
		vn_finished_write(mp);
	}
	if (error != 0)
		printf("pNFS: setextattr=%d\n", error);
	return (error);
}

static int
nfsrv_readdsrpc(fhandle_t *fhp, off_t off, int len, struct ucred *cred,
    NFSPROC_T *p, struct nfsmount *nmp, struct mbuf **mpp, struct mbuf **mpendp)
{
	uint32_t *tl;
	struct nfsrv_descript nfsd, *nd = &nfsd;
	nfsv4stateid_t st;
	struct mbuf *m, *m2;
	int error = 0, retlen, tlen, trimlen;

	NFSD_DEBUG(4, "in nfsrv_readdsrpc\n");
	nd->nd_mrep = NULL;
	*mpp = NULL;
	/*
	 * Use a stateid where other is an alternating 01010 pattern and
	 * seqid is 0xffffffff.  This value is not defined as special by
	 * the RFC and is used by the FreeBSD NFS server to indicate an
	 * MDS->DS proxy operation.
	 */
	st.other[0] = 0x55555555;
	st.other[1] = 0x55555555;
	st.other[2] = 0x55555555;
	st.seqid = 0xffffffff;
	nfscl_reqstart(nd, NFSPROC_READDS, nmp, (u_int8_t *)fhp, sizeof(*fhp),
	    NULL, NULL);
	nfsm_stateidtom(nd, &st, NFSSTATEID_PUTSTATEID);
	NFSM_BUILD(tl, uint32_t *, NFSX_UNSIGNED * 3);
	txdr_hyper(off, tl);
	*(tl + 2) = txdr_unsigned(len);
	error = newnfs_request(nd, nmp, NULL, &nmp->nm_sockreq, NULL, p, cred,
	    NFS_PROG, NFS_VER4, NULL, 1, NULL, NULL);
	if (error != 0)
		return (error);
	if (nd->nd_repstat == 0) {
		NFSM_DISSECT(tl, u_int32_t *, NFSX_UNSIGNED);
		NFSM_STRSIZ(retlen, len);
		if (retlen > 0) {
			/* Trim off the pre-data XDR from the mbuf chain. */
			m = nd->nd_mrep;
			while (m != NULL && m != nd->nd_md) {
				if (m->m_next == nd->nd_md) {
					m->m_next = NULL;
					m_freem(nd->nd_mrep);
					nd->nd_mrep = m = nd->nd_md;
				} else
					m = m->m_next;
			}
			if (m == NULL) {
				printf("nfsrv_readdsrpc: busted mbuf list\n");
				error = ENOENT;
				goto nfsmout;
			}
	
			/*
			 * Now, adjust first mbuf so that any XDR before the
			 * read data is skipped over.
			 */
			trimlen = nd->nd_dpos - mtod(m, char *);
			if (trimlen > 0) {
				m->m_len -= trimlen;
				NFSM_DATAP(m, trimlen);
			}
	
			/*
			 * Truncate the mbuf chain at retlen bytes of data,
			 * plus XDR padding that brings the length up to a
			 * multiple of 4.
			 */
			tlen = NFSM_RNDUP(retlen);
			do {
				if (m->m_len >= tlen) {
					m->m_len = tlen;
					tlen = 0;
					m2 = m->m_next;
					m->m_next = NULL;
					m_freem(m2);
					break;
				}
				tlen -= m->m_len;
				m = m->m_next;
			} while (m != NULL);
			if (tlen > 0) {
				printf("nfsrv_readdsrpc: busted mbuf list\n");
				error = ENOENT;
				goto nfsmout;
			}
			*mpp = nd->nd_mrep;
			*mpendp = m;
			nd->nd_mrep = NULL;
		}
	} else
		error = nd->nd_repstat;
nfsmout:
	/* If nd->nd_mrep is already NULL, this is a no-op. */
	m_freem(nd->nd_mrep);
	NFSD_DEBUG(4, "nfsrv_readdsrpc error=%d\n", error);
	return (error);
}

static int
nfsrv_writedsrpc(fhandle_t *fhp, off_t off, int len, struct ucred *cred,
    NFSPROC_T *p, struct vnode *vp, struct nfsmount *nmp, struct mbuf **mpp,
    char *cp)
{
	uint32_t *tl;
	struct nfsrv_descript nfsd, *nd = &nfsd;
	nfsv4stateid_t st;
	struct mbuf *m;
	struct nfsvattr na;
	nfsattrbit_t attrbits;
	int commit, error, retlen, offs;

	NFSD_DEBUG(4, "in nfsrv_writedsrpc\n");
	KASSERT(*mpp != NULL, ("nfsrv_writedsrpc: NULL mbuf chain"));
	nd->nd_mrep = NULL;
	/*
	 * Use a stateid where other is an alternating 01010 pattern and
	 * seqid is 0xffffffff.  This value is not defined as special by
	 * the RFC and is used by the FreeBSD NFS server to indicate an
	 * MDS->DS proxy operation.
	 */
	st.other[0] = 0x55555555;
	st.other[1] = 0x55555555;
	st.other[2] = 0x55555555;
	st.seqid = 0xffffffff;
	nfscl_reqstart(nd, NFSPROC_WRITE, nmp, (u_int8_t *)fhp, sizeof(*fhp),
	    NULL, NULL);
	nfsm_stateidtom(nd, &st, NFSSTATEID_PUTSTATEID);
	NFSM_BUILD(tl, u_int32_t *, NFSX_HYPER + 2 * NFSX_UNSIGNED);
	txdr_hyper(off, tl);
	tl += 2;
	/*
	 * Do all writes FileSync, since the server doesn't hold onto dirty
	 * buffers.  Since clients should be accessing the DS servers directly
	 * using the pNFS layouts, this just needs to work correctly as a
	 * fallback.
	 */
	*tl++ = txdr_unsigned(NFSWRITE_FILESYNC);
	*tl = txdr_unsigned(len);
	NFSD_DEBUG(4, "nfsrv_writedsrpc: len=%d\n", len);

	/* Calculate offset in mbuf chain that data starts. */
	offs = cp - mtod(*mpp, char *);
	NFSD_DEBUG(4, "nfsrv_writedsrpc: mcopy offs=%d len=%d\n", offs, len);
	m = m_copym(*mpp, offs, NFSM_RNDUP(len), M_WAITOK);

	/* Put data in mbuf chain. */
	nd->nd_mb->m_next = m;

	/* Set nd_mb and nd_bpos to end of data. */
	while (m->m_next != NULL)
		m = m->m_next;
	nd->nd_mb = m;
	nd->nd_bpos = mtod(m, char *) + m->m_len;
	NFSD_DEBUG(4, "nfsrv_writedsrpc: lastmb len=%d\n", m->m_len);

	/* Do a Getattr for Size, Change and Modify Time. */
	NFSZERO_ATTRBIT(&attrbits);
	NFSSETBIT_ATTRBIT(&attrbits, NFSATTRBIT_SIZE);
	NFSSETBIT_ATTRBIT(&attrbits, NFSATTRBIT_CHANGE);
	NFSSETBIT_ATTRBIT(&attrbits, NFSATTRBIT_TIMEACCESS);
	NFSSETBIT_ATTRBIT(&attrbits, NFSATTRBIT_TIMEMODIFY);
	NFSM_BUILD(tl, u_int32_t *, NFSX_UNSIGNED);
	*tl = txdr_unsigned(NFSV4OP_GETATTR);
	(void) nfsrv_putattrbit(nd, &attrbits);
	error = newnfs_request(nd, nmp, NULL, &nmp->nm_sockreq, NULL, p, cred,
	    NFS_PROG, NFS_VER4, NULL, 1, NULL, NULL);
	if (error != 0)
		return (error);
	NFSD_DEBUG(4, "nfsrv_writedsrpc: aft writerpc=%d\n", nd->nd_repstat);
	/* Get rid of weak cache consistency data for now. */
	if ((nd->nd_flag & (ND_NOMOREDATA | ND_NFSV4 | ND_V4WCCATTR)) ==
	    (ND_NFSV4 | ND_V4WCCATTR)) {
		error = nfsv4_loadattr(nd, NULL, &na, NULL,
		    NULL, 0, NULL, NULL, NULL, NULL, NULL, 0,
		    NULL, NULL, NULL, NULL, NULL);
		NFSD_DEBUG(4, "nfsrv_writedsrpc: wcc attr=%d\n", error);
		if (error != 0)
			goto nfsmout;
		/*
		 * Get rid of Op# and status for next op.
		 */
		NFSM_DISSECT(tl, uint32_t *, 2 * NFSX_UNSIGNED);
		if (*++tl != 0)
			nd->nd_flag |= ND_NOMOREDATA;
	}
	if (nd->nd_repstat == 0) {
		NFSM_DISSECT(tl, uint32_t *, 2 * NFSX_UNSIGNED + NFSX_VERF);
		retlen = fxdr_unsigned(int, *tl++);
		commit = fxdr_unsigned(int, *tl);
		if (commit != NFSWRITE_FILESYNC)
			error = NFSERR_IO;
		NFSD_DEBUG(4, "nfsrv_writedsrpc:retlen=%d commit=%d error=%d\n",
		    retlen, commit, error);
	} else
		error = nd->nd_repstat;
	/* We have no use for the Write Verifier since we use FileSync. */

	/*
	 * Get the Change, Size, Access Time and Modify Time attributes and set
	 * on the Metadata file, so its attributes will be what the file's
	 * would be if it had been written.
	 */
	if (error == 0) {
		NFSM_DISSECT(tl, uint32_t *, 2 * NFSX_UNSIGNED);
		error = nfsv4_loadattr(nd, NULL, &na, NULL, NULL, 0,
		    NULL, NULL, NULL, NULL, NULL, 0, NULL, NULL, NULL,
		    NULL, NULL);
	}
	NFSD_DEBUG(4, "nfsrv_writedsrpc: aft loadattr=%d\n", error);
	if (error == 0)
		error = nfsrv_setextattr(vp, &na, p);
	NFSD_DEBUG(4, "nfsrv_writedsrpc: aft setextat=%d\n", error);
nfsmout:
	m_freem(nd->nd_mrep);
	NFSD_DEBUG(4, "nfsrv_writedsrpc error=%d\n", error);
	return (error);
}

static int
nfsrv_setattrdsrpc(fhandle_t *fhp, struct ucred *cred, NFSPROC_T *p,
    struct vnode *vp, struct nfsmount *nmp, struct nfsvattr *nap)
{
	uint32_t *tl;
	struct nfsrv_descript nfsd, *nd = &nfsd;
	nfsv4stateid_t st;
	nfsattrbit_t attrbits;
	struct nfsvattr na;
	int error;

	NFSD_DEBUG(4, "in nfsrv_setattrdsrpc\n");
	nd->nd_mrep = NULL;
	/*
	 * Use a stateid where other is an alternating 01010 pattern and
	 * seqid is 0xffffffff.  This value is not defined as special by
	 * the RFC and is used by the FreeBSD NFS server to indicate an
	 * MDS->DS proxy operation.
	 */
	st.other[0] = 0x55555555;
	st.other[1] = 0x55555555;
	st.other[2] = 0x55555555;
	st.seqid = 0xffffffff;
	nfscl_reqstart(nd, NFSPROC_SETATTR, nmp, (u_int8_t *)fhp, sizeof(*fhp),
	    NULL, NULL);
	nfsm_stateidtom(nd, &st, NFSSTATEID_PUTSTATEID);
	nfscl_fillsattr(nd, &nap->na_vattr, vp, NFSSATTR_FULL, 0);

	/* Do a Getattr for Size, Change, Access Time and Modify Time. */
	NFSZERO_ATTRBIT(&attrbits);
	NFSSETBIT_ATTRBIT(&attrbits, NFSATTRBIT_SIZE);
	NFSSETBIT_ATTRBIT(&attrbits, NFSATTRBIT_CHANGE);
	NFSSETBIT_ATTRBIT(&attrbits, NFSATTRBIT_TIMEACCESS);
	NFSSETBIT_ATTRBIT(&attrbits, NFSATTRBIT_TIMEMODIFY);
	NFSM_BUILD(tl, u_int32_t *, NFSX_UNSIGNED);
	*tl = txdr_unsigned(NFSV4OP_GETATTR);
	(void) nfsrv_putattrbit(nd, &attrbits);
	error = newnfs_request(nd, nmp, NULL, &nmp->nm_sockreq, NULL, p, cred,
	    NFS_PROG, NFS_VER4, NULL, 1, NULL, NULL);
	if (error != 0)
		return (error);
	NFSD_DEBUG(4, "nfsrv_setattrdsrpc: aft setattrrpc=%d\n",
	    nd->nd_repstat);
	/* Get rid of weak cache consistency data for now. */
	if ((nd->nd_flag & (ND_NOMOREDATA | ND_NFSV4 | ND_V4WCCATTR)) ==
	    (ND_NFSV4 | ND_V4WCCATTR)) {
		error = nfsv4_loadattr(nd, NULL, &na, NULL,
		    NULL, 0, NULL, NULL, NULL, NULL, NULL, 0,
		    NULL, NULL, NULL, NULL, NULL);
		NFSD_DEBUG(4, "nfsrv_setattrdsrpc: wcc attr=%d\n", error);
		if (error != 0)
			goto nfsmout;
		/*
		 * Get rid of Op# and status for next op.
		 */
		NFSM_DISSECT(tl, uint32_t *, 2 * NFSX_UNSIGNED);
		if (*++tl != 0)
			nd->nd_flag |= ND_NOMOREDATA;
	}
	error = nfsrv_getattrbits(nd, &attrbits, NULL, NULL);
	if (error != 0)
		goto nfsmout;
	if (nd->nd_repstat != 0)
		error = nd->nd_repstat;
	/*
	 * Get the Change, Size, Access Time and Modify Time attributes and set
	 * on the Metadata file, so its attributes will be what the file's
	 * would be if it had been written.
	 */
	if (error == 0) {
		NFSM_DISSECT(tl, uint32_t *, 2 * NFSX_UNSIGNED);
		error = nfsv4_loadattr(nd, NULL, &na, NULL, NULL, 0,
		    NULL, NULL, NULL, NULL, NULL, 0, NULL, NULL, NULL,
		    NULL, NULL);
	}
	NFSD_DEBUG(4, "nfsrv_setattrdsrpc: aft setattr loadattr=%d\n", error);
	if (error == 0)
		error = nfsrv_setextattr(vp, &na, p);
	NFSD_DEBUG(4, "nfsrv_setattrdsrpc: aft setextat=%d\n", error);
nfsmout:
	m_freem(nd->nd_mrep);
	NFSD_DEBUG(4, "nfsrv_setattrdsrpc error=%d\n", error);
	return (error);
}

/*
 * Do a Setattr of an NFSv4 ACL on the DS file.
 */
static int
nfsrv_setacldsrpc(fhandle_t *fhp, struct ucred *cred, NFSPROC_T *p,
    struct vnode *vp, struct nfsmount *nmp, struct acl *aclp)
{
	struct nfsrv_descript nfsd, *nd = &nfsd;
	nfsv4stateid_t st;
	nfsattrbit_t attrbits;
	int error;

	NFSD_DEBUG(4, "in nfsrv_setacldsrpc\n");
	nd->nd_mrep = NULL;
	/*
	 * Use a stateid where other is an alternating 01010 pattern and
	 * seqid is 0xffffffff.  This value is not defined as special by
	 * the RFC and is used by the FreeBSD NFS server to indicate an
	 * MDS->DS proxy operation.
	 */
	st.other[0] = 0x55555555;
	st.other[1] = 0x55555555;
	st.other[2] = 0x55555555;
	st.seqid = 0xffffffff;
	nfscl_reqstart(nd, NFSPROC_SETACL, nmp, (u_int8_t *)fhp, sizeof(*fhp),
	    NULL, NULL);
	nfsm_stateidtom(nd, &st, NFSSTATEID_PUTSTATEID);
	NFSZERO_ATTRBIT(&attrbits);
	NFSSETBIT_ATTRBIT(&attrbits, NFSATTRBIT_ACL);
	/*
	 * The "vp" argument to nfsv4_fillattr() is only used for vnode_type(),
	 * so passing in the metadata "vp" will be ok, since it is of
	 * the same type (VREG).
	 */
	nfsv4_fillattr(nd, NULL, vp, aclp, NULL, NULL, 0, &attrbits, NULL,
	    NULL, 0, 0, 0, 0, 0);
	error = newnfs_request(nd, nmp, NULL, &nmp->nm_sockreq, NULL, p, cred,
	    NFS_PROG, NFS_VER4, NULL, 1, NULL, NULL);
	if (error != 0)
		return (error);
	NFSD_DEBUG(4, "nfsrv_setacldsrpc: aft setaclrpc=%d\n",
	    nd->nd_repstat);
	error = nd->nd_repstat;
	m_freem(nd->nd_mrep);
	return (error);
}

/*
 * Getattr call to the DS for the Modify, Size and Change attributes.
 */
static int
nfsrv_getattrdsrpc(fhandle_t *fhp, struct ucred *cred, NFSPROC_T *p,
    struct vnode *vp, struct nfsmount *nmp, struct nfsvattr *nap)
{
	struct nfsrv_descript nfsd, *nd = &nfsd;
	int error;
	nfsattrbit_t attrbits;
	
	NFSD_DEBUG(4, "in nfsrv_getattrdsrpc\n");
	nd->nd_mrep = NULL;
	nfscl_reqstart(nd, NFSPROC_GETATTR, nmp, (u_int8_t *)fhp,
	    sizeof(fhandle_t), NULL, NULL);
	NFSZERO_ATTRBIT(&attrbits);
	NFSSETBIT_ATTRBIT(&attrbits, NFSATTRBIT_SIZE);
	NFSSETBIT_ATTRBIT(&attrbits, NFSATTRBIT_CHANGE);
	NFSSETBIT_ATTRBIT(&attrbits, NFSATTRBIT_TIMEACCESS);
	NFSSETBIT_ATTRBIT(&attrbits, NFSATTRBIT_TIMEMODIFY);
	(void) nfsrv_putattrbit(nd, &attrbits);
	error = newnfs_request(nd, nmp, NULL, &nmp->nm_sockreq, NULL, p, cred,
	    NFS_PROG, NFS_VER4, NULL, 1, NULL, NULL);
	if (error != 0)
		return (error);
	NFSD_DEBUG(4, "nfsrv_getattrdsrpc: aft getattrrpc=%d\n",
	    nd->nd_repstat);
	if (nd->nd_repstat == 0) {
		error = nfsv4_loadattr(nd, NULL, nap, NULL, NULL, 0,
		    NULL, NULL, NULL, NULL, NULL, 0, NULL, NULL, NULL,
		    NULL, NULL);
		if (error == 0) {
			error = nfsrv_setextattr(vp, nap, p);
			NFSD_DEBUG(4, "nfsrv_getattrdsrpc: aft setextat=%d\n",
			    error);
		}
	} else
		error = nd->nd_repstat;
	m_freem(nd->nd_mrep);
	NFSD_DEBUG(4, "nfsrv_getattrdsrpc error=%d\n", error);
	return (error);
}

/*
 * Get the device id and file handle for a DS file.
 */
int
nfsrv_dsgetdevandfh(struct vnode *vp, NFSPROC_T *p, fhandle_t *fhp, char *devid)
{
	int buflen, error;
	char *buf;

	buflen = 1024;
	buf = malloc(buflen, M_TEMP, M_WAITOK);
	error = nfsrv_dsgetsockmnt(vp, 0, buf, buflen, p, NULL, NULL, fhp,
	    devid, NULL);
	free(buf, M_TEMP);
	return (error);
}

/*
 * Do a Lookup against the DS for the filename and set the file handle
 * to the correct one, if successful.
 */
static int
nfsrv_pnfslookupds(struct vnode *vp, struct pnfsdsfile *pf, struct vnode *dvp,
    NFSPROC_T *p)
{
	struct nameidata named;
	struct ucred *tcred;
	struct mount *mp;
	char *bufp;
	u_long *hashp;
	struct vnode *nvp;
	struct nfsnode *np;
	int error, ret;

	tcred = newnfs_getcred();
	named.ni_cnd.cn_nameiop = LOOKUP;
	named.ni_cnd.cn_lkflags = LK_SHARED | LK_RETRY;
	named.ni_cnd.cn_cred = tcred;
	named.ni_cnd.cn_thread = p;
	named.ni_cnd.cn_flags = ISLASTCN | LOCKPARENT | LOCKLEAF | SAVENAME;
	nfsvno_setpathbuf(&named, &bufp, &hashp);
	named.ni_cnd.cn_nameptr = bufp;
	named.ni_cnd.cn_namelen = strlen(pf->dsf_filename);
	strlcpy(bufp, pf->dsf_filename, NAME_MAX);
	NFSD_DEBUG(4, "nfsrv_pnfslookupds: filename=%s\n", bufp);
	error = VOP_LOOKUP(dvp, &nvp, &named.ni_cnd);
	NFSD_DEBUG(4, "nfsrv_pnfslookupds: aft LOOKUP=%d\n", error);
	NFSFREECRED(tcred);
	nfsvno_relpathbuf(&named);
	if (error == 0) {
		np = VTONFS(nvp);
		NFSBCOPY(np->n_fhp->nfh_fh, &pf->dsf_fh, NFSX_MYFH);
		vput(nvp);
		/*
		 * We can only do a setextattr for an exclusively
		 * locked vp.  Instead of trying to upgrade a shared
		 * lock, just leave dsf_fh zeroed out and it will
		 * keep doing this lookup until it is done with an
		 * exclusively locked vp.
		 */
		if (NFSVOPISLOCKED(vp) == LK_EXCLUSIVE) {
			ret = vn_start_write(vp, &mp, V_WAIT);
			NFSD_DEBUG(4, "nfsrv_pnfslookupds: vn_start_write=%d\n",
			    ret);
			if (ret == 0) {
				ret = vn_extattr_set(vp, IO_NODELOCKED,
				    EXTATTR_NAMESPACE_SYSTEM, "pnfsd.dsfile",
				    sizeof(*pf), (char *)pf, p);
				vn_finished_write(mp);
				NFSD_DEBUG(4, "nfsrv_pnfslookupds: aft "
				    "vn_extattr_set=%d\n", ret);
			}
		}
	}
	NFSD_DEBUG(4, "eo nfsrv_pnfslookupds=%d\n", error);
	return (error);
}

extern int (*nfsd_call_nfsd)(struct thread *, struct nfssvc_args *);

/*
 * Called once to initialize data structures...
 */
static int
nfsd_modevent(module_t mod, int type, void *data)
{
	int error = 0, i;
	static int loaded = 0;

	switch (type) {
	case MOD_LOAD:
		if (loaded)
			goto out;
		newnfs_portinit();
		for (i = 0; i < NFSRVCACHE_HASHSIZE; i++) {
			mtx_init(&nfsrchash_table[i].mtx, "nfsrtc", NULL,
			    MTX_DEF);
			mtx_init(&nfsrcahash_table[i].mtx, "nfsrtca", NULL,
			    MTX_DEF);
		}
		mtx_init(&nfsrc_udpmtx, "nfsuc", NULL, MTX_DEF);
		mtx_init(&nfs_v4root_mutex, "nfs4rt", NULL, MTX_DEF);
		mtx_init(&nfsv4root_mnt.mnt_mtx, "nfs4mnt", NULL, MTX_DEF);
		lockinit(&nfsv4root_mnt.mnt_explock, PVFS, "explock", 0, 0);
		nfsrvd_initcache();
		nfsd_init();
		NFSD_LOCK();
		nfsrvd_init(0);
		NFSD_UNLOCK();
		nfsd_mntinit();
#ifdef VV_DISABLEDELEG
		vn_deleg_ops.vndeleg_recall = nfsd_recalldelegation;
		vn_deleg_ops.vndeleg_disable = nfsd_disabledelegation;
#endif
		nfsd_call_servertimer = nfsrv_servertimer;
		nfsd_call_nfsd = nfssvc_nfsd;
		loaded = 1;
		break;

	case MOD_UNLOAD:
		if (newnfs_numnfsd != 0) {
			error = EBUSY;
			break;
		}

#ifdef VV_DISABLEDELEG
		vn_deleg_ops.vndeleg_recall = NULL;
		vn_deleg_ops.vndeleg_disable = NULL;
#endif
		nfsd_call_servertimer = NULL;
		nfsd_call_nfsd = NULL;

		/* Clean out all NFSv4 state. */
		nfsrv_throwawayallstate(curthread);

		/* Clean the NFS server reply cache */
		nfsrvd_cleancache();

		/* Free up the krpc server pool. */
		if (nfsrvd_pool != NULL)
			svcpool_destroy(nfsrvd_pool);

		/* and get rid of the locks */
		for (i = 0; i < NFSRVCACHE_HASHSIZE; i++) {
			mtx_destroy(&nfsrchash_table[i].mtx);
			mtx_destroy(&nfsrcahash_table[i].mtx);
		}
		mtx_destroy(&nfsrc_udpmtx);
		mtx_destroy(&nfs_v4root_mutex);
		mtx_destroy(&nfsv4root_mnt.mnt_mtx);
		for (i = 0; i < nfsrv_sessionhashsize; i++)
			mtx_destroy(&nfssessionhash[i].mtx);
		for (i = 0; i < nfsrv_layouthashsize; i++)
			mtx_destroy(&nfslayouthash[i].mtx);
		lockdestroy(&nfsv4root_mnt.mnt_explock);
		free(nfsclienthash, M_NFSDCLIENT);
		free(nfslockhash, M_NFSDLOCKFILE);
		free(nfssessionhash, M_NFSDSESSION);
		free(nfslayouthash, M_NFSDSESSION);
		loaded = 0;
		break;
	default:
		error = EOPNOTSUPP;
		break;
	}

out:
	NFSEXITCODE(error);
	return (error);
}
static moduledata_t nfsd_mod = {
	"nfsd",
	nfsd_modevent,
	NULL,
};
DECLARE_MODULE(nfsd, nfsd_mod, SI_SUB_VFS, SI_ORDER_ANY);

/* So that loader and kldload(2) can find us, wherever we are.. */
MODULE_VERSION(nfsd, 1);
MODULE_DEPEND(nfsd, nfscommon, 1, 1, 1);
MODULE_DEPEND(nfsd, nfslock, 1, 1, 1);
MODULE_DEPEND(nfsd, nfslockd, 1, 1, 1);
MODULE_DEPEND(nfsd, krpc, 1, 1, 1);
MODULE_DEPEND(nfsd, nfssvc, 1, 1, 1);
<|MERGE_RESOLUTION|>--- conflicted
+++ resolved
@@ -93,8 +93,6 @@
 extern int nfsrv_issuedelegs;
 extern int nfsrv_dolocallocks;
 extern int nfsd_enable_stringtouid;
-<<<<<<< HEAD
-extern int nfsd_enable_uidtostring;
 extern struct nfsdevicehead nfsrv_devidhead;
 
 static void nfsrv_pnfscreate(struct vnode *, struct vattr *, struct ucred *,
@@ -121,8 +119,6 @@
 static int nfsrv_putfhname(fhandle_t *, char *);
 static int nfsrv_pnfslookupds(struct vnode *, struct pnfsdsfile *,
     struct vnode *, NFSPROC_T *);
-=======
->>>>>>> 24abfe42
 
 SYSCTL_NODE(_vfs, OID_AUTO, nfsd, CTLFLAG_RW, 0, "NFS server");
 SYSCTL_INT(_vfs_nfsd, OID_AUTO, mirrormnt, CTLFLAG_RW,
@@ -139,9 +135,6 @@
     0, "Debug level for NFS server");
 SYSCTL_INT(_vfs_nfsd, OID_AUTO, enable_stringtouid, CTLFLAG_RW,
     &nfsd_enable_stringtouid, 0, "Enable nfsd to accept numeric owner_names");
-<<<<<<< HEAD
-SYSCTL_INT(_vfs_nfsd, OID_AUTO, enable_uidtostring, CTLFLAG_RW,
-    &nfsd_enable_uidtostring, 0, "Make nfsd always send numeric owner_names");
 static int nfsrv_pnfsgetdsattr = 1;
 SYSCTL_INT(_vfs_nfsd, OID_AUTO, pnfsgetdsattr, CTLFLAG_RW,
     &nfsrv_pnfsgetdsattr, 0, "When set getattr gets DS attributes via RPC");
@@ -171,8 +164,6 @@
 SYSCTL_PROC(_vfs_nfsd, OID_AUTO, dsdirsize, CTLTYPE_UINT | CTLFLAG_RW, 0,
     sizeof(nfsrv_dsdirsize), sysctl_dsdirsize, "IU",
     "Number of dsN subdirs on the DS servers");
-=======
->>>>>>> 24abfe42
 
 #define	MAX_REORDERED_RPC	16
 #define	NUM_HEURISTIC		1031
