/*-
 * Copyright (c) 2000-2001 Boris Popov
 * All rights reserved.
 *
 * Redistribution and use in source and binary forms, with or without
 * modification, are permitted provided that the following conditions
 * are met:
 * 1. Redistributions of source code must retain the above copyright
 *    notice, this list of conditions and the following disclaimer.
 * 2. Redistributions in binary form must reproduce the above copyright
 *    notice, this list of conditions and the following disclaimer in the
 *    documentation and/or other materials provided with the distribution.
 *
 * THIS SOFTWARE IS PROVIDED BY THE AUTHOR AND CONTRIBUTORS ``AS IS'' AND
 * ANY EXPRESS OR IMPLIED WARRANTIES, INCLUDING, BUT NOT LIMITED TO, THE
 * IMPLIED WARRANTIES OF MERCHANTABILITY AND FITNESS FOR A PARTICULAR PURPOSE
 * ARE DISCLAIMED.  IN NO EVENT SHALL THE AUTHOR OR CONTRIBUTORS BE LIABLE
 * FOR ANY DIRECT, INDIRECT, INCIDENTAL, SPECIAL, EXEMPLARY, OR CONSEQUENTIAL
 * DAMAGES (INCLUDING, BUT NOT LIMITED TO, PROCUREMENT OF SUBSTITUTE GOODS
 * OR SERVICES; LOSS OF USE, DATA, OR PROFITS; OR BUSINESS INTERRUPTION)
 * HOWEVER CAUSED AND ON ANY THEORY OF LIABILITY, WHETHER IN CONTRACT, STRICT
 * LIABILITY, OR TORT (INCLUDING NEGLIGENCE OR OTHERWISE) ARISING IN ANY WAY
 * OUT OF THE USE OF THIS SOFTWARE, EVEN IF ADVISED OF THE POSSIBILITY OF
 * SUCH DAMAGE.
 *
 * $FreeBSD$
 */

#include <sys/param.h>
#include <sys/systm.h>
#include <sys/proc.h>
#include <sys/bio.h>
#include <sys/buf.h>
#include <sys/kernel.h>
#include <sys/sysctl.h>
#include <sys/vnode.h>
#include <sys/mount.h>
#include <sys/stat.h>
#include <sys/malloc.h>
#include <sys/module.h>
#include <sys/sx.h>


#include <netsmb/smb.h>
#include <netsmb/smb_conn.h>
#include <netsmb/smb_subr.h>
#include <netsmb/smb_dev.h>

#include <fs/smbfs/smbfs.h>
#include <fs/smbfs/smbfs_node.h>
#include <fs/smbfs/smbfs_subr.h>

static int smbfs_debuglevel = 0;

static int smbfs_version = SMBFS_VERSION;

SYSCTL_NODE(_vfs, OID_AUTO, smbfs, CTLFLAG_RW, 0, "SMB/CIFS filesystem");
SYSCTL_INT(_vfs_smbfs, OID_AUTO, version, CTLFLAG_RD, &smbfs_version, 0, "");
SYSCTL_INT(_vfs_smbfs, OID_AUTO, debuglevel, CTLFLAG_RW, &smbfs_debuglevel, 0, "");

static vfs_init_t       smbfs_init;
static vfs_uninit_t     smbfs_uninit;
static vfs_cmount_t     smbfs_cmount;
static vfs_mount_t      smbfs_mount;
static vfs_root_t       smbfs_root;
static vfs_quotactl_t   smbfs_quotactl;
static vfs_statfs_t     smbfs_statfs;
static vfs_unmount_t    smbfs_unmount;

static struct vfsops smbfs_vfsops = {
	.vfs_init =		smbfs_init,
	.vfs_cmount =		smbfs_cmount,
	.vfs_mount =		smbfs_mount,
	.vfs_quotactl =		smbfs_quotactl,
	.vfs_root =		smbfs_root,
	.vfs_statfs =		smbfs_statfs,
	.vfs_sync =		vfs_stdsync,
	.vfs_uninit =		smbfs_uninit,
	.vfs_unmount =		smbfs_unmount,
};


VFS_SET(smbfs_vfsops, smbfs, VFCF_NETWORK);

MODULE_DEPEND(smbfs, netsmb, NSMB_VERSION, NSMB_VERSION, NSMB_VERSION);
MODULE_DEPEND(smbfs, libiconv, 1, 1, 2);
MODULE_DEPEND(smbfs, libmchain, 1, 1, 1);

int smbfs_pbuf_freecnt = -1;	/* start out unlimited */

static int
smbfs_cmount(struct mntarg *ma, void * data, uint64_t flags)
{
	struct smbfs_args args;
	int error;

	error = copyin(data, &args, sizeof(struct smbfs_args));
	if (error)
		return error;

	if (args.version != SMBFS_VERSION) {
		printf("mount version mismatch: kernel=%d, mount=%d\n",
		    SMBFS_VERSION, args.version);
		return EINVAL;
	}
	ma = mount_argf(ma, "dev", "%d", args.dev);
	ma = mount_argb(ma, args.flags & SMBFS_MOUNT_SOFT, "nosoft");
	ma = mount_argb(ma, args.flags & SMBFS_MOUNT_INTR, "nointr");
	ma = mount_argb(ma, args.flags & SMBFS_MOUNT_STRONG, "nostrong");
	ma = mount_argb(ma, args.flags & SMBFS_MOUNT_HAVE_NLS, "nohave_nls");
	ma = mount_argb(ma, !(args.flags & SMBFS_MOUNT_NO_LONG), "nolong");
	ma = mount_arg(ma, "rootpath", args.root_path, -1);
	ma = mount_argf(ma, "uid", "%d", args.uid);
	ma = mount_argf(ma, "gid", "%d", args.gid);
	ma = mount_argf(ma, "file_mode", "%d", args.file_mode);
	ma = mount_argf(ma, "dir_mode", "%d", args.dir_mode);
	ma = mount_argf(ma, "caseopt", "%d", args.caseopt);

	error = kernel_mount(ma, flags);

	return (error);
}

static const char *smbfs_opts[] = {
	"dev", "soft", "intr", "strong", "have_nls", "long",
	"mountpoint", "rootpath", "uid", "gid", "file_mode", "dir_mode",
	"caseopt", "errmsg", NULL
};

static int
smbfs_mount(struct mount *mp)
{
	struct smbmount *smp = NULL;
	struct smb_vc *vcp;
	struct smb_share *ssp = NULL;
	struct vnode *vp;
	struct thread *td;
	struct smb_cred *scred;
	int error, v;
	char *pc, *pe;

	td = curthread;
	if (mp->mnt_flag & (MNT_UPDATE | MNT_ROOTFS))
		return EOPNOTSUPP;

	if (vfs_filteropt(mp->mnt_optnew, smbfs_opts)) {
		vfs_mount_error(mp, "%s", "Invalid option");
		return (EINVAL);
	}

	scred = smbfs_malloc_scred();
	smb_makescred(scred, td, td->td_ucred);
	if (1 != vfs_scanopt(mp->mnt_optnew, "dev", "%d", &v)) {
		vfs_mount_error(mp, "No dev option");
		smbfs_free_scred(scred);
		return (EINVAL);
	}
	error = smb_dev2share(v, SMBM_EXEC, scred, &ssp);
	if (error) {
		printf("invalid device handle %d (%d)\n", v, error);
		vfs_mount_error(mp, "invalid device handle %d (%d)\n", v, error);
		smbfs_free_scred(scred);
		return error;
	}
	vcp = SSTOVC(ssp);
	smb_share_unlock(ssp, 0);
	mp->mnt_stat.f_iosize = SSTOVC(ssp)->vc_txmax;

	smp = malloc(sizeof(*smp), M_SMBFSDATA, M_WAITOK | M_ZERO);
        mp->mnt_data = smp;
	smp->sm_share = ssp;
	smp->sm_root = NULL;
	if (1 != vfs_scanopt(mp->mnt_optnew,
	    "caseopt", "%d", &smp->sm_caseopt)) {
		vfs_mount_error(mp, "Invalid caseopt");
		error = EINVAL;
		goto bad;
	}
	if (1 != vfs_scanopt(mp->mnt_optnew, "uid", "%d", &v)) {
		vfs_mount_error(mp, "Invalid uid");
		error = EINVAL;
		goto bad;
	}
	smp->sm_uid = v;

	if (1 != vfs_scanopt(mp->mnt_optnew, "gid", "%d", &v)) {
		vfs_mount_error(mp, "Invalid gid");
		error = EINVAL;
		goto bad;
	}
	smp->sm_gid = v;

	if (1 != vfs_scanopt(mp->mnt_optnew, "file_mode", "%d", &v)) {
		vfs_mount_error(mp, "Invalid file_mode");
		error = EINVAL;
		goto bad;
	}
	smp->sm_file_mode = (v & (S_IRWXU|S_IRWXG|S_IRWXO)) | S_IFREG;

	if (1 != vfs_scanopt(mp->mnt_optnew, "dir_mode", "%d", &v)) {
		vfs_mount_error(mp, "Invalid dir_mode");
		error = EINVAL;
		goto bad;
	}
	smp->sm_dir_mode  = (v & (S_IRWXU|S_IRWXG|S_IRWXO)) | S_IFDIR;

	vfs_flagopt(mp->mnt_optnew,
	    "nolong", &smp->sm_flags, SMBFS_MOUNT_NO_LONG);

/*	simple_lock_init(&smp->sm_npslock);*/
	pc = mp->mnt_stat.f_mntfromname;
	pe = pc + sizeof(mp->mnt_stat.f_mntfromname);
	bzero(pc, MNAMELEN);
	*pc++ = '/';
	*pc++ = '/';
	pc = strchr(strncpy(pc, vcp->vc_username, pe - pc - 2), 0);
	if (pc < pe-1) {
		*(pc++) = '@';
		pc = strchr(strncpy(pc, vcp->vc_srvname, pe - pc - 2), 0);
		if (pc < pe - 1) {
			*(pc++) = '/';
			strncpy(pc, ssp->ss_name, pe - pc - 2);
		}
	}
	vfs_getnewfsid(mp);
	error = smbfs_root(mp, LK_EXCLUSIVE, &vp);
	if (error) {
		vfs_mount_error(mp, "smbfs_root error: %d", error);
		goto bad;
	}
	VOP_UNLOCK(vp, 0);
	SMBVDEBUG("root.v_usecount = %d\n", vrefcnt(vp));

#ifdef DIAGNOSTIC
	SMBERROR("mp=%p\n", mp);
#endif
	smbfs_free_scred(scred);
	return error;
bad:
<<<<<<< HEAD
        if (smp) {
		if (smp->sm_hash)
			free(smp->sm_hash, M_SMBFSHASH);
		sx_destroy(&smp->sm_hashlock);
		free(smp, M_SMBFSDATA);
	}
=======
>>>>>>> 6eb4b395
	if (ssp)
		smb_share_put(ssp, scred);
	smbfs_free_scred(scred);
        return error;
}

/* Unmount the filesystem described by mp. */
static int
smbfs_unmount(struct mount *mp, int mntflags)
{
	struct thread *td;
	struct smbmount *smp = VFSTOSMBFS(mp);
	struct smb_cred *scred;
	int error, flags;

	SMBVDEBUG("smbfs_unmount: flags=%04x\n", mntflags);
	td = curthread;
	flags = 0;
	if (mntflags & MNT_FORCE)
		flags |= FORCECLOSE;
	/*
	 * Keep trying to flush the vnode list for the mount while 
	 * some are still busy and we are making progress towards
	 * making them not busy. This is needed because smbfs vnodes
	 * reference their parent directory but may appear after their
	 * parent in the list; one pass over the vnode list is not
	 * sufficient in this case.
	 */
	do {
		smp->sm_didrele = 0;
		/* There is 1 extra root vnode reference from smbfs_mount(). */
		error = vflush(mp, 1, flags, td);
	} while (error == EBUSY && smp->sm_didrele != 0);
	if (error)
		return error;
	scred = smbfs_malloc_scred();
	smb_makescred(scred, td, td->td_ucred);
	error = smb_share_lock(smp->sm_share, LK_EXCLUSIVE);
	if (error)
		goto out;
	smb_share_put(smp->sm_share, scred);
	mp->mnt_data = NULL;
<<<<<<< HEAD

	if (smp->sm_hash)
		free(smp->sm_hash, M_SMBFSHASH);
	sx_destroy(&smp->sm_hashlock);
=======
>>>>>>> 6eb4b395
	free(smp, M_SMBFSDATA);
	MNT_ILOCK(mp);
	mp->mnt_flag &= ~MNT_LOCAL;
	MNT_IUNLOCK(mp);
out:
	smbfs_free_scred(scred);
	return error;
}

/* 
 * Return locked root vnode of a filesystem
 */
static int
smbfs_root(struct mount *mp, int flags, struct vnode **vpp)
{
	struct smbmount *smp = VFSTOSMBFS(mp);
	struct vnode *vp;
	struct smbnode *np;
	struct smbfattr fattr;
	struct thread *td;
	struct ucred *cred;
	struct smb_cred *scred;
	int error;

	td = curthread;
	cred = td->td_ucred;

	if (smp == NULL) {
		SMBERROR("smp == NULL (bug in umount)\n");
		vfs_mount_error(mp, "smp == NULL (bug in umount)");
		return EINVAL;
	}
	if (smp->sm_root) {
		*vpp = SMBTOV(smp->sm_root);
		return vget(*vpp, LK_EXCLUSIVE | LK_RETRY, td);
	}
	scred = smbfs_malloc_scred();
	smb_makescred(scred, td, cred);
	error = smbfs_smb_lookup(NULL, NULL, 0, &fattr, scred);
	if (error)
		goto out;
	error = smbfs_nget(mp, NULL, "TheRooT", 7, &fattr, &vp);
	if (error)
		goto out;
	ASSERT_VOP_LOCKED(vp, "smbfs_root");
	vp->v_vflag |= VV_ROOT;
	np = VTOSMB(vp);
	smp->sm_root = np;
	*vpp = vp;
out:
	smbfs_free_scred(scred);
	return error;
}

/*
 * Do operations associated with quotas, not supported
 */
/* ARGSUSED */
static int
smbfs_quotactl(mp, cmd, uid, arg)
	struct mount *mp;
	int cmd;
	uid_t uid;
	void *arg;
{
	SMBVDEBUG("return EOPNOTSUPP\n");
	return EOPNOTSUPP;
}

/*ARGSUSED*/
int
smbfs_init(struct vfsconf *vfsp)
{
	smbfs_pbuf_freecnt = nswbuf / 2 + 1;
	SMBVDEBUG("done.\n");
	return 0;
}

/*ARGSUSED*/
int
smbfs_uninit(struct vfsconf *vfsp)
{

	SMBVDEBUG("done.\n");
	return 0;
}

/*
 * smbfs_statfs call
 */
int
smbfs_statfs(struct mount *mp, struct statfs *sbp)
{
	struct thread *td = curthread;
	struct smbmount *smp = VFSTOSMBFS(mp);
	struct smbnode *np = smp->sm_root;
	struct smb_share *ssp = smp->sm_share;
	struct smb_cred *scred;
	int error = 0;

	if (np == NULL) {
		vfs_mount_error(mp, "np == NULL");
		return EINVAL;
	}
	
	sbp->f_iosize = SSTOVC(ssp)->vc_txmax;		/* optimal transfer block size */
	scred = smbfs_malloc_scred();
	smb_makescred(scred, td, td->td_ucred);

	if (SMB_DIALECT(SSTOVC(ssp)) >= SMB_DIALECT_LANMAN2_0)
		error = smbfs_smb_statfs2(ssp, sbp, scred);
	else
		error = smbfs_smb_statfs(ssp, sbp, scred);
	if (error) {
		smbfs_free_scred(scred);
		return error;
	}
	sbp->f_flags = 0;		/* copy of mount exported flags */
	smbfs_free_scred(scred);
	return 0;
}<|MERGE_RESOLUTION|>--- conflicted
+++ resolved
@@ -237,15 +237,6 @@
 	smbfs_free_scred(scred);
 	return error;
 bad:
-<<<<<<< HEAD
-        if (smp) {
-		if (smp->sm_hash)
-			free(smp->sm_hash, M_SMBFSHASH);
-		sx_destroy(&smp->sm_hashlock);
-		free(smp, M_SMBFSDATA);
-	}
-=======
->>>>>>> 6eb4b395
 	if (ssp)
 		smb_share_put(ssp, scred);
 	smbfs_free_scred(scred);
@@ -288,13 +279,6 @@
 		goto out;
 	smb_share_put(smp->sm_share, scred);
 	mp->mnt_data = NULL;
-<<<<<<< HEAD
-
-	if (smp->sm_hash)
-		free(smp->sm_hash, M_SMBFSHASH);
-	sx_destroy(&smp->sm_hashlock);
-=======
->>>>>>> 6eb4b395
 	free(smp, M_SMBFSDATA);
 	MNT_ILOCK(mp);
 	mp->mnt_flag &= ~MNT_LOCAL;
