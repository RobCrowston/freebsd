The UNIX system family tree: Research and BSD
---------------------------------------------

First Edition (V1)
     |
Second Edition (V2)
     |
Third Edition (V3)
     |
Fourth Edition (V4)
     |
Fifth Edition (V5)
     |
Sixth Edition (V6) -----*
       \                |
        \               |
         \              |
Seventh Edition (V7)    |
            \           |
             \        1BSD
             32V        |
               \      2BSD---------------*
                \    /                   |
                 \  /                    |
                  \/                     |
                 3BSD                    |
                  |                      |
               4.0BSD                2.79BSD
                  |                      |
               4.1BSD --------------> 2.8BSD
                  |                      |
              4.1aBSD -----------\       |
                  |                \     |
              4.1bBSD                \   |
                  |                    \ |
      *------ 4.1cBSD --------------> 2.9BSD
     /            |                      |
Eighth Edition    |                   2.9BSD-Seismo
     |            |                      |
     +----<--- 4.2BSD               2.9.1BSD
     |            |                      |
     +----<--- 4.3BSD -------------> 2.10BSD
     |            |               /      |
Ninth Edition     |              / 2.10.1BSD
     |         4.3BSD Tahoe-----+        |
     |            |              \       |
     |            |                \     |
     v            |                  2.11BSD
Tenth Edition     |                      |
                  |                  2.11BSD rev #430
               4.3BSD NET/1              |
                  |                      v
               4.3BSD Reno
                  |
   *---------- 4.3BSD NET/2 -------------------+-------------*
   |                    |                      |             |
386BSD 0.0              |                      |           BSD/386 ALPHA
   |                    |                      |             |
386BSD 0.1 ------------>+                      |           BSD/386 0.3.[13]
   |     \              |                  4.4BSD Alpha      |
   |     386BSD 1.0     |                      |           BSD/386 0.9.[34]
   |                    |                  4.4BSD            |
   |                    |                    / |             |
   |                    |   4.4BSD-Encumbered  |             |
   |                 NetBSD 0.8                |           BSD/386 1.0
   |                    |                      |             |
FreeBSD 1.0          NetBSD 0.9                |           BSD/386 1.1
   |                    |           .----- 4.4BSD Lite       |
FreeBSD 1.1             |          /   /       |     \       |
   |                    |         /   /        |      \      |
FreeBSD 1.1.5       .---|--------'   /         |       \     |
   |               /    |           /          |        \    |
FreeBSD 1.1.5.1   /     |          /           |         \   |
   |             /   NetBSD 1.0 <-'            |          \  |
   |            /       |                      |           \ |
FreeBSD 2.0 <--'        |                      |           BSD/OS 2.0
   |                     \                     |             |
FreeBSD 2.0.5             \                    |           BSD/OS 2.0.1
   |                 .-----\------------- 4.4BSD Lite2       |
   |                 |      \             |  |   |   |       |
   |                 | .-----|------Rhapsody |   |   |       |
   |                 | |     |        NetBSD 1.3 |   |       |
   |                 | |     |           OpenBSD 2.3 |       |
   |                 | |     |                BSD/OS 3.0     |
FreeBSD 2.1          | |     |                               |
 |   |               | |  NetBSD 1.1 ------.               BSD/OS 2.1
 | FreeBSD 2.1.5     | |     |              \                |
 |     |             | |  NetBSD 1.2         \             BSD/OS 3.0
 | FreeBSD 2.1.6     | |     |  \          OpenBSD 2.0       |
 |     |             | |     |   \             |             |
 | FreeBSD 2.1.6.1   | |     |    \            |             |
 |     |             | |     |     \           |             |
 | FreeBSD 2.1.7     | |     |      |          |             |
 |     |             | |     |  NetBSD 1.2.1   |             |
 | FreeBSD 2.1.7.1   | |     |                 |             |
 |                   | |     |                 |             |
 |                   | |     |                 |             |
 *-FreeBSD 2.2       | |     |                 |             |
 |        \          | |     |                 |             |
 |     FreeBSD 2.2.1 | |     |                 |             |
 |         |         | |     |                 |             |
 |     FreeBSD 2.2.2 | |     |             OpenBSD 2.1       |
 |         |         | |     |                 |             |
 |     FreeBSD 2.2.5 | |     |                 |             |
 |         |         | |     |             OpenBSD 2.2       |
 |         |         | |  NetBSD 1.3           |             |
 |     FreeBSD 2.2.6 | |     |    |            |             |
 |         |         | |     | NetBSD 1.3.1    |           BSD/OS 3.1
 |         |         | |     |    |        OpenBSD 2.3       |
 |         |         | |     | NetBSD 1.3.2    |             |
 |     FreeBSD 2.2.7 | |     |    |            |             |
 |         |         | |     |    |            |           BSD/OS 4.0
 |         v         | |     |    |            |             |
 |     FreeBSD 2.2.8 | |     |    |            |             |
 |                   | |     |    |        OpenBSD 2.4       |
FreeBSD 3.0 <--------* |     |    v            |             |
 |                     |     | NetBSD 1.3.3    |             |
 *---FreeBSD 3.1       |     |                 |             |
 |       |             |     |                 |           BSD/OS 4.0.1
 |   FreeBSD 3.2----*  |  NetBSD 1.4       OpenBSD 2.5       |
 |       |          |  |  |  |    |            |             |
 |       |          |  |  |  |    |            |             |
 |       |          |  |  |  |    |            |             |
 |   FreeBSD 3.3    |  |  |  | NetBSD 1.4.1    |             |
 |       |          |  |  |  |    |        OpenBSD 2.6       |
 |   FreeBSD 3.4    |  |  |  |    |            |             |
 |           |      |  |  |  |    |            |           BSD/OS 4.1
FreeBSD 4.0  |      |  |  |  | NetBSD 1.4.2    |             |
 |           |      |  |  |  |    |            |             |
 |           |      |  |  |  |    |            |             |
 |   FreeBSD 3.5    |  |  |  |    |        OpenBSD 2.7       |
 |           |      |  |  |  |    |            |             |
 |   FreeBSD 3.5.1  |  |  |  |    |            |             |
 |                  |  |  |  |    |            |             |
 *---FreeBSD 4.1    |  |  |  |    |            |             |
 |      |           |  | (?) |    |            |             |
 |   FreeBSD 4.1.1  |  |  /  |    |            |             |
 |      |           |  | /   |    |            |             |
 |   FreeBSD 4.2   Darwin/   | NetBSD 1.4.3    |             |
 |      |         Mac OS X   |             OpenBSD 2.8     BSD/OS 4.2
 |      |             |      |                 |             |
 |      |             |      |                 |             |
 |      |           10.0  NetBSD 1.5           |             |
 |   FreeBSD 4.3      |      |    |            |             |
 |      |             |      |    |        OpenBSD 2.9       |
 |      |             |      | NetBSD 1.5.1    |             |
 |      |             |      |    |            |             |
 |   FreeBSD 4.4-.    |      | NetBSD 1.5.2    |             |
 |      |        | Mac OS X  |    |            |             |
 |      |        |   10.1    |    |        OpenBSD 3.0       |
 |   FreeBSD 4.5 |    |      |    |            |             |
 |      |         \   |      |    |            |           BSD/OS 4.3
 |   FreeBSD 4.6   \  |      |    |        OpenBSD 3.1       |
 |      |           \ |      | NetBSD 1.5.3    |             |
 |   FreeBSD 4.6.2 Mac OS X  |                 |             |
 |      |            10.2    |                 |             |
 |   FreeBSD 4.7      |      |                 |             |
 |      |             |   NetBSD 1.6       OpenBSD 3.2       |
 |   FreeBSD 4.8      |      |    |            |             |
 |      |             |      | NetBSD 1.6.1    |             |
 |      |--------.    |      |    |        OpenBSD 3.3     BSD/OS 5.0
 |      |         \   |      |    |            |             |
 |   FreeBSD 4.9   |  |      |    |        OpenBSD 3.4     BSD/OS 5.1 ISE
 |      |          |  |      |    |            |
 |      |          |  |      | NetBSD 1.6.2    |
 |      |          |  |      |    |            |
 |      |          |  |      |    |        OpenBSD 3.5
 |      |          |  |      |    v            |
 |   FreeBSD 4.10  |  |      |                 |
 |      |          |  |      |                 |
 |   FreeBSD 4.11  |  |      |                 |
 |                 |  |      |                 |
 |                  `-|------|-----------------|---------------------.
 |                    |      |                 |                      \
FreeBSD 5.0           |      |                 |                       |
 |                    |      |                 |                       |
FreeBSD 5.1           |      |                 |                 DragonFly 1.0
 |          \         |      |                 |                       |
 |           ----- Mac OS X  |                 |                       |
 |                   10.3    |                 |                       |
FreeBSD 5.2           |      |                 |                       |
 |      |             |      |                 |                       |
 |   FreeBSD 5.2.1    |      |                 |                       |
 |                    |      |                 |                       |
 *-------FreeBSD 5.3  |      |                 |                       |
 |           |        |      |             OpenBSD 3.6                 |
 |           |        |   NetBSD 2.0           |                       |
 |           |        |      | |  |            |                DragonFly 1.2.0
 |           |     Mac OS X  | | NetBSD 2.0.2  |                       |
 |           |       10.4    | |  |            |                       |
 |       FreeBSD 5.4  |      | |  |            |                       |
 |           |        |      | |  |        OpenBSD 3.7                 |
 |           |        |      | | NetBSD 2.0.3  |                       |
 |           |        |      | |  |            |                       |
 *--FreeBSD  |        |      | |  v        OpenBSD 3.8                 |
 |    6.0    |        |      | |               |                       |
 |     |     |        |      |  \              |                       |
 |     |     |        |      | NetBSD 2.1      |                       |
 |     |     |        |      |                 |                       |
 |     |     |        |   NetBSD 3.0           |                       |
 |     |     |        |      | |  |            |                DragonFly 1.4.0
 |     |     |        |      | |  |        OpenBSD 3.9                 |
 |  FreeBSD  |        |      | |  |            |                       |
 |    6.1    |        |      | |  |            |                       |
 |     |  FreeBSD 5.5 |      | |  |            |                       |
 |     |              |      | | NetBSD 3.0.1  |                DragonFly 1.6.0
 |     |              |      | |  |            |                       |
 |     |              |      | |  |        OpenBSD 4.0                 |
 |     |              |      | | NetBSD 3.0.2  |                       |
 |     |              |      | NetBSD 3.1      |                       |
 | FreeBSD 6.2        |      |                 |                       |
 |     |              |      |                 |                DragonFly 1.8.0
 |     |              |      |             OpenBSD 4.1                 |
 |     |              |      |                 |                DragonFly 1.10.0
 |     |           Mac OS X  |                 |                       |
 |     |             10.5    |                 |                       |
 |     |              |      |             OpenBSD 4.2                 |
 |     |              |   NetBSD 4.0           |                       |
 | FreeBSD 6.3        |      |                 |                       |
 |            \       |      |                 |                       |
 *--FreeBSD    |      |      |                 |                DragonFly 1.12.0
 |    7.0      |      |      |                 |                       |
 |     |       |      |      |             OpenBSD 4.3                 |
 |     |       |      |      |                 |                DragonFly 2.0.0
 |     |    FreeBSD   |      |             OpenBSD 4.4                 |
 |     |      6.4     |      |                 |                       |
 |     |              |      |                 |                       |
 |  FreeBSD 7.1       |      |                 |                       |
 |     |              |      |                 |                DragonFly 2.2.0
 |  FreeBSD 7.2       |   NetBSD 5.0       OpenBSD 4.5                 |
 |             \      |      |    |            |                       |
 |              |  Mac OS X  |    |            |                       |
 |              |    10.6    |    |            |                       |
 |              |     |      |    |            |                DragonFly 2.4.0
 |              |     |      |    |        OpenBSD 4.6                 |
 |              |     |      |    |            |                       |
 *--FreeBSD     |     |      |    |            |                       |
 |    8.0       |     |      |    |            |                       |
 |     |     FreeBSD  |      |    |            |                       |
 |     |       7.3    |      |    |            |                DragonFly 2.6.0
 |     |        |     |      |    |        OpenBSD 4.7                 |
 |  FreeBSD     |     |      |    |            |                       |
 |    8.1       |     |      |    |            |                       |
 |     |        |     |      |    |            |                DragonFly 2.8.2
 |     |        |     |      |    |        OpenBSD 4.8                 |
 |     |        |     |      | NetBSD 5.1      |                       |
 |  FreeBSD  FreeBSD  |      |                 |                       |
 |    8.2      7.4    |      |                 |               DragonFly 2.10.1
 |     |              |      |             OpenBSD 4.9                 |
 |     `-----.     Mac OS X  |                 |                       |
 |            \      10.7    |                 |                       |
 |             |      |      |             OpenBSD 5.0                 |
 *--FreeBSD    |      |      |                 |                       |
 |    9.0      |      |      |                 |               DragonFly 3.0.1
 |     v    FreeBSD   |      |                 |                       |
<<<<<<< HEAD
 |            8.3     |      |                 |                       |
=======
 |            8.3     |      |             OpenBSD 5.1                 |
>>>>>>> cae1f5b9
 |                    |      |                 |                       |
FreeBSD 10 -current   |  NetBSD -current  OpenBSD -current             |
 |                    |      |                 |                       |
 v                    v      v                 v                       v

Time
----------------

Time tolerance +/- 6 months, depending on which book/article you read; if it
was the announcement in Usenet or if it was available as tape.

[44B] McKusick, Marshall Kirk, Keith Bostic, Michael J Karels,
	and John Quarterman. The Design and Implementation of
	the 4.4BSD Operating System.
[APL] Apple website [http://www.apple.com/macosx/]
[BSDI] Berkeley Software Design, Inc.
[DFB] DragonFlyBSD Project, The.
[DOC] README, COPYRIGHT on tape.
[FBD] FreeBSD Project, The.
[KB]  Keith Bostic. BSD2.10 available from Usenix. comp.unix.sources,
	Volume 11, Info 4, April, 1987.
[KKK] Mike Karels, Kirk McKusick, and Keith Bostic. tahoe announcement.
	comp.bugs.4bsd.ucb-fixes, June 15, 1988.
[KSJ] Michael J. Karels, Carl F. Smith, and William F. Jolitz.
	Changes in the Kernel in 2.9BSD. Second Berkeley Software
	Distribution UNIX Version 2.9, July, 1983.
[NBD] NetBSD Project, The.
[OBD] OpenBSD Project, The.
[QCU] Salus, Peter H. A quarter century of UNIX.
[SMS] Steven M. Schultz. 2.11BSD, UNIX for the PDP-11.
[TUHS] The Unix Historical Society.  http://minnie.tuhs.org/Unix_History/.
[USE] Usenet announcement.
[WRS] Wind River Systems, Inc.
[dmr] Dennis Ritchie, via E-Mail

Multics                 1965
UNIX                    Summer 1969
				DEC PDP-7
First   Edition         1971-11-03 [QCU]
				DEC PDP-11/20, Assembler
Second  Edition         1972-06-12 [QCU]
				10 UNIX installations
Third   Edition         1973-02-xx [QCU]
				Pipes, 16 installations
Fourth  Edition         1973-11-xx [QCU]
				rewriting in C effected,
                                above 30 installations
Fifth   Edition         1974-06-xx [QCU]
				above 50 installations
Sixth   Edition         1975-05-xx [QCU]
				port to DEC Vax
Seventh Edition         1979-01-xx [QCU]
				first portable UNIX
Eighth  Edition         1985-02-xx [QCU]
				VAX 11/750, VAX 11/780 [dmr]
				descended from 4.1c BSD [dmr]
				descended from 4.1 BSD [44B]
			scooping-out and replacement of the character-device
			and networking part by the streams mechanism

Ninth   Edition         1986-09-xx [QCU]
Tenth   Edition         1989-10-xx [QCU]

1BSD                    late 1977
			1978-03-09 [QCU]
				PDP-11, Pascal, ex(1)
				30 free copies of 1BSD sent out
				35 tapes sold for 50 USD [QCU]
2BSD                    mid 1978 [QCU] 1979-05-10 [TUHS]
				75 2BSD tapes shipped
2.79BSD			1980-04-xx [TUHS]
2.8BSD			1981-07-xx [KSJ]

2.8.1BSD		1982-01-xx [QCU]
				set of performance improvements
2.9BSD			1983-07-xx [KSJ]
2.9.1BSD                1983-11-xx [TUHS]
2.9BSD-Seismo		1985-08-xx [SMS]
2.10BSD			1987-04-xx [KKK]
2.10.1BSD		1989-01-xx [SMS]
2.11BSD			1992-02-xx [SMS]
2.11BSD rev #430	1999-12-13 [SMS]

32V			1978-1[01]-xx [QCU]
3BSD                    late 1979 [QCU] March 1980 [TUHS]
				virtual memory, page replacement,
                        	demand paging
4.0BSD                  1980-10-xx
4.1BSD                  1981-07-08 [DOC]
4.1aBSD                 1982-04-xx
				alpha release, 100 sites, networking [44B]
4.1bBSD				internal release, fast filesystem [44B]
4.1cBSD                 late 1982
				beta release, IPC [44B]
4.2BSD                  1983-09-xx [QCU]
                        1983-08-03 [DOC]
4.3BSD                  1986-06-xx [QCU]
			1986-04-05 [KB], [DOC]
4.3BSD Tahoe            1988-06-15 [QCU], [DOC]
4.3BSD NET/1            1988-11-xx [QCU]
                        1989-01-01 [DOC]
4.3BSD Reno             1990-06-29 [QCU], [DOC]
4.3BSD NET/2            1991-06-28 [QCU], [DOC]

BSD/386 ALPHA		1991-12-xx [BSDI]
				first code released to people outside BSDI
386BSD 0.0              1992-02-xx [DOC]
BSD/386 0.3.1	        1992-04-xx [BSDI] first ext. beta; B customers
BSD/386 0.3.3		1992-06-xx [BSDI] first CDROM version
386BSD 0.1              1992-07-28 [DOC]
4.4BSD Alpha            1992-07-07
BSD/386 0.9.3		1992-10-xx [BSDI]
				first external gamma; G customers
BSD/386 0.9.4		1992-12-xx [BSDI]
				would have been 1.0 except for request
				for preliminary injunction
BSD/386 1.0 		1993-03-xx [BSDI]
				injunction denied; first official release
NetBSD 0.8              1993-04-20 [NBD]
4.4BSD                  1993-06-01 [USE]
NetBSD 0.9              1993-08-23 [NBD]
FreeBSD 1.0		1993-11-01 [FBD]
FreeBSD 1.0.2		1993-11-14 [FBD]
				supersedes 1.0 13 days after release.
BSD/386 1.1		1994-02-xx [BSDI]
4.4BSD Lite             1994-03-01 [USE]
FreeBSD 1.1		1994-05-07 [FBD]
FreeBSD 1.1.5		1994-06-30 [FBD]
FreeBSD 1.1.5.1		1994-07-05 [FBD]
				supersedes 1.1.5 5 days after release.
NetBSD 1.0              1994-10-26 [NBD]
386BSD 1.0              1994-11-12 [USE]
FreeBSD 2.0		1994-11-23 [FBD]
BSD/OS 2.0		1995-01-xx [BSDI] 4.4 lite based
FreeBSD 2.0.5		1995-06-10 [FBD]
BSD/OS 2.0.1		1995-06-xx [BSDI]
4.4BSD Lite Release 2	1995-06-xx [44B]
				the true final distribution from the CSRG
FreeBSD 2.1.0		1995-11-19 [FBD]
NetBSD 1.1              1995-11-26 [NBD]
BSD/OS 2.1		1996-01-xx [BSDI]
FreeBSD 2.1.5		1996-07-14 [FBD]
NetBSD 1.2              1996-10-04 [NBD]
OpenBSD 2.0             1996-10-18 [OBD]
FreeBSD 2.1.6		1996-11-16 [FBD]
FreeBSD 2.1.6.1		1996-11-25 [FBD] (sendmail security release)
Rhapsody		1997-xx-xx
FreeBSD 2.1.7		1997-02-20 [FBD]
BSD/OS 3.0		1997-02-xx [BSDI] 4.4 lite2 based
FreeBSD 2.2.0		1997-03-16 [FBD]
FreeBSD 2.2.1		1997-03-25 [FBD]
FreeBSD 2.2.2		1997-05-16 [FBD]
NetBSD 1.2.1            1997-05-20 [NBD] (patch release)
OpenBSD 2.1             1997-06-01 [OBD]
FreeBSD 2.2.5		1997-10-22 [FBD]
OpenBSD 2.2             1997-12-01 [OBD]
NetBSD 1.3              1998-01-04 [NBD]
FreeBSD 2.2.6		1998-03-25 [FBD]
NetBSD 1.3.1            1998-03-09 [NBD] (patch release)
BSD/OS 3.1		1998-03-xx [BSDI]
OpenBSD 2.3             1998-05-19 [OBD]
NetBSD 1.3.2            1998-05-29 [NBD] (patch release)
FreeBSD 2.2.7		1998-07-22 [FBD]
BSD/OS 4.0		1998-08-xx [BSDI]
				2-lock MP support, ELF executables
FreeBSD 3.0		1998-10-16 [FBD]
				FreeBSD-3.0 is a snapshot from -current,
				while 3.1 and 3.2 are from 3.x-stable which
				was branched quite some time after 3.0-release
FreeBSD 2.2.8           1998-11-29 [FBD]
OpenBSD 2.4             1998-12-01 [OBD]
NetBSD 1.3.3            1998-12-23 [NBD] (patch release)
FreeBSD 3.1		1999-02-15 [FBD]
BSD/OS 4.0.1		1999-03-xx [BSDI]
NetBSD 1.4              1999-05-12 [NBD]
FreeBSD 3.2             1999-05-17 [FBD]
OpenBSD 2.5             1999-05-19 [OBD]
NetBSD 1.4.1            1999-08-26 [NBD] (patch release)
FreeBSD 3.3             1999-09-17 [FBD]
OpenBSD 2.6             1999-12-01 [OBD]
FreeBSD 3.4             1999-12-20 [FBD]
BSD/OS 4.1		1999-12-xx [BSDI]
FreeBSD 4.0             2000-03-13 [FBD]
NetBSD 1.4.2            2000-03-19 [NBD] (patch release)
OpenBSD 2.7             2000-06-15 [OBD]
FreeBSD 3.5		2000-06-24 [FBD]
FreeBSD 4.1		2000-07-27 [FBD]
FreeBSD 3.5.1		2000-07-28 [FBD]
FreeBSD 4.1.1		2000-09-25 [FBD] (a network-only patch release)
FreeBSD 4.2  		2000-11-21 [FBD]
NetBSD 1.4.3		2000-11-25 [NBD] (patch release)
BSD/OS 4.2		2000-11-29 [BSDI]
OpenBSD 2.8		2000-12-01 [OBD]
NetBSD 1.5              2000-12-06 [NBD]
Mac OS X 10.0           2001-03-24 [APL]
FreeBSD 4.3  		2001-04-20 [FBD]
OpenBSD 2.9  		2001-06-01 [OBD]
NetBSD 1.5.1		2001-07-11 [NBD] (patch release)
NetBSD 1.5.2		2001-09-13 [NBD] (patch release)
FreeBSD 4.4  		2001-09-18 [FBD]
Mac OS X 10.1		2001-09-29 [APL]
OpenBSD 3.0		2001-12-01 [OBD]
FreeBSD 4.5  		2002-01-29 [FBD]
BSD/OS 4.3		2002-03-14 [WRS]
OpenBSD 3.1		2002-05-19 [OBD]
FreeBSD 4.6  		2002-06-15 [FBD]
NetBSD 1.5.3		2002-07-22 [NBD] (patch release)
FreeBSD 4.6.2		2002-08-15 [FBD] (patch release)
Mac OS X 10.2		2002-08-23 [APL]
NetBSD 1.6		2002-09-14 [NBD]
FreeBSD 4.7		2002-10-08 [FBD]
OpenBSD 3.2		2002-11-01 [OBD]
FreeBSD 5.0		2003-01-17 [FBD]
				FreeBSD 5.0 is a separate branch off of
				-current, similar to 3.0.
FreeBSD 4.8		2003-04-03 [FBD]
NetBSD 1.6.1		2003-04-21 [NBD] (patch release)
OpenBSD 3.3		2003-05-01 [OBD]
BSD/OS 5.0		2003-05-?? [WRS]
FreeBSD 5.1		2003-06-09 [FBD]
Mac OS X 10.3		2003-10-24 [APL]
FreeBSD 4.9		2003-10-28 [FBD]
BSD/OS 5.1 ISE		2003-10-?? [WRS] (final version)
OpenBSD 3.4		2003-11-01 [OBD]
FreeBSD 5.2		2004-01-12 [FBD]
FreeBSD 5.2.1		2004-02-22 [FBD] (patch release)
NetBSD 1.6.2		2004-03-01 [NBD] (patch release)
OpenBSD 3.5		2004-04-01 [OBD]
FreeBSD 4.10		2004-05-27 [FBD]
DragonFly 1.0		2004-07-12 [DFB]
OpenBSD 3.6		2004-10-29 [OBD]
FreeBSD 5.3		2004-11-06 [FBD]
NetBSD 2.0		2004-12-09 [NBD]
FreeBSD 4.11		2005-01-25 [FBD]
DragonFly 1.2.0		2005-04-08 [DFB]
NetBSD 2.0.2		2005-04-14 [NBD] (security/critical release)
Mac OS X 10.4		2005-04-29 [APL]
FreeBSD 5.4		2005-05-09 [FBD]
OpenBSD 3.7		2005-05-19 [OBD]
NetBSD 2.0.3		2005-10-31 [NBD] (security/critical release)
OpenBSD 3.8		2005-11-01 [OBD]
FreeBSD 6.0		2005-11-01 [FBD]
NetBSD 2.1		2005-11-02 [NBD]
NetBSD 3.0		2005-12-23 [NBD]
DragonFly 1.4.0		2006-01-08 [DFB]
OpenBSD 3.9		2006-05-01 [OBD]
FreeBSD 6.1		2006-05-08 [FBD]
FreeBSD 5.5		2006-05-25 [FBD]
NetBSD 3.0.1		2006-07-24 [NBD] (security/critical release)
DragonFly 1.6.0		2006-07-24 [DFB]
OpenBSD 4.0		2006-11-01 [OBD]
NetBSD 3.0.2		2006-11-04 [NBD] (security/critical release)
NetBSD 3.1		2006-11-04 [NBD]
FreeBSD 6.2		2007-01-15 [FBD]
DragonFly 1.8.0		2007-01-30 [DFB]
OpenBSD 4.1		2007-05-01 [OBD]
DragonFly 1.10.0	2007-08-06 [DFB]
Mac OS X 10.5		2007-10-26 [APL]
OpenBSD 4.2		2007-11-01 [OBD]
NetBSD 4.0		2007-12-19 [NBD]
FreeBSD 6.3		2008-01-18 [FBD]
DragonFly 1.12.0	2008-02-26 [DFB]
FreeBSD 7.0		2008-02-27 [FBD]
OpenBSD 4.3		2008-05-01 [OBD]
DragonFly 2.0.0		2008-07-21 [DFB]
OpenBSD 4.4		2008-11-01 [OBD]
FreeBSD 6.4		2008-11-28 [FBD]
FreeBSD 7.1		2009-01-04 [FBD]
DragonFly 2.2.0		2009-02-17 [DFB]
NetBSD 5.0		2009-04-29 [NBD]
OpenBSD 4.5		2009-05-01 [OBD]
FreeBSD 7.2		2009-05-04 [FBD]
Mac OS X 10.6		2009-06-08 [APL]
DragonFly 2.4.0		2009-09-16 [DFB]
OpenBSD 4.6		2009-10-18 [OBD]
FreeBSD 8.0		2009-11-26 [FBD]
FreeBSD 7.3		2010-03-23 [FBD]
DragonFly 2.6.0		2010-03-28 [DFB]
OpenBSD 4.7		2010-05-19 [OBD]
FreeBSD 8.1		2010-07-24 [FBD]
DragonFly 2.8.2		2010-10-30 [DFB]
OpenBSD 4.8		2010-11-01 [OBD]
NetBSD 5.1		2010-11-19 [NBD]
FreeBSD 7.4		2011-02-24 [FBD]
FreeBSD 8.2		2011-02-24 [FBD]
DragonFly 2.10.1	2011-04-26 [DFB]
OpenBSD 4.9		2011-05-01 [OBD]
Mac OS X 10.7		2011-07-20 [APL]
OpenBSD 5.0		2011-11-01 [OBD]
FreeBSD 9.0		2012-01-12 [FBD]
DragonFly 3.0.1		2012-02-21 [DFB]
FreeBSD 8.3		2012-04-18 [FBD]
<<<<<<< HEAD
=======
OpenBSD 5.1		2012-05-01 [OBD]
>>>>>>> cae1f5b9

Bibliography
------------------------

Leffler, Samuel J., Marshall Kirk McKusick, Michael J Karels and John
Quarterman. The Design and Implementation of the 4.3BSD UNIX Operating
System. Reading, Mass. Addison-Wesley, 1989. ISBN 0-201-06196-1

Salus, Peter H. A quarter century of UNIX. Addison-Wesley Publishing
Company, Inc., 1994. ISBN 0-201-54777-5

McKusick, Marshall Kirk, Keith Bostic, Michael J Karels, and John
Quarterman. The Design and Implementation of the 4.4BSD Operating
System. Reading, Mass. Addison-Wesley, 1996. ISBN 0-201-54979-4

McKusick, Marshall Kirk, George Neville-Neil. The Design and
Implementation of the FreeBSD Operating System.
Addison-Wesley Professional, Published: Aug 2, 2004. ISBN 0-201-70245-2

Doug McIlroy. Research Unix Reader.

Michael G. Brown. The Role of BSD in the Development of Unix.
Presented to the Tasmanian Unix Special Interest Group of the
Australian Computer Society, Hobart, August 1993.

Peter H. Salus. Unix at 25. Byte Magazine, October 1994.
URL: http://www.byte.com/art/9410/sec8/art3.htm

Andreas Klemm, Lars Köller. If you're going to San Francisco ...
Die freien BSD-Varianten von Unix. c't April 1997, page 368ff.

BSD Release Announcements collection.
URL: http://www.FreeBSD.org/releases/

BSD Hypertext Man Pages
URL: http://www.FreeBSD.org/cgi/man.cgi

UNIX history graphing project
URL: http://minnie.tuhs.org/Unix_History/index.html

UNIX history
URL: http://www.levenez.com/unix/

James Howard: The BSD Family Tree
URL: http://ezine.daemonnews.org/200104/bsd_family.html
("what are the differences between FreeBSD, NetBSD, and OpenBSD?")


Acknowledgments
---------------

Josh Gilliam for suggestions, bug fixes, and finding very old
original BSD announcements from Usenet or tapes.

Steven M. Schultz for providing 2.8BSD, 2.10BSD, 2.11BSD manual pages.

--
Copyright (c) 1997-2012 Wolfram Schneider <wosch@FreeBSD.ORG>
URL: http://cvsweb.freebsd.org/src/share/misc/bsd-family-tree

$FreeBSD$<|MERGE_RESOLUTION|>--- conflicted
+++ resolved
@@ -253,11 +253,7 @@
  *--FreeBSD    |      |      |                 |                       |
  |    9.0      |      |      |                 |               DragonFly 3.0.1
  |     v    FreeBSD   |      |                 |                       |
-<<<<<<< HEAD
- |            8.3     |      |                 |                       |
-=======
  |            8.3     |      |             OpenBSD 5.1                 |
->>>>>>> cae1f5b9
  |                    |      |                 |                       |
 FreeBSD 10 -current   |  NetBSD -current  OpenBSD -current             |
  |                    |      |                 |                       |
@@ -550,10 +546,7 @@
 FreeBSD 9.0		2012-01-12 [FBD]
 DragonFly 3.0.1		2012-02-21 [DFB]
 FreeBSD 8.3		2012-04-18 [FBD]
-<<<<<<< HEAD
-=======
 OpenBSD 5.1		2012-05-01 [OBD]
->>>>>>> cae1f5b9
 
 Bibliography
 ------------------------
