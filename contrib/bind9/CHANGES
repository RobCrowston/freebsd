<<<<<<< HEAD
=======
	--- 9.8.3-P4 released ---

3383.	[security]	A certain combination of records in the RBT could
                        cause named to hang while populating the additional
                        section of a response. [RT #31090]

	--- 9.8.3-P3 released ---

3364.	[security]	Named could die on specially crafted record.
			[RT #30416]

	--- 9.8.3-P2 released ---

3346.	[security]	Bad-cache data could be used before it was
			initialized, causing an assert. [RT #30025]

3342.	[bug]		Change #3314 broke saving of stub zones to disk
			resulting in excessive cpu usage in some cases.
			[RT #29952]

	--- 9.8.3-P1 released ---

3331.	[security]	dns_rdataslab_fromrdataset could produce bad
			rdataslabs. [RT #29644]
			
>>>>>>> 85823a3b
	--- 9.8.3 released ---

3318.	[tuning]	Reduce the amount of work performed while holding a
			bucket lock when finshed with a fetch context.
			[RT #29239]

3314.	[bug]		The masters list could be updated while refesh_callback
			and stub_callback were using it. [RT #26732]

3313.	[protocol]	Add TLSA record type. [RT #28989]

3312.	[bug]		named-checkconf didn't detect a bad dns64 clients acl.
			[RT #27631]

3311.	[bug]		Abort the zone dump if zone->db is NULL in
			zone.c:zone_gotwritehandle. [RT #29028]

3310.	[test]		Increase table size for mutex profiling. [RT #28809]

3309.	[bug]		resolver.c:fctx_finddone() was not threadsafe.
			[RT #27995]

3307.	[bug]		Add missing ISC_LANG_BEGINDECLS and ISC_LANG_ENDDECLS.
			[RT #28956]

3306.	[bug]		Improve DNS64 reverse zone performance. [RT #28563]

3305.	[func]		Add wire format lookup method to sdb. [RT #28563]

3304.	[bug]		Use hmctx, not mctx when freeing rbtdb->heaps.
			[RT #28571]

3302.	[bug]		dns_dnssec_findmatchingkeys could fail to find
			keys if the zone name contained character that
			required special mappings. [RT #28600]

3301.	[contrib]	Update queryperf to build on darwin.  Add -R flag
			for non-recursive queries. [RT #28565]

3300.	[bug]		Named could die if gssapi was enabled in named.conf
			but was not compiled in. [RT #28338]

3299.	[bug]		Make SDB handle errors from database drivers better.
			[RT #28534]

3232.	[bug]		Zero zone->curmaster before return in
			dns_zone_setmasterswithkeys(). [RT #26732]

3183.	[bug]		Added RTLD_GLOBAL flag to dlopen call. [RT #26301]

3197.	[bug]		Don't try to log the filename and line number when
			the config parser can't open a file. [RT #22263]

	--- 9.8.2 released ---

3298.	[bug]		Named could dereference a NULL pointer in
			zmgr_start_xfrin_ifquota if the zone was being removed.
			[RT #28419]

3297.	[bug]		Named could die on a malformed master file. [RT #28467]

3295.	[bug]		Adjust isc_time_secondsastimet range check to be more
			portable. [RT # 26542]

3294.	[bug]		isccc/cc.c:table_fromwire failed to free alist on
			error. [RT #28265]

3291.	[port]		Fixed a build error on systems without ENOTSUP.
			[RT #28200]

3290.	[bug]		<isc/hmacsha.h> was not being installed. [RT #28169]

3288.	[bug]		dlz_destroy() function wasn't correctly registered
			by the DLZ dlopen driver. [RT #28056]

3287.	[port]		Update ans.pl to work with Net::DNS 0.68. [RT #28028]

3286.	[bug]		Managed key maintenance timer could fail to start
			after 'rndc reconfig'. [RT #26786]

	--- 9.8.2rc2 released ---

3285.	[bug]		val-frdataset was incorrectly disassociated in
			proveunsecure after calling startfinddlvsep.
			[RT #27928]

3284.	[bug]		Address race conditions with the handling of
			rbtnode.deadlink. [RT #27738]

3283.	[bug]		Raw zones with with more than 512 records in a RRset
			failed to load. [RT #27863]

3282.	[bug]		Restrict the TTL of NS RRset to no more than that
			of the old NS RRset when replacing it.
			[RT #27792] [RT #27884]

3281.	[bug]		SOA refresh queries could be treated as cancelled
			despite succeeding over the loopback interface.
			[RT #27782]

3280.	[bug]		Potential double free of a rdataset on out of memory
			with DNS64. [RT #27762]

3278.	[bug]		Make sure automatic key maintenance is started
			when "auto-dnssec maintain" is turned on during
			"rndc reconfig". [RT #26805]

3276.	[bug]		win32: ns_os_openfile failed to return NULL on
			safe_open failure. [RT #27696]

3274.	[bug]		Log when a zone is not reusable.  Only set loadtime
			on successful loads.  [RT #27650]

3273.	[bug]		AAAA responses could be returned in the additional
			section even when filter-aaaa-on-v4 was in use.
			[RT #27292]

3271.	[port]		darwin: mksymtbl is not always stable, loop several
			times before giving up.  mksymtbl was using non
			portable perl to covert 64 bit hex strings. [RT #27653]

3268.	[bug]		Convert RRSIG expiry times to 64 timestamps to work
			out the earliest expiry time. [RT #23311]

3267.	[bug]		Memory allocation failures could be mis-reported as
			unexpected error.  New ISC_R_UNSET result code.
			[RT #27336]

3266.	[bug]		The maximum number of NSEC3 iterations for a
			DNSKEY RRset was not being properly computed.
			[RT #26543]

3262.	[bug]		Signed responses were handled incorrectly by RPZ.
			[RT #27316]

	--- 9.8.2rc1 released ---

3260.	[bug]		"rrset-order cyclic" could appear not to rotate
			for some query patterns.  [RT #27170/27185]

3259.	[bug]		named-compilezone: Suppress "dump zone to <file>"
			message when writing to stdout. [RT #27109]

3258.	[test]		Add "forcing full sign with unreadable keys" test.
			[RT #27153]

3257.	[bug]		Do not generate a error message when calling fsync()
			in a pipe or socket. [RT #27109]

3256.	[bug]		Disable empty zones for lwresd -C. [RT #27139]

3254.	[bug]		Set isc_socket_ipv6only() on the IPv6 control channels.
			[RT #22249]

3253.	[bug]		Return DNS_R_SYNTAX when the input to a text field is
			too long. [RT #26956]

3251.	[bug]		Enforce a upper bound (65535 bytes) on the amount of
			memory dns_sdlz_putrr() can allocate per record to
			prevent run away memory consumption on ISC_R_NOSPACE.
			[RT #26956]

3250.	[func]		'configure --enable-developer'; turn on various
			configure options, normally off by default, that
			we want developers to build and test with. [RT #27103]

3249.	[bug]		Update log message when saving slave zones files for
			analysis after load failures. [RT #27087]

3248.	[bug]		Configure options --enable-fixed-rrset and
			--enable-exportlib were incompatible with each
			other. [RT #27087]

3247.	[bug]		'raw' format zones failed to preserve load order
			breaking 'fixed' sort order. [RT #27087]

3243.	[port]		netbsd,bsdi: the thread defaults were not being
			properly set.

3241.	[bug]		Address race conditions in the resolver code.
			[RT #26889]

3240.	[bug]		DNSKEY state change events could be missed. [RT #26874]

3239.	[bug]		dns_dnssec_findmatchingkeys needs to use a consistent
			timestamp. [RT #26883]

3238.	[bug]		keyrdata was not being reinitialized in
			lib/dns/rbtdb.c:iszonesecure. [RT#26913]

3237.	[bug]		dig -6 didn't work with +trace. [RT #26906]

	--- 9.8.2b1 released ---

3234.	[bug]		'make depend' produced invalid makefiles. [RT #26830]

3231.	[bug]		named could fail to send a uncompressable zone.
			[RT #26796]

3230.	[bug]		'dig axfr' failed to properly handle a multi-message
			axfr with a serial of 0. [RT #26796]

3229.	[bug]		Fix local variable to struct var assignment
			found by CLANG warning.

3228.	[tuning]	Dynamically grow symbol table to improve zone
			loading performance. [RT #26523]

3227.	[bug]		Interim fix to make WKS's use of getprotobyname()
			and getservbyname() self thread safe. [RT #26232]

3226.	[bug]		Address minor resource leakages. [RT #26624]

3221.	[bug]		Fixed a potential coredump on shutdown due to
			referencing fetch context after it's been freed.
			[RT #26720]

3220.	[bug]		Change #3186 was incomplete; dns_db_rpz_findips()
			could fail to set the database version correctly,
			causing an assertion failure. [RT #26180]

3218.	[security]	Cache lookup could return RRSIG data associated with
			nonexistent records, leading to an assertion
			failure. [RT #26590]

3217.	[cleanup]	Fix build problem with --disable-static. [RT #26476]

3216.	[bug]		resolver.c:validated() was not thread-safe. [RT #26478]

3213.	[doc]		Clarify ixfr-from-differences behavior. [RT #25188]

3212.	[bug]		rbtdb.c: failed to remove a node from the deadnodes
			list prior to adding a reference to it leading a
			possible assertion failure. [RT #23219]

3209.	[func]		Add "dnssec-lookaside 'no'".  [RT #24858]

3208.	[bug]		'dig -y' handle unknown tsig alorithm better.
			[RT #25522]

3207.	[contrib]	Fixed build error in Berkeley DB DLZ module. [RT #26444]

3206.	[cleanup]	Add ISC information to log at start time. [RT #25484]

3204.	[bug]		When a master server that has been marked as
			unreachable sends a NOTIFY, mark it reachable
			again. [RT #25960]

3203.	[bug]		Increase log level to 'info' for validation failures
			from expired or not-yet-valid RRSIGs. [RT #21796]

3200.	[doc]		Some rndc functions were undocumented or were
			missing from 'rndc -h' output. [RT #25555]

3198.	[doc]		Clarified that dnssec-settime can alter keyfile
			permissions. [RT #24866]

3196.	[bug]		nsupdate: return nonzero exit code when target zone
			doesn't exist. [RT #25783]

3195.	[cleanup]	Silence "file not found" warnings when loading
			managed-keys zone. [RT #26340]

3194.	[doc]		Updated RFC references in the 'empty-zones-enable'
			documentation. [RT #25203]

3193.	[cleanup]	Changed MAXZONEKEYS to DNS_MAXZONEKEYS, moved to
			dnssec.h. [RT #26415]

3192.	[bug]		A query structure could be used after being freed.
			[RT #22208]

3191.	[bug]		Print NULL records using "unknown" format. [RT #26392]

3190.	[bug]		Underflow in error handling in isc_mutexblock_init.
			[RT #26397]

3189.	[test]		Added a summary report after system tests. [RT #25517]

3188.	[bug]		zone.c:zone_refreshkeys() could fail to detach
			references correctly when errors occurred, causing
			a hang on shutdown. [RT #26372]

3187.	[port]		win32: support for Visual Studio 2008.  [RT #26356]

3186.	[bug]		Version/db mis-match in rpz code. [RT #26180]

3179.	[port]		kfreebsd: build issues. [RT #26273]

3175.	[bug]		Fix how DNSSEC positive wildcard responses from a
			NSEC3 signed zone are validated.  Stop sending a
			unnecessary NSEC3 record when generating such
			responses. [RT #26200]

3174.	[bug]		Always compute to revoked key tag from scratch.
			[RT #26186]

3173.	[port]		Correctly validate root DS responses. [RT #25726]

3171.	[bug]		Exclusively lock the task when adding a zone using
			'rndc addzone'.  [RT #25600]

3170.	[func]		RPZ update:
			- fix precedence among competing rules
			- improve ARM text including documenting rule precedence
			- try to rewrite CNAME chains until first hit
			- new "rpz" logging channel
			- RDATA for CNAME rules can include wildcards
			- replace "NO-OP" named.conf policy override with
			  "PASSTHRU" and add "DISABLED" override ("NO-OP"
			  is still recognized)
			[RT #25172]

3169.	[func]		Catch db/version mis-matches when calling dns_db_*().
			[RT #26017]

3167.	[bug]		Negative answers from forwarders were not being
			correctly tagged making them appear to not be cached.
			[RT #25380]

3162.	[test]		start.pl: modified to allow for "named.args" in
			ns*/ subdirectory to override stock arguments to
			named. Largely from RT#26044, but no separate ticket.

3161.	[bug]		zone.c:del_sigs failed to always reset rdata leading
			assertion failures. [RT #25880]

3157.	[tuning]	Reduce the time spent in "rndc reconfig" by parsing
			the config file before pausing the server. [RT #21373]

3155.	[bug]		Fixed a build failure when using contrib DLZ
			drivers (e.g., mysql, postgresql, etc). [RT #25710]

3154.	[bug]		Attempting to print an empty rdataset could trigger
			an assert. [RT #25452]

3152.	[cleanup]	Some versions of gcc and clang failed due to
			incorrect use of __builtin_expect. [RT #25183]

3151.	[bug]		Queries for type RRSIG or SIG could be handled
			incorrectly.  [RT #21050]

3148.	[bug]		Processing of normal queries could be stalled when
			forwarding a UPDATE message. [RT #24711]

3146.	[test]		Fixed gcc4.6.0 errors in ATF. [RT #25598]

3145.	[test]		Capture output of ATF unit tests in "./atf.out" if
			there were any errors while running them. [RT #25527]

3144.	[bug]		dns_dbiterator_seek() could trigger an assert when
			used with a nonexistent database node. [RT #25358]

3143.	[bug]		Silence clang compiler warnings. [RT #25174]

3139.	[test]		Added tests from RFC 6234, RFC 2202, and RFC 1321
			for the hashing algorithms (md5, sha1 - sha512, and
			their hmac counterparts).  [RT #25067]

	--- 9.8.1 released ---

	--- 9.8.1rc1 released ---

3141.	[bug]		Silence spurious "zone serial (0) unchanged" messages
			associated with empty zones. [RT #25079]

3138.	[bug]		Address memory leaks and out-of-order operations when
			shutting named down. [RT #25210]

3136.	[func]		Add RFC 1918 reverse zones to the list of built-in
			empty zones switched on by the 'empty-zones-enable'
			option. [RT #24990]

			Note: empty-zones-enable must be "yes;" or a empty
			zone needs to be disabled in named.conf for RFC 1918
			zones to be activated.  This requirement may be
			removed in future releases.

3135.	[port]		FreeBSD: workaround broken IPV6_USE_MIN_MTU processing.
			See http://www.freebsd.org/cgi/query-pr.cgi?pr=158307
			[RT #24950]

3134.	[bug]		Improve the accuracy of dnssec-signzone's signing
			statistics. [RT #16030]

	--- 9.8.1b3 released ---

3133.	[bug]		Change #3114 was incomplete. [RT #24577]

3131.	[tuning]	Improve scalability by allocating one zone task
			per 100 zones at startup time, rather than using a
			fixed-size task table. [RT #24406]

3129.	[bug]		Named could crash on 'rndc reconfig' when
			allow-new-zones was set to yes and named ACLs
			were used. [RT #22739]

	--- 9.8.1b2 released ---

3126.	[security]	Using DNAME record to generate replacements caused
			RPZ to exit with a assertion failure. [RT #24766]

3125.	[security]	Using wildcard CNAME records as a replacement with
			RPZ caused named to exit with a assertion failure.
			[RT #24715]

3124.	[bug]		Use an rdataset attribute flag to indicate
			negative-cache records rather than using rrtype 0;
			this will prevent problems when that rrtype is
			used in actual DNS packets. [RT #24777]

3123.	[security]	Change #2912 exposed a latent flaw in
			dns_rdataset_totext() that could cause named to
			crash with an assertion failure. [RT #24777]

3122.	[cleanup]	dnssec-settime: corrected usage message. [RT #24664]

3121.	[security]	An authoritative name server sending a negative
			response containing a very large RRset could
			trigger an off-by-one error in the ncache code
			and crash named. [RT #24650]

3120.	[bug]		Named could fail to validate zones listed in a DLV
			that validated insecure without using DLV and had
			DS records in the parent zone. [RT #24631]

3119.	[bug]		When rolling to a new DNSSEC key, a private-type
			record could be created and never marked complete.
			[RT #23253]

3118.	[bug]		nsupdate could dump core on shutdown when using
			SIG(0) keys. [RT #24604]

3117.	[cleanup]	Remove doc and parser references to the
			never-implemented 'auto-dnssec create' option.
			[RT #24533]

3115.	[bug]		Named could fail to return requested data when
			following a CNAME that points into the same zone.
			[RT #24455]

3114.	[bug]		Retain expired RRSIGs in dynamic zones if key is
			inactive and there is no replacement key. [RT #23136]

3113.	[doc]		Document the relationship between serial-query-rate
			and NOTIFY messages.

	--- 9.8.1b1 released ---

3112.	[doc]		Add missing descriptions of the update policy name
			types "ms-self", "ms-subdomain", "krb5-self" and
			"krb5-subdomain", which allow machines to update
			their own records, to the BIND 9 ARM.

3111.	[bug]		Improved consistency checks for dnssec-enable and
			dnssec-validation, added test cases to the
			checkconf system test. [RT #24398]

3110.	[bug]		dnssec-signzone: Wrong error message could appear
			when attempting to sign with no KSK. [RT #24369]

3107.	[bug]		dnssec-signzone: Report the correct number of ZSKs
			when using -x. [RT #20852]

3105.	[bug]		GOST support can be suppressed by "configure
			--without-gost" [RT #24367]

3104.	[bug]		Better support for cross-compiling. [RT #24367]

3103.	[bug]		Configuring 'dnssec-validation auto' in a view
			instead of in the options statement could trigger
			an assertion failure in named-checkconf. [RT #24382]

3101.	[bug]		Zones using automatic key maintenance could fail
			to check the key repository for updates. [RT #23744]

3100.	[security]	Certain response policy zone configurations could
			trigger an INSIST when receiving a query of type
			RRSIG. [RT #24280]

3099.	[test]		"dlz" system test now runs but gives R:SKIPPED if
			not compiled with --with-dlz-filesystem.  [RT #24146]

3098.	[bug]		DLZ zones were answering without setting the AA bit.
			[RT #24146]

3097.	[test]		Add a tool to test handling of malformed packets.
			[RT #24096]

3096.	[bug]		Set KRB5_KTNAME before calling log_cred() in
			dst_gssapi_acceptctx(). [RT #24004]

3095.	[bug]		Handle isolated reserved ports in the port range.
			[RT #23957]

3094.	[doc]		Expand dns64 documentation.

3093.	[bug]		Fix gssapi/kerberos dependencies [RT #23836]

3092.	[bug]		Signatures for records at the zone apex could go
			stale due to an incorrect timer setting. [RT #23769]

3091.	[bug]		Fixed a bug in which zone keys that were published
			and then subsequently activated could fail to trigger
			automatic signing. [RT #22911]

3090.	[func]		Make --with-gssapi default [RT #23738]

3088.	[bug]		Remove bin/tests/system/logfileconfig/ns1/named.conf
			and add setup.sh in order to resolve changing
			named.conf issue.  [RT #23687]

3087.	[bug]		DDNS updates using SIG(0) with update-policy match
			type "external" could cause a crash. [RT #23735]

3086.	[bug]		Running dnssec-settime -f on an old-style key will
			now force an update to the new key format even if no
			other change has been specified, using "-P now -A now"
			as default values.  [RT #22474]

3083.	[bug]		NOTIFY messages were not being sent when generating
			a NSEC3 chain incrementally. [RT #23702]

3082.	[port]		strtok_r is threads only. [RT #23747]

3081.	[bug]		Failure of DNAME substitution did not return
			YXDOMAIN. [RT #23591]

3080.	[cleanup]	Replaced compile time constant by STDTIME_ON_32BITS.
			[RT #23587]

3079.	[bug]		Handle isc_event_allocate failures in t_tasks.
			[RT #23572]

3078.	[func]		Added a new include file with function typedefs
			for the DLZ "dlopen" driver. [RT #23629]

3077.	[bug]		zone.c:zone_refreshkeys() incorrectly called
			dns_zone_attach(), use zone->irefs instead. [RT #23303]

3075.	[bug]		dns_dnssec_findzonekeys{2} used a inconsistant
			timestamp when determining which keys are active.
			[RT #23642]

3074.	[bug]		Make the adb cache read through for zone data and
			glue learn for zone named is authoritative for.
			[RT #22842]

3073.	[bug]		managed-keys changes were not properly being recorded.
			[RT #20256]

3072.	[bug]		dns_dns64_aaaaok() potential NULL pointer dereference.
			[RT #20256]

3071.	[bug]		has_nsec could be used unintialised in
			update.c:next_active. [RT #20256]

3070.	[bug]		dnssec-signzone potential NULL pointer dereference.
			[RT #20256]

3069.	[cleanup]	Silence warnings messages from clang static analysis.
			[RT #20256]

3068.	[bug]		Named failed to build with a OpenSSL without engine
			support. [RT #23473]

3067.	[bug]		ixfr-from-differences {master|slave}; failed to
			select the master/slave zones.  [RT #23580]

3066.	[func]		The DLZ "dlopen" driver is now built by default,
			no longer requiring a configure option.  To
			disable it, use "configure --without-dlopen".
			(Note: driver not supported on win32.) [RT #23467]

3065.	[bug]		RRSIG could have time stamps too far in the future.
			[RT #23356]

3064.	[bug]		powerpc: add sync instructions to the end of atomic
			operations. [RT #23469]

3063.	[contrib]	More verbose error reporting from DLZ LDAP. [RT #23402]

3059.	[test]		Added a regression test for change #3023.

3058.	[bug]		Cause named to terminate at startup or rndc reconfig/
			reload to fail, if a log file specified in the conf
			file isn't a plain file. [RT #22771]

3057.	[bug]		"rndc secroots" would abort after the first error
			and so could miss some views. [RT #23488]

3054.	[bug]		Added elliptic curve support check in
			GOST OpenSSL engine detection. [RT #23485]

3053.	[bug]		Under a sustained high query load with a finite
			max-cache-size, it was possible for cache memory
			to be exhausted and not recovered. [RT #23371]

3052.	[test]		Fixed last autosign test report. [RT #23256]

3051.	[bug]		NS records obsure DNAME records at the bottom of the
			zone if both are present. [RT #23035]

3050.	[bug]		The autosign system test was timing dependent.
			Wait for the initial autosigning to complete
			before running the rest of the test. [RT #23035]

3049.	[bug]		Save and restore the gid when creating creating
			named.pid at startup. [RT #23290]

3048.	[bug]		Fully separate view key mangement. [RT #23419]

3047.	[bug]		DNSKEY NODATA responses not cached fixed in
			validator.c. Tests added to dnssec system test.
			[RT #22908]

3046.	[bug]		Use RRSIG original TTL to compute validated RRset
			and RRSIG TTL. [RT #23332]

3044.	[bug]		Hold the socket manager lock while freeing the socket.
			[RT #23333]

3043.	[test]		Merged in the NetBSD ATF test framework (currently
			version 0.12) for development of future unit tests.
			Use configure --with-atf to build ATF internally
			or configure --with-atf=prefix to use an external
			copy.  [RT #23209]

3042.	[bug]		dig +trace could fail attempting to use IPv6
			addresses on systems with only IPv4 connectivity.
			[RT #23297]

3041.	[bug]		dnssec-signzone failed to generate new signatures on
			ttl changes. [RT #23330]

3040.	[bug]		Named failed to validate insecure zones where a node
			with a CNAME existed between the trust anchor and the
			top of the zone. [RT #23338]

3038.	[bug]		Install <dns/rpz.h>.  [RT #23342]

3037.	[doc]		Update COPYRIGHT to contain all the individual
			copyright notices that cover various parts.

3036.	[bug]		Check built-in zone arguments to see if the zone
			is re-usable or not. [RT #21914]

3035.	[cleanup]	Simplify by using strlcpy. [RT #22521]

3034.	[cleanup]	nslookup: use strlcpy instead of safecopy. [RT #22521]

3033.	[cleanup]	Add two INSIST(bucket != DNS_ADB_INVALIDBUCKET).
			[RT #22521]

3032.	[bug]		rdatalist.c: add missing REQUIREs. [RT #22521]

3031.	[bug]		dns_rdataclass_format() handle a zero sized buffer.
			[RT #22521]

3030.	[bug]		dns_rdatatype_format() handle a zero sized buffer.
			[RT #22521]

3029.	[bug]		isc_netaddr_format() handle a zero sized buffer.
			[RT #22521]

3028.	[bug]		isc_sockaddr_format() handle a zero sized buffer.
			[RT #22521]

3027.	[bug]		Add documented REQUIREs to cfg_obj_asnetprefix() to
			catch NULL pointer dereferences before they happen.
			[RT #22521]

3026.	[bug]		lib/isc/httpd.c: check that we have enough space
			after calling grow_headerspace() and if not
			re-call grow_headerspace() until we do. [RT #22521]

	--- 9.8.0 released ---

3025.	[bug]		Fixed a possible deadlock due to zone resigning.
			[RT #22964]

3024.	[func]		RTT Banding removed due to minor security increase
			but major impact on resolver latency. [RT #23310]

3023.	[bug]		Named could be left in an inconsistent state when
			receiving multiple AXFR response messages that were
			not all TSIG-signed. [RT #23254]

3022.	[bug]		Fixed rpz SERVFAILs after failed zone transfers
			[RT #23246]

3021.	[bug]		Change #3010 was incomplete. [RT #22296]

3020.	[bug]		auto-dnssec failed to correctly update the zone when
			changing the DNSKEY RRset. [RT #23232]

3019.	[test]		Test: check apex NSEC3 records after adding DNSKEY
			record via UPDATE. [RT #23229]

	--- 9.8.0rc1 released ---

3018.	[bug]		Named failed to check for the "none;" acl when deciding
			if a zone may need to be re-signed. [RT #23120]

3017.	[doc]		dnssec-keyfromlabel -I was not properly documented.
			[RT #22887]

3016.	[bug]		rndc usage missing '-b'. [RT #22937]

3015.	[port]		win32: fix IN6_IS_ADDR_LINKLOCAL and
			IN6_IS_ADDR_SITELOCAL macros. [RT #22724]

3013.	[bug]		The DNS64 ttl was not always being set as expected.
			[RT #23034]

3012.	[bug]		Remove DNSKEY TTL change pairs before generating
			signing records for any remaining DNSKEY changes.
			[RT #22590]

3011.	[func]		Allow setting this in named.conf using the new
			'resolver-query-timeout' option, which specifies a max
			time in seconds.  0 means 'default' and anything longer
			than 30 will be silently set to 30. [RT #22852]

3010.	[bug]		Fixed a bug where "rndc reconfig" stopped the timer
			for refreshing managed-keys. [RT #22296]

3009.	[bug]		clients-per-query code didn't work as expected with
			particular query patterns. [RT #22972]

	--- 9.8.0b1 released ---

3008.	[func]		Response policy zones (RPZ) support. [RT #21726]

3007.	[bug]		Named failed to preserve the case of domain names in
			rdata which is not compressible when writing master
			files.  [RT #22863]

3006.	[func]		Allow dynamically generated TSIG keys to be preserved
			across restarts of named.  Initially this is for
			TSIG keys generated using GSSAPI. [RT #22639]

3005.	[port]		Solaris: Work around the lack of
			gsskrb5_register_acceptor_identity() by setting
			the KRB5_KTNAME environment variable to the
			contents of tkey-gssapi-keytab.  Also fixed
			test errors on MacOSX.  [RT #22853]

3004.	[func]		DNS64 reverse support. [RT #22769]

3003.	[experimental]	Added update-policy match type "external",
			enabling named to defer the decision of whether to
			allow a dynamic update to an external daemon.
			(Contributed by Andrew Tridgell.) [RT #22758]

3002.	[bug]		isc_mutex_init_errcheck() failed to destroy attr.
			[RT #22766]

3001.	[func]		Added a default trust anchor for the root zone, which
			can be switched on by setting "dnssec-validation auto;"
			in the named.conf options. [RT #21727]

3000.	[bug]		More TKEY/GSS fixes:
			 - nsupdate can now get the default realm from
			   the user's Kerberos principal
			 - corrected gsstest compilation flags
			 - improved documentation
			 - fixed some NULL dereferences
			[RT #22795]

2999.	[func]		Add GOST support (RFC 5933). [RT #20639]

2998.	[func]		Add isc_task_beginexclusive and isc_task_endexclusive
			to the task api. [RT #22776]

2997.	[func]		named -V now reports the OpenSSL and libxml2 verions
			it was compiled against. [RT #22687]

2996.	[security]	Temporarily disable SO_ACCEPTFILTER support.
			[RT #22589]

2995.	[bug]		The Kerberos realm was not being correctly extracted
			from the signer's identity. [RT #22770]

2994.	[port]		NetBSD: use pthreads by default on NetBSD >= 5.0, and
			do not use threads on earlier versions.  Also kill
			the unproven-pthreads, mit-pthreads, and ptl2 support.

2993.	[func]		Dynamically grow adb hash tables. [RT #21186]

2992.	[contrib]	contrib/check-secure-delegation.pl:  A simple tool
			for looking at a secure delegation. [RT #22059]

2991.	[contrib]	contrib/zone-edit.sh: A simple zone editing tool for
			dynamic zones. [RT #22365]

2990.	[bug]		'dnssec-settime -S' no longer tests prepublication
			interval validity when the interval is set to 0.
			[RT #22761]

2989.	[func]		Added support for writable DLZ zones. (Contributed
			by Andrew Tridgell of the Samba project.) [RT #22629]

2988.	[experimental]	Added a "dlopen" DLZ driver, allowing the creation
			of external DLZ drivers that can be loaded as
			shared objects at runtime rather than linked with
			named.  Currently this is switched on via a
			compile-time option, "configure --with-dlz-dlopen".
			Note: the syntax for configuring DLZ zones
			is likely to be refined in future releases.
			(Contributed by Andrew Tridgell of the Samba
			project.) [RT #22629]

2987.	[func]		Improve ease of configuring TKEY/GSS updates by
			adding a "tkey-gssapi-keytab" option.  If set,
			updates will be allowed with any key matching
			a principal in the specified keytab file.
			"tkey-gssapi-credential" is no longer required
			and is expected to be deprecated.  (Contributed
			by Andrew Tridgell of the Samba project.)
			[RT #22629]

2986.	[func]		Add new zone type "static-stub".  It's like a stub
			zone, but the nameserver names and/or their IP
			addresses are statically configured. [RT #21474]

2985.	[bug]		Add a regression test for change #2896. [RT #21324]

2984.	[bug]		Don't run MX checks when the target of the MX record
			is ".".  [RT #22645]

2983.	[bug]		Include "loadkeys" in rndc help output. [RT #22493]

	--- 9.8.0a1 released ---

2982.	[bug]		Reference count dst keys.  dst_key_attach() can be used
			increment the reference count.

			Note: dns_tsigkey_createfromkey() callers should now
			always call dst_key_free() rather than setting it
			to NULL on success. [RT #22672]

2981.	[func]		Partial DNS64 support (AAAA synthesis). [RT #21991]

2980.	[bug]		named didn't properly handle UPDATES that changed the
			TTL of the NSEC3PARAM RRset. [RT #22363]

2979.	[bug]		named could deadlock during shutdown if two
			"rndc stop" commands were issued at the same
			time. [RT #22108]

2978.	[port]		hpux: look for <devpoll.h> [RT #21919]

2977.	[bug]		'nsupdate -l' report if the session key is missing.
			[RT #21670]

2976.	[bug]		named could die on exit after negotiating a GSS-TSIG
			key. [RT #22573]

2975.	[bug]		rbtdb.c:cleanup_dead_nodes_callback() acquired the
			wrong lock which could lead to server deadlock.
			[RT #22614]

2974.	[bug]		Some valid UPDATE requests could fail due to a
			consistency check examining the existing version
			of the zone rather than the new version resulting
			from the UPDATE. [RT #22413]

2973.	[bug]		bind.keys.h was being removed by the "make clean"
			at the end of configure resulting in build failures
			where there is very old version of perl installed.
			Move it to "make maintainer-clean". [RT #22230]

2972.	[bug]		win32: address windows socket errors. [RT #21906]

2971.	[bug]		Fixed a bug that caused journal files not to be
			compacted on Windows systems as a result of
			non-POSIX-compliant rename() semantics. [RT #22434]

2970.	[security]	Adding a NO DATA negative cache entry failed to clear
			any matching RRSIG records.  A subsequent lookup of
			of NO DATA cache entry could trigger a INSIST when the
			unexpected RRSIG was also returned with the NO DATA
			cache entry.

			CVE-2010-3613, VU#706148. [RT #22288]

2969.	[security]	Fix acl type processing so that allow-query works
			in options and view statements.  Also add a new
			set of tests to verify proper functioning.

			CVE-2010-3615, VU#510208. [RT #22418]

2968.	[security]	Named could fail to prove a data set was insecure
			before marking it as insecure.  One set of conditions
			that can trigger this occurs naturally when rolling
			DNSKEY algorithms.

			CVE-2010-3614, VU#837744. [RT #22309]

2967.	[bug]		'host -D' now turns on debugging messages earlier.
			[RT #22361]

2966.	[bug]		isc_print_vsnprintf() failed to check if there was
			space available in the buffer when adding a left
			justified character with a non zero width,
			(e.g. "%-1c"). [RT #22270]

2965.	[func]		Test HMAC functions using test data from RFC 2104 and
			RFC 4634. [RT #21702]

2964.	[placeholder]

2963.	[security]	The allow-query acl was being applied instead of the
			allow-query-cache acl to cache lookups. [RT #22114]

2962.	[port]		win32: add more dependencies to BINDBuild.dsw.
			[RT #22062]

2961.	[bug]		Be still more selective about the non-authoritative
			answers we apply change 2748 to. [RT #22074]

2960.	[func]		Check that named accepts non-authoritative answers.
			[RT #21594]

2959.	[func]		Check that named starts with a missing masterfile.
			[RT #22076]

2958.	[bug]		named failed to start with a missing master file.
			[RT #22076]

2957.	[bug]		entropy_get() and entropy_getpseudo() failed to match
			the API for RAND_bytes() and RAND_pseudo_bytes()
			respectively. [RT #21962]

2956.	[port]		Enable atomic operations on the PowerPC64. [RT #21899]

2955.	[func]		Provide more detail in the recursing log. [RT #22043]

2954.	[bug]		contrib: dlz_mysql_driver.c bad error handling on
			build_sqldbinstance failure. [RT #21623]

2953.	[bug]		Silence spurious "expected covering NSEC3, got an
			exact match" message when returning a wildcard
			no data response. [RT #21744]

2952.	[port]		win32: named-checkzone and named-checkconf failed
			to initialise winsock. [RT #21932]

2951.	[bug]		named failed to generate a correct signed response
			in a optout, delegation only zone with no secure
			delegations. [RT #22007]

2950.	[bug]		named failed to perform a SOA up to date check when
			falling back to TCP on UDP timeouts when
			ixfr-from-differences was set. [RT #21595]

2949.	[bug]		dns_view_setnewzones() contained a memory leak if
			it was called multiple times. [RT #21942]

2948.	[port]		MacOS: provide a mechanism to configure the test
			interfaces at reboot. See bin/tests/system/README
			for details.

2947.	[placeholder]

2946.	[doc]		Document the default values for the minimum and maximum
			zone refresh and retry values in the ARM. [RT #21886]

2945.	[doc]		Update empty-zones list in ARM. [RT #21772]

2944.	[maint]		Remove ORCHID prefix from built in empty zones.
			[RT #21772]

2943.	[func]		Add support to load new keys into managed zones
			without signing immediately with "rndc loadkeys".
			Add support to link keys with "dnssec-keygen -S"
			and "dnssec-settime -S".  [RT #21351]

2942.	[contrib]	zone2sqlite failed to setup the entropy sources.
			[RT #21610]

2941.	[bug]		sdb and sdlz (dlz's zone database) failed to support
			DNAME at the zone apex.  [RT #21610]

2940.	[port]		Remove connection aborted error message on
			Windows. [RT #21549]

2939.	[func]		Check that named successfully skips NSEC3 records
			that fail to match the NSEC3PARAM record currently
			in use. [RT# 21868]

2938.	[bug]		When generating signed responses, from a signed zone
			that uses NSEC3, named would use a uninitialised
			pointer if it needed to skip a NSEC3 record because
			it didn't match the selected NSEC3PARAM record for
			zone. [RT# 21868]

2937.	[bug]		Worked around an apparent race condition in over
			memory conditions.  Without this fix a DNS cache DB or
			ADB could incorrectly stay in an over memory state,
			effectively refusing further caching, which
			subsequently made a BIND 9 caching server unworkable.
			This fix prevents this problem from happening by
			polling the state of the memory context, rather than
			making a copy of the state, which appeared to cause
			a race.  This is a "workaround" in that it doesn't
			solve the possible race per se, but several experiments
			proved this change solves the symptom.  Also, the
			polling overhead hasn't been reported to be an issue.
			This bug should only affect a caching server that
			specifies a finite max-cache-size.  It's also quite
			likely that the bug happens only when enabling threads,
			but it's not confirmed yet. [RT #21818]

2936.	[func]		Improved configuration syntax and multiple-view
			support for addzone/delzone feature (see change
			#2930).  Removed "new-zone-file" option, replaced
			with "allow-new-zones (yes|no)".  The new-zone-file
			for each view is now created automatically, with
			a filename generated from a hash of the view name.
			It is no longer necessary to "include" the
			new-zone-file in named.conf; this happens
			automatically.  Zones that were not added via
			"rndc addzone" can no longer be removed with
			"rndc delzone". [RT #19447]

2935.	[bug]		nsupdate: improve 'file not found' error message.
			[RT #21871]

2934.	[bug]		Use ANSI C compliant shift range in lib/isc/entropy.c.
			[RT #21871]

2933.	[bug]		'dig +nsid' used stack memory after it went out of
			scope.  This could potentially result in a unknown,
			potentially malformed, EDNS option being sent instead
			of the desired NSID option. [RT #21781]

2932.	[cleanup]	Corrected a numbering error in the "dnssec" test.
			[RT #21597]

2931.	[bug]		Temporarily and partially disable change 2864
			because it would cause infinite attempts of RRSIG
			queries.  This is an urgent care fix; we'll
			revisit the issue and complete the fix later.
			[RT #21710]

2930.	[experimental]	New "rndc addzone" and "rndc delzone" commads
			allow dynamic addition and deletion of zones.
			To enable this feature, specify a "new-zone-file"
			option at the view or options level in named.conf.
			Zone configuration information for the new zones
			will be written into that file.  To make the new
			zones persist after a restart, "include" the file
			into named.conf in the appropriate view.  (Note:
			This feature is not yet documented, and its syntax
			is expected to change.) [RT #19447]

2929.	[bug]		Improved handling of GSS security contexts:
			 - added LRU expiration for generated TSIGs
			 - added the ability to use a non-default realm
			 - added new "realm" keyword in nsupdate
			 - limited lifetime of generated keys to 1 hour
			   or the lifetime of the context (whichever is
			   smaller)
			[RT #19737]

2928.	[bug]		Be more selective about the non-authoritative
			answer we apply change 2748 to. [RT #21594]

2927.	[placeholder]

2926.	[placeholder]

2925.	[bug]		Named failed to accept uncachable negative responses
			from insecure zones. [RT# 21555]

2924.	[func]		'rndc  secroots'  dump a combined summary of the
			current managed keys combined with trusted keys.
			[RT #20904]

2923.	[bug]		'dig +trace' could drop core after "connection
			timeout". [RT #21514]

2922.	[contrib]	Update zkt to version 1.0.

2921.	[bug]		The resolver could attempt to destroy a fetch context
			too soon.  [RT #19878]

2920.	[func]		Allow 'filter-aaaa-on-v4' to be applied selectively
			to IPv4 clients.  New acl 'filter-aaaa' (default any).

2919.	[func]		Add autosign-ksk and autosign-zsk virtual time tests.
			[RT #20840]

2918.	[maint]		Add AAAA address for I.ROOT-SERVERS.NET.

2917.	[func]		Virtual time test framework. [RT #20801]

2916.	[func]		Add framework to use IPv6 in tests.
			fd92:7065:b8e:ffff::1 ... fd92:7065:b8e:ffff::7

2915.	[cleanup]	Be smarter about which objects we attempt to compile
			based on configure options. [RT #21444]

2914.	[bug]		Make the "autosign" system test more portable.
			[RT #20997]

2913.	[func]		Add pkcs#11 system tests. [RT #20784]

2912.	[func]		Windows clients don't like UPDATE responses that clear
			the zone section. [RT #20986]

2911.	[bug]		dnssec-signzone didn't handle out of zone records well.
			[RT #21367]

2910.	[func]		Sanity check Kerberos credentials. [RT #20986]

2909.	[bug]		named-checkconf -p could die if "update-policy local;"
			was specified in named.conf. [RT #21416]

2908.	[bug]		It was possible for re-signing to stop after removing
			a DNSKEY. [RT #21384]

2907.	[bug]		The export version of libdns had undefined references.
			[RT #21444]

2906.	[bug]		Address RFC 5011 implementation issues. [RT #20903]

2905.	[port]		aix: set use_atomic=yes with native compiler.
			[RT #21402]

2904.	[bug]		When using DLV, sub-zones of the zones in the DLV,
			could be incorrectly marked as insecure instead of
			secure leading to negative proofs failing.  This was
			a unintended outcome from change 2890. [RT# 21392]

2903.	[bug]		managed-keys-directory missing from namedconf.c.
			[RT #21370]

2902.	[func]		Add regression test for change 2897. [RT #21040]

2901.	[port]		Use AC_C_FLEXIBLE_ARRAY_MEMBER. [RT #21316]

2900.	[bug]		The placeholder negative caching element was not
			properly constructed triggering a INSIST in
			dns_ncache_towire(). [RT #21346]

2899.	[port]		win32: Support linking against OpenSSL 1.0.0.

2898.	[bug]		nslookup leaked memory when -domain=value was
			specified. [RT #21301]

2897.	[bug]		NSEC3 chains could be left behind when transitioning
			to insecure. [RT #21040]

2896.	[bug]		"rndc sign" failed to properly update the zone
			when adding a DNSKEY for publication only. [RT #21045]

2895.	[func]		genrandom: add support for the generation of multiple
			files.  [RT #20917]

2894.	[contrib]	DLZ LDAP support now use '$' not '%'. [RT #21294]

2893.	[bug]		Improve managed keys support.  New named.conf option
			managed-keys-directory. [RT #20924]

2892.	[bug]		Handle REVOKED keys better. [RT #20961]

2891.	[maint]		Update empty-zones list to match
			draft-ietf-dnsop-default-local-zones-13. [RT# 21099]

2890.	[bug]		Handle the introduction of new trusted-keys and
			DS, DLV RRsets better. [RT #21097]

2889.	[bug]		Elements of the grammar where not properly reported.
			[RT #21046]

2888.	[bug]		Only the first EDNS option was displayed. [RT #21273]

2887.	[bug]		Report the keytag times in UTC in the .key file,
			local time is presented as a comment within the
			comment.  [RT #21223]

2886.	[bug]		ctime() is not thread safe. [RT #21223]

2885.	[bug]		Improve -fno-strict-aliasing support probing in
			configure. [RT #21080]

2884.	[bug]		Insufficient validation in dns_name_getlabelsequence().
			[RT #21283]

2883.	[bug]		'dig +short' failed to handle really large datasets.
			[RT #21113]

2882.	[bug]		Remove memory context from list of active contexts
			before clearing 'magic'. [RT #21274]

2881.	[bug]		Reduce the amount of time the rbtdb write lock
			is held when closing a version. [RT #21198]

2880.	[cleanup]	Make the output of dnssec-keygen and dnssec-revoke
			consistent. [RT #21078]

2879.	[contrib]	DLZ bdbhpt driver fails to close correct cursor.
			[RT #21106]

2878.	[func]		Incrementally write the master file after performing
			a AXFR.  [RT #21010]

2877.	[bug]		The validator failed to skip obviously mismatching
			RRSIGs. [RT #21138]

2876.	[bug]		Named could return SERVFAIL for negative responses
			from unsigned zones. [RT #21131]

2875.	[bug]		dns_time64_fromtext() could accept non digits.
			[RT #21033]

2874.	[bug]		Cache lack of EDNS support only after the server
			successfully responds to the query using plain DNS.
			[RT #20930]

2873.	[bug]		Cancelling a dynamic update via the dns/client module
			could trigger an assertion failure. [RT #21133]

2872.	[bug]		Modify dns/client.c:dns_client_createx() to only
			require one of IPv4 or IPv6 rather than both.
			[RT #21122]

2871.	[bug]		Type mismatch in mem_api.c between the definition and
			the header file, causing build failure with
			--enable-exportlib. [RT #21138]

2870.	[maint]		Add AAAA address for L.ROOT-SERVERS.NET.

2869.	[bug]		Fix arguments to dns_keytable_findnextkeynode() call.
			[RT #20877]

2868.	[cleanup]	Run "make clean" at the end of configure to ensure
			any changes made by configure are integrated.
			Use --with-make-clean=no to disable.  [RT #20994]

2867.	[bug]		Don't set GSS_C_SEQUENCE_FLAG as Windows DNS servers
			don't like it.  [RT #20986]

2866.	[bug]		Windows does not like the TSIG name being compressed.
			[RT #20986]

2865.	[bug]		memset to zero event.data.  [RT #20986]

2864.	[bug]		Direct SIG/RRSIG queries were not handled correctly.
			[RT #21050]

2863.	[port]		linux: disable IPv6 PMTUD and use network minimum MTU.
			[RT #21056]

2862.	[bug]		nsupdate didn't default to the parent zone when
			updating DS records. [RT #20896]

2861.	[doc]		dnssec-settime man pages didn't correctly document the
			inactivation time. [RT #21039]

2860.	[bug]		named-checkconf's usage was out of date. [RT #21039]

2859.	[bug]		When cancelling validation it was possible to leak
			memory. [RT #20800]

2858.	[bug]		RTT estimates were not being adjusted on ICMP errors.
			[RT #20772]

2857.	[bug]		named-checkconf did not fail on a bad trusted key.
			[RT #20705]

2856.	[bug]		The size of a memory allocation was not always properly
			recorded. [RT #20927]

2855.	[func]		nsupdate will now preserve the entered case of domain
			names in update requests it sends. [RT #20928]

2854.	[func]		dig: allow the final soa record in a axfr response to
			be suppressed, dig +onesoa. [RT #20929]

2853.	[bug]		add_sigs() could run out of scratch space. [RT #21015]

2852.	[bug]		Handle broken DNSSEC trust chains better. [RT #15619]

2851.	[doc]		nslookup.1, removed <informalexample> from the docbook
			source as it produced bad nroff.  [RT #21007]

2850.	[bug]		If isc_heap_insert() failed due to memory shortage
			the heap would have corrupted entries. [RT #20951]

2849.	[bug]		Don't treat errors from the xml2 library as fatal.
			[RT #20945]

2848.	[doc]		Moved README.dnssec, README.libdns, README.pkcs11 and
			README.rfc5011 into the ARM. [RT #20899]

2847.	[cleanup]	Corrected usage message in dnssec-settime. [RT #20921]

2846.	[bug]		EOF on unix domain sockets was not being handled
			correctly. [RT #20731]

2845.	[bug]		RFC 5011 client could crash on shutdown. [RT #20903]

2844.	[doc]		notify-delay default in ARM was wrong.  It should have
			been five (5) seconds.

2843.	[func]		Prevent dnssec-keygen and dnssec-keyfromlabel from
			creating key files if there is a chance that the new
			key ID will collide with an existing one after
			either of the keys has been revoked.  (To override
			this in the case of dnssec-keyfromlabel, use the -y
			option.  dnssec-keygen will simply create a
			different, non-colliding key, so an override is
			not necessary.) [RT #20838]

2842.	[func]		Added "smartsign" and improved "autosign" and
			"dnssec" regression tests. [RT #20865]

2841.	[bug]		Change 2836 was not complete. [RT #20883]

2840.	[bug]		Temporary fixed pkcs11-destroy usage check.
			[RT #20760]

2839.	[bug]		A KSK revoked by named could not be deleted.
			[RT #20881]

2838.	[placeholder]

2837.	[port]		Prevent Linux spurious warnings about fwrite().
			[RT #20812]

2836.	[bug]		Keys that were scheduled to become active could
			be delayed. [RT #20874]

2835.	[bug]		Key inactivity dates were inadvertently stored in
			the private key file with the outdated tag
			"Unpublish" rather than "Inactive".  This has been
			fixed; however, any existing keys that had Inactive
			dates set will now need to have them reset, using
			'dnssec-settime -I'. [RT #20868]

2834.	[bug]		HMAC-SHA* keys that were longer than the algorithm
			digest length were used incorrectly, leading to
			interoperability problems with other DNS
			implementations.  This has been corrected.
			(Note: If an oversize key is in use, and
			compatibility is needed with an older release of
			BIND, the new tool "isc-hmac-fixup" can convert
			the key secret to a form that will work with all
			versions.) [RT #20751]

2833.	[cleanup]	Fix usage messages in dnssec-keygen and dnssec-settime.
			[RT #20851]

2832.	[bug]		Modify "struct stat" in lib/export/samples/nsprobe.c
			to avoid redefinition in some OSs [RT 20831]

2831.	[security]	Do not attempt to validate or cache
			out-of-bailiwick data returned with a secure
			answer; it must be re-fetched from its original
			source and validated in that context. [RT #20819]

2830.	[bug]		Changing the OPTOUT setting could take multiple
			passes. [RT #20813]

2829.	[bug]		Fixed potential node inconsistency in rbtdb.c.
			[RT #20808]

2828.	[security]	Cached CNAME or DNAME RR could be returned to clients
			without DNSSEC validation. [RT #20737]

2827.	[security]	Bogus NXDOMAIN could be cached as if valid. [RT #20712]

2826.	[bug]		NSEC3->NSEC transitions could fail due to a lock not
			being released.  [RT #20740]

2825.	[bug]		Changing the setting of OPTOUT in a NSEC3 chain that
			was in the process of being created was not properly
			recorded in the zone. [RT #20786]

2824.	[bug]		"rndc sign" was not being run by the correct task.
			[RT #20759]

2823.	[bug]		rbtdb.c:getsigningtime() was missing locks. [RT #20781]

2822.	[bug]		rbtdb.c:loadnode() could return the wrong result.
			[RT #20802]

2821.	[doc]		Add note that named-checkconf doesn't automatically
			read rndc.key and bind.keys [RT #20758]

2820.	[func]		Handle read access failure of OpenSSL configuration
			file more user friendly (PKCS#11 engine patch).
			[RT #20668]

2819.	[cleanup]	Removed unnecessary DNS_POINTER_MAXHOPS define.
			[RT #20771]

2818.	[cleanup]	rndc could return an incorrect error code
			when a zone was not found. [RT #20767]

2817.	[cleanup]	Removed unnecessary isc_task_endexclusive() calls.
			[RT #20768]

2816.	[bug]		previous_closest_nsec() could fail to return
			data for NSEC3 nodes [RT #29730]

2815.	[bug]		Exclusively lock the task when freezing a zone.
			[RT #19838]

2814.	[func]		Provide a definitive error message when a master
			zone is not loaded. [RT #20757]

2813.	[bug]		Better handling of unreadable DNSSEC key files.
			[RT #20710]

2812.	[bug]		Make sure updates can't result in a zone with
			NSEC-only keys and NSEC3 records. [RT #20748]

2811.	[cleanup]	Add "rndc sign" to list of commands in rndc usage
			output. [RT #20733]

2810.	[doc]		Clarified the process of transitioning an NSEC3 zone
			to insecure. [RT #20746]

2809.	[cleanup]	Restored accidentally-deleted text in usage output
			in dnssec-settime and dnssec-revoke [RT #20739]

2808.	[bug]		Remove the attempt to install atomic.h from lib/isc.
			atomic.h is correctly installed by the architecture
			specific subdirectories.  [RT #20722]

2807.	[bug]		Fixed a possible ASSERT when reconfiguring zone
			keys. [RT #20720]

	--- 9.7.0rc1 released ---

2806.	[bug]		"rdnc sign" could delay re-signing the DNSKEY
			when it had changed. [RT #20703]

2805.	[bug]		Fixed namespace problems encountered when building
			external programs using non-exported BIND9 libraries
			(i.e., built without --enable-exportlib). [RT #20679]

2804.	[bug]		Send notifies when a zone is signed with "rndc sign"
			or as a result of a scheduled key change. [RT #20700]

2803.	[port]		win32: Install named-journalprint, nsec3hash, arpaname
			and genrandom under windows. [RT #20670]

2802.	[cleanup]	Rename journalprint to named-journalprint. [RT #20670]

2801.	[func]		Detect and report records that are different according
			to DNSSEC but are semantically equal according to plain
			DNS.  Apply plain DNS comparisons rather than DNSSEC
			comparisons when processing UPDATE requests.
			dnssec-signzone now removes such semantically duplicate
			records prior to signing the RRset.

			named-checkzone -r {ignore|warn|fail} (default warn)
			named-compilezone -r {ignore|warn|fail} (default warn)

			named.conf: check-dup-records {ignore|warn|fail};

2800.	[func]		Reject zones which have NS records which refer to
			CNAMEs, DNAMEs or don't have address record (class IN
			only).  Reject UPDATEs which would cause the zone
			to fail the above checks if committed. [RT #20678]

2799.	[cleanup]	Changed the "secure-to-insecure" option to
			"dnssec-secure-to-insecure", and "dnskey-ksk-only"
			to "dnssec-dnskey-kskonly", for clarity. [RT #20586]

2798.	[bug]		Addressed bugs in managed-keys initialization
			and rollover. [RT #20683]

2797.	[bug]		Don't decrement the dispatch manager's maxbuffers.
			[RT #20613]

2796.	[bug]		Missing dns_rdataset_disassociate() call in
			dns_nsec3_delnsec3sx(). [RT #20681]

2795.	[cleanup]	Add text to differentiate "update with no effect"
			log messages. [RT #18889]

2794.	[bug]		Install <isc/namespace.h>.  [RT #20677]

2793.	[func]		Add "autosign" and "metadata" tests to the
			automatic tests. [RT #19946]

2792.	[func]		"filter-aaaa-on-v4" can now be set in view
			options (if compiled in).  [RT #20635]

2791.	[bug]		The installation of isc-config.sh was broken.
			[RT #20667]

2790.	[bug]		Handle DS queries to stub zones. [RT #20440]

2789.	[bug]		Fixed an INSIST in dispatch.c [RT #20576]

2788.	[bug]		dnssec-signzone could sign with keys that were
			not requested [RT #20625]

2787.	[bug]		Spurious log message when zone keys were
			dynamically reconfigured. [RT #20659]

2786.	[bug]		Additional could be promoted to answer. [RT #20663]

	--- 9.7.0b3 released ---

2785.	[bug]		Revoked keys could fail to self-sign [RT #20652]

2784.	[bug]		TC was not always being set when required glue was
			dropped. [RT #20655]

2783.	[func]		Return minimal responses to EDNS/UDP queries with a UDP
			buffer size of 512 or less.  [RT #20654]

2782.	[port]		win32: use getaddrinfo() for hostname lookups.
			[RT #20650]

2781.	[bug]		Inactive keys could be used for signing. [RT #20649]

2780.	[bug]		dnssec-keygen -A none didn't properly unset the
			activation date in all cases. [RT #20648]

2779.	[bug]		Dynamic key revocation could fail. [RT #20644]

2778.	[bug]		dnssec-signzone could fail when a key was revoked
			without deleting the unrevoked version. [RT #20638]

2777.	[contrib]	DLZ MYSQL auto reconnect support discovery was wrong.

2776.	[bug]		Change #2762 was not correct. [RT #20647]

2775.	[bug]		Accept RSASHA256 and RSASHA512 as NSEC3 compatible
			in dnssec-keyfromlabel. [RT #20643]

2774.	[bug]		Existing cache DB wasn't being reused after
			reconfiguration. [RT #20629]

2773.	[bug]		In autosigned zones, the SOA could be signed
			with the KSK. [RT #20628]

2772.	[security]	When validating, track whether pending data was from
			the additional section or not and only return it if
			validates as secure. [RT #20438]

2771.	[bug]		dnssec-signzone: DNSKEY records could be
			corrupted when importing from key files [RT #20624]

2770.	[cleanup]	Add log messages to resolver.c to indicate events
			causing FORMERR responses. [RT #20526]

2769.	[cleanup]	Change #2742 was incomplete. [RT #19589]

2768.	[bug]		dnssec-signzone: -S no longer implies -g [RT #20568]

2767.	[bug]		named could crash on startup if a zone was
			configured with auto-dnssec and there was no
			key-directory. [RT #20615]

2766.	[bug]		isc_socket_fdwatchpoke() should only update the
			socketmgr state if the socket is not pending on a
			read or write.  [RT #20603]

2765.	[bug]		Skip masters for which the TSIG key cannot be found.
			[RT #20595]

2764.	[bug]		"rndc-confgen -a" could trigger a REQUIRE. [RT #20610]

2763.	[bug]		"rndc sign" didn't create an NSEC chain. [RT #20591]

2762.	[bug]		DLV validation failed with a local slave DLV zone.
			[RT #20577]

2761.	[cleanup]	Enable internal symbol table for backtrace only for
			systems that are known to work.  Currently, BSD
			variants, Linux and Solaris are supported. [RT# 20202]

2760.	[cleanup]	Corrected named-compilezone usage summary. [RT #20533]

2759.	[doc]		Add information about .jbk/.jnw files to
			the ARM. [RT #20303]

2758.	[bug]		win32: Added a workaround for a windows 2008 bug
			that could cause the UDP client handler to shut
			down. [RT #19176]

2757.	[bug]		dig: assertion failure could occur in connect
			timeout. [RT #20599]

2756.	[bug]		Fixed corrupt logfile message in update.c. [RT# 20597]

2755.	[placeholder]

2754.	[bug]		Secure-to-insecure transitions failed when zone
			was signed with NSEC3. [RT #20587]

2753.	[bug]		Removed an unnecessary warning that could appear when
			building an NSEC chain. [RT #20589]

2752.	[bug]		Locking violation. [RT #20587]

2751.	[bug]		Fixed a memory leak in dnssec-keyfromlabel. [RT #20588]

2750.	[bug]		dig: assertion failure could occur when a server
			didn't have an address. [RT #20579]

2749.	[bug]		ixfr-from-differences generated a non-minimal ixfr
			for NSEC3 signed zones. [RT #20452]

2748.	[func]		Identify bad answers from GTLD servers and treat them
			as referrals. [RT #18884]

2747.	[bug]		Journal roll forwards failed to set the re-signing
			time of RRSIGs correctly. [RT #20541]

2746.	[port]		hpux: address signed/unsigned expansion mismatch of
			dns_rbtnode_t.nsec. [RT #20542]

2745.	[bug]		configure script didn't probe the return type of
			gai_strerror(3) correctly. [RT #20573]

2744.	[func]		Log if a query was over TCP. [RT #19961]

2743.	[bug]		RRSIG could be incorrectly set in the NSEC3 record
			for a insecure delegation.

	--- 9.7.0b2 released ---

2742.	[cleanup]	Clarify some DNSSEC-related log messages in
			validator.c. [RT #19589]

2741.	[func]		Allow the dnssec-keygen progress messages to be
			suppressed (dnssec-keygen -q).  Automatically
			suppress the progress messages when stdin is not
			a tty. [RT #20474]

2740.	[placeholder]

2739.	[cleanup]	Clean up API for initializing and clearing trust
			anchors for a view. [RT #20211]

2738.	[func]		Add RSASHA256 and RSASHA512 tests to the dnssec system
			test. [RT #20453]

2737.	[func]		UPDATE requests can leak existence information.
			[RT #17261]

2736.	[func]		Improve the performance of NSEC signed zones with
			more than a normal amount of glue below a delegation.
			[RT #20191]

2735.	[bug]		dnssec-signzone could fail to read keys
			that were specified on the command line with
			full paths, but weren't in the current
			directory. [RT #20421]

2734.	[port]		cygwin: arpaname did not compile. [RT #20473]

2733.	[cleanup]	Clean up coding style in pkcs11-* tools. [RT #20355]

2732.	[func]		Add optional filter-aaaa-on-v4 option, available
			if built with './configure --enable-filter-aaaa'.
			Filters out AAAA answers to clients connecting
			via IPv4.  (This is NOT recommended for general
			use.) [RT #20339]

2731.	[func]		Additional work on change 2709.  The key parser
			will now ignore unrecognized fields when the
			minor version number of the private key format
			has been increased.  It will reject any key with
			the major version number increased. [RT #20310]

2730.	[func]		Have dnssec-keygen display a progress indication
			a la 'openssl genrsa' on standard error. Note
			when the first '.' is followed by a long stop
			one has the choice between slow generation vs.
			poor random quality, i.e., '-r /dev/urandom'.
			[RT #20284]

2729.	[func]		When constructing a CNAME from a DNAME use the DNAME
			TTL. [RT #20451]

2728.	[bug]		dnssec-keygen, dnssec-keyfromlabel and
			dnssec-signzone now warn immediately if asked to
			write into a nonexistent directory. [RT #20278]

2727.	[func]		The 'key-directory' option can now specify a relative
			path. [RT #20154]

2726.	[func]		Added support for SHA-2 DNSSEC algorithms,
			RSASHA256 and RSASHA512. [RT #20023]

2725.	[doc]		Added information about the file "managed-keys.bind"
			to the ARM. [RT #20235]

2724.	[bug]		Updates to a existing node in secure zone using NSEC
			were failing. [RT #20448]

2723.	[bug]		isc_base32_totext(), isc_base32hex_totext(), and
			isc_base64_totext(), didn't always mark regions of
			memory as fully consumed after conversion.  [RT #20445]

2722.	[bug]		Ensure that the memory associated with the name of
			a node in a rbt tree is not altered during the life
			of the node. [RT #20431]

2721.	[port]		Have dst__entropy_status() prime the random number
			generator. [RT #20369]

2720.	[bug]		RFC 5011 trust anchor updates could trigger an
			assert if the DNSKEY record was unsigned. [RT #20406]

2719.	[func]		Skip trusted/managed keys for unsupported algorithms.
			[RT #20392]

2718.	[bug]		The space calculations in opensslrsa_todns() were
			incorrect. [RT #20394]

2717.	[bug]		named failed to update the NSEC/NSEC3 record when
			the last private type record was removed as a result
			of completing the signing the zone with a key.
			[RT #20399]

2716.	[bug]		nslookup debug mode didn't return the ttl. [RT #20414]

	--- 9.7.0b1 released ---

2715.	[bug]		Require OpenSSL support to be explicitly disabled.
			[RT #20288]

2714.	[port]		aix/powerpc: 'asm("ics");' needs non standard assembler
			flags.

2713.	[bug]		powerpc: atomic operations missing asm("ics") /
			__isync() calls.

2712.	[func]		New 'auto-dnssec' zone option allows zone signing
			to be fully automated in zones configured for
			dynamic DNS.  'auto-dnssec allow;' permits a zone
			to be signed by creating keys for it in the
			key-directory and using 'rndc sign <zone>'.
			'auto-dnssec maintain;' allows that too, plus it
			also keeps the zone's DNSSEC keys up to date
			according to their timing metadata. [RT #19943]

2711.	[port]		win32: Add the bin/pkcs11 tools into the full
			build. [RT #20372]

2710.	[func]		New 'dnssec-signzone -x' flag and 'dnskey-ksk-only'
			zone option cause a zone to be signed with only KSKs
			signing the DNSKEY RRset, not ZSKs.  This reduces
			the size of a DNSKEY answer.  [RT #20340]

2709.	[func]		Added some data fields, currently unused, to the
			private key file format, to allow implementation
			of explicit key rollover in a future release
			without impairing backward or forward compatibility.
			[RT #20310]

2708.	[func]		Insecure to secure and NSEC3 parameter changes via
			update are now fully supported and no longer require
			defines to enable.  We now no longer overload the
			NSEC3PARAM flag field, nor the NSEC OPT bit at the
			apex.  Secure to insecure changes are controlled by
			by the named.conf option 'secure-to-insecure'.

			Warning: If you had previously enabled support by
			adding defines at compile time to BIND 9.6 you should
			ensure that all changes that are in progress have
			completed prior to upgrading to BIND 9.7.  BIND 9.7
			is not backwards compatible.

2707.	[func]		dnssec-keyfromlabel no longer require engine name
			to be specified in the label if there is a default
			engine or the -E option has been used.  Also, it
			now uses default algorithms as dnssec-keygen does
			(i.e., RSASHA1, or NSEC3RSASHA1 if -3 is used).
			[RT #20371]

2706.	[bug]		Loading a zone with a very large NSEC3 salt could
			trigger an assert. [RT #20368]

2705.	[placeholder]

2704.	[bug]		Serial of dynamic and stub zones could be inconsistent
			with their SOA serial.  [RT #19387]

2703.	[func]		Introduce an OpenSSL "engine" argument with -E
			for all binaries which can take benefit of
			crypto hardware. [RT #20230]

2702.	[func]		Update PKCS#11 tools (bin/pkcs11) [RT #20225 & all]

2701.	[doc]		Correction to ARM: hmac-md5 is no longer the only
			supported TSIG key algorithm. [RT #18046]

2700.	[doc]		The match-mapped-addresses option is discouraged.
			[RT #12252]

2699.	[bug]		Missing lock in rbtdb.c. [RT #20037]

2698.	[placeholder]

2697.	[port]		win32: ensure that S_IFMT, S_IFDIR, S_IFCHR and
			S_IFREG are defined after including <isc/stat.h>.
			[RT #20309]

2696.	[bug]		named failed to successfully process some valid
			acl constructs. [RT #20308]

2695.	[func]		DHCP/DDNS - update fdwatch code for use by
			DHCP.  Modify the api to isc_sockfdwatch_t (the
			callback functon for isc_socket_fdwatchcreate)
			to include information about the direction (read
			or write) and add isc_socket_fdwatchpoke.
			[RT #20253]

2694.	[bug]		Reduce default NSEC3 iterations from 100 to 10.
			[RT #19970]

2693.	[port]		Add some noreturn attributes. [RT #20257]

2692.	[port]		win32: 32/64 bit cleanups. [RT #20335]

2691.	[func]		dnssec-signzone: retain the existing NSEC or NSEC3
			chain when re-signing a previously-signed zone.
			Use -u to modify NSEC3 parameters or switch
			between NSEC and NSEC3. [RT #20304]

2690.	[bug]		win32: fix isc_thread_key_getspecific() prototype.
			[RT #20315]

2689.	[bug]		Correctly handle snprintf result. [RT #20306]

2688.	[bug]		Use INTERFACE_F_POINTTOPOINT, not IFF_POINTOPOINT,
			to decide to fetch the destination address. [RT #20305]

2687.	[bug]		Fixed dnssec-signzone -S handling of revoked keys.
			Also, added warnings when revoking a ZSK, as this is
			not defined by protocol (but is legal).  [RT #19943]

2686.	[bug]		dnssec-signzone should clean the old NSEC chain when
			signing with NSEC3 and vice versa. [RT #20301]

2685.	[contrib]	Update contrib/zkt to version 0.99c. [RT #20054]

2684.	[cleanup]	dig: formalize +ad and +cd as synonyms for
			+adflag and +cdflag.  [RT #19305]

2683.	[bug]		dnssec-signzone should clean out old NSEC3 chains when
			the NSEC3 parameters used to sign the zone change.
			[RT #20246]

2682.	[bug]		"configure --enable-symtable=all" failed to
			build. [RT #20282]

2681.	[bug]		IPSECKEY RR of gateway type 3 was not correctly
			decoded. [RT #20269]

2680.	[func]		Move contrib/pkcs11-keygen to bin/pkcs11. [RT #20067]

2679.	[func]		dig -k can now accept TSIG keys in named.conf
			format.  [RT #20031]

2678.	[func]		Treat DS queries as if "minimal-response yes;"
			was set. [RT #20258]

2677.	[func]		Changes to key metadata behavior:
			- Keys without "publish" or "active" dates set will
			  no longer be used for smart signing.  However,
			  those dates will be set to "now" by default when
			  a key is created; to generate a key but not use
			  it yet, use dnssec-keygen -G.
			- New "inactive" date (dnssec-keygen/settime -I)
			  sets the time when a key is no longer used for
			  signing but is still published.
			- The "unpublished" date (-U) is deprecated in
			  favour of "deleted" (-D).
			[RT #20247]

2676.	[bug]		--with-export-installdir should have been
			--with-export-includedir. [RT #20252]

2675.	[bug]		dnssec-signzone could crash if the key directory
			did not exist. [RT #20232]

	--- 9.7.0a3 released ---

2674.	[bug]		"dnssec-lookaside auto;" crashed if named was built
			without openssl. [RT #20231]

2673.	[bug]		The managed-keys.bind zone file could fail to
			load due to a spurious result from sync_keyzone()
			[RT #20045]

2672.	[bug]		Don't enable searching in 'host' when doing reverse
			lookups. [RT #20218]

2671.	[bug]		Add support for PKCS#11 providers not returning
			the public exponent in RSA private keys
			(OpenCryptoki for instance) in
			dnssec-keyfromlabel. [RT #19294]

2670.	[bug]		Unexpected connect failures failed to log enough
			information to be useful. [RT #20205]

2669.	[func]		Update PKCS#11 support to support Keyper HSM.
			Update PKCS#11 patch to be against openssl-0.9.8i.

2668.	[func]		Several improvements to dnssec-* tools, including:
			- dnssec-keygen and dnssec-settime can now set key
			  metadata fields 0 (to unset a value, use "none")
			- dnssec-revoke sets the revocation date in
			  addition to the revoke bit
			- dnssec-settime can now print individual metadata
			  fields instead of always printing all of them,
			  and can print them in unix epoch time format for
			  use by scripts
			[RT #19942]

2667.	[func]		Add support for logging stack backtrace on assertion
			failure (not available for all platforms). [RT #19780]

2666.	[func]		Added an 'options' argument to dns_name_fromstring()
			(API change from 9.7.0a2). [RT #20196]

2665.	[func]		Clarify syntax for managed-keys {} statement, add
			ARM documentation about RFC 5011 support. [RT #19874]

2664.	[bug]		create_keydata() and minimal_update() in zone.c
			didn't properly check return values for some
			functions.  [RT #19956]

2663.	[func]		win32:  allow named to run as a service using
			"NT AUTHORITY\LocalService" as the account. [RT #19977]

2662.	[bug]		lwres_getipnodebyname() and lwres_getipnodebyaddr()
			returned a misleading error code when lwresd was
			down. [RT #20028]

2661.	[bug]		Check whether socket fd exceeds FD_SETSIZE when
			creating lwres context. [RT #20029]

2660.	[func]		Add a new set of DNS libraries for non-BIND9
			applications.  See README.libdns. [RT #19369]

2659.	[doc]		Clarify dnssec-keygen doc: key name must match zone
			name for DNSSEC keys. [RT #19938]

2658.	[bug]		dnssec-settime and dnssec-revoke didn't process
			key file paths correctly. [RT #20078]

2657.	[cleanup]	Lower "journal file <path> does not exist, creating it"
			log level to debug 1. [RT #20058]

2656.	[func]		win32: add a "tools only" check box to the installer
			which causes it to only install dig, host, nslookup,
			nsupdate and relevant DLLs.  [RT #19998]

2655.	[doc]		Document that key-directory does not affect
			bind.keys, rndc.key or session.key.  [RT #20155]

2654.	[bug]		Improve error reporting on duplicated names for
			deny-answer-xxx. [RT #20164]

2653.	[bug]		Treat ENGINE_load_private_key() failures as key
			not found rather than out of memory.  [RT #18033]

2652.	[func]		Provide more detail about what record is being
			deleted. [RT #20061]

2651.	[bug]		Dates could print incorrectly in K*.key files on
			64-bit systems. [RT #20076]

2650.	[bug]		Assertion failure in dnssec-signzone when trying
			to read keyset-* files. [RT #20075]

2649.	[bug]		Set the domain for forward only zones. [RT #19944]

2648.	[port]		win32: isc_time_seconds() was broken. [RT #19900]

2647.	[bug]		Remove unnecessary SOA updates when a new KSK is
			added. [RT #19913]

2646.	[bug]		Incorrect cleanup on error in socket.c. [RT #19987]

2645.	[port]		"gcc -m32" didn't work on amd64 and x86_64 platforms
			which default to 64 bits. [RT #19927]

	--- 9.7.0a2 released ---

2644.	[bug]		Change #2628 caused a regression on some systems;
			named was unable to write the PID file and would
			fail on startup. [RT #20001]

2643.	[bug]		Stub zones interacted badly with NSEC3 support.
			[RT #19777]

2642.	[bug]		nsupdate could dump core on solaris when reading
			improperly formatted key files.  [RT #20015]

2641.	[bug]		Fixed an error in parsing update-policy syntax,
			added a regression test to check it. [RT #20007]

2640.	[security]	A specially crafted update packet will cause named
			to exit. [RT #20000]

2639.	[bug]		Silence compiler warnings in gssapi code. [RT #19954]

2638.	[bug]		Install arpaname. [RT #19957]

2637.	[func]		Rationalize dnssec-signzone's signwithkey() calling.
			[RT #19959]

2636.	[func]		Simplify zone signing and key maintenance with the
			dnssec-* tools.  Major changes:
			- all dnssec-* tools now take a -K option to
			  specify a directory in which key files will be
			  stored
			- DNSSEC can now store metadata indicating when
			  they are scheduled to be published, activated,
			  revoked or removed; these values can be set by
			  dnssec-keygen or overwritten by the new
			  dnssec-settime command
			- dnssec-signzone -S (for "smart") option reads key
			  metadata and uses it to determine automatically
			  which keys to publish to the zone, use for
			  signing, revoke, or remove from the zone
			[RT #19816]

2635.	[bug]		isc_inet_ntop() incorrectly handled 0.0/16 addresses.
			[RT #19716]

2634.	[port]		win32: Add support for libxml2, enable
			statschannel. [RT #19773]

2633.	[bug]		Handle 15 bit rand() functions. [RT #19783]

2632.	[func]		util/kit.sh: warn if documentation appears to be out of
			date.  [RT #19922]

2631.	[bug]		Handle "//", "/./" and "/../" in mkdirpath().
			[RT #19926 ]

2630.	[func]		Improved syntax for DDNS autoconfiguration:  use
			"update-policy local;" to switch on local DDNS in a
			zone. (The "ddns-autoconf" option has been removed.)
			[RT #19875]

2629.	[port]		Check for seteuid()/setegid(), use setresuid()/
			setresgid() if not present. [RT #19932]

2628.	[port]		linux: Allow /var/run/named/named.pid to be opened
			at startup with reduced capabilities in operation.
			[RT #19884]

2627.	[bug]		Named aborted if the same key was included in
			trusted-keys more than once. [RT #19918]

2626.	[bug]		Multiple trusted-keys could trigger an assertion
			failure. [RT #19914]

2625.	[bug]		Missing UNLOCK in rbtdb.c. [RT #19865]

2624.	[func]		'named-checkconf -p' will print out the parsed
			configuration. [RT #18871]

2623.	[bug]		Named started searches for DS non-optimally. [RT #19915]

2622.	[bug]		Printing of named.conf grammar was broken. [RT #19919]

2621.	[doc]		Made copyright boilerplate consistent.  [RT #19833]

2620.	[bug]		Delay thawing the zone until the reload of it has
			completed successfully.  [RT #19750]

2619.	[func]		Add support for RFC 5011, automatic trust anchor
			maintenance.  The new "managed-keys" statement can
			be used in place of "trusted-keys" for zones which
			support this protocol.  (Note: this syntax is
			expected to change prior to 9.7.0 final.) [RT #19248]

2618.	[bug]		The sdb and sdlz db_interator_seek() methods could
			loop infinitely. [RT #19847]

2617.	[bug]		ifconfig.sh failed to emit an error message when
			run from the wrong location. [RT #19375]

2616.	[bug]		'host' used the nameservers from resolv.conf even
			when a explicit nameserver was specified. [RT #19852]

2615.	[bug]		"__attribute__((unused))" was in the wrong place
			for ia64 gcc builds. [RT #19854]

2614.	[port]		win32: 'named -v' should automatically be executed
			in the foreground. [RT #19844]

2613.	[placeholder]

	--- 9.7.0a1 released ---

2612.	[func]		Add default values for the arguments to
			dnssec-keygen.  Without arguments, it will now
			generate a 1024-bit RSASHA1 zone-signing key,
			or with the -f KSK option, a 2048-bit RSASHA1
			key-signing key. [RT #19300]

2611.	[func]		Add -l option to dnssec-dsfromkey to generate
			DLV records instead of DS records. [RT #19300]

2610.	[port]		sunos: Change #2363 was not complete. [RT #19796]

2609.	[func]		Simplify the configuration of dynamic zones:
			- add ddns-confgen command to generate
			  configuration text for named.conf
			- add zone option "ddns-autoconf yes;", which
			  causes named to generate a TSIG session key
			  and allow updates to the zone using that key
			- add '-l' (localhost) option to nsupdate, which
			  causes nsupdate to connect to a locally-running
			  named process using the session key generated
			  by named
			[RT #19284]

2608.	[func]		Perform post signing verification checks in
			dnssec-signzone.  These can be disabled with -P.

			The post sign verification test ensures that for each
			algorithm in use there is at least one non revoked
			self signed KSK key.  That all revoked KSK keys are
			self signed.  That all records in the zone are signed
			by the algorithm.  [RT #19653]

2607.	[bug]		named could incorrectly delete NSEC3 records for
			empty nodes when processing a update request.
			[RT #19749]

2606.	[bug]		"delegation-only" was not being accepted in
			delegation-only type zones. [RT #19717]

2605.	[bug]		Accept DS responses from delegation only zones.
			[RT # 19296]

2604.	[func]		Add support for DNS rebinding attack prevention through
			new options, deny-answer-addresses and
			deny-answer-aliases.  Based on contributed code from
			JD Nurmi, Google. [RT #18192]

2603.	[port]		win32: handle .exe extension of named-checkzone and
			named-comilezone argv[0] names under windows.
			[RT #19767]

2602.	[port]		win32: fix debugging command line build of libisccfg.
			[RT #19767]

2601.	[doc]		Mention file creation mode mask in the
			named manual page.

2600.	[doc]		ARM: miscellaneous reformatting for different
			page widths. [RT #19574]

2599.	[bug]		Address rapid memory growth when validation fails.
			[RT #19654]

2598.	[func]		Reserve the -F flag. [RT #19657]

2597.	[bug]		Handle a validation failure with a insecure delegation
			from a NSEC3 signed master/slave zone.  [RT #19464]

2596.	[bug]		Stale tree nodes of cache/dynamic rbtdb could stay
			long, leading to inefficient memory usage or rejecting
			newer cache entries in the worst case. [RT #19563]

2595.	[bug]		Fix unknown extended rcodes in dig. [RT #19625]

2594.	[func]		Have rndc warn if using its default configuration
			file when the key file also exists. [RT #19424]

2593.	[bug]		Improve a corner source of SERVFAILs [RT #19632]

2592.	[bug]		Treat "any" as a type in nsupdate. [RT #19455]

2591.	[bug]		named could die when processing a update in
			removed_orphaned_ds(). [RT #19507]

2590.	[func]		Report zone/class of "update with no effect".
			[RT #19542]

2589.	[bug]		dns_db_unregister() failed to clear '*dbimp'.
			[RT #19626]

2588.	[bug]		SO_REUSEADDR could be set unconditionally after failure
			of bind(2) call.  This should be rare and mostly
			harmless, but may cause interference with other
			processes that happen to use the same port. [RT #19642]

2587.	[func]		Improve logging by reporting serial numbers for
			when zone serial has gone backwards or unchanged.
			[RT #19506]

2586.	[bug]		Missing cleanup of SIG rdataset in searching a DLZ DB
			or SDB. [RT #19577]

2585.	[bug]		Uninitialized socket name could be referenced via a
			statistics channel, triggering an assertion failure in
			XML rendering. [RT #19427]

2584.	[bug]		alpha: gcc optimization could break atomic operations.
			[RT #19227]

2583.	[port]		netbsd: provide a control to not add the compile
			date to the version string, -DNO_VERSION_DATE.

2582.	[bug]		Don't emit warning log message when we attempt to
			remove non-existent journal. [RT #19516]

2581.	[contrib]	dlz/mysql set MYSQL_OPT_RECONNECT option on connection.
			Requires MySQL 5.0.19 or later. [RT #19084]

2580.	[bug]		UpdateRej statistics counter could be incremented twice
			for one rejection. [RT #19476]

2579.	[bug]		DNSSEC lookaside validation failed to handle unknown
			algorithms. [RT #19479]

2578.	[bug]		Changed default sig-signing-type to 65534, because
			65535 turns out to be reserved.  [RT #19477]

2577.	[doc]		Clarified some statistics counters. [RT #19454]

2576.	[bug]		NSEC record were not being correctly signed when
			a zone transitions from insecure to secure.
			Handle such incorrectly signed zones. [RT #19114]

2575.	[func]		New functions dns_name_fromstring() and
			dns_name_tostring(), to simplify conversion
			of a string to a dns_name structure and vice
			versa. [RT #19451]

2574.	[doc]		Document nsupdate -g and -o. [RT #19351]

2573.	[bug]		Replacing a non-CNAME record with a CNAME record in a
			single transaction in a signed zone failed. [RT #19397]

2572.	[func]		Simplify DLV configuration, with a new option
			"dnssec-lookaside auto;"  This is the equivalent
			of "dnssec-lookaside . trust-anchor dlv.isc.org;"
			plus setting a trusted-key for dlv.isc.org.

			Note: The trusted key is hard-coded into named,
			but is also stored in (and can be overridden
			by) $sysconfdir/bind.keys.  As the ISC DLV key
			rolls over it can be kept up to date by replacing
			the bind.keys file with a key downloaded from
			https://www.isc.org/solutions/dlv. [RT #18685]

2571.	[func]		Add a new tool "arpaname" which translates IP addresses
			to the corresponding IN-ADDR.ARPA or IP6.ARPA name.
			[RT #18976]

2570.	[func]		Log the destination address the query was sent to.
			[RT #19209]

2569.	[func]		Move journalprint, nsec3hash, and genrandom
			commands from bin/tests into bin/tools;
			"make install" will put them in $sbindir. [RT #19301]

2568.	[bug]		Report when the write to indicate a otherwise
			successful start fails. [RT #19360]

2567.	[bug]		dst__privstruct_writefile() could miss write errors.
			write_public_key() could miss write errors.
			dnssec-dsfromkey could miss write errors.
			[RT #19360]

2566.	[cleanup]	Clarify logged message when an insecure DNSSEC
			response arrives from a zone thought to be secure:
			"insecurity proof failed" instead of "not
			insecure". [RT #19400]

2565.	[func]		Add support for HIP record.  Includes new functions
			dns_rdata_hip_first(), dns_rdata_hip_next()
			and dns_rdata_hip_current().  [RT #19384]

2564.	[bug]		Only take EDNS fallback steps when processing timeouts.
			[RT #19405]

2563.	[bug]		Dig could leak a socket causing it to wait forever
			to exit. [RT #19359]

2562.	[doc]		ARM: miscellaneous improvements, reorganization,
			and some new content.

2561.	[doc]		Add isc-config.sh(1) man page. [RT #16378]

2560.	[bug]		Add #include <config.h> to iptable.c. [RT #18258]

2559.	[bug]		dnssec-dsfromkey could compute bad DS records when
			reading from a K* files.  [RT #19357]

2558.	[func]		Set the ownership of missing directories created
			for pid-file if -u has been specified on the command
			line. [RT #19328]

2557.	[cleanup]	PCI compliance:
			* new libisc log module file
			* isc_dir_chroot() now also changes the working
			  directory to "/".
			* additional INSISTs
			* additional logging when files can't be removed.

2556.	[port]		Solaris: mkdir(2) on tmpfs filesystems does not do the
			error checks in the correct order resulting in the
			wrong error code sometimes being returned. [RT #19249]

2555.	[func]		dig: when emitting a hex dump also display the
			corresponding characters. [RT #19258]

2554.	[bug]		Validation of uppercase queries from NSEC3 zones could
			fail. [RT #19297]

2553.	[bug]		Reference leak on DNSSEC validation errors. [RT #19291]

2552.	[bug]		zero-no-soa-ttl-cache was not being honoured.
			[RT #19340]

2551.	[bug]		Potential Reference leak on return. [RT #19341]

2550.	[bug]		Check --with-openssl=<path> finds <openssl/opensslv.h>.
			[RT #19343]

2549.	[port]		linux: define NR_OPEN if not currently defined.
			[RT #19344]

2548.	[bug]		Install iterated_hash.h. [RT #19335]

2547.	[bug]		openssl_link.c:mem_realloc() could reference an
			out-of-range area of the source buffer.  New public
			function isc_mem_reallocate() was introduced to address
			this bug. [RT #19313]

2546.	[func]		Add --enable-openssl-hash configure flag to use
			OpenSSL (in place of internal routine) for hash
			functions (MD5, SHA[12] and HMAC). [RT #18815]

2545.	[doc]		ARM: Legal hostname checking (check-names) is
			for SRV RDATA too. [RT #19304]

2544.	[cleanup]	Removed unused structure members in adb.c. [RT #19225]

2543.	[contrib]	Update contrib/zkt to version 0.98. [RT #19113]

2542.	[doc]		Update the description of dig +adflag. [RT #19290]

2541.	[bug]		Conditionally update dispatch manager statistics.
			[RT #19247]

2540.	[func]		Add a nibble mode to $GENERATE. [RT #18872]

2539.	[security]	Update the interaction between recursion, allow-query,
			allow-query-cache and allow-recursion.  [RT #19198]

2538.	[bug]		cache/ADB memory could grow over max-cache-size,
			especially with threads and smaller max-cache-size
			values. [RT #19240]

2537.	[func]		Added more statistics counters including those on socket
			I/O events and query RTT histograms. [RT #18802]

2536.	[cleanup]	Silence some warnings when -Werror=format-security is
			specified. [RT #19083]

2535.	[bug]		dig +showsearch and +trace interacted badly. [RT #19091]

2534.	[func]		Check NAPTR records regular expressions and
			replacement strings to ensure they are syntactically
			valid and consistant. [RT #18168]

2533.	[doc]		ARM: document @ (at-sign). [RT #17144]

2532.	[bug]		dig: check the question section of the response to
			see if it matches the asked question. [RT #18495]

2531.	[bug]		Change #2207 was incomplete. [RT #19098]

2530.	[bug]		named failed to reject insecure to secure transitions
			via UPDATE. [RT #19101]

2529.	[cleanup]	Upgrade libtool to silence complaints from recent
			version of autoconf. [RT #18657]

2528.	[cleanup]	Silence spurious configure warning about
			--datarootdir [RT #19096]

2527.	[placeholder]

2526.	[func]		New named option "attach-cache" that allows multiple
			views to share a single cache to save memory and
			improve lookup efficiency.  Based on contributed code
			from Barclay Osborn, Google. [RT #18905]

2525.	[func]		New logging category "query-errors" to provide detailed
			internal information about query failures, especially
			about server failures. [RT #19027]

2524.	[port]		sunos: dnssec-signzone needs strtoul(). [RT #19129]

2523.	[bug]		Random type rdata freed by dns_nsec_typepresent().
			[RT #19112]

2522.	[security]	Handle -1 from DSA_do_verify() and EVP_VerifyFinal().

2521.	[bug]		Improve epoll cross compilation support. [RT #19047]

2520.	[bug]		Update xml statistics version number to 2.0 as change
			#2388 made the schema incompatible to the previous
			version. [RT #19080]

2519.	[bug]		dig/host with -4 or -6 didn't work if more than two
			nameserver addresses of the excluded address family
			preceded in resolv.conf. [RT #19081]

2518.	[func]		Add support for the new CERT types from RFC 4398.
			[RT #19077]

2517.	[bug]		dig +trace with -4 or -6 failed when it chose a
			nameserver address of the excluded address type.
			[RT #18843]

2516.	[bug]		glue sort for responses was performed even when not
			needed. [RT #19039]

2515.	[port]		win32: build dnssec-dsfromkey and dnssec-keyfromlabel.
			[RT #19063]

2514.	[bug]		dig/host failed with -4 or -6 when resolv.conf contains
			a nameserver of the excluded address family.
			[RT #18848]

2513.	[bug]		Fix windows cli build. [RT #19062]

2512.	[func]		Print a summary of the cached records which make up
			the negative response.  [RT #18885]

2511.	[cleanup]	dns_rdata_tofmttext() add const to linebreak.
			[RT #18885]

2510.	[bug]		"dig +sigchase" could trigger REQUIRE failures.
			[RT #19033]

2509.	[bug]		Specifying a fixed query source port was broken.
			[RT #19051]

2508.	[placeholder]

2507.	[func]		Log the recursion quota values when killing the
			oldest query or refusing to recurse due to quota.
			[RT #19022]

2506.	[port]		solaris: Check at configure time if
			hack_shutup_pthreadonceinit is needed. [RT #19037]

2505.	[port]		Treat amd64 similarly to x86_64 when determining
			atomic operation support. [RT #19031]

2504.	[bug]		Address race condition in the socket code. [RT #18899]

2503.	[port]		linux: improve compatibility with Linux Standard
			Base. [RT #18793]

2502.	[cleanup]	isc_radix: Improve compliance with coding style,
			document function in <isc/radix.h>. [RT #18534]

2501.	[func]		$GENERATE now supports all rdata types.  Multi-field
			rdata types need to be quoted.  See the ARM for
			details. [RT #18368]

2500.	[contrib]	contrib/sdb/pgsql/zonetodb.c called non-existent
			function. [RT #18582]

2499.	[port]		solaris: lib/lwres/getaddrinfo.c namespace clash.
			[RT #18837]

	--- 9.6.0rc1 released ---

2498.	[bug]		Removed a bogus function argument used with
			ISC_SOCKET_USE_POLLWATCH: it could cause compiler
			warning or crash named with the debug 1 level
			of logging. [RT #18917]

2497.	[bug]		Don't add RRSIG bit to NSEC3 bit map for insecure
			delegation.

2496.	[bug]		Add sanity length checks to NSID option. [RT #18813]

2495.	[bug]		Tighten RRSIG checks. [RT #18795]

2494.	[bug]		isc/radix.h, dns/sdlz.h and dns/dlz.h were not being
			installed. [RT #18826]

2493.	[bug]		The linux capabilities code was not correctly cleaning
			up after itself. [RT #18767]

2492.	[func]		Rndc status now reports the number of cpus discovered
			and the number of worker threads when running
			multi-threaded. [RT #18273]

2491.	[func]		Attempt to re-use a local port if we are already using
			the port. [RT #18548]

2490.	[port]		aix: work around a kernel bug where IPV6_RECVPKTINFO
			is cleared when IPV6_V6ONLY is set. [RT #18785]

2489.	[port]		solaris: Workaround Solaris's kernel bug about
			/dev/poll:
			http://bugs.opensolaris.org/view_bug.do?bug_id=6724237
			Define ISC_SOCKET_USE_POLLWATCH at build time to enable
			this workaround. [RT #18870]

2488.	[func]		Added a tool, dnssec-dsfromkey, to generate DS records
			from keyset and .key files. [RT #18694]

2487.	[bug]		Give TCP connections longer to complete. [RT #18675]

2486.	[func]		The default locations for named.pid and lwresd.pid
			are now /var/run/named/named.pid and
			/var/run/lwresd/lwresd.pid respectively.

			This allows the owner of the containing directory
			to be set, for "named -u" support, and allows there
			to be a permanent symbolic link in the path, for
			"named -t" support.  [RT #18306]

2485.	[bug]		Change update's the handling of obscured RRSIG
			records.  Not all orphaned DS records were being
			removed. [RT #18828]

2484.	[bug]		It was possible to trigger a REQUIRE failure when
			adding NSEC3 proofs to the response in
			query_addwildcardproof().  [RT #18828]

2483.	[port]		win32: chroot() is not supported. [RT #18805]

2482.	[port]		libxml2: support versions 2.7.* in addition
			to 2.6.*. [RT #18806]

	--- 9.6.0b1 released ---

2481.	[bug]		rbtdb.c:matchparams() failed to handle NSEC3 chain
			collisions.  [RT #18812]

2480.	[bug]		named could fail to emit all the required NSEC3
			records.  [RT #18812]

2479.	[bug]		xfrout:covers was not properly initialized. [RT #18801]

2478.	[bug]		'addresses' could be used uninitialized in
			configure_forward(). [RT #18800]

2477.	[bug]		dig: the global option to print the command line is
			+cmd not print_cmd.  Update the output to reflect
			this. [RT #17008]

2476.	[doc]		ARM: improve documentation for max-journal-size and
			ixfr-from-differences. [RT #15909] [RT #18541]

2475.	[bug]		LRU cache cleanup under overmem condition could purge
			particular entries more aggressively. [RT #17628]

2474.	[bug]		ACL structures could be allocated with insufficient
			space, causing an array overrun. [RT #18765]

2473.	[port]		linux: raise the limit on open files to the possible
			maximum value before spawning threads; 'files'
			specified in named.conf doesn't seem to work with
			threads as expected. [RT #18784]

2472.	[port]		linux: check the number of available cpu's before
			calling chroot as it depends on "/proc". [RT #16923]

2471.	[bug]		named-checkzone was not reporting missing mandatory
			glue when sibling checks were disabled. [RT #18768]

2470.	[bug]		Elements of the isc_radix_node_t could be incorrectly
			overwritten.  [RT# 18719]

2469.	[port]		solaris: Work around Solaris's select() limitations.
			[RT #18769]

2468.	[bug]		Resolver could try unreachable servers multiple times.
			[RT #18739]

2467.	[bug]		Failure of fcntl(F_DUPFD) wasn't logged. [RT #18740]

2466.	[doc]		ARM: explain max-cache-ttl 0 SERVFAIL issue.
			[RT #18302]

2465.	[bug]		Adb's handling of lame addresses was different
			for IPv4 and IPv6. [RT #18738]

2464.	[port]		linux: check that a capability is present before
			trying to set it. [RT #18135]

2463.	[port]		linux: POSIX doesn't include the IPv6 Advanced Socket
			API and glibc hides parts of the IPv6 Advanced Socket
			API as a result.  This is stupid as it breaks how the
			two halves (Basic and Advanced) of the IPv6 Socket API
			were designed to be used but we have to live with it.
			Define _GNU_SOURCE to pull in the IPv6 Advanced Socket
			API. [RT #18388]

2462.	[doc]		Document -m (enable memory usage debugging)
			option for dig. [RT #18757]

2461.	[port]		sunos: Change #2363 was not complete. [RT #17513]

	--- 9.6.0a1 released ---

2460.	[bug]		Don't call dns_db_getnsec3parameters() on the cache.
			[RT #18697]

2459.	[contrib]	Import dnssec-zkt to contrib/zkt. [RT #18448]

2458.	[doc]		ARM: update and correction for max-cache-size.
			[RT #18294]

2457.	[tuning]	max-cache-size is reverted to 0, the previous
			default.  It should be safe because expired cache
			entries are also purged. [RT #18684]

2456.	[bug]		In ACLs, ::/0 and 0.0.0.0/0 would both match any
			address, regardless of family.  They now correctly
			distinguish IPv4 from IPv6.  [RT #18559]

2455.	[bug]		Stop metadata being transferred via axfr/ixfr.
			[RT #18639]

2454.	[func]		nsupdate: you can now set a default ttl. [RT #18317]

2453.	[bug]		Remove NULL pointer dereference in dns_journal_print().
			[RT #18316]

2452.	[func]		Improve bin/test/journalprint. [RT #18316]

2451.	[port]		solaris: handle runtime linking better. [RT #18356]

2450.	[doc]		Fix lwresd docbook problem for manual page.
			[RT #18672]

2449.	[placeholder]

2448.	[func]		Add NSEC3 support. [RT #15452]

2447.	[cleanup]	libbind has been split out as a separate product.

2446.	[func]		Add a new log message about build options on startup.
			A new command-line option '-V' for named is also
			provided to show this information. [RT# 18645]

2445.	[doc]		ARM out-of-date on empty reverse zones (list includes
			RFC1918 address, but these are not yet compiled in).
			[RT #18578]

2444.	[port]		Linux, FreeBSD, AIX: Turn off path mtu discovery
			(clear DF) for UDP responses and requests.

2443.	[bug]		win32: UDP connect() would not generate an event,
			and so connected UDP sockets would never clean up.
			Fix this by doing an immediate WSAConnect() rather
			than an io completion port type for UDP.

2442.	[bug]		A lock could be destroyed twice. [RT# 18626]

2441.	[bug]		isc_radix_insert() could copy radix tree nodes
			incompletely. [RT #18573]

2440.	[bug]		named-checkconf used an incorrect test to determine
			if an ACL was set to none.

2439.	[bug]		Potential NULL dereference in dns_acl_isanyornone().
			[RT #18559]

2438.	[bug]		Timeouts could be logged incorrectly under win32.

2437.	[bug]		Sockets could be closed too early, leading to
			inconsistent states in the socket module. [RT #18298]

2436.	[security]	win32: UDP client handler can be shutdown. [RT #18576]

2435.	[bug]		Fixed an ACL memory leak affecting win32.

2434.	[bug]		Fixed a minor error-reporting bug in
			lib/isc/win32/socket.c.

2433.	[tuning]	Set initial timeout to 800ms.

2432.	[bug]		More Windows socket handling improvements.  Stop
			using I/O events and use IO Completion Ports
			throughout.  Rewrite the receive path logic to make
			it easier to support multiple simultaneous
			requesters in the future.  Add stricter consistency
			checking as a compile-time option (define
			ISC_SOCKET_CONSISTENCY_CHECKS; defaults to off).

2431.	[bug]		Acl processing could leak memory. [RT #18323]

2430.	[bug]		win32: isc_interval_set() could round down to
			zero if the input was less than NS_INTERVAL
			nanoseconds.  Round up instead. [RT #18549]

2429.	[doc]		nsupdate should be in section 1 of the man pages.
			[RT #18283]

2428.	[bug]		dns_iptable_merge() mishandled merges of negative
			tables. [RT #18409]

2427.	[func]		Treat DNSKEY queries as if "minimal-response yes;"
			was set. [RT #18528]

2426.	[bug]		libbind: inet_net_pton() can sometimes return the
			wrong value if excessively large net masks are
			supplied. [RT #18512]

2425.	[bug]		named didn't detect unavailable query source addresses
			at load time. [RT #18536]

2424.	[port]		configure now probes for a working epoll
			implementation.  Allow the use of kqueue,
			epoll and /dev/poll to be selected at compile
			time. [RT #18277]

2423.	[security]	Randomize server selection on queries, so as to
			make forgery a little more difficult.  Instead of
			always preferring the server with the lowest RTT,
			pick a server with RTT within the same 128
			millisecond band.  [RT #18441]

2422.	[bug]		Handle the special return value of a empty node as
			if it was a NXRRSET in the validator. [RT #18447]

2421.	[func]		Add new command line option '-S' for named to specify
			the max number of sockets. [RT #18493]
			Use caution: this option may not work for some
			operating systems without rebuilding named.

2420.	[bug]		Windows socket handling cleanup.  Let the io
			completion event send out canceled read/write
			done events, which keeps us from writing to memory
			we no longer have ownership of.  Add debugging
			socket_log() function.  Rework TCP socket handling
			to not leak sockets.

2419.	[cleanup]	Document that isc_socket_create() and isc_socket_open()
			should not be used for isc_sockettype_fdwatch sockets.
			[RT #18521]

2418.	[bug]		AXFR request on a DLZ could trigger a REQUIRE failure
			[RT #18430]

2417.	[bug]		Connecting UDP sockets for outgoing queries could
			unexpectedly fail with an 'address already in use'
			error. [RT #18411]

2416.	[func]		Log file descriptors that cause exceeding the
			internal maximum. [RT #18460]

2415.	[bug]		'rndc dumpdb' could trigger various assertion failures
			in rbtdb.c. [RT #18455]

2414.	[bug]		A masterdump context held the database lock too long,
			causing various troubles such as dead lock and
			recursive lock acquisition. [RT #18311, #18456]

2413.	[bug]		Fixed an unreachable code path in socket.c. [RT #18442]

2412.	[bug]		win32: address a resource leak. [RT #18374]

2411.	[bug]		Allow using a larger number of sockets than FD_SETSIZE
			for select().  To enable this, set ISC_SOCKET_MAXSOCKETS
			at compilation time.  [RT #18433]

			Note: with changes #2469 and #2421 above, there is no
			need to tweak ISC_SOCKET_MAXSOCKETS at compilation time
			any more.

2410.	[bug]		Correctly delete m_versionInfo. [RT #18432]

2409.	[bug]		Only log that we disabled EDNS processing if we were
			subsequently successful.  [RT #18029]

2408.	[bug]		A duplicate TCP dispatch event could be sent, which
			could then trigger an assertion failure in
			resquery_response().  [RT #18275]

2407.	[port]		hpux: test for sys/dyntune.h. [RT #18421]

2406.	[placeholder]

2405.	[cleanup]	The default value for dnssec-validation was changed to
			"yes" in 9.5.0-P1 and all subsequent releases; this
			was inadvertently omitted from CHANGES at the time.

2404.	[port]		hpux: files unlimited support.

2403.	[bug]		TSIG context leak. [RT #18341]

2402.	[port]		Support Solaris 2.11 and over. [RT #18362]

2401.	[bug]		Expect to get E[MN]FILE errno internal_accept()
			(from accept() or fcntl() system calls). [RT #18358]

2400.	[bug]		Log if kqueue()/epoll_create()/open(/dev/poll) fails.
			[RT #18297]

2399.	[placeholder]

2398.	[bug]		Improve file descriptor management.  New,
			temporary, named.conf option reserved-sockets,
			default 512. [RT #18344]

2397.	[bug]		gssapi_functions had too many elements. [RT #18355]

2396.	[bug]		Don't set SO_REUSEADDR for randomized ports.
			[RT #18336]

2395.	[port]		Avoid warning and no effect from "files unlimited"
			on Linux when running as root. [RT #18335]

2394.	[bug]		Default configuration options set the limit for
			open files to 'unlimited' as described in the
			documentation. [RT #18331]

2393.	[bug]		nested acls containing keys could trigger an
			assertion in acl.c. [RT #18166]

2392.	[bug]		remove 'grep -q' from acl test script, some platforms
			don't support it. [RT #18253]

2391.	[port]		hpux: cover additional recvmsg() error codes.
			[RT #18301]

2390.	[bug]		dispatch.c could make a false warning on 'odd socket'.
			[RT #18301].

2389.	[bug]		Move the "working directory writable" check to after
			the ns_os_changeuser() call. [RT #18326]

2388.	[bug]		Avoid using tables for layout purposes in
			statistics XSL [RT #18159].

2387.	[bug]		Silence compiler warnings in lib/isc/radix.c.
			[RT #18147] [RT #18258]

2386.	[func]		Add warning about too small 'open files' limit.
			[RT #18269]

2385.	[bug]		A condition variable in socket.c could leak in
			rare error handling [RT #17968].

2384.	[security]	Fully randomize UDP query ports to improve
			forgery resilience. [RT #17949, #18098]

2383.	[bug]		named could double queries when they resulted in
			SERVFAIL due to overkilling EDNS0 failure detection.
			[RT #18182]

2382.	[doc]		Add descriptions of DHCID, IPSECKEY, SPF and SSHFP
			to ARM.

2381.	[port]		dlz/mysql: support multiple install layouts for
			mysql.  <prefix>/include/{,mysql/}mysql.h and
			<prefix>/lib/{,mysql/}. [RT #18152]

2380.	[bug]		dns_view_find() was not returning NXDOMAIN/NXRRSET
			proofs which, in turn, caused validation failures
			for insecure zones immediately below a secure zone
			the server was authoritative for. [RT #18112]

2379.	[contrib]	queryperf/gen-data-queryperf.py: removed redundant
			TLDs and supported RRs with TTLs [RT #17972]

2378.	[bug]		gssapi_functions{} had a redundant member in BIND 9.5.
			[RT #18169]

2377.	[bug]		Address race condition in dnssec-signzone. [RT #18142]

2376.	[bug]		Change #2144 was not complete.

2375.	[placeholder]

2374.	[bug]		"blackhole" ACLs could cause named to segfault due
			to some uninitialized memory. [RT #18095]

2373.	[bug]		Default values of zone ACLs were re-parsed each time a
			new zone was configured, causing an overconsumption
			of memory. [RT #18092]

2372.	[bug]		Fixed incorrect TAG_HMACSHA256_BITS value [RT #18047]

2371.	[doc]		Add +nsid option to dig man page. [RT #18039]

2370.	[bug]		"rndc freeze" could trigger an assertion in named
			when called on a nonexistent zone. [RT #18050]

2369.	[bug]		libbind: Array bounds overrun on read in bitncmp().
			[RT #18054]

2368.	[port]		Linux: use libcap for capability management if
			possible. [RT# 18026]

2367.	[bug]		Improve counting of dns_resstatscounter_retry
			[RT #18030]

2366.	[bug]		Adb shutdown race. [RT #18021]

2365.	[bug]		Fix a bug that caused dns_acl_isany() to return
			spurious results. [RT #18000]

2364.	[bug]		named could trigger a assertion when serving a
			malformed signed zone. [RT #17828]

2363.	[port]		sunos: pre-set "lt_cv_sys_max_cmd_len=4096;".
			[RT #17513]

2362.	[cleanup]	Make "rrset-order fixed" a compile-time option.
			settable by "./configure --enable-fixed-rrset".
			Disabled by default. [RT #17977]

2361.	[bug]		"recursion" statistics counter could be counted
			multiple times for a single query.  [RT #17990]

2360.	[bug]		Fix a condition where we release a database version
			(which may acquire a lock) while holding the lock.

2359.	[bug]		Fix NSID bug. [RT #17942]

2358.	[doc]		Update host's default query description. [RT #17934]

2357.	[port]		Don't use OpenSSL's engine support in versions before
			OpenSSL 0.9.7f. [RT #17922]

2356.	[bug]		Built in mutex profiler was not scalable enough.
			[RT #17436]

2355.	[func]		Extend the number statistics counters available.
			[RT #17590]

2354.	[bug]		Failed to initialize some rdatasetheader_t elements.
			[RT #17927]

2353.	[func]		Add support for Name Server ID (RFC 5001).
			'dig +nsid' requests NSID from server.
			'request-nsid yes;' causes recursive server to send
			NSID requests to upstream servers.  Server responds
			to NSID requests with the string configured by
			'server-id' option.  [RT #17091]

2352.	[bug]		Various GSS_API fixups. [RT #17729]

2351.	[bug]		convertxsl.pl generated very long lines. [RT #17906]

2350.	[port]		win32: IPv6 support. [RT #17797]

2349.	[func]		Provide incremental re-signing support for secure
			dynamic zones. [RT #1091]

2348.	[func]		Use the EVP interface to OpenSSL. Add PKCS#11 support.
			Documentation is in the new README.pkcs11 file.
			New tool, dnssec-keyfromlabel, which takes the
			label of a key pair in a HSM and constructs a DNS
			key pair for use by named and dnssec-signzone.
			[RT #16844]

2347.	[bug]		Delete now traverses the RB tree in the canonical
			order. [RT #17451]

2346.	[func]		Memory statistics now cover all active memory contexts
			in increased detail. [RT #17580]

2345.	[bug]		named-checkconf failed to detect when forwarders
			were set at both the options/view level and in
			a root zone. [RT #17671]

2344.	[bug]		Improve "logging{ file ...; };" documentation.
			[RT #17888]

2343.	[bug]		(Seemingly) duplicate IPv6 entries could be
			created in ADB. [RT #17837]

2342.	[func]		Use getifaddrs() if available under Linux. [RT #17224]

2341.	[bug]		libbind: add missing -I../include for off source
			tree builds. [RT #17606]

2340.	[port]		openbsd: interface configuration. [RT #17700]

2339.	[port]		tru64: support for libbind. [RT #17589]

2338.	[bug]		check_ds() could be called with a non DS rdataset.
			[RT #17598]

2337.	[bug]		BUILD_LDFLAGS was not being correctly set.  [RT #17614]

2336.	[func]		If "named -6" is specified then listen on all IPv6
			interfaces if there are not listen-on-v6 clauses in
			named.conf.  [RT #17581]

2335.	[port]		sunos:  libbind and *printf() support for long long.
			[RT #17513]

2334.	[bug]		Bad REQUIRES in fromstruct_in_naptr(),  off by one
			bug in fromstruct_txt(). [RT #17609]

2333.	[bug]		Fix off by one error in isc_time_nowplusinterval().
			[RT #17608]

2332.	[contrib]	query-loc-0.4.0. [RT #17602]

2331.	[bug]		Failure to regenerate any signatures was not being
			reported nor being past back to the UPDATE client.
			[RT #17570]

2330.	[bug]		Remove potential race condition when handling
			over memory events. [RT #17572]

			WARNING: API CHANGE: over memory callback
			function now needs to call isc_mem_waterack().
			See <isc/mem.h> for details.

2329.	[bug]		Clearer help text for dig's '-x' and '-i' options.

2328.	[maint]		Add AAAA addresses for A.ROOT-SERVERS.NET,
			F.ROOT-SERVERS.NET, H.ROOT-SERVERS.NET,
			J.ROOT-SERVERS.NET, K.ROOT-SERVERS.NET and
			M.ROOT-SERVERS.NET.

2327.	[bug]		It was possible to dereference a NULL pointer in
			rbtdb.c.  Implement dead node processing in zones as
			we do for caches. [RT #17312]

2326.	[bug]		It was possible to trigger a INSIST in the acache
			processing.

2325.	[port]		Linux: use capset() function if available. [RT #17557]

2324.	[bug]		Fix IPv6 matching against "any;". [RT #17533]

2323.	[port]		tru64: namespace clash. [RT #17547]

2322.	[port]		MacOS: work around the limitation of setrlimit()
			for RLIMIT_NOFILE. [RT #17526]

2321.	[placeholder]

2320.	[func]		Make statistics counters thread-safe for platforms
			that support certain atomic operations. [RT #17466]

2319.	[bug]		Silence Coverity warnings in
			lib/dns/rdata/in_1/apl_42.c. [RT #17469]

2318.	[port]		sunos fixes for libbind.  [RT #17514]

2317.	[bug]		"make distclean" removed bind9.xsl.h. [RT #17518]

2316.	[port]		Missing #include <isc/print.h> in lib/dns/gssapictx.c.
			[RT #17513]

2315.	[bug]		Used incorrect address family for mapped IPv4
			addresses in acl.c. [RT #17519]

2314.	[bug]		Uninitialized memory use on error path in
			bin/named/lwdnoop.c.  [RT #17476]

2313.	[cleanup]	Silence Coverity warnings. Handle private stacks.
			[RT #17447] [RT #17478]

2312.	[cleanup]	Silence Coverity warning in lib/isc/unix/socket.c.
			[RT #17458]

2311.	[bug]		IPv6 addresses could match IPv4 ACL entries and
			vice versa. [RT #17462]

2310.	[bug]		dig, host, nslookup: flush stdout before emitting
			debug/fatal messages.  [RT #17501]

2309.	[cleanup]	Fix Coverity warnings in lib/dns/acl.c and iptable.c.
			[RT #17455]

2308.	[cleanup]	Silence Coverity warning in bin/named/controlconf.c.
			[RT #17495]

2307.	[bug]		Remove infinite loop from lib/dns/sdb.c. [RT #17496]

2306.	[bug]		Remove potential race from lib/dns/resolver.c.
			[RT #17470]

2305.	[security]	inet_network() buffer overflow. CVE-2008-0122.

2304.	[bug]		Check returns from all dns_rdata_tostruct() calls.
			[RT #17460]

2303.	[bug]		Remove unnecessary code from bin/named/lwdgnba.c.
			[RT #17471]

2302.	[bug]		Fix memset() calls in lib/tests/t_api.c. [RT #17472]

2301.	[bug]		Remove resource leak and fix error messages in
			bin/tests/system/lwresd/lwtest.c. [RT #17474]

2300.	[bug]		Fixed failure to close open file in
			bin/tests/names/t_names.c. [RT #17473]

2299.	[bug]		Remove unnecessary NULL check in
			bin/nsupdate/nsupdate.c. [RT #17475]

2298.	[bug]		isc_mutex_lock() failure not caught in
			bin/tests/timers/t_timers.c. [RT #17468]

2297.	[bug]		isc_entropy_createfilesource() failure not caught in
			bin/tests/dst/t_dst.c. [RT #17467]

2296.	[port]		Allow docbook stylesheet location to be specified to
			configure. [RT #17457]

2295.	[bug]		Silence static overrun error in bin/named/lwaddr.c.
			[RT #17459]

2294.	[func]		Allow the experimental statistics channels to have
			multiple connections and ACL.
			Note: the stats-server and stats-server-v6 options
			available in the previous beta releases are replaced
			with the generic statistics-channels statement.

2293.	[func]		Add ACL regression test. [RT #17375]

2292.	[bug]		Log if the working directory is not writable.
			[RT #17312]

2291.	[bug]		PR_SET_DUMPABLE may be set too late.  Also report
			failure to set PR_SET_DUMPABLE. [RT #17312]

2290.	[bug]		Let AD in the query signal that the client wants AD
			set in the response. [RT #17301]

2289.	[func]		named-checkzone now reports the out-of-zone CNAME
			found. [RT #17309]

2288.	[port]		win32: mark service as running when we have finished
			loading.  [RT #17441]

2287.	[bug]		Use 'volatile' if the compiler supports it. [RT #17413]

2286.	[func]		Allow a TCP connection to be used as a weak
			authentication method for reverse zones.
			New update-policy methods tcp-self and 6to4-self.
			[RT #17378]

2285.	[func]		Test framework for client memory context management.
			[RT #17377]

2284.	[bug]		Memory leak in UPDATE prerequisite processing.
			[RT #17377]

2283.	[bug]		TSIG keys were not attaching to the memory
			context.  TSIG keys should use the rings
			memory context rather than the clients memory
			context. [RT #17377]

2282.	[bug]		Acl code fixups. [RT #17346] [RT #17374]

2281.	[bug]		Attempts to use undefined acls were not being logged.
			[RT #17307]

2280.	[func]		Allow the experimental http server to be reached
			over IPv6 as well as IPv4. [RT #17332]

2279.	[bug]		Use setsockopt(SO_NOSIGPIPE), when available,
			to protect applications from receiving spurious
			SIGPIPE signals when using the resolver.

2278.	[bug]		win32: handle the case where Windows returns no
			search list or DNS suffix. [RT #17354]

2277.	[bug]		Empty zone names were not correctly being caught at
			in the post parse checks. [RT #17357]

2276.	[bug]		Install <dst/gssapi.h>.  [RT# 17359]

2275.	[func]		Add support to dig to perform IXFR queries over UDP.
			[RT #17235]

2274.	[func]		Log zone transfer statistics. [RT #17336]

2273.	[bug]		Adjust log level to WARNING when saving inconsistent
			stub/slave master and journal files. [RT# 17279]

2272.	[bug]		Handle illegal dnssec-lookaside trust-anchor names.
			[RT #17262]

2271.	[bug]		Fix a memory leak in http server code [RT #17100]

2270.	[bug]		dns_db_closeversion() version->writer could be reset
			before it is tested. [RT #17290]

2269.	[contrib]	dbus memory leaks and missing va_end calls. [RT #17232]

2268.	[bug]		0.IN-ADDR.ARPA was missing from the empty zones
			list.

	--- 9.5.0b1 released ---

2267.	[bug]		Radix tree node_num value could be set incorrectly,
			causing positive ACL matches to look like negative
			ones.  [RT #17311]

2266.	[bug]		client.c:get_clientmctx() returned the same mctx
			once the pool of mctx's was filled. [RT #17218]

2265.	[bug]		Test that the memory context's basic_table is non NULL
			before freeing.  [RT #17265]

2264.	[bug]		Server prefix length was being ignored. [RT #17308]

2263.	[bug]		"named-checkconf -z" failed to set default value
			for "check-integrity".  [RT #17306]

2262.	[bug]		Error status from all but the last view could be
			lost. [RT #17292]

2261.	[bug]		Fix memory leak with "any" and "none" ACLs [RT #17272]

2260.	[bug]		Reported wrong clients-per-query when increasing the
			value. [RT #17236]

2259.	[placeholder]

	--- 9.5.0a7 released ---

2258.	[bug]		Fallback from IXFR/TSIG to SOA/AXFR/TSIG broken.
			[RT #17241]

2257.	[bug]		win32: Use the full path to vcredist_x86.exe when
			calling it. [RT #17222]

2256.	[bug]		win32: Correctly register the installation location of
			bindevt.dll. [RT #17159]

2255.	[maint]		L.ROOT-SERVERS.NET is now 199.7.83.42.

2254.	[bug]		timer.c:dispatch() failed to lock timer->lock
			when reading timer->idle allowing it to see
			intermediate values as timer->idle was reset by
			isc_timer_touch(). [RT #17243]

2253.	[func]		"max-cache-size" defaults to 32M.
			"max-acache-size" defaults to 16M.

2252.	[bug]		Fixed errors in sortlist code [RT #17216]

2251.	[placeholder]

2250.	[func]		New flag 'memstatistics' to state whether the
			memory statistics file should be written or not.
			Additionally named's -m option will cause the
			statistics file to be written. [RT #17113]

2249.	[bug]		Only set Authentic Data bit if client requested
			DNSSEC, per RFC 3655 [RT #17175]

2248.	[cleanup]	Fix several errors reported by Coverity. [RT #17160]

2247.	[doc]		Sort doc/misc/options. [RT #17067]

2246.	[bug]		Make the startup of test servers (ans.pl) more
			robust. [RT #17147]

2245.	[bug]		Validating lack of DS records at trust anchors wasn't
			working. [RT #17151]

2244.	[func]		Allow the check of nameserver names against the
			SOA MNAME field to be disabled by specifying
			'notify-to-soa yes;'.  [RT #17073]

2243.	[func]		Configuration files without a newline at the end now
			parse without error. [RT #17120]

2242.	[bug]		nsupdate: GSS-TSIG support using the Heimdal Kerberos
			library could require a source of random data.
			[RT #17127]

2241.	[func]		nsupdate: add a interactive 'help' command. [RT #17099]

2240.	[bug]		Cleanup nsupdates GSS-TSIG support.  Convert
			a number of INSIST()s into plain fatal() errors
			which report the triggering result code.
			The 'key' command wasn't disabling GSS-TSIG.
			[RT #17099]

2239.	[func]		Ship a pre built bin/named/bind9.xsl.h. [RT #17114]

2238.	[bug]		It was possible to trigger a REQUIRE when a
			validation was canceled. [RT #17106]

2237.	[bug]		libbind: res_init() was not thread aware. [RT #17123]

2236.	[bug]		dnssec-signzone failed to preserve the case of
			of wildcard owner names. [RT #17085]

2235.	[bug]		<isc/atomic.h> was not being installed. [RT #17135]

2234.	[port]		Correct some compiler warnings on SCO OSr5 [RT #17134]

2233.	[func]		Add support for O(1) ACL processing, based on
			radix tree code originally written by Kevin
			Brintnall. [RT #16288]

2232.	[bug]		dns_adb_findaddrinfo() could fail and return
			ISC_R_SUCCESS. [RT #17137]

2231.	[bug]		Building dlzbdb (contrib/dlz/bin/dlzbdb) was broken.
			[RT #17088]

2230.	[bug]		We could INSIST reading a corrupted journal.
			[RT #17132]

2229.	[bug]		Null pointer dereference on query pool creation
			failure. [RT #17133]

2228.	[contrib]	contrib: Change 2188 was incomplete.

2227.	[cleanup]	Tidied up the FAQ. [RT #17121]

2226.	[placeholder]

2225.	[bug]		More support for systems with no IPv4 addresses.
			[RT #17111]

2224.	[bug]		Defer journal compaction if a xfrin is in progress.
			[RT #17119]

2223.	[bug]		Make a new journal when compacting. [RT #17119]

2222.	[func]		named-checkconf now checks server key references.
			[RT #17097]

2221.	[bug]		Set the event result code to reflect the actual
			record turned to caller when a cache update is
			rejected due to a more credible answer existing.
			[RT #17017]

2220.	[bug]		win32: Address a race condition in final shutdown of
			the Windows socket code. [RT #17028]

2219.	[bug]		Apply zone consistency checks to additions, not
			removals, when updating. [RT #17049]

2218.	[bug]		Remove unnecessary REQUIRE from dns_validator_create().
			[RT #16976]

2217.	[func]		Adjust update log levels. [RT #17092]

2216.	[cleanup]	Fix a number of errors reported by Coverity.
			[RT #17094]

2215.	[bug]		Bad REQUIRE check isc_hmacsha1_verify(). [RT #17094]

2214.	[bug]		Deregister OpenSSL lock callback when cleaning
			up.  Reorder OpenSSL cleanup so that RAND_cleanup()
			is called before the locks are destroyed. [RT #17098]

2213.	[bug]		SIG0 diagnostic failure messages were looking at the
			wrong status code. [RT #17101]

2212.	[func]		'host -m' now causes memory statistics and active
			memory to be printed at exit. [RT 17028]

2211.	[func]		Update "dynamic update temporarily disabled" message.
			[RT #17065]

2210.	[bug]		Deleting class specific records via UPDATE could
			fail.  [RT #17074]

2209.	[port]		osx: linking against user supplied static OpenSSL
			libraries failed as the system ones were still being
			found. [RT #17078]

2208.	[port]		win32: make sure both build methods produce the
			same output. [RT #17058]

2207.	[port]		Some implementations of getaddrinfo() fail to set
			ai_canonname correctly. [RT #17061]

	--- 9.5.0a6 released ---

2206.	[security]	"allow-query-cache" and "allow-recursion" now
			cross inherit from each other.

			If allow-query-cache is not set in named.conf then
			allow-recursion is used if set, otherwise allow-query
			is used if set, otherwise the default (localnets;
			localhost;) is used.

			If allow-recursion is not set in named.conf then
			allow-query-cache is used if set, otherwise allow-query
			is used if set, otherwise the default (localnets;
			localhost;) is used.

			[RT #16987]

2205.	[bug]		libbind: change #2119 broke thread support. [RT #16982]

2204.	[bug]		"rndc flushanme name unknown-view" caused named
			to crash. [RT #16984]

2203.	[security]	Query id generation was cryptographically weak.
			[RT # 16915]

2202.	[security]	The default acls for allow-query-cache and
			allow-recursion were not being applied. [RT #16960]

2201.	[bug]		The build failed in a separate object directory.
			[RT #16943]

2200.	[bug]		The search for cached NSEC records was stopping to
			early leading to excessive DLV queries. [RT #16930]

2199.	[bug]		win32: don't call WSAStartup() while loading dlls.
			[RT #16911]

2198.	[bug]		win32: RegCloseKey() could be called when
			RegOpenKeyEx() failed. [RT #16911]

2197.	[bug]		Add INSIST to catch negative responses which are
			not setting the event result code appropriately.
			[RT #16909]

2196.	[port]		win32: yield processor while waiting for once to
			to complete. [RT #16958]

2195.	[func]		dnssec-keygen now defaults to nametype "ZONE"
			when generating DNSKEYs. [RT #16954]

2194.	[bug]		Close journal before calling 'done' in xfrin.c.

	--- 9.5.0a5 released ---

2193.	[port]		win32: BINDInstall.exe is now linked statically.
			[RT #16906]

2192.	[port]		win32: use vcredist_x86.exe to install Visual
			Studio's redistributable dlls if building with
			Visual Stdio 2005 or later.

2191.	[func]		named-checkzone now allows dumping to stdout (-).
			named-checkconf now has -h for help.
			named-checkzone now has -h for help.
			rndc now has -h for help.
			Better handling of '-?' for usage summaries.
			[RT #16707]

2190.	[func]		Make fallback to plain DNS from EDNS due to timeouts
			more visible.  New logging category "edns-disabled".
			[RT #16871]

2189.	[bug]		Handle socket() returning EINTR. [RT #15949]

2188.	[contrib]	queryperf: autoconf changes to make the search for
			libresolv or libbind more robust. [RT #16299]

2187.	[bug]		query_addds(), query_addwildcardproof() and
			query_addnxrrsetnsec() should take a version
			argument. [RT #16368]

2186.	[port]		cygwin: libbind: check for struct sockaddr_storage
			independently of IPv6. [RT #16482]

2185.	[port]		sunos: libbind: check for ssize_t, memmove() and
			memchr(). [RT #16463]

2184.	[bug]		bind9.xsl.h didn't build out of the source tree.
			[RT #16830]

2183.	[bug]		dnssec-signzone didn't handle offline private keys
			well.  [RT #16832]

2182.	[bug]		dns_dispatch_createtcp() and dispatch_createudp()
			could return ISC_R_SUCCESS when they ran out of
			memory. [RT #16365]

2181.	[port]		sunos: libbind: add paths.h from BIND 8. [RT #16462]

2180.	[cleanup]	Remove bit test from 'compress_test' as they
			are no longer needed. [RT #16497]

2179.	[func]		'rndc command zone' will now find 'zone' if it is
			unique to all the views. [RT #16821]

2178.	[bug]		'rndc reload' of a slave or stub zone resulted in
			a reference leak. [RT #16867]

2177.	[bug]		Array bounds overrun on read (rcodetext) at
			debug level 10+. [RT #16798]

2176.	[contrib]	dbus update to handle race condition during
			initialization (Bugzilla 235809). [RT #16842]

2175.	[bug]		win32: windows broadcast condition variable support
			was broken. [RT #16592]

2174.	[bug]		I/O errors should always be fatal when reading
			master files. [RT #16825]

2173.	[port]		win32: When compiling with MSVS 2005 SP1 we also
			need to ship Microsoft.VC80.MFCLOC.

	--- 9.5.0a4 released ---

2172.	[bug]		query_addsoa() was being called with a non zone db.
			[RT #16834]

2171.	[bug]		Handle breaks in DNSSEC trust chains where the parent
			servers are not DS aware (DS queries to the parent
			return a referral to the child).

2170.	[func]		Add acache processing to test suite. [RT #16711]

2169.	[bug]		host, nslookup: when reporting NXDOMAIN report the
			given name and not the last name searched for.
			[RT #16763]

2168.	[bug]		nsupdate: in non-interactive mode treat syntax errors
			as fatal errors. [RT #16785]

2167.	[bug]		When re-using a automatic zone named failed to
			attach it to the new view. [RT #16786]

	--- 9.5.0a3 released ---

2166.	[bug]		When running in batch mode, dig could misinterpret
			a server address as a name to be looked up, causing
			unexpected output. [RT #16743]

2165.	[func]		Allow the destination address of a query to determine
			if we will answer the query or recurse.
			allow-query-on, allow-recursion-on and
			allow-query-cache-on. [RT #16291]

2164.	[bug]		The code to determine how named-checkzone /
			named-compilezone was called failed under windows.
			[RT #16764]

2163.	[bug]		If only one of query-source and query-source-v6
			specified a port the query pools code broke (change
			2129).  [RT #16768]

2162.	[func]		Allow "rrset-order fixed" to be disabled at compile
			time. [RT #16665]

2161.	[bug]		Fix which log messages are emitted for 'rndc flush'.
			[RT #16698]

2160.	[bug]		libisc wasn't handling NULL ifa_addr pointers returned
			from getifaddrs(). [RT #16708]

	--- 9.5.0a2 released ---

2159.	[bug]		Array bounds overrun in acache processing. [RT #16710]

2158.	[bug]		ns_client_isself() failed to initialize key
			leading to a REQUIRE failure. [RT #16688]

2157.	[func]		dns_db_transfernode() created. [RT #16685]

2156.	[bug]		Fix node reference leaks in lookup.c:lookup_find(),
			resolver.c:validated() and resolver.c:cache_name().
			Fix a memory leak in rbtdb.c:free_noqname().
			Make lookup.c:lookup_find() robust against
			event leaks. [RT #16685]

2155.	[contrib]	SQLite sdb module from jaboydjr@netwalk.com.
			[RT #16694]

2154.	[func]		Scoped (e.g. IPv6 link-local) addresses may now be
			matched in acls by omitting the scope. [RT #16599]

2153.	[bug]		nsupdate could leak memory. [RT #16691]

2152.	[cleanup]	Use sizeof(buf) instead of fixed number in
			dighost.c:get_trusted_key(). [RT #16678]

2151.	[bug]		Missing newline in usage message for journalprint.
			[RT #16679]

2150.	[bug]		'rrset-order cyclic' uniformly distribute the
			starting point for the first response for a given
			RRset. [RT #16655]

2149.	[bug]		isc_mem_checkdestroyed() failed to abort on
			if there were still active memory contexts.
			[RT #16672]

2148.	[func]		Add positive logging for rndc commands. [RT #14623]

2147.	[bug]		libbind: remove potential buffer overflow from
			hmac_link.c. [RT #16437]

2146.	[cleanup]	Silence Linux's spurious "obsolete setsockopt
			SO_BSDCOMPAT" message. [RT #16641]

2145.	[bug]		Check DS/DLV digest lengths for known digests.
			[RT #16622]

2144.	[cleanup]	Suppress logging of SERVFAIL from forwarders.
			[RT #16619]

2143.	[bug]		We failed to restart the IPv6 client when the
			kernel failed to return the destination the
			packet was sent to. [RT #16613]

2142.	[bug]		Handle master files with a modification time that
			matches the epoch. [RT# 16612]

2141.	[bug]		dig/host should not be setting IDN_ASCCHECK (IDN
			equivalent of LDH checks).  [RT #16609]

2140.	[bug]		libbind: missing unlock on pthread_key_create()
			failures. [RT #16654]

2139.	[bug]		dns_view_find() was being called with wrong type
			in adb.c. [RT #16670]

2138.	[bug]		Lock order reversal in resolver.c. [RT #16653]

2137.	[port]		Mips little endian and/or mips 64 bit are now
			supported for atomic operations. [RT#16648]

2136.	[bug]		nslookup/host looped if there was no search list
			and the host didn't exist. [RT #16657]

2135.	[bug]		Uninitialized rdataset in sdlz.c. [RT# 16656]

2134.	[func]		Additional statistics support. [RT #16666]

2133.	[port]		powerpc:  Support both IBM and MacOS Power PC
			assembler syntaxes. [RT #16647]

2132.	[bug]		Missing unlock on out of memory in
			dns_dispatchmgr_setudp().

2131.	[contrib]	dlz/mysql: AXFR was broken. [RT #16630]

2130.	[func]		Log if CD or DO were set. [RT #16640]

2129.	[func]		Provide a pool of UDP sockets for queries to be
			made over. See use-queryport-pool, queryport-pool-ports
			and queryport-pool-updateinterval.  [RT #16415]

2128.	[doc]		xsltproc --nonet, update DTD versions.  [RT #16635]

2127.	[port]		Improved OpenSSL 0.9.8 support. [RT #16563]

2126.	[security]	Serialize validation of type ANY responses. [RT #16555]

2125.	[bug]		dns_zone_getzeronosoattl() REQUIRE failure if DLZ
			was defined. [RT #16574]

2124.	[security]	It was possible to dereference a freed fetch
			context. [RT #16584]

	--- 9.5.0a1 released ---

2123.	[func]		Use Doxygen to generate internal documentation.
			[RT #11398]

2122.	[func]		Experimental http server and statistics support
			for named via xml.

2121.	[func]		Add a 10 slot dead masters cache (LRU) with a 600
			second timeout. [RT #16553]

2120.	[doc]		Fix markup on nsupdate man page. [RT #16556]

2119.	[compat]	libbind: allow res_init() to succeed enough to
			return the default domain even if it was unable
			to allocate memory.

2118.	[bug]		Handle response with long chains of domain name
			compression pointers which point to other compression
			pointers. [RT #16427]

2117.	[bug]		DNSSEC fixes: named could fail to cache NSEC records
			which could lead to validation failures.  named didn't
			handle negative DS responses that were in the process
			of being validated.  Check CNAME bit before accepting
			NODATA proof. To be able to ignore a child NSEC there
			must be SOA (and NS) set in the bitmap. [RT #16399]

2116.	[bug]		'rndc reload' could cause the cache to continually
			be cleaned. [RT #16401]

2115.	[bug]		'rndc reconfig' could trigger a INSIST if the
			number of masters for a zone was reduced. [RT #16444]

2114.	[bug]		dig/host/nslookup: searches for names with multiple
			labels were failing. [RT #16447]

2113.	[bug]		nsupdate: if a zone is specified it should be used
			for server discover. [RT# 16455]

2112.	[security]	Warn if weak RSA exponent is used. [RT #16460]

2111.	[bug]		Fix a number of errors reported by Coverity.
			[RT #16507]

2110.	[bug]		"minimal-responses yes;" interacted badly with BIND 8
			priming queries. [RT #16491]

2109.	[port]		libbind: silence aix 5.3 compiler warnings. [RT #16502]

2108.	[func]		DHCID support. [RT #16456]

2107.	[bug]		dighost.c: more cleanup of buffers. [RT #16499]

2106.	[func]		'rndc status' now reports named's version. [RT #16426]

2105.	[func]		GSS-TSIG support (RFC 3645).

2104.	[port]		Fix Solaris SMF error message.

2103.	[port]		Add /usr/sfw to list of locations for OpenSSL
			under Solaris.

2102.	[port]		Silence Solaris 10 warnings.

2101.	[bug]		OpenSSL version checks were not quite right.
			[RT #16476]

2100.	[port]		win32: copy libeay32.dll to Build\Debug.
			Copy Debug\named-checkzone to Debug\named-compilezone.

2099.	[port]		win32: more manifest issues.

2098.	[bug]		Race in rbtdb.c:no_references(), which occasionally
			triggered an INSIST failure about the node lock
			reference.  [RT #16411]

2097.	[bug]		named could reference a destroyed memory context
			after being reloaded / reconfigured. [RT #16428]

2096.	[bug]		libbind: handle applications that fail to detect
			res_init() failures better.

2095.	[port]		libbind: alway prototype inet_cidr_ntop_ipv6() and
			net_cidr_ntop_ipv6(). [RT #16388]

2094.	[contrib]	Update named-bootconf.  [RT# 16404]

2093.	[bug]		named-checkzone -s was broken.

2092.	[bug]		win32: dig, host, nslookup.  Use registry config
			if resolv.conf does not exist or no nameservers
			listed. [RT #15877]

2091.	[port]		dighost.c: race condition on cleanup. [RT #16417]

2090.	[port]		win32: Visual C++ 2005 command line manifest support.
			[RT #16417]

2089.	[security]	Raise the minimum safe OpenSSL versions to
			OpenSSL 0.9.7l and OpenSSL 0.9.8d.  Versions
			prior to these have known security flaws which
			are (potentially) exploitable in named. [RT #16391]

2088.	[security]	Change the default RSA exponent from 3 to 65537.
			[RT #16391]

2087.	[port]		libisc failed to compile on OS's w/o a vsnprintf.
			[RT #16382]

2086.	[port]		libbind: FreeBSD now has get*by*_r() functions.
			[RT #16403]

2085.	[doc]		win32: added index.html and README to zip. [RT #16201]

2084.	[contrib]	dbus update for 9.3.3rc2.

2083.	[port]		win32: Visual C++ 2005 support.

2082.	[doc]		Document 'cache-file' as a test only option.

2081.	[port]		libbind: minor 64-bit portability fix in memcluster.c.
			[RT #16360]

2080.	[port]		libbind: res_init.c did not compile on older versions
			of Solaris. [RT #16363]

2079.	[bug]		The lame cache was not handling multiple types
			correctly. [RT #16361]

2078.	[bug]		dnssec-checkzone output style "default" was badly
			named.  It is now called "relative". [RT #16326]

2077.	[bug]		'dnssec-signzone -O raw' wasn't outputting the
			complete signed zone. [RT #16326]

2076.	[bug]		Several files were missing #include <config.h>
			causing build failures on OSF. [RT #16341]

2075.	[bug]		The spillat timer event hander could leak memory.
			[RT #16357]

2074.	[bug]		dns_request_createvia2(), dns_request_createvia3(),
			dns_request_createraw2() and dns_request_createraw3()
			failed to send multiple UDP requests. [RT #16349]

2073.	[bug]		Incorrect semantics check for update policy "wildcard".
			[RT #16353]

2072.	[bug]		We were not generating valid HMAC SHA digests.
			[RT #16320]

2071.	[port]		Test whether gcc accepts -fno-strict-aliasing.
			[RT #16324]

2070.	[bug]		The remote address was not always displayed when
			reporting dispatch failures. [RT #16315]

2069.	[bug]		Cross compiling was not working. [RT #16330]

2068.	[cleanup]	Lower incremental tuning message to debug 1.
			[RT #16319]

2067.	[bug]		'rndc' could close the socket too early triggering
			a INSIST under Windows. [RT #16317]

2066.	[security]	Handle SIG queries gracefully. [RT #16300]

2065.	[bug]		libbind: probe for HPUX prototypes for
			endprotoent_r() and endservent_r().  [RT 16313]

2064.	[bug]		libbind: silence AIX compiler warnings. [RT #16218]

2063.	[bug]		Change #1955 introduced a bug which caused the first
			'rndc flush' call to not free memory. [RT #16244]

2062.	[bug]		'dig +nssearch' was reusing a buffer before it had
			been returned by the socket code. [RT #16307]

2061.	[bug]		Accept expired wildcard message reversed. [RT #16296]

2060.	[bug]		Enabling DLZ support could leave views partially
			configured. [RT #16295]

2059.	[bug]		Search into cache rbtdb could trigger an INSIST
			failure while cleaning up a stale rdataset.
			[RT #16292]

2058.	[bug]		Adjust how we calculate rtt estimates in the presence
			of authoritative servers that drop EDNS and/or CD
			requests.  Also fallback to EDNS/512 and plain DNS
			faster for zones with less than 3 servers.  [RT #16187]

2057.	[bug]		Make setting "ra" dependent on both allow-query-cache
			and allow-recursion. [RT #16290]

2056.	[bug]		dig: ixfr= was not being treated case insensitively
			at all times. [RT #15955]

2055.	[bug]		Missing goto after dropping multicast query.
			[RT #15944]

2054.	[port]		freebsd: do not explicitly link against -lpthread.
			[RT #16170]

2053.	[port]		netbsd:libbind: silence compiler warnings. [RT #16220]

2052.	[bug]		'rndc' improve connect failed message to report
			the failing address. [RT #15978]

2051.	[port]		More strtol() fixes. [RT #16249]

2050.	[bug]		Parsing of NSAP records was not case insensitive.
			[RT #16287]

2049.	[bug]		Restore SOA before AXFR when falling back from
			a attempted IXFR when transferring in a zone.
			Allow a initial SOA query before attempting
			a AXFR to be requested. [RT #16156]

2048.	[bug]		It was possible to loop forever when using
			avoid-v4-udp-ports / avoid-v6-udp-ports when
			the OS always returned the same local port.
			[RT #16182]

2047.	[bug]		Failed to initialize the interface flags to zero.
			[RT #16245]

2046.	[bug]		rbtdb.c:rdataset_setadditional() could cause duplicate
			cleanup [RT #16247].

2045.	[func]		Use lock buckets for acache entries to limit memory
			consumption. [RT #16183]

2044.	[port]		Add support for atomic operations for Itanium.
			[RT #16179]

2043.	[port]		nsupdate/nslookup: Force the flushing of the prompt
			for interactive sessions. [RT#16148]

2042.	[bug]		named-checkconf was incorrectly rejecting the
			logging category "config". [RT #16117]

2041.	[bug]		"configure --with-dlz-bdb=yes" produced a bad
			set of libraries to be linked. [RT #16129]

2040.	[bug]		rbtdb no_references() could trigger an INSIST
			failure with --enable-atomic.  [RT #16022]

2039.	[func]		Check that all buffers passed to the socket code
			have been retrieved when the socket event is freed.
			[RT #16122]

2038.	[bug]		dig/nslookup/host was unlinking from wrong list
			when handling errors. [RT #16122]

2037.	[func]		When unlinking the first or last element in a list
			check that the list head points to the element to
			be unlinked. [RT #15959]

2036.	[bug]		'rndc recursing' could cause trigger a REQUIRE.
			[RT #16075]

2035.	[func]		Make falling back to TCP on UDP refresh failure
			optional. Default "try-tcp-refresh yes;" for BIND 8
			compatibility. [RT #16123]

2034.	[bug]		gcc: set -fno-strict-aliasing. [RT #16124]

2033.	[bug]		We weren't creating multiple client memory contexts
			on demand as expected. [RT #16095]

2032.	[bug]		Remove a INSIST in query_addadditional2(). [RT #16074]

2031.	[bug]		Emit a error message when "rndc refresh" is called on
			a non slave/stub zone. [RT # 16073]

2030.	[bug]		We were being overly conservative when disabling
			openssl engine support. [RT #16030]

2029.	[bug]		host printed out the server multiple times when
			specified on the command line. [RT #15992]

2028.	[port]		linux: socket.c compatibility for old systems.
			[RT #16015]

2027.	[port]		libbind: Solaris x86 support. [RT #16020]

2026.	[bug]		Rate limit the two recursive client exceeded messages.
			[RT #16044]

2025.	[func]		Update "zone serial unchanged" message. [RT #16026]

2024.	[bug]		named emitted spurious "zone serial unchanged"
			messages on reload. [RT #16027]

2023.	[bug]		"make install" should create ${localstatedir}/run and
			${sysconfdir} if they do not exist. [RT #16033]

2022.	[bug]		If dnssec validation is disabled only assert CD if
			CD was requested. [RT #16037]

2021.	[bug]		dnssec-enable no; triggered a REQUIRE. [RT #16037]

2020.	[bug]		rdataset_setadditional() could leak memory. [RT #16034]

2019.	[tuning]	Reduce the amount of work performed per quantum
			when cleaning the cache. [RT #15986]

2018.	[bug]		Checking if the HMAC MD5 private file was broken.
			[RT #15960]

2017.	[bug]		allow-query default was not correct. [RT #15946]

2016.	[bug]		Return a partial answer if recursion is not
			allowed but requested and we had the answer
			to the original qname. [RT #15945]

2015.	[cleanup]	use-additional-cache is now acache-enable for
			consistency.  Default acache-enable off in BIND 9.4
			as it requires memory usage to be configured.
			It may be enabled by default in BIND 9.5 once we
			have more experience with it.

2014.	[func]		Statistics about acache now recorded and sent
			to log. [RT #15976]

2013.	[bug]		Handle unexpected TSIGs on unsigned AXFR/IXFR
			responses more gracefully. [RT #15941]

2012.	[func]		Don't insert new acache entries if acache is full.
			[RT #15970]

2011.	[func]		dnssec-signzone can now update the SOA record of
			the signed zone, either as an increment or as the
			system time(). [RT #15633]

2010.	[placeholder]	rt15958

2009.	[bug]		libbind: Coverity fixes. [RT #15808]

2008.	[func]		It is now possible to enable/disable DNSSEC
			validation from rndc.  This is useful for the
			mobile hosts where the current connection point
			breaks DNSSEC (firewall/proxy).  [RT #15592]

				rndc validation newstate [view]

2007.	[func]		It is now possible to explicitly enable DNSSEC
			validation.  default dnssec-validation no; to
			be changed to yes in 9.5.0.  [RT #15674]

2006.	[security]	Allow-query-cache and allow-recursion now default
			to the built in acls "localnets" and "localhost".

			This is being done to make caching servers less
			attractive as reflective amplifying targets for
			spoofed traffic.  This still leave authoritative
			servers exposed.

			The best fix is for full BCP 38 deployment to
			remove spoofed traffic.

2005.	[bug]		libbind: Retransmission timeouts should be
			based on which attempt it is to the nameserver
			and not the nameserver itself. [RT #13548]

2004.	[bug]		dns_tsig_sign() could pass a NULL pointer to
			dst_context_destroy() when cleaning up after a
			error. [RT #15835]

2003.	[bug]		libbind: The DNS name/address lookup functions could
			occasionally follow a random pointer due to
			structures not being completely zeroed. [RT #15806]

2002.	[bug]		libbind: tighten the constraints on when
			struct addrinfo._ai_pad exists.  [RT #15783]

2001.	[func]		Check the KSK flag when updating a secure dynamic zone.
			New zone option "update-check-ksk yes;".  [RT #15817]

2000.	[bug]		memmove()/strtol() fix was incomplete. [RT #15812]

1999.	[func]		Implement "rrset-order fixed". [RT #13662]

1998.	[bug]		Restrict handling of fifos as sockets to just SunOS.
			This allows named to connect to entropy gathering
			daemons that use fifos instead of sockets. [RT #15840]

1997.	[bug]		Named was failing to replace negative cache entries
			when a positive one for the type was learnt.
			[RT #15818]

1996.	[bug]		nsupdate: if a zone has been specified it should
			appear in the output of 'show'. [RT #15797]

1995.	[bug]		'host' was reporting multiple "is an alias" messages.
			[RT #15702]

1994.	[port]		OpenSSL 0.9.8 support. [RT #15694]

1993.	[bug]		Log messages, via syslog, were missing the space
			after the timestamp if "print-time yes" was specified.
			[RT #15844]

1992.	[bug]		Not all incoming zone transfer messages included the
			view.  [RT #15825]

1991.	[cleanup]	The configuration data, once read, should be treated
			as read only.  Expand the use of const to enforce this
			at compile time. [RT #15813]

1990.	[bug]		libbind:  isc's override of broken gettimeofday()
			implementations was not always effective.
			[RT #15709]

1989.	[bug]		win32: don't check the service password when
			re-installing. [RT #15882]

1988.	[bug]		Remove a bus error from the SHA256/SHA512 support.
			[RT #15878]

1987.	[func]		DS/DLV SHA256 digest algorithm support. [RT #15608]

1986.	[func]		Report when a zone is removed. [RT #15849]

1985.	[protocol]	DLV has now been assigned a official type code of
			32769. [RT #15807]

			Note: care should be taken to ensure you upgrade
			both named and dnssec-signzone at the same time for
			zones with DLV records where named is the master
			server for the zone.  Also any zones that contain
			DLV records should be removed when upgrading a slave
			zone.  You do not however have to upgrade all
			servers for a zone with DLV records simultaneously.

1984.	[func]		dig, nslookup and host now advertise a 4096 byte
			EDNS UDP buffer size by default. [RT #15855]

1983.	[func]		Two new update policies.  "selfsub" and "selfwild".
			[RT #12895]

1982.	[bug]		DNSKEY was being accepted on the parent side of
			a delegation.  KEY is still accepted there for
			RFC 3007 validated updates. [RT #15620]

1981.	[bug]		win32: condition.c:wait() could fail to reattain
			the mutex lock.

1980.	[func]		dnssec-signzone: output the SOA record as the
			first record in the signed zone. [RT #15758]

1979.	[port]		linux: allow named to drop core after changing
			user ids. [RT #15753]

1978.	[port]		Handle systems which have a broken recvmsg().
			[RT #15742]

1977.	[bug]		Silence noisy log message. [RT #15704]

1976.	[bug]		Handle systems with no IPv4 addresses. [RT #15695]

1975.	[bug]		libbind: isc_gethexstring() could misparse multi-line
			hex strings with comments. [RT #15814]

1974.	[doc]		List each of the zone types and associated zone
			options separately in the ARM.

1973.	[func]		TSIG HMACSHA1, HMACSHA224, HMACSHA256, HMACSHA384 and
			HMACSHA512 support. [RT #13606]

1972.	[contrib]	DBUS dynamic forwarders integration from
			Jason Vas Dias <jvdias@redhat.com>.

1971.	[port]		linux: make detection of missing IF_NAMESIZE more
			robust. [RT #15443]

1970.	[bug]		nsupdate: adjust UDP timeout when falling back to
			unsigned SOA query. [RT #15775]

1969.	[bug]		win32: the socket code was freeing the socket
			structure too early. [RT #15776]

1968.	[bug]		Missing lock in resolver.c:validated(). [RT #15739]

1967.	[func]		dig/nslookup/host: warn about missing "QR". [RT #15779]

1966.	[bug]		Don't set CD when we have fallen back to plain DNS.
			[RT #15727]

1965.	[func]		Suppress spurious "recursion requested but not
			available" warning with 'dig +qr'. [RT #15780].

1964.	[func]		Separate out MX and SRV to CNAME checks. [RT #15723]

1963.	[port]		Tru64 4.0E doesn't support send() and recv().
			[RT #15586]

1962.	[bug]		Named failed to clear old update-policy when it
			was removed. [RT #15491]

1961.	[bug]		Check the port and address of responses forwarded
			to dispatch. [RT #15474]

1960.	[bug]		Update code should set NSEC ttls from SOA MINIMUM.
			[RT #15465]

1959.	[func]		Control the zeroing of the negative response TTL to
			a soa query.  Defaults "zero-no-soa-ttl yes;" and
			"zero-no-soa-ttl-cache no;". [RT #15460]

1958.	[bug]		Named failed to update the zone's secure state
			until the zone was reloaded. [RT #15412]

1957.	[bug]		Dig mishandled responses to class ANY queries.
			[RT #15402]

1956.	[bug]		Improve cross compile support, 'gen' is now built
			by native compiler.  See README for additional
			cross compile support information. [RT #15148]

1955.	[bug]		Pre-allocate the cache cleaning iterator. [RT #14998]

1954.	[func]		Named now falls back to advertising EDNS with a
			512 byte receive buffer if the initial EDNS queries
			fail.  [RT #14852]

1953.	[func]		The maximum EDNS UDP response named will send can
			now be set in named.conf (max-udp-size).  This is
			independent of the advertised receive buffer
			(edns-udp-size). [RT #14852]

1952.	[port]		hpux: tell the linker to build a runtime link
			path "-Wl,+b:". [RT #14816].

1951.	[security]	Drop queries from particular well known ports.
			Don't return FORMERR to queries from particular
			well known ports.  [RT #15636]

1950.	[port]		Solaris 2.5.1 and earlier cannot bind() then connect()
			a TCP socket. This prevents the source address being
			set for TCP connections. [RT #15628]

1949.	[func]		Addition memory leakage checks. [RT #15544]

1948.	[bug]		If was possible to trigger a REQUIRE failure in
			xfrin.c:maybe_free() if named ran out of memory.
			[RT #15568]

1947.	[func]		It is now possible to configure named to accept
			expired RRSIGs.  Default "dnssec-accept-expired no;".
			Setting "dnssec-accept-expired yes;" leaves named
			vulnerable to replay attacks.  [RT #14685]

1946.	[bug]		resume_dslookup() could trigger a REQUIRE failure
			when using forwarders. [RT #15549]

1945.	[cleanup]	dnssec-keygen: RSA (RSAMD5) is no longer recommended.
			To generate a RSAMD5 key you must explicitly request
			RSAMD5. [RT #13780]

1944.	[cleanup]	isc_hash_create() does not need a read/write lock.
			[RT #15522]

1943.	[bug]		Set the loadtime after rolling forward the journal.
			[RT #15647]

1942.	[bug]		If the name of a DNSKEY match that of one in
			trusted-keys do not attempt to validate the DNSKEY
			using the parents DS RRset. [RT #15649]

1941.	[bug]		ncache_adderesult() should set eresult even if no
			rdataset is passed to it. [RT #15642]

1940.	[bug]		Fixed a number of error conditions reported by
			Coverity.

1939.	[bug]		The resolver could dereference a null pointer after
			validation if all the queries have timed out.
			[RT #15528]

1938.	[bug]		The validator was not correctly handling unsecure
			negative responses at or below a SEP. [RT #15528]

1937.	[bug]		sdlz doesn't handle RRSIG records. [RT #15564]

1936.	[bug]		The validator could leak memory. [RT #15544]

1935.	[bug]		'acache' was DO sensitive. [RT #15430]

1934.	[func]		Validate pending NS RRsets, in the authority section,
			prior to returning them if it can be done without
			requiring DNSKEYs to be fetched.  [RT #15430]

1933.	[bug]		dump_rdataset_raw() had a incorrect INSIST. [RT #15534]

1932.	[bug]		hpux: LDFLAGS was getting corrupted. [RT #15530]

1931.	[bug]		Per-client mctx could require a huge amount of memory,
			particularly for a busy caching server. [RT #15519]

1930.	[port]		HPUX: ia64 support. [RT #15473]

1929.	[port]		FreeBSD: extend use of PTHREAD_SCOPE_SYSTEM.

1928.	[bug]		Race in rbtdb.c:currentversion(). [RT #15517]

1927.	[bug]		Access to soanode or nsnode in rbtdb violated the
			lock order rule and could cause a dead lock.
			[RT# 15518]

1926.	[bug]		The Windows installer did not check for empty
			passwords.  BINDinstall was being installed in
			the wrong place. [RT #15483]

1925.	[port]		All outer level AC_TRY_RUNs need cross compiling
			defaults. [RT #15469]

1924.	[port]		libbind: hpux ia64 support. [RT #15473]

1923.	[bug]		ns_client_detach() called too early. [RT #15499]

1922.	[bug]		check-tool.c:setup_logging() missing call to
			dns_log_setcontext().

1921.	[bug]		Client memory contexts were not using internal
			malloc. [RT# 15434]

1920.	[bug]		The cache rbtdb lock array was too small to
			have the desired performance characteristics.
			[RT #15454]

1919.	[contrib]	queryperf: a set of new features: collecting/printing
			response delays, printing intermediate results, and
			adjusting query rate for the "target" qps.

1918.	[bug]		Memory leak when checking acls. [RT #15391]

1917.	[doc]		funcsynopsisinfo wasn't being treated as verbatim
			when generating man pages. [RT #15385]

1916.	[func]		Integrate contributed IDN code from JPNIC. [RT #15383]

1915.	[bug]		dig +ndots was broken. [RT #15215]

1914.	[protocol]	DS is required to accept mnemonic algorithms
			(RFC 4034).  Still emit numeric algorithms for
			compatibility with RFC 3658. [RT #15354]

1913.	[func]		Integrate contributed DLZ code into named. [RT #11382]

1912.	[port]		aix: atomic locking for powerpc. [RT #15020]

1911.	[bug]		Update windows socket code. [RT #14965]

1910.	[bug]		dig's +sigchase code overhauled. [RT #14933]

1909.	[bug]		The DLV code has been re-worked to make no longer
			query order sensitive. [RT #14933]

1908.	[func]		dig now warns if 'RA' is not set in the answer when
			'RD' was set in the query.  host/nslookup skip servers
			that fail to set 'RA' when 'RD' is set unless a server
			is explicitly set.  [RT #15005]

1907.	[func]		host/nslookup now continue (default)/fail on SERVFAIL.
			[RT #15006]

1906.	[func]		dig now has a '-q queryname' and '+showsearch' options.
			[RT #15034]

1905.	[bug]		Strings returned from cfg_obj_asstring() should be
			treated as read-only.  The prototype for
			cfg_obj_asstring() has been updated to reflect this.
			[RT #15256]

1904.	[func]		Automatic empty zone creation for D.F.IP6.ARPA and
			friends.  Note: RFC 1918 zones are not yet covered by
			this but are likely to be in a future release.

			New options: empty-server, empty-contact,
			empty-zones-enable and disable-empty-zone.

1903.	[func]		ISC string copy API.

1902.	[func]		Attempt to make the amount of work performed in a
			iteration self tuning.  The covers nodes clean from
			the cache per iteration, nodes written to disk when
			rewriting a master file and nodes destroyed per
			iteration when destroying a zone or a cache.
			[RT #14996]

1901.	[cleanup]	Don't add DNSKEY records to the additional section.

1900.	[bug]		ixfr-from-differences failed to ensure that the
			serial number increased. [RT #15036]

1899.	[func]		named-checkconf now validates update-policy entries.
			[RT #14963]

1898.	[bug]		Extend ISC_SOCKADDR_FORMATSIZE and
			ISC_NETADDR_FORMATSIZE to allow for scope details.

1897.	[func]		x86 and x86_64 now have separate atomic locking
			implementations.

1896.	[bug]		Recursive clients soft quota support wasn't working
			as expected. [RT #15103]

1895.	[bug]		A escaped character is, potentially, converted to
			the output character set too early. [RT #14666]

1894.	[doc]		Review ARM for BIND 9.4.

1893.	[port]		Use uintptr_t if available. [RT #14606]

1892.	[func]		Support for SPF rdata type. [RT #15033]

1891.	[port]		freebsd: pthread_mutex_init can fail if it runs out
			of memory. [RT #14995]

1890.	[func]		Raise the UDP receive buffer size to 32k if it is
			less than 32k. [RT #14953]

1889.	[port]		sunos: non blocking i/o support. [RT #14951]

1888.	[func]		Support for IPSECKEY rdata type. [RT #14967]

1887.	[bug]		The cache could delete expired records too fast for
			clients with a virtual time in the past. [RT #14991]

1886.	[bug]		fctx_create() could return success even though it
			failed. [RT #14993]

1885.	[func]		dig: report the number of extra bytes still left in
			the packet after processing all the records.

1884.	[cleanup]	dighost.c: move external declarations into <dig/dig.h>.

1883.	[bug]		dnssec-signzone, dnssec-keygen: handle negative debug
			levels. [RT #14962]

1882.	[func]		Limit the number of recursive clients that can be
			waiting for a single query (<qname,qtype,qclass>) to
			resolve.  New options clients-per-query and
			max-clients-per-query.

1881.	[func]		Add a system test for named-checkconf. [RT #14931]

1880.	[func]		The lame cache is now done on a <qname,qclass,qtype>
			basis as some servers only appear to be lame for
			certain query types.  [RT #14916]

1879.	[func]		"USE INTERNAL MALLOC" is now runtime selectable.
			[RT #14892]

1878.	[func]		Detect duplicates of UDP queries we are recursing on
			and drop them.  New stats category "duplicate".
			[RT #2471]

1877.	[bug]		Fix unreasonably low quantum on call to
			dns_rbt_destroy2().  Remove unnecessary unhash_node()
			call. [RT #14919]

1876.	[func]		Additional memory debugging support to track size
			and mctx arguments. [RT #14814]

1875.	[bug]		process_dhtkey() was using the wrong memory context
			to free some memory. [RT #14890]

1874.	[port]		sunos: portability fixes. [RT #14814]

1873.	[port]		win32: isc__errno2result() now reports its caller.
			[RT #13753]

1872.	[port]		win32: Handle ERROR_NETNAME_DELETED.  [RT #13753]

1871.	[placeholder]

1870.	[func]		Added framework for handling multiple EDNS versions.
			[RT #14873]

1869.	[func]		dig can now specify the EDNS version when making
			a query. [RT #14873]

1868.	[func]		edns-udp-size can now be overridden on a per
			server basis. [RT #14851]

1867.	[bug]		It was possible to trigger a INSIST in
			dlv_validatezonekey(). [RT #14846]

1866.	[bug]		resolv.conf parse errors were being ignored by
			dig/host/nslookup. [RT #14841]

1865.	[bug]		Silently ignore nameservers in /etc/resolv.conf with
			bad addresses. [RT #14841]

1864.	[bug]		Don't try the alternative transfer source if you
			got a answer / transfer with the main source
			address. [RT #14802]

1863.	[bug]		rrset-order "fixed" error messages not complete.

1862.	[func]		Add additional zone data constancy checks.
			named-checkzone has extended checking of NS, MX and
			SRV record and the hosts they reference.
			named has extended post zone load checks.
			New zone options: check-mx and integrity-check.
			[RT #4940]

1861.	[bug]		dig could trigger a INSIST on certain malformed
			responses. [RT #14801]

1860.	[port]		solaris 2.8: hack_shutup_pthreadmutexinit was
			incorrectly set. [RT #14775]

1859.	[func]		Add support for CH A record. [RT #14695]

1858.	[bug]		The flush-zones-on-shutdown option wasn't being
			parsed. [RT #14686]

1857.	[bug]		named could trigger a INSIST() if reconfigured /
			reloaded too fast.  [RT #14673]

1856.	[doc]		Switch Docbook toolchain from DSSSL to XSL.
			[RT #11398]

1855.	[bug]		ixfr-from-differences was failing to detect changes
			of ttl due to dns_diff_subtract() was ignoring the ttl
			of records.  [RT #14616]

1854.	[bug]		lwres also needs to know the print format for
			(long long).  [RT #13754]

1853.	[bug]		Rework how DLV interacts with proveunsecure().
			[RT #13605]

1852.	[cleanup]	Remove last vestiges of dnssec-signkey and
			dnssec-makekeyset (removed from Makefile years ago).

1851.	[doc]		Doxygen comment markup. [RT #11398]

1850.	[bug]		Memory leak in lwres_getipnodebyaddr(). [RT #14591]

1849.	[doc]		All forms of the man pages (docbook, man, html) should
			have consistent copyright dates.

1848.	[bug]		Improve SMF integration. [RT #13238]

1847.	[bug]		isc_ondestroy_init() is called too late in
			dns_rbtdb_create()/dns_rbtdb64_create().
			[RT #13661]

1846.	[contrib]	query-loc-0.3.0 from Stephane Bortzmeyer
			<bortzmeyer@nic.fr>.

1845.	[bug]		Improve error reporting to distinguish between
			accept()/fcntl() and socket()/fcntl() errors.
			[RT #13745]

1844.	[bug]		inet_pton() accepted more that 4 hexadecimal digits
			for each 16 bit piece of the IPv6 address.  The text
			representation of a IPv6 address has been tightened
			to disallow this (draft-ietf-ipv6-addr-arch-v4-02.txt).
			[RT #5662]

1843.	[cleanup]	CINCLUDES takes precedence over CFLAGS.  This helps
			when CFLAGS contains "-I /usr/local/include"
			resulting in old header files being used.

1842.	[port]		cmsg_len() could produce incorrect results on
			some platform. [RT #13744]

1841.	[bug]		"dig +nssearch" now makes a recursive query to
			find the list of nameservers to query. [RT #13694]

1840.	[func]		dnssec-signzone can now randomize signature end times
			(dnssec-signzone -j jitter). [RT #13609]

1839.	[bug]		<isc/hash.h> was not being installed.

1838.	[cleanup]	Don't allow Linux capabilities to be inherited.
			[RT #13707]

1837.	[bug]		Compile time option ISC_FACILITY was not effective
			for 'named -u <user>'.  [RT #13714]

1836.	[cleanup]	Silence compiler warnings in hash_test.c.

1835.	[bug]		Update dnssec-signzone's usage message. [RT #13657]

1834.	[bug]		Bad memset in rdata_test.c. [RT #13658]

1833.	[bug]		Race condition in isc_mutex_lock_profile(). [RT #13660]

1832.	[bug]		named fails to return BADKEY on unknown TSIG algorithm.
			[RT #13620]

1831.	[doc]		Update named-checkzone documentation. [RT#13604]

1830.	[bug]		adb lame cache has sence of test reversed. [RT #13600]

1829.	[bug]		win32: "pid-file none;" broken. [RT #13563]

1828.	[bug]		isc_rwlock_init() failed to properly cleanup if it
			encountered a error. [RT #13549]

1827.	[bug]		host: update usage message for '-a'. [RT #37116]

1826.	[bug]		Missing DESTROYLOCK() in isc_mem_createx() on out
			of memory error. [RT #13537]

1825.	[bug]		Missing UNLOCK() on out of memory error from in
			rbtdb.c:subtractrdataset(). [RT #13519]

1824.	[bug]		Memory leak on dns_zone_setdbtype() failure.
			[RT #13510]

1823.	[bug]		Wrong macro used to check for point to point interface.
			[RT#13418]

1822.	[bug]		check-names test for RT was reversed. [RT #13382]

1821.	[placeholder]

1820.	[bug]		Gracefully handle acl loops. [RT #13659]

1819.	[bug]		The validator needed to check both the algorithm and
			digest types of the DS to determine if it could be
			used to introduce a secure zone. [RT #13593]

1818.	[bug]		'named-checkconf -z' triggered an INSIST. [RT #13599]

1817.	[func]		Add support for additional zone file formats for
			improving loading performance.  The masterfile-format
			option in named.conf can be used to specify a
			non-default format.  A separate command
			named-compilezone was provided to generate zone files
			in the new format.  Additionally, the -I and -O options
			for dnssec-signzone specify the input and output
			formats.

1816.	[port]		UnixWare: failed to compile lib/isc/unix/net.c.
			[RT #13597]

1815.	[bug]		nsupdate triggered a REQUIRE if the server was set
			without also setting the zone and it encountered
			a CNAME and was using TSIG.  [RT #13086]

1814.	[func]		UNIX domain controls are now supported.

1813.	[func]		Restructured the data locking framework using
			architecture dependent atomic operations (when
			available), improving response performance on
			multi-processor machines significantly.
			x86, x86_64, alpha, powerpc, and mips are currently
			supported.

1812.	[port]		win32: IN6_IS_ADDR_UNSPECIFIED macro is incorrect.
			[RT #13453]

1811.	[func]		Preserve the case of domain names in rdata during
			zone transfers. [RT #13547]

1810.	[bug]		configure, lib/bind/configure make different default
			decisions about whether to do a threaded build.
			[RT #13212]

1809.	[bug]		"make distclean" failed for libbind if the platform
			is not supported.

1808.	[bug]		zone.c:notify_zone() contained a race condition,
			zone->db could change underneath it.  [RT #13511]

1807.	[bug]		When forwarding (forward only) set the active domain
			from the forward zone name. [RT #13526]

1806.	[bug]		The resolver returned the wrong result when a CNAME /
			DNAME was encountered when fetching glue from a
			secure namespace. [RT #13501]

1805.	[bug]		Pending status was not being cleared when DLV was
			active. [RT #13501]

1804.	[bug]		Ensure that if we are queried for glue that it fits
			in the additional section or TC is set to tell the
			client to retry using TCP. [RT #10114]

1803.	[bug]		dnssec-signzone sometimes failed to remove old
			RRSIGs. [RT #13483]

1802.	[bug]		Handle connection resets better. [RT #11280]

1801.	[func]		Report differences between hints and real NS rrset
			and associated address records.

1800.	[bug]		Changes #1719 allowed a INSIST to be triggered.
			[RT #13428]

1799.	[bug]		'rndc flushname' failed to flush negative cache
			entries. [RT #13438]

1798.	[func]		The server syntax has been extended to support a
			range of servers.  [RT #11132]

1797.	[func]		named-checkconf now check acls to verify that they
			only refer to existing acls. [RT #13101]

1796.	[func]		"rndc freeze/thaw" now freezes/thaws all zones.

1795.	[bug]		"rndc dumpdb" was not fully documented.  Minor
			formating issues with "rndc dumpdb -all".  [RT #13396]

1794.	[func]		Named and named-checkzone can now both check for
			non-terminal wildcard records.

1793.	[func]		Extend adjusting TTL warning messages. [RT #13378]

1792.	[func]		New zone option "notify-delay".  Specify a minimum
			delay between sets of NOTIFY messages.

1791.	[bug]		'host -t a' still printed out AAAA and MX records.
			[RT #13230]

1790.	[cleanup]	Move lib/dns/sec/dst up into lib/dns.  This should
			allow parallel make to succeed.

1789.	[bug]		Prerequisite test for tkey and dnssec could fail
			with "configure --with-libtool".

1788.	[bug]		libbind9.la/libbind9.so needs to link against
			libisccfg.la/libisccfg.so.

1787.	[port]		HPUX: both "cc" and "gcc" need -Wl,+vnocompatwarnings.

1786.	[port]		AIX: libt_api needs to be taught to look for
			T_testlist in the main executable (--with-libtool).
			[RT #13239]

1785.	[bug]		libbind9.la/libbind9.so needs to link against
			libisc.la/libisc.so.

1784.	[cleanup]	"libtool -allow-undefined" is the default.
			Leave hooks in configure to allow it to be set
			if needed in the future.

1783.	[cleanup]	We only need one copy of libtool.m4, ltmain.sh in the
			source tree.

1782.	[port]		OSX: --with-libtool + --enable-libbind broke on
			__evOptMonoTime.  [RT #13219]

1781.	[port]		FreeBSD 5.3: set PTHREAD_SCOPE_SYSTEM. [RT #12810]

1780.	[bug]		Update libtool to 1.5.10.

1779.	[port]		OSF 5.1: libtool didn't handle -pthread correctly.

1778.	[port]		HUX 11.11: fix broken IN6ADDR_ANY_INIT and
			IN6ADDR_LOOPBACK_INIT macros.

1777.	[port]		OSF 5.1: fix broken IN6ADDR_ANY_INIT and
			IN6ADDR_LOOPBACK_INIT macros.

1776.	[port]		Solaris 2.9: fix broken IN6ADDR_ANY_INIT and
			IN6ADDR_LOOPBACK_INIT macros.

1775.	[bug]		Only compile getnetent_r.c when threaded. [RT #13205]

1774.	[port]		Aix: Silence compiler warnings / build failures.
			[RT #13154]

1773.	[bug]		Fast retry on host / net unreachable. [RT #13153]

1772.	[placeholder]

1771.	[placeholder]

1770.	[bug]		named-checkconf failed to report missing a missing
			file clause for rbt{64} master/hint zones. [RT#13009]

1769.	[port]		win32: change compiler flags /MTd ==> /MDd,
			/MT ==> /MD.

1768.	[bug]		nsecnoexistnodata() could be called with a non-NSEC
			rdataset. [RT #12907]

1767.	[port]		Builds on IPv6 platforms without IPv6 Advanced API
			support for (struct in6_pktinfo) failed.  [RT #13077]

1766.	[bug]		Update the master file timestamp on successful refresh
			as well as the journal's timestamp. [RT# 13062]

1765.	[bug]		configure --with-openssl=auto failed. [RT #12937]

1764.	[bug]		dns_zone_replacedb failed to emit a error message
			if there was no SOA record in the replacement db.
			[RT #13016]

1763.	[func]		Perform sanity checks on NS records which refer to
			'in zone' names. [RT #13002]

1762.	[bug]		isc_interfaceiter_create() could return ISC_R_SUCCESS
			even when it failed. [RT #12995]

1761.	[bug]		'rndc dumpdb' didn't report unassociated entries.
			[RT #12971]

1760.	[bug]		Host / net unreachable was not penalising rtt
			estimates. [RT #12970]

1759.	[bug]		Named failed to startup if the OS supported IPv6
			but had no IPv6 interfaces configured. [RT #12942]

1758.	[func]		Don't send notify messages to self. [RT #12933]

1757.	[func]		host now can turn on memory debugging flags with '-m'.

1756.	[func]		named-checkconf now checks the logging configuration.
			[RT #12352]

1755.	[func]		allow-update is now settable at the options / view
			level. [RT #6636]

1754.	[bug]		We weren't always attempting to query the parent
			server for the DS records at the zone cut.
			[RT #12774]

1753.	[bug]		Don't serve a slave zone which has no NS records.
			[RT #12894]

1752.	[port]		Move isc_app_start() to after ns_os_daemonise()
			as some fork() implementations unblock the signals
			that are blocked by isc_app_start(). [RT #12810]

1751.	[bug]		--enable-getifaddrs failed under linux. [RT #12867]

1750.	[port]		lib/bind/make/rules.in:subdirs was not bash friendly.
			[RT #12864]

1749.	[bug]		'check-names response ignore;' failed to ignore.
			[RT #12866]

1748.	[func]		dig now returns the byte count for axfr/ixfr.

1747.	[bug]		BIND 8 compatibility: named/named-checkconf failed
			to parse "host-statistics-max" in named.conf.

1746.	[func]		Make public the function to read a key file,
			dst_key_read_public(). [RT #12450]

1745.	[bug]		Dig/host/nslookup accept replies from link locals
			regardless of scope if no scope was specified when
			query was sent. [RT #12745]

1744.	[bug]		If tuple2msgname() failed to convert a tuple to
			a name a REQUIRE could be triggered. [RT #12796]

1743.	[bug]		If isc_taskmgr_create() was not able to create the
			requested number of worker threads then destruction
			of the manager would trigger an INSIST() failure.
			[RT #12790]

1742.	[bug]		Deleting all records at a node then adding a
			previously existing record, in a single UPDATE
			transaction, failed to leave / regenerate the
			associated RRSIG records. [RT #12788]

1741.	[bug]		Deleting all records at a node in a secure zone
			using a update-policy grant failed. [RT #12787]

1740.	[bug]		Replace rbt's hash algorithm as it performed badly
			with certain zones. [RT #12729]

			NOTE: a hash context now needs to be established
			via isc_hash_create() if the application was not
			already doing this.

1739.	[bug]		dns_rbt_deletetree() could incorrectly return
			ISC_R_QUOTA.  [RT #12695]

1738.	[bug]		Enable overrun checking by default. [RT #12695]

1737.	[bug]		named failed if more than 16 masters were specified.
			[RT #12627]

1736.	[bug]		dst_key_fromnamedfile() could fail to read a
			public key. [RT #12687]

1735.	[bug]		'dig +sigtrace' could die with a REQUIRE failure.
			[RE #12688]

1734.	[cleanup]	'rndc-confgen -a -t' remove extra '/' in path.
			[RT #12588]

1733.	[bug]		Return non-zero exit status on initial load failure.
			[RT #12658]

1732.	[bug]		'rrset-order name "*"' wasn't being applied to ".".
			[RT #12467]

1731.	[port]		darwin: relax version test in ifconfig.sh.
			[RT #12581]

1730.	[port]		Determine the length type used by the socket API.
			[RT #12581]

1729.	[func]		Improve check-names error messages.

1728.	[doc]		Update check-names documentation.

1727.	[bug]		named-checkzone: check-names support didn't match
			documentation.

1726.	[port]		aix5: add support for aix5.

1725.	[port]		linux: update error message on interaction of threads,
			capabilities and setuid support (named -u). [RT #12541]

1724.	[bug]		Look for DNSKEY records with "dig +sigtrace".
			[RT #12557]

1723.	[cleanup]	Silence compiler warnings from t_tasks.c. [RT #12493]

1722.	[bug]		Don't commit the journal on malformed ixfr streams.
			[RT #12519]

1721.	[bug]		Error message from the journal processing were not
			always identifying the relevant journal. [RT #12519]

1720.	[bug]		'dig +chase' did not terminate on a RFC 2308 Type 1
			negative response. [RT #12506]

1719.	[bug]		named was not correctly caching a RFC 2308 Type 1
			negative response. [RT #12506]

1718.	[bug]		nsupdate was not handling RFC 2308 Type 3 negative
			responses when looking for the zone / master server.
			[RT #12506]

1717.	[port]		solaris: ifconfig.sh did not support Solaris 10.
			"ifconfig.sh down" didn't work for Solaris 9.

1716.	[doc]		named.conf(5) was being installed in the wrong
			location.  [RT# 12441]

1715.	[func]		'dig +trace' now randomly selects the next servers
			to try.  Report if there is a bad delegation.

1714.	[bug]		dig/host/nslookup were only trying the first
			address when a nameserver was specified by name.
			[RT #12286]

1713.	[port]		linux: extend capset failure message to say:
			please ensure that the capset kernel module is
			loaded.  see insmod(8)

1712.	[bug]		Missing FULLCHECK for "trusted-key" in dig.

1711.	[func]		'rndc unfreeze' has been deprecated by 'rndc thaw'.

1710.	[func]		'rndc notify zone [class [view]]' resend the NOTIFY
			messages for the specified zone. [RT #9479]

1709.	[port]		solaris: add SMF support from Sun.

1708.	[cleanup]	Replaced dns_fullname_hash() with dns_name_fullhash()
			for conformance to the name space convention.  Binary
			backward compatibility to the old function name is
			provided. [RT #12376]

1707.	[contrib]	sdb/ldap updated to version 1.0-beta.

1706.	[bug]		'rndc stop' failed to cause zones to be flushed
			sometimes. [RT #12328]

1705.	[func]		Allow the journal's name to be changed via named.conf.

1704.	[port]		lwres needed a snprintf() implementation for
			platforms without snprintf().  Add missing
			"#include <isc/print.h>". [RT #12321]

1703.	[bug]		named would loop sending NOTIFY messages when it
			failed to receive a response. [RT #12322]

1702.	[bug]		also-notify should not be applied to built in zones.
			[RT #12323]

1701.	[doc]		A minimal named.conf man page.

1700.	[func]		nslookup is no longer to be treated as deprecated.
			Remove "deprecated" warning message.  Add man page.

1699.	[bug]		dnssec-signzone can generate "not exact" errors
			when resigning. [RT #12281]

1698.	[doc]		Use reserved IPv6 documentation prefix.

1697.	[bug]		xxx-source{,-v6} was not effective when it
			specified one of listening addresses and a
			different port than the listening port. [RT #12257]

1696.	[bug]		dnssec-signzone failed to clean out nodes that
			consisted of only NSEC and RRSIG records.
			[RT #12154]

1695.	[bug]		DS records when forwarding require special handling.
			[RT #12133]

1694.	[bug]		Report if the builtin views of "_default" / "_bind"
			are defined in named.conf. [RT #12023]

1693.	[bug]		max-journal-size was not effective for master zones
			with ixfr-from-differences set. [RT# 12024]

1692.	[bug]		Don't set -I, -L and -R flags when libcrypto is in
			/usr/lib. [RT #11971]

1691.	[bug]		sdb's attachversion was not complete. [RT #11990]

1690.	[bug]		Delay detaching view from the client until UPDATE
			processing completes when shutting down. [RT #11714]

1689.	[bug]		DNS_NAME_TOREGION() and DNS_NAME_SPLIT() macros
			contained gratuitous semicolons. [RT #11707]

1688.	[bug]		LDFLAGS was not supported.

1687.	[bug]		Race condition in dispatch. [RT #10272]

1686.	[bug]		Named sent a extraneous NOTIFY when it received a
			redundant UPDATE request. [RT #11943]

1685.	[bug]		Change #1679 loop tests weren't quite right.

1684.	[func]		ixfr-from-differences now takes master and slave in
			addition to yes and no at the options and view levels.

1683.	[bug]		dig +sigchase could leak memory. [RT #11445]

1682.	[port]		Update configure test for (long long) printf format.
			[RT #5066]

1681.	[bug]		Only set SO_REUSEADDR when a port is specified in
			isc_socket_bind(). [RT #11742]

1680.	[func]		rndc: the source address can now be specified.

1679.	[bug]		When there was a single nameserver with multiple
			addresses for a zone not all addresses were tried.
			[RT #11706]

1678.	[bug]		RRSIG should use TYPEXXXXX for unknown types.

1677.	[bug]		dig: +aaonly didn't work, +aaflag undocumented.

1676.	[func]		New option "allow-query-cache".  This lets
			allow-query be used to specify the default zone
			access level rather than having to have every
			zone override the global value.  allow-query-cache
			can be set at both the options and view levels.
			If allow-query-cache is not set allow-query applies.

1675.	[bug]		named would sometimes add extra NSEC records to
			the authority section.

1674.	[port]		linux: increase buffer size used to scan
			/proc/net/if_inet6.

1673.	[port]		linux: issue a error messages if IPv6 interface
			scans fails.

1672.	[cleanup]	Tests which only function in a threaded build
			now return R:THREADONLY (rather than R:UNTESTED)
			in a non-threaded build.

1671.	[contrib]	queryperf: add NAPTR to the list of known types.

1670.	[func]		Log UPDATE requests to slave zones without an acl as
			"disabled" at debug level 3. [RT# 11657]

1669.	[placeholder]

1668.	[bug]		DIG_SIGCHASE was making bin/dig/host dump core.

1667.	[port]		linux: not all versions have IF_NAMESIZE.

1666.	[bug]		The optional port on hostnames in dual-stack-servers
			was being ignored.

1665.	[func]		rndc now allows addresses to be set in the
			server clauses.

1664.	[bug]		nsupdate needed KEY for SIG(0), not DNSKEY.

1663.	[func]		Look for OpenSSL by default.

1662.	[bug]		Change #1658 failed to change one use of 'type'
			to 'keytype'.

1661.	[bug]		Restore dns_name_concatenate() call in
			adb.c:set_target().  [RT #11582]

1660.	[bug]		win32: connection_reset_fix() was being called
			unconditionally.  [RT #11595]

1659.	[cleanup]	Cleanup some messages that were referring to KEY vs
			DNSKEY, NXT vs NSEC and SIG vs RRSIG.

1658.	[func]		Update dnssec-keygen to default to KEY for HMAC-MD5
			and DH.  Tighten which options apply to KEY and
			DNSKEY records.

1657.	[doc]		ARM: document query log output.

1656.	[doc]		Update DNSSEC description in ARM to cover DS, NSEC
			DNSKEY and RRSIG.  [RT #11542]

1655.	[bug]		Logging multiple versions w/o a size was broken.
			[RT #11446]

1654.	[bug]		isc_result_totext() contained array bounds read
			error.

1653.	[func]		Add key type checking to dst_key_fromfilename(),
			DST_TYPE_KEY should be used to read TSIG, TKEY and
			SIG(0) keys.

1652.	[bug]		TKEY still uses KEY.

1651.	[bug]		dig: process multiple dash options.

1650.	[bug]		dig, nslookup: flush standard out after each command.

1649.	[bug]		Silence "unexpected non-minimal diff" message.
			[RT #11206]

1648.	[func]		Update dnssec-lookaside named.conf syntax to support
			multiple dnssec-lookaside namespaces (not yet
			implemented).

1647.	[bug]		It was possible trigger a INSIST when chasing a DS
			record that required walking back over a empty node.
			[RT #11445]

1646.	[bug]		win32: logging file versions didn't work with
			non-UNC filenames.  [RT#11486]

1645.	[bug]		named could trigger a REQUIRE failure if multiple
			masters with keys are specified.

1644.	[bug]		Update the journal modification time after a
			successful refresh query. [RT #11436]

1643.	[bug]		dns_db_closeversion() could leak memory / node
			references. [RT #11163]

1642.	[port]		Support OpenSSL implementations which don't have
			DSA support. [RT #11360]

1641.	[bug]		Update the check-names description in ARM. [RT #11389]

1640.	[bug]		win32: isc_socket_cancel(ISC_SOCKCANCEL_ACCEPT) was
			incorrectly closing the socket.  [RT #11291]

1639.	[func]		Initial dlv system test.

1638.	[bug]		"ixfr-from-differences" could generate a REQUIRE
			failure if the journal open failed. [RT #11347]

1637.	[bug]		Node reference leak on error in addnoqname().

1636.	[bug]		The dump done callback could get ISC_R_SUCCESS even if
			a error had occurred.  The database version no longer
			matched the version of the database that was dumped.

1635.	[bug]		Memory leak on error in query_addds().

1634.	[bug]		named didn't supply a useful error message when it
			detected duplicate views.  [RT #11208]

1633.	[bug]		named should return NOTIMP to update requests to a
			slaves without a allow-update-forwarding acl specified.
			[RT #11331]

1632.	[bug]		nsupdate failed to send prerequisite only UPDATE
			messages. [RT #11288]

1631.	[bug]		dns_journal_compact() could sometimes corrupt the
			journal. [RT #11124]

1630.	[contrib]	queryperf: add support for IPv6 transport.

1629.	[func]		dig now supports IPv6 scoped addresses with the
			extended format in the local-server part. [RT #8753]

1628.	[bug]		Typo in Compaq Trucluster support. [RT# 11264]

1627.	[bug]		win32: sockets were not being closed when the
			last external reference was removed. [RT# 11179]

1626.	[bug]		--enable-getifaddrs was broken. [RT#11259]

1625.	[bug]		named failed to load/transfer RFC2535 signed zones
			which contained CNAMES. [RT# 11237]

1624.	[bug]		zonemgr_putio() call should be locked. [RT# 11163]

1623.	[bug]		A serial number of zero was being displayed in the
			"sending notifies" log message when also-notify was
			used. [RT #11177]

1622.	[func]		probe the system to see if IPV6_(RECV)PKTINFO is
			available, and suppress wildcard binding if not.

1621.	[bug]		match-destinations did not work for IPv6 TCP queries.
			[RT# 11156]

1620.	[func]		When loading a zone report if it is signed. [RT #11149]

1619.	[bug]		Missing ISC_LIST_UNLINK in end_reserved_dispatches().
			[RT# 11118]

1618.	[bug]		Fencepost errors in dns_name_ishostname() and
			dns_name_ismailbox() could trigger a INSIST().

1617.	[port]		win32: VC++ 6.0 support.

1616.	[compat]	Ensure that named's version is visible in the core
			dump. [RT #11127]

1615.	[port]		Define ISC_SOCKADDR_LEN_T based on _BSD_SOCKLEN_T_ if
			it is defined.

1614.	[port]		win32: silence resource limit messages. [RT# 11101]

1613.	[bug]		Builds would fail on machines w/o a if_nametoindex().
			Missing #ifdef ISC_PLATFORM_HAVEIFNAMETOINDEX/#endif.
			[RT #11119]

1612.	[bug]		check-names at the option/view level could trigger
			an INSIST. [RT# 11116]

1611.	[bug]		solaris: IPv6 interface scanning failed to cope with
			no active IPv6 interfaces.

1610.	[bug]		On dual stack machines "dig -b" failed to set the
			address type to be looked up with "@server".
			[RT #11069]

1609.	[func]		dig now has support to chase DNSSEC signature chains.
			Requires -DDIG_SIGCHASE=1 to be set in STD_CDEFINES.

			DNSSEC validation code in dig coded by Olivier Courtay
			(olivier.courtay@irisa.fr) for the IDsA project
			(http://idsa.irisa.fr).

1608.	[func]		dig and host now accept -4/-6 to select IP transport
			to use when making queries.

1607.	[bug]		dig, host and nslookup were still using random()
			to generate query ids. [RT# 11013]

1606.	[bug]		DLV insecurity proof was failing.

1605.	[func]		New dns_db_find() option DNS_DBFIND_COVERINGNSEC.

1604.	[bug]		A xfrout_ctx_create() failure would result in
			xfrout_ctx_destroy() being called with a
			partially initialized structure.

1603.	[bug]		nsupdate: set interactive based on isatty().
			[RT# 10929]

1602.	[bug]		Logging to a file failed unless a size was specified.
			[RT# 10925]

1601.	[bug]		Silence spurious warning 'both "recursion no;" and
			"allow-recursion" active' warning from view "_bind".
			[RT# 10920]

1600.	[bug]		Duplicate zone pre-load checks were not case
			insensitive.

1599.	[bug]		Fix memory leak on error path when checking named.conf.

1598.	[func]		Specify that certain parts of the namespace must
			be secure (dnssec-must-be-secure).

1597.	[func]		Allow notify-source and query-source to be specified
			on a per server basis similar to transfer-source.
			[RT #6496]

1596.	[func]		Accept 'notify-source' style syntax for query-source.

1595.	[func]		New notify type 'master-only'.  Enable notify for
			master zones only.

1594.	[bug]		'rndc dumpdb' could prevent named from answering
			queries while the dump was in progress.  [RT #10565]

1593.	[bug]		rndc should return "unknown command" to unknown
			commands. [RT# 10642]

1592.	[bug]		configure_view() could leak a dispatch. [RT# 10675]

1591.	[bug]		libbind: updated to BIND 8.4.5.

1590.	[port]		netbsd: update thread support.

1589.	[func]		DNSSEC lookaside validation.

1588.	[bug]		win32: TCP sockets could become blocked. [RT #10115]

1587.	[bug]		dns_message_settsigkey() failed to clear existing key.
			[RT #10590]

1586.	[func]		"check-names" is now implemented.

1585.	[placeholder]

1584.	[bug]		"make test" failed with a read only source tree.
			[RT #10461]

1583.	[bug]		Records add via UPDATE failed to get the correct trust
			level. [RT #10452]

1582.	[bug]		rrset-order failed to work on RRsets with more
			than 32 elements. [RT #10381]

1581.	[func]		Disable DNSSEC support by default.  To enable
			DNSSEC specify "dnssec-enable yes;" in named.conf.

1580.	[bug]		Zone destruction on final detach takes a long time.
			[RT #3746]

1579.	[bug]		Multiple task managers could not be created.

1578.	[bug]		Don't use CLASS E IPv4 addresses when resolving.
			[RT #10346]

1577.	[bug]		Use isc_uint32_t in ultrasparc optimizer bug
			workaround code. [RT #10331]

1576.	[bug]		Race condition in dns_dispatch_addresponse().
			[RT# 10272]

1575.	[func]		Log TSIG name on TSIG verify failure. [RT #4404]

1574.	[bug]		Don't attempt to open the controls socket(s) when
			running tests. [RT #9091]

1573.	[port]		linux: update to libtool 1.5.2 so that
			"make install DESTDIR=/xx" works with
			"configure --with-libtool".  [RT #9941]

1572.	[bug]		nsupdate: sign the soa query to find the enclosing
			zone if the server is specified. [RT #10148]

1571.	[bug]		rbt:hash_node() could fail leaving the hash table
			in an inconsistent state.  [RT #10208]

1570.	[bug]		nsupdate failed to handle classes other than IN.
			New keyword 'class' which sets the default class.
			[RT #10202]

1569.	[func]		nsupdate new command 'answer' which displays the
			complete answer message to the last update.

1568.	[bug]		nsupdate now reports that the update failed in
			interactive mode. [RT# 10236]

1567.	[maint]		B.ROOT-SERVERS.NET is now 192.228.79.201.

1566.	[port]		Support for the cmsg framework on Solaris and HP/UX.
			This also solved the problem that match-destinations
			for IPv6 addresses did not work on these systems.
			[RT #10221]

1565.	[bug]		CD flag should be copied to outgoing queries unless
			the query is under a secure entry point in which case
			CD should be set.

1564.	[func]		Attempt to provide a fallback entropy source to be
			used if named is running chrooted and named is unable
			to open entropy source within the chroot area.
			[RT #10133]

1563.	[bug]		Gracefully fail when unable to obtain neither an IPv4
			nor an IPv6 dispatch. [RT #10230]

1562.	[bug]		isc_socket_create() and isc_socket_accept() could
			leak memory under error conditions. [RT #10230]

1561.	[bug]		It was possible to release the same name twice if
			named ran out of memory. [RT #10197]

1560.	[port]		FreeBSD: work around FreeBSD 5.2 mapping EAI_NODATA
			and EAI_NONAME to the same value.

1559.	[port]		named should ignore SIGFSZ.

1558.	[func]		New DNSSEC 'disable-algorithms'.  Support entry into
			child zones for which we don't have a supported
			algorithm.  Such child zones are treated as unsigned.

1557.	[func]		Implement missing DNSSEC tests for
			* NOQNAME proof with wildcard answers.
			* NOWILDARD proof with NXDOMAIN.
			Cache and return NOQNAME with wildcard answers.

1556.	[bug]		nsupdate now treats all names as fully qualified.
			[RT #6427]

1555.	[func]		'rrset-order cyclic' no longer has a random starting
			point per query. [RT #7572]

1554.	[bug]		dig, host, nslookup failed when no nameservers
			were specified in /etc/resolv.conf. [RT #8232]

1553.	[bug]		The windows socket code could stop accepting
			connections. [RT#10115]

1552.	[bug]		Accept NOTIFY requests from mapped masters if
			matched-mapped is set. [RT #10049]

1551.	[port]		Open "/dev/null" before calling chroot().

1550.	[port]		Call tzset(), if available, before calling chroot().

1549.	[func]		named-checkzone can now write out the zone contents
			in a easily parsable format (-D and -o).

1548.	[bug]		When parsing APL records it was possible to silently
			accept out of range ADDRESSFAMILY values. [RT# 9979]

1547.	[bug]		Named wasted memory recording duplicate lame zone
			entries. [RT #9341]

1546.	[bug]		We were rejecting valid secure CNAME to negative
			answers.

1545.	[bug]		It was possible to leak memory if named was unable to
			bind to the specified transfer source and TSIG was
			being used. [RT #10120]

1544.	[bug]		Named would logged a single entry to a file despite it
			being over the specified size limit.

1543.	[bug]		Logging using "versions unlimited" did not work.

1542.	[placeholder]

1541.	[func]		NSEC now uses new bitmap format.

1540.	[bug]		"rndc reload <dynamiczone>" was silently accepted.
			[RT #8934]

1539.	[bug]		Open UDP sockets for notify-source and transfer-source
			that use reserved ports at startup. [RT #9475]

1538.	[placeholder]	rt9997

1537.	[func]		New option "querylog".  If set specify whether query
			logging is to be enabled or disabled at startup.

1536.	[bug]		Windows socket code failed to log a error description
			when returning ISC_R_UNEXPECTED. [RT #9998]

1535.	[placeholder]

1534.	[bug]		Race condition when priming cache. [RT# 9940]

1533.	[func]		Warn if both "recursion no;" and "allow-recursion"
			are active. [RT# 4389]

1532.	[port]		netbsd: the configure test for <sys/sysctl.h>
			requires <sys/param.h>.

1531.	[port]		AIX more libtool fixes.

1530.	[bug]		It was possible to trigger a INSIST() failure if a
			slave master file was removed at just the correct
			moment. [RT #9462]

1529.	[bug]		"notify explicit;" failed to log that NOTIFY messages
			were being sent for the zone. [RT# 9442]

1528.	[cleanup]	Simplify some dns_name_ functions based on the
			deprecation of bitstring labels.

1527.	[cleanup]	Reduce the number of gettimeofday() calls without
			losing necessary timer granularity.

1526.	[func]		Implemented "additional section caching (or acache)",
			an internal cache framework for additional section
			content to improve response performance.  Several
			configuration options were provided to control the
			behavior.

1525.	[bug]		dns_cache_create() could trigger a REQUIRE
			failure in isc_mem_put() during error cleanup.
			[RT# 9360]

1524.	[port]		AIX needs to be able to resolve all symbols when
			creating shared libraries (--with-libtool).

1523.	[bug]		Fix race condition in rbtdb. [RT# 9189]

1522.	[bug]		dns_db_findnode() relax the requirements on 'name'.
			[RT# 9286]

1521.	[bug]		dns_view_createresolver() failed to check the
			result from isc_mem_create(). [RT# 9294]

1520.	[protocol]	Add SSHFP (SSH Finger Print) type.

1519.	[bug]		dnssec-signzone:nsec_setbit() computed the wrong
			length of the new bitmap.

1518.	[bug]		dns_nsec_buildrdata(), and hence dns_nsec_build(),
			contained a off-by-one error when working out the
			number of octets in the bitmap.

1517.	[port]		Support for IPv6 interface scanning on HP/UX and
			TrueUNIX 5.1.

1516.	[func]		Roll the DNSSEC types to RRSIG, NSEC and DNSKEY.

1515.	[func]		Allow transfer source to be set in a server statement.
			[RT #6496]

1514.	[bug]		named: isc_hash_destroy() was being called too early.
			[RT #9160]

1513.	[doc]		Add "US" to root-delegation-only exclude list.

1512.	[bug]		Extend the delegation-only logging to return query
			type, class and responding nameserver.

1511.	[bug]		delegation-only was generating false positives
			on negative answers from sub-zones.

1510.	[func]		New view option "root-delegation-only".  Apply
			delegation-only check to all TLDs and root.
			Note there are some TLDs that are NOT delegation
			only (e.g. DE, LV, US and MUSEUM) these can be excluded
			from the checks by using exclude.

			root-delegation-only exclude {
				"DE"; "LV"; "US"; "MUSEUM";
			};

1509.	[bug]		Hint zones should accept delegation-only.  Forward
			zone should not accept delegation-only.

1508.	[bug]		Don't apply delegation-only checks to answers from
			forwarders.

1507.	[bug]		Handle BIND 8 style returns to NS queries to parents
			when making delegation-only checks.

1506.	[bug]		Wrong return type for dns_view_isdelegationonly().

1505.	[bug]		Uninitialized rdataset in sdb. [RT #8750]

1504.	[func]		New zone type "delegation-only".

1503.	[port]		win32: install libeay32.dll outside of system32.

1502.	[bug]		nsupdate: adjust timeouts for UPDATE requests over TCP.

1501.	[func]		Allow TCP queue length to be specified via
			named.conf, tcp-listen-queue.

1500.	[bug]		host failed to lookup MX records.  Also look up
			AAAA records.

1499.	[bug]		isc_random need to be seeded better if arc4random()
			is not used.

1498.	[port]		bsdos: 5.x support.

1497.	[placeholder]

1496.	[port]		test for pthread_attr_setstacksize().

1495.	[cleanup]	Replace hash functions with universal hash.

1494.	[security]	Turn on RSA BLINDING as a precaution.

1493.	[placeholder]

1492.	[cleanup]	Preserve rwlock quota context when upgrading /
			downgrading. [RT #5599]

1491.	[bug]		dns_master_dump*() would produce extraneous $ORIGIN
			lines. [RT #6206]

1490.	[bug]		Accept reading state as well as working state in
			ns_client_next(). [RT #6813]

1489.	[compat]	Treat 'allow-update' on slave zones as a warning.
			[RT #3469]

1488.	[bug]		Don't override trust levels for glue addresses.
			[RT #5764]

1487.	[bug]		A REQUIRE() failure could be triggered if a zone was
			queued for transfer and the zone was then removed.
			[RT #6189]

1486.	[bug]		isc_print_snprintf() '%%' consumed one too many format
			characters. [RT# 8230]

1485.	[bug]		gen failed to handle high type values. [RT #6225]

1484.	[bug]		The number of records reported after a AXFR was wrong.
			[RT #6229]

1483.	[bug]		dig axfr failed if the message id in the answer failed
			to match that in the request.  Only the id in the first
			message is required to match. [RT #8138]

1482.	[bug]		named could fail to start if the kernel supports
			IPv6 but no interfaces are configured.  Similarly
			for IPv4. [RT #6229]

1481.	[bug]		Refresh and stub queries failed to use masters keys
			if specified. [RT #7391]

1480.	[bug]		Provide replay protection for rndc commands.  Full
			replay protection requires both rndc and named to
			be updated.  Partial replay protection (limited
			exposure after restart) is provided if just named
			is updated.

1479.	[bug]		cfg_create_tuple() failed to handle out of
			memory cleanup.  parse_list() would leak memory
			on syntax errors.

1478.	[port]		ifconfig.sh didn't account for other virtual
			interfaces.  It now takes a optional argument
			to specify the first interface number. [RT #3907]

1477.	[bug]		memory leak using stub zones and TSIG.

1476.	[placeholder]

1475.	[port]		Probe for old sprintf().

1474.	[port]		Provide strtoul() and memmove() for platforms
			without them.

1473.	[bug]		create_map() and create_string() failed to handle out
			of memory cleanup.  [RT #6813]

1472.	[contrib]	idnkit-1.0 from JPNIC, replaces mdnkit.

1471.	[bug]		libbind: updated to BIND 8.4.0.

1470.	[bug]		Incorrect length passed to snprintf. [RT #5966]

1469.	[func]		Log end of outgoing zone transfer at same level
			as the start of transfer is logged. [RT #4441]

1468.	[func]		Internal zones are no longer counted for
			'rndc status'.  [RT #4706]

1467.	[func]		$GENERATES now supports optional class and ttl.

1466.	[bug]		lwresd configuration errors resulted in memory
			and lock leaks.  [RT #5228]

1465.	[bug]		isc_base64_decodestring() and isc_base64_tobuffer()
			failed to check that trailing bits were zero allowing
			some invalid base64 strings to be accepted.  [RT #5397]

1464.	[bug]		Preserve "out of zone" data for outgoing zone
			transfers. [RT #5192]

1463.	[bug]		dns_rdata_from{wire,struct}() failed to catch bad
			NXT bit maps. [RT #5577]

1462.	[bug]		parse_sizeval() failed to check the token type.
			[RT #5586]

1461.	[bug]		Remove deadlock from rbtdb code. [RT #5599]

1460.	[bug]		inet_pton() failed to reject certain malformed
			IPv6 literals.

1459.	[placeholder]

1458.	[cleanup]	sprintf() -> snprintf().

1457.	[port]		Provide strlcat() and strlcpy() for platforms without
			them.

1456.	[contrib]	gen-data-queryperf.py from Stephane Bortzmeyer.

1455.	[bug]		<netaddr> missing from server grammar in
			doc/misc/options. [RT #5616]

1454.	[port]		Use getifaddrs() if available for interface scanning.
			--disable-getifaddrs to override.  Glibc currently
			has a getifaddrs() that does not support IPv6.
			Use --enable-getifaddrs=glibc to force the use of
			this version under linux machines.

1453.	[doc]		ARM: $GENERATE example wasn't accurate. [RT #5298]

1452.	[placeholder]

1451.	[bug]		rndc-confgen didn't exit with a error code for all
			failures. [RT #5209]

1450.	[bug]		Fetching expired glue failed under certain
			circumstances.  [RT #5124]

1449.	[bug]		query_addbestns() didn't handle running out of memory
			gracefully.

1448.	[bug]		Handle empty wildcards labels.

1447.	[bug]		We were casting (unsigned int) to and from (void *).
			rdataset->private4 is now rdataset->privateuint4
			to reflect a type change.

1446.	[func]		Implemented undocumented alternate transfer sources
			from BIND 8.  See use-alt-transfer-source,
			alt-transfer-source and alt-transfer-source-v6.

			SECURITY: use-alt-transfer-source is ENABLED unless
			you are using views.  This may cause a security risk
			resulting in accidental disclosure of wrong zone
			content if the master supplying different source
			content based on IP address.  If you are not certain
			ISC recommends setting use-alt-transfer-source no;

1445.	[bug]		DNS_ADBFIND_STARTATROOT broke stub zones.  This has
			been replaced with DNS_ADBFIND_STARTATZONE which
			causes the search to start using the closest zone.

1444.	[func]		dns_view_findzonecut2() allows you to specify if the
			cache should be searched for zone cuts.

1443.	[func]		Masters lists can now be specified and referenced
			in zone masters clauses and other masters lists.

1442.	[func]		New functions for manipulating port lists:
			dns_portlist_create(), dns_portlist_add(),
			dns_portlist_remove(), dns_portlist_match(),
			dns_portlist_attach() and dns_portlist_detach().

1441.	[func]		It is now possible to tell dig to bind to a specific
			source port.

1440.	[func]		It is now possible to tell named to avoid using
			certain source ports (avoid-v4-udp-ports,
			avoid-v6-udp-ports).

1439.	[bug]		Named could return NOERROR with certain NOTIFY
			failures.  Return NOTAUTH if the NOTIFY zone is
			not being served.

1438.	[func]		Log TSIG (if any) when logging NOTIFY requests.

1437.	[bug]		Leave space for stdio to work in. [RT #5033]

1436.	[func]		dns_zonemgr_resumexfrs() can be used to restart
			stalled transfers.

1435.	[bug]		zmgr_resume_xfrs() was being called read locked
			rather than write locked.  zmgr_resume_xfrs()
			was not being called if the zone was being
			shutdown.

1434.	[bug]		"rndc reconfig" failed to initiate the initial
			zone transfer of new slave zones.

1433.	[bug]		named could trigger a REQUIRE failure if it could
			not get a file descriptor when attempting to write
			a master file. [RT #4347]

1432.	[func]		The advertised EDNS UDP buffer size can now be set
			via named.conf (edns-udp-size).

1431.	[bug]		isc_print_snprintf() "%s" with precision could walk off
			end of argument. [RT #5191]

1430.	[port]		linux: IPv6 interface scanning support.

1429.	[bug]		Prevent the cache getting locked to old servers.

1428.	[placeholder]

1427.	[bug]		Race condition in adb with threaded build.

1426.	[placeholder]

1425.	[port]		linux/libbind: define __USE_MISC when testing *_r()
			function prototypes in netdb.h.  [RT #4921]

1424.	[bug]		EDNS version not being correctly printed.

1423.	[contrib]	queryperf: added A6 and SRV.

1422.	[func]		Log name/type/class when denying a query.  [RT #4663]

1421.	[func]		Differentiate updates that don't succeed due to
			prerequisites (unsuccessful) vs other reasons
			(failed).

1420.	[port]		solaris: work around gcc optimizer bug.

1419.	[port]		openbsd: use /dev/arandom. [RT #4950]

1418.	[bug]		'rndc reconfig' did not cause new slaves to load.

1417.	[func]		ID.SERVER/CHAOS is now a built in zone.
			See "server-id" for how to configure.

1416.	[bug]		Empty node should return NOERROR NODATA, not NXDOMAIN.
			[RT #4715]

1415.	[func]		DS TTL now derived from NS ttl.  NXT TTL now derived
			from SOA MINIMUM.

1414.	[func]		Support for KSK flag.

1413.	[func]		Explicitly request the (re-)generation of DS records
			from keysets (dnssec-signzone -g).

1412.	[func]		You can now specify servers to be tried if a nameserver
			has IPv6 address and you only support IPv4 or the
			reverse. See dual-stack-servers.

1411.	[bug]		empty nodes should stop wildcard matches. [RT #4802]

1410.	[func]		Handle records that live in the parent zone, e.g. DS.

1409.	[bug]		DS should have attribute DNS_RDATATYPEATTR_DNSSEC.

1408.	[bug]		"make distclean" was not complete. [RT #4700]

1407.	[bug]		lfsr incorrectly implements the shift register.
			[RT #4617]

1406.	[bug]		dispatch initializes one of the LFSR's with a incorrect
			polynomial.  [RT #4617]

1405.	[func]		Use arc4random() if available.

1404.	[bug]		libbind: ns_name_ntol() could overwrite a zero length
			buffer.

1403.	[func]		dnssec-signzone, dnssec-keygen, dnssec-makekeyset
			dnssec-signkey now report their version in the
			usage message.

1402.	[cleanup]	A6 has been moved to experimental and is no longer
			fully supported.

1401.	[bug]		adb wasn't clearing state when the timer expired.

1400.	[bug]		Block the addition of wildcard NS records by IXFR
			or UPDATE. [RT #3502]

1399.	[bug]		Use serial number arithmetic when testing SIG
			timestamps. [RT #4268]

1398.	[doc]		ARM: notify-also should have been also-notify.
			[RT #4345]

1397.	[maint]		J.ROOT-SERVERS.NET is now 192.58.128.30.

1396.	[func]		dnssec-signzone: adjust the default signing time by
			1 hour to allow for clock skew.

1395.	[port]		OpenSSL 0.9.7 defines CRYPTO_LOCK_ENGINE but doesn't
			have a working implementation.  [RT #4079]

1394.	[func]		It is now possible to check if a particular element is
			in a acl.  Remove duplicate entries from the localnets
			acl.

1393.	[port]		Bind to individual IPv6 interfaces if IPV6_IPV6ONLY
			is not available in the kernel to prevent accidently
			listening on IPv4 interfaces.

1392.	[bug]		named-checkzone: update usage.

1391.	[func]		Add support for IPv6 scoped addresses in named.

1390.	[func]		host now supports ixfr.

1389.	[bug]		named could fail to rotate long log files.  [RT #3666]

1388.	[port]		irix: check for sys/sysctl.h and NET_RT_IFLIST before
			defining HAVE_IFLIST_SYSCTL. [RT #3770]

1387.	[bug]		named could crash due to an access to invalid memory
			space (which caused an assertion failure) in
			incremental cleaning.  [RT #3588]

1386.	[bug]		named-checkzone -z stopped on errors in a zone.
			[RT #3653]

1385.	[bug]		Setting serial-query-rate to 10 would trigger a
			REQUIRE failure.

1384.	[bug]		host was incompatible with BIND 8 in its exit code and
			in the output with the -l option.  [RT #3536]

1383.	[func]		Track the serial number in a IXFR response and log if
			a mismatch occurs.  This is a more specific error than
			"not exact". [RT #3445]

1382.	[bug]		make install failed with --enable-libbind. [RT #3656]

1381.	[bug]		named failed to correctly process answers that
			contained DNAME records where the resulting CNAME
			resulted in a negative answer.

1380.	[func]		'rndc recursing' dump recursing queries to
			'recursing-file = "named.recursing";'.

1379.	[func]		'rndc status' now reports tcp and recursion quota
			states.

1378.	[func]		Improved positive feedback for 'rndc {reload|refresh}.

1377.	[func]		dns_zone_load{new}() now reports if the zone was
			loaded, queued for loading to up to date.

1376.	[func]		New function dns_zone_logc() to log to specified
			category.

1375.	[func]		'rndc dumpdb' now dumps the adb cache along with the
			data cache.

1374.	[func]		dns_adb_dump() now logs the lame zones associated
			with each server.

1373.	[bug]		Recovery from expired glue failed under certain
			circumstances.

1372.	[bug]		named crashes with an assertion failure on exit when
			sharing the same port for listening and querying, and
			changing listening addresses several times. [RT# 3509]

1371.	[bug]		notify-source-v6, transfer-source-v6 and
			query-source-v6 with explicit addresses and using the
			same ports as named was listening on could interfere
			with named's ability to answer queries sent to those
			addresses.

1370.	[bug]		dig '+[no]recurse' was incorrectly documented.

1369.	[bug]		Adding an NS record as the lexicographically last
			record in a secure zone didn't work.

1368.	[func]		remove support for bitstring labels.

1367.	[func]		Use response times to select forwarders.

1366.	[contrib]	queryperf usage was incomplete.  Add '-h' for help.

1365.	[func]		"localhost" and "localnets" acls now include IPv6
			addresses / prefixes.

1364.	[func]		Log file name when unable to open memory statistics
			and dump database files. [RT# 3437]

1363.	[func]		Listen-on-v6 now supports specific addresses.

1362.	[bug]		remove IFF_RUNNING test when scanning interfaces.

1361.	[func]		log the reason for rejecting a server when resolving
			queries.

1360.	[bug]		--enable-libbind would fail when not built in the
			source tree for certain OS's.

1359.	[security]	Support patches OpenSSL libraries.
			http://www.cert.org/advisories/CA-2002-23.html

1358.	[bug]		It was possible to trigger a INSIST when debugging
			large dynamic updates. [RT #3390]

1357.	[bug]		nsupdate was extremely wasteful of memory.

1356.	[tuning]	Reduce the number of events / quantum for zone tasks.

1355.	[bug]		Fix DNSSEC wildcard proof for CNAME/DNAME.

1354.	[doc]		lwres man pages had illegal nroff.

1353.	[contrib]	sdb/ldap to version 0.9.

1352.	[bug]		dig, host, nslookup when falling back to TCP use the
			current search entry (if any). [RT #3374]

1351.	[bug]		lwres_getipnodebyname() returned the wrong name
			when given a IPv4 literal, af=AF_INET6 and AI_MAPPED
			was set.

1350.	[bug]		dns_name_fromtext() failed to handle too many labels
			gracefully.

1349.	[security]	Minimum OpenSSL version now 0.9.6e (was 0.9.5a).
			http://www.cert.org/advisories/CA-2002-23.html

1348.	[port]		win32: Rewrote code to use I/O Completion Ports
			in socket.c and eliminating a host of socket
			errors. Performance is enhanced.

1347.	[placeholder]

1346.	[placeholder]

1345.	[port]		Use a explicit -Wformat with gcc.  Not all versions
			include it in -Wall.

1344.	[func]		Log if the serial number on the master has gone
			backwards.
			If you have multiple machines specified in the masters
			clause you may want to set 'multi-master yes;' to
			suppress this warning.

1343.	[func]		Log successful notifies received (info).  Adjust log
			level for failed notifies to notice.

1342.	[func]		Log remote address with TCP dispatch failures.

1341.	[func]		Allow a rate limiter to be stalled.

1340.	[bug]		Delay and spread out the startup refresh load.

1339.	[func]		dig, host and nslookup now use IP6.ARPA for nibble
			lookups.  Bit string lookups are no longer attempted.

1338.	[placeholder]

1337.	[placeholder]

1336.	[func]		Nibble lookups under IP6.ARPA are now supported by
			dns_byaddr_create().  dns_byaddr_createptrname() is
			deprecated, use dns_byaddr_createptrname2() instead.

1335.	[bug]		When performing a nonexistence proof, the validator
			should discard parent NXTs from higher in the DNS.

1334.	[bug]		When signing/verifying rdatasets, duplicate rdatas
			need to be suppressed.

1333.	[contrib]	queryperf now reports a summary of returned
			rcodes (-c), rcodes are printed in mnemonic form (-v).

1332.	[func]		Report the current serial with periodic commits when
			rolling forward the journal.

1331.	[func]		Generate DNSSEC wildcard proofs.

1330.	[bug]		When processing events (non-threaded) only allow
			the task one chance to use to use its quantum.

1329.	[func]		named-checkzone will now check if nameservers that
			appear to be IP addresses.  Available modes "fail",
			"warn" (default) and "ignore" the results of the
			check.

1328.	[bug]		The validator could incorrectly verify an invalid
			negative proof.

1327.	[bug]		The validator would incorrectly mark data as insecure
			when seeing a bogus signature before a correct
			signature.

1326.	[bug]		DNAME/CNAME signatures were not being cached when
			validation was not being performed. [RT #3284]

1325.	[bug]		If the tcpquota was exhausted it was possible to
			to trigger a INSIST() failure.

1324.	[port]		darwin: ifconfig.sh now supports darwin.

1323.	[port]		linux: Slackware 4.0 needs <asm/unistd.h>. [RT #3205]

1322.	[bug]		dnssec-signzone usage message was misleading.

1321.	[bug]		If the last RRset in a zone is glue, dnssec-signzone
			would incorrectly duplicate its output and sign it.

1320.	[doc]		query-source-v6 was missing from options section.
			[RT #3218]

1319.	[func]		libbind: log attempts to exploit #1318.

1318.	[bug]		libbind: Remote buffer overrun.

1317.	[port]		libbind: TrueUNIX 5.1 does not like __align as a
			element name.

1316.	[bug]		libbind: gethostans() could get out of sync parsing
			the response if there was a very long CNAME chain.

1315.	[bug]		Options should apply to the internal _bind view.

1314.	[port]		Handle ECONNRESET from sendmsg() [unix].

1313.	[func]		Query log now says if the query was signed (S) or
			if EDNS was used (E).

1312.	[func]		Log TSIG key used w/ outgoing zone transfers.

1311.	[bug]		lwres_getrrsetbyname leaked memory.  [RT #3159]

1310.	[bug]		'rndc stop' failed to cause zones to be flushed
			sometimes. [RT #3157]

1309.	[func]		Log that a zone transfer was covered by a TSIG.

1308.	[func]		DS (delegation signer) support.

1307.	[bug]		nsupdate: allow white space base64 key data.

1306.	[bug]		Badly encoded LOC record when the size, horizontal
			precision or vertical precision was 0.1m.

1305.	[bug]		Document that internal zones are included in the
			rndc status results.

1304.	[func]		New function: dns_zone_name().

1303.	[func]		Option 'flush-zones-on-shutdown <boolean>;'.

1302.	[func]		Extended rndc dumpdb to support dumping of zones and
			view selection: 'dumpdb [-all|-zones|-cache] [view]'.

1301.	[func]		New category 'update-security'.

1300.	[port]		Compaq Trucluster support.

1299.	[bug]		Set AI_ADDRCONFIG when looking up addresses
			via getaddrinfo() (affects dig, host, nslookup, rndc
			and nsupdate).

1298.	[bug]		The CINCLUDES macro in lib/dns/sec/dst/Makefile
			could be left with a trailing "\" after configure
			has been run.

1297.	[port]		linux: make handling EINVAL from socket() no longer
			conditional on #ifdef LINUX.

1296.	[bug]		isc_log_closefilelogs() needed to lock the log
			context.

1295.	[bug]		isc_log_setdebuglevel() needed to lock the log
			context.

1294.	[func]		libbind: no longer attempts bit string labels for
			IPv6 reverse resolution.  Try IP6.ARPA then IP6.INT
			for nibble style resolution.

1293.	[func]		Entropy can now be retrieved from EGDs. [RT #2438]

1292.	[func]		Enable IPv6 support when using ioctl style interface
			scanning and OS supports SIOCGLIFADDR using struct
			if_laddrreq.

1291.	[func]		Enable IPv6 support when using sysctl style interface
			scanning.

1290.	[func]		"dig axfr" now reports the number of messages
			as well as the number of records.

1289.	[port]		See if -ldl is required for OpenSSL? [RT #2672]

1288.	[bug]		Adjusted REQUIRE's in lib/dns/name.c to better
			reflect written requirements.

1287.	[bug]		REQUIRE that DNS_DBADD_MERGE only be set when adding
			a rdataset to a zone db in the rbtdb implementation of
			addrdataset.

1286.	[bug]		dns_name_downcase() enforce requirement that
			target != NULL or name->buffer != NULL.

1285.	[func]		lwres: probe the system to see what address families
			are currently in use.

1284.	[bug]		The RTT estimate on unused servers was not aged.
			[RT #2569]

1283.	[func]		Use "dataready" accept filter if available.

1282.	[port]		libbind: hpux 11.11 interface scanning.

1281.	[func]		Log zone when unable to get private keys to update
			zone.  Log zone when NXT records are missing from
			secure zone.

1280.	[bug]		libbind: escape '(' and ')' when converting to
			presentation form.

1279.	[port]		Darwin uses (unsigned long) for size_t. [RT #2590]

1278.	[func]		dig: now supports +[no]cl +[no]ttlid.

1277.	[func]		You can now create your own customized printing
			styles: dns_master_stylecreate() and
			dns_master_styledestroy().

1276.	[bug]		libbind: const pointer conflicts in res_debug.c.

1275.	[port]		libbind: hpux: treat all hpux systems as BIG_ENDIAN.

1274.	[bug]		Memory leak in lwres_gnbarequest_parse().

1273.	[port]		libbind: solaris: 64 bit binary compatibility.

1272.	[contrib]	Berkeley DB 4.0 sdb implementation from
			Nuno Miguel Rodrigues <nmr@co.sapo.pt>.

1271.	[bug]		"recursion available: {denied,approved}" was too
			confusing.

1270.	[bug]		Check that system inet_pton() and inet_ntop() support
			AF_INET6.

1269.	[port]		Openserver: ifconfig.sh support.

1268.	[port]		Openserver: the value FD_SETSIZE depends on whether
			<sys/param.h> is included or not.  Be consistent.

1267.	[func]		isc_file_openunique() now creates file using mode
			0666 rather than 0600.

1266.	[bug]		ISC_LINK_INIT, ISC_LINK_UNLINK, ISC_LIST_DEQUEUE,
			__ISC_LINK_UNLINKUNSAFE and __ISC_LIST_DEQUEUEUNSAFE
			are not C++ compatible, use *_TYPE versions instead.

1265.	[bug]		libbind: LINK_INIT and UNLINK were not compatible with
			C++, use LINK_INIT_TYPE and UNLINK_TYPE instead.

1264.	[placeholder]

1263.	[bug]		Reference after free error if dns_dispatchmgr_create()
			failed.

1262.	[bug]		ns_server_destroy() failed to set *serverp to NULL.

1261.	[func]		libbind: ns_sign2() and ns_sign_tcp() now provide
			support for compressed TSIG owner names.

1260.	[func]		libbind: res_update can now update IPv6 servers,
			new function res_findzonecut2().

1259.	[bug]		libbind: get_salen() IPv6 support was broken for OSs
			w/o sa_len.

1258.	[bug]		libbind: res_nametotype() and res_nametoclass() were
			broken.

1257.	[bug]		Failure to write pid-file should not be fatal on
			reload. [RT #2861]

1256.	[contrib]	'queryperf' now has EDNS (-e) + DNSSEC DO (-D) support.

1255.	[bug]		When verifying that an NXT proves nonexistence, check
			the rcode of the message and only do the matching NXT
			check.  That is, for NXDOMAIN responses, check that
			the name is in the range between the NXT owner and
			next name, and for NOERROR NODATA responses, check
			that the type is not present in the NXT bitmap.

1254.	[func]		preferred-glue option from BIND 8.3.

1253.	[bug]		The dnssec system test failed to remove the correct
			files.

1252.	[bug]		Dig, host and nslookup were not checking the address
			the answer was coming from against the address it was
			sent to. [RT# 2692]

1251.	[port]		win32: a make file contained absolute version specific
			references.

1250.	[func]		Nsupdate will report the address the update was
			sent to.

1249.	[bug]		Missing masters clause was not handled gracefully.
			[RT #2703]

1248.	[bug]		DESTDIR was not being propagated between makes.

1247.	[bug]		Don't reset the interface index for link/site local
			addresses. [RT #2576]

1246.	[func]		New functions isc_sockaddr_issitelocal(),
			isc_sockaddr_islinklocal(), isc_netaddr_issitelocal()
			and isc_netaddr_islinklocal().

1245.	[bug]		Treat ENOBUFS, ENOMEM and ENFILE as soft errors for
			accept().

1244.	[bug]		Receiving a TCP message from a blackhole address would
			prevent further messages being received over that
			interface.

1243.	[bug]		It was possible to trigger a REQUIRE() in
			dns_message_findtype(). [RT #2659]

1242.	[bug]		named-checkzone failed if a journal existed. [RT #2657]

1241.	[bug]		Drop received UDP messages with a zero source port
			as these are invariably forged. [RT #2621]

1240.	[bug]		It was possible to leak zone references by
			specifying an incorrect zone to rndc.

1239.	[bug]		Under certain circumstances named could continue to
			use a name after it had been freed triggering
			INSIST() failures.  [RT #2614]

1238.	[bug]		It is possible to lockup the server when shutting down
			if notifies were being processed. [RT #2591]

1237.	[bug]		nslookup: "set q=type" failed.

1236.	[bug]		dns_rdata{class,type}_fromtext() didn't handle non
			NULL terminated text regions. [RT #2588]

1235.	[func]		Report 'out of memory' errors from openssl.

1234.	[bug]		contrib/sdb: 'zonetodb' failed to call
			dns_result_register().  DNS_R_SEENINCLUDE should not
			be fatal.

1233.	[bug]		The flags field of a KEY record can be expressed in
			hex as well as decimal.

1232.	[bug]		unix/errno2result() didn't handle EADDRNOTAVAIL.

1231.	[port]		HPUX 11.11 recvmsg() can return spurious EADDRNOTAVAIL.

1230.	[bug]		isccc_cc_isreply() and isccc_cc_isack() were broken.

1229.	[bug]		named would crash if it received a TSIG signed
			query as part of an AXFR response. [RT #2570]

1228.	[bug]		'make install' did not depend on 'make all'. [RT #2559]

1227.	[bug]		dns_lex_getmastertoken() now returns ISC_R_BADNUMBER
			if a number was expected and some other token was
			found. [RT#2532]

1226.	[func]		Use EDNS for zone refresh queries. [RT #2551]

1225.	[func]		dns_message_setopt() no longer requires that
			dns_message_renderbegin() to have been called.

1224.	[bug]		'rrset-order' and 'sortlist' should be additive
			not exclusive.

1223.	[func]		'rrset-order' partially works 'cyclic' and 'random'
			are supported.

1222.	[bug]		Specifying 'port *' did not always result in a system
			selected (non-reserved) port being used. [RT #2537]

1221.	[bug]		Zone types 'master', 'slave' and 'stub' were not being
			compared case insensitively. [RT #2542]

1220.	[func]		Support for APL rdata type.

1219.	[func]		Named now reports the TSIG extended error code when
			signature verification fails. [RT #1651]

1218.	[bug]		Named incorrectly returned SERVFAIL rather than
			NOTAUTH when there was a TSIG BADTIME error. [RT #2519]

1217.	[func]		Report locations of previous key definition when a
			duplicate is detected.

1216.	[bug]		Multiple server clauses for the same server were not
			reported.  [RT #2514]

1215.	[port]		solaris: add support to ifconfig.sh for x86 2.5.1

1214.	[bug]		Win32: isc_file_renameunique() could leave zero length
			files behind.

1213.	[func]		Report view associated with client if it is not a
			standard view (_default or _bind).

1212.	[port]		libbind: 64k answer buffers were causing stack space
			to be exceeded for certain OS.  Use heap space instead.

1211.	[bug]		dns_name_fromtext() incorrectly handled certain
			valid octal bitlabels. [RT #2483]

1210.	[bug]		libbind: getnameinfo() failed to lookup IPv4 mapped /
			compatible addresses. [RT #2461]

1209.	[bug]		Dig, host, nslookup were not checking the message ids
			on the responses. [RT #2454]

1208.	[bug]		dns_master_load*() failed to log a error message if
			an error was detected when parsing the ownername of
			a record.  [RT #2448]

1207.	[bug]		libbind: getaddrinfo() could call freeaddrinfo() with
			an invalid pointer.

1206.	[bug]		SERVFAIL and NOTIMP responses to an EDNS query should
			trigger a non-EDNS retry.

1205.	[bug]		OPT, TSIG and TKEY cannot be used to set the "class"
			of the message. [RT #2449]

1204.	[bug]		libbind: res_nupdate() failed to update the name
			server addresses before sending the update.

1203.	[func]		Report locations of previous acl and zone definitions
			when a duplicate is detected.

1202.	[func]		New functions: cfg_obj_line() and cfg_obj_file().

1201.	[bug]		Require that if 'callbacks' is passed to
			dns_rdata_fromtext(), callbacks->error and
			callbacks->warn are initialized.

1200.	[bug]		Log 'errno' that we are unable to convert to
			isc_result_t. [RT #2404]

1199.	[doc]		ARM reference to RFC 2157 should have been RFC 1918.
			[RT #2436]

1198.	[bug]		OPT printing style was not consistent with the way the
			header fields are printed.  The DO bit was not reported
			if set.  Report if any of the MBZ bits are set.

1197.	[bug]		Attempts to define the same acl multiple times were not
			detected.

1196.	[contrib]	update mdnkit to 2.2.3.

1195.	[bug]		Attempts to redefine builtin acls should be caught.
			[RT #2403]

1194.	[bug]		Not all duplicate zone definitions were being detected
			at the named.conf checking stage. [RT #2431]

1193.	[bug]		dig +besteffort parsing didn't handle packet
			truncation.  dns_message_parse() has new flag
			DNS_MESSAGE_IGNORETRUNCATION.

1192.	[bug]		The seconds fields in LOC records were restricted
			to three decimal places.  More decimal places should
			be allowed but warned about.

1191.	[bug]		A dynamic update removing the last non-apex name in
			a secure zone would fail. [RT #2399]

1190.	[func]		Add the "rndc freeze" and "rndc unfreeze" commands.
			[RT #2394]

1189.	[bug]		On some systems, malloc(0) returns NULL, which
			could cause the caller to report an out of memory
			error. [RT #2398]

1188.	[bug]		Dynamic updates of a signed zone would fail if
			some of the zone private keys were unavailable.

1187.	[bug]		named was incorrectly returning DNSSEC records
			in negative responses when the DO bit was not set.

1186.	[bug]		isc_hex_tobuffer(,,length = 0) failed to unget the
			EOL token when reading to end of line.

1185.	[bug]		libbind: don't assume statp->_u._ext.ext is valid
			unless RES_INIT is set when calling res_*init().

1184.	[bug]		libbind: call res_ndestroy() if RES_INIT is set
			when res_*init() is called.

1183.	[bug]		Handle ENOSR error when writing to the internal
			control pipe. [RT #2395]

1182.	[bug]		The server could throw an assertion failure when
			constructing a negative response packet.

1181.	[func]		Add the "key-directory" configuration statement,
			which allows the server to look for online signing
			keys in alternate directories.

1180.	[func]		dnssec-keygen should always generate keys with
			protocol 3 (DNSSEC), since it's less confusing
			that way.

1179.	[func]		Add SIG(0) support to nsupdate.

1178.	[bug]		Follow and cache (if appropriate) A6 and other
			data chains to completion in the additional section.

1177.	[func]		Report view when loading zones if it is not a
			standard view (_default or _bind). [RT #2270]

1176.	[doc]		Document that allow-v6-synthesis is only performed
			for clients that are supplied recursive service.
			[RT #2260]

1175.	[bug]		named-checkzone and named-checkconf failed to call
			dns_result_register() at startup which could
			result in runtime exceptions when printing
			"out of memory" errors. [RT #2335]

1174.	[bug]		Win32: add WSAECONNRESET to the expected errors
			from connect(). [RT #2308]

1173.	[bug]		Potential memory leaks in isc_log_create() and
			isc_log_settag(). [RT #2336]

1172.	[doc]		Add CERT, GPOS, KX, NAPTR, NSAP, PX and TXT to
			table of RR types in ARM.

1171.	[func]		Added function isc_region_compare(), updated files in
			lib/dns to use this function instead of local one.

1170.	[bug]		Don't attempt to print the token when a I/O error
			occurs when parsing named.conf. [RT #2275]

1169.	[func]		Identify recursive queries in the query log.

1168.	[bug]		Empty also-notify clauses were not handled. [RT #2309]

1167.	[contrib]	nslint-2.1a3 (from author).

1166.	[bug]		"Not Implemented" should be reported as NOTIMP,
			not NOTIMPL. [RT #2281]

1165.	[bug]		We were rejecting notify-source{-v6} in zone clauses.

1164.	[bug]		Empty masters clauses in slave / stub zones were not
			handled gracefully. [RT #2262]

1163.	[func]		isc_time_formattimestamp() now includes the year.

1162.	[bug]		The allow-notify option was not accepted in slave
			zone statements.

1161.	[bug]		named-checkzone looped on unbalanced brackets.
			[RT #2248]

1160.	[bug]		Generating Diffie-Hellman keys longer than 1024
			bits could fail. [RT #2241]

1159.	[bug]		MD and MF are not permitted to be loaded by RFC1123.

1158.	[func]		Report the client's address when logging notify
			messages.

1157.	[func]		match-clients and match-destinations now accept
			keys. [RT #2045]

1156.	[port]		The configure test for strsep() incorrectly
			succeeded on certain patched versions of
			AIX 4.3.3. [RT #2190]

1155.	[func]		Recover from master files being removed from under
			us.

1154.	[bug]		Don't attempt to obtain the netmask of a interface
			if there is no address configured. [RT #2176]

1153.	[func]		'rndc {stop|halt} -p' now reports the process id
			of the instance of named being shutdown.

1152.	[bug]		libbind: read buffer overflows.

1151.	[bug]		nslookup failed to check that the arguments to
			the port, timeout, and retry options were
			valid integers and in range. [RT #2099]

1150.	[bug]		named incorrectly accepted TTL values
			containing plus or minus signs, such as
			1d+1h-1s.

1149.	[func]		New function isc_parse_uint32().

1148.	[func]		'rndc-confgen -a' now provides positive feedback.

1147.	[func]		Set IPV6_V6ONLY on IPv6 sockets if supported by
			the OS.  listen-on-v6 { any; }; should no longer
			result in IPv4 queries be accepted.  Similarly
			control { inet :: ... }; should no longer result
			in IPv4 connections being accepted.  This can be
			overridden at compile time by defining
			ISC_ALLOW_MAPPED=1.

1146.	[func]		Allow IPV6_IPV6ONLY to be set/cleared on a socket if
			supported by the OS by a new function
			isc_socket_ipv6only().

1145.	[func]		"host" no longer reports a NOERROR/NODATA response
			by printing nothing. [RT #2065]

1144.	[bug]		rndc-confgen would crash if both the -a and -t
			options were specified. [RT #2159]

1143.	[bug]		When a trusted-keys statement was present and named
			was built without crypto support, it would leak memory.

1142.	[bug]		dnssec-signzone would fail to delete temporary files
			in some failure cases. [RT #2144]

1141.	[bug]		When named rejected a control message, it would
			leak a file descriptor and memory.  It would also
			fail to respond, causing rndc to hang.
			[RT #2139, #2164]

1140.	[bug]		rndc-confgen did not accept IPv6 addresses as arguments
			to the -s option. [RT #2138]

1139.	[func]		It is now possible to flush a given name from the
			cache(s) via 'rndc flushname name [view]'. [RT #2051]

1138.	[func]		It is now possible to flush a given name from the
			cache by calling the new function
			dns_cache_flushname().

1137.	[func]		It is now possible to flush a given name from the
			ADB by calling the new function dns_adb_flushname().

1136.	[bug]		CNAME records synthesized from DNAMEs did not
			have a TTL of zero as required by RFC2672.
			[RT #2129]

1135.	[func]		You can now override the default syslog() facility for
			named/lwresd at compile time. [RT #1982]

1134.	[bug]		Multi-threaded servers could deadlock in ferror()
			when reloading zone files. [RT #1951, #1998]

1133.	[bug]		IN6_IS_ADDR_LOOPBACK was not portably defined on
			platforms without IN6_IS_ADDR_LOOPBACK. [RT #2106]

1132.	[func]		Improve UPDATE prerequisite failure diagnostic messages.

1131.	[bug]		The match-destinations view option did not work with
			IPv6 destinations. [RT #2073, #2074]

1130.	[bug]		Log messages reporting an out-of-range serial number
			did not include the out-of-range number but the
			following token. [RT #2076]

1129.	[bug]		Multi-threaded servers could crash under heavy
			resolution load due to a race condition. [RT #2018]

1128.	[func]		sdb drivers can now provide RR data in either text
			or wire format, the latter using the new functions
			dns_sdb_putrdata() and dns_sdb_putnamedrdata().

1127.	[func]		rndc: If the server to contact has multiple addresses,
			try all of them.

1126.	[bug]		The server could access a freed event if shut
			down while a client start event was pending
			delivery. [RT #2061]

1125.	[bug]		rndc: -k option was missing from usage message.
			[RT #2057]

1124.	[doc]		dig: +[no]dnssec, +[no]besteffort and +[no]fail
			are now documented. [RT #2052]

1123.	[bug]		dig +[no]fail did not match description. [RT #2052]

1122.	[tuning]	Resolution timeout reduced from 90 to 30 seconds.
			[RT #2046]

1121.	[bug]		The server could attempt to access a NULL zone
			table if shut down while resolving.
			[RT #1587, #2054]

1120.	[bug]		Errors in options were not fatal. [RT #2002]

1119.	[func]		Added support in Win32 for NTFS file/directory ACL's
			for access control.

1118.	[bug]		On multi-threaded servers, a race condition
			could cause an assertion failure in resolver.c
			during resolver shutdown. [RT #2029]

1117.	[port]		The configure check for in6addr_loopback incorrectly
			succeeded on AIX 4.3 when compiling with -O2
			because the test code was optimized away.
			[RT #2016]

1116.	[bug]		Setting transfers in a server clause, transfers-in,
			or transfers-per-ns to a value greater than
			2147483647 disabled transfers. [RT #2002]

1115.	[func]		Set maximum values for cleaning-interval,
			heartbeat-interval, interface-interval,
			max-transfer-idle-in, max-transfer-idle-out,
			max-transfer-time-in, max-transfer-time-out,
			statistics-interval of 28 days and
			sig-validity-interval of 3660 days. [RT #2002]

1114.	[port]		Ignore more accept() errors. [RT #2021]

1113.	[bug]		The allow-update-forwarding option was ignored
			when specified in a view. [RT #2014]

1112.	[placeholder]

1111.	[bug]		Multi-threaded servers could deadlock processing
			recursive queries due to a locking hierarchy
			violation in adb.c. [RT #2017]

1110.	[bug]		dig should only accept valid abbreviations of +options.
			[RT #2003]

1109.	[bug]		nsupdate accepted illegal ttl values.

1108.	[bug]		On Win32, rndc was hanging when named was not running
			due to failure to select for exceptional conditions
			in select(). [RT #1870]

1107.	[bug]		nsupdate could catch an assertion failure if an
			invalid domain name was given as the argument to
			the "zone" command.

1106.	[bug]		After seeing an out of range TTL, nsupdate would
			treat all TTLs as out of range. [RT #2001]

1105.	[port]		OpenUNIX 8 enable threads by default. [RT #1970]

1104.	[bug]		Invalid arguments to the transfer-format option
			could cause an assertion failure. [RT #1995]

1103.	[port]		OpenUNIX 8 support (ifconfig.sh). [RT #1970]

1102.	[doc]		Note that query logging is enabled by directing the
			queries category to a channel.

1101.	[bug]		Array bounds read error in lwres_gai_strerror.

1100.	[bug]		libbind: DNSSEC key ids were computed incorrectly.

1099.	[cleanup]	libbind: defining REPORT_ERRORS in lib/bind/dst caused
			compile time errors.

1098.	[bug]		libbind: HMAC-MD5 key files are now mode 0600.

1097.	[func]		libbind: RES_PRF_TRUNC for dig.

1096.	[func]		libbind: "DNSSEC OK" (DO) support.

1095.	[func]		libbind: resolver option: no-tld-query.  disables
			trying unqualified as a tld.  no_tld_query is also
			supported for FreeBSD compatibility.

1094.	[func]		libbind: add support gcc's format string checking.

1093.	[doc]		libbind: miscellaneous nroff fixes.

1092.	[bug]		libbind: get*by*() failed to check if res_init() had
			been called.

1091.	[bug]		libbind: misplaced va_end().

1090.	[bug]		libbind: dns_ho.c:add_hostent() was not returning
			the amount of memory consumed resulting in garbage
			address being returned.  Alignment calculations were
			wasting space.  We weren't suppressing duplicate
			addresses.

1089.	[func]		libbind: inet_{cidr,net}_{pton,ntop}() now have IPv6
			support.

1088.	[port]		libbind: MPE/iX C.70 (incomplete)

1087.	[bug]		libbind: struct __res_state too large on 64 bit arch.

1086.	[port]		libbind: sunos: old sprintf.

1085.	[port]		libbind: solaris: sys_nerr and sys_errlist do not
			exist when compiling in 64 bit mode.

1084.	[cleanup]	libbind: gai_strerror() rewritten.

1083.	[bug]		The default control channel listened on the
			wildcard address, not the loopback as documented.
			[RT #1975]

1082.	[bug]		The -g option to named incorrectly caused logging
			to be sent to syslog in addition to stderr.
			[RT #1974]

1081.	[bug]		Multicast queries were incorrectly identified
			based on the source address, not the destination
			address.

1080.	[bug]		BIND 8 compatibility: accept bare IP prefixes
			as the second element of a two-element top level
			sort list statement. [RT #1964]

1079.	[bug]		BIND 8 compatibility: accept bare elements at top
			level of sort list treating them as if they were
			a single element list. [RT #1963]

1078.	[bug]		We failed to correct bad tv_usec values in one case.
			[RT #1966]

1077.	[func]		Do not accept further recursive clients when
			the total number of recursive lookups being
			processed exceeds max-recursive-clients, even
			if some of the lookups are internally generated.
			[RT #1915, #1938]

1076.	[bug]		A badly defined global key could trigger an assertion
			on load/reload if views were used. [RT #1947]

1075.	[bug]		Out-of-range network prefix lengths were not
			reported. [RT #1954]

1074.	[bug]		Running out of memory in dump_rdataset() could
			cause an assertion failure. [RT #1946]

1073.	[bug]		The ADB cache cleaning should also be space driven.
			[RT #1915, #1938]

1072.	[bug]		The TCP client quota could be exceeded when
			recursion occurred. [RT #1937]

1071.	[bug]		Sockets listening for TCP DNS connections
			specified an excessive listen backlog. [RT #1937]

1070.	[bug]		Copy DNSSEC OK (DO) to response as specified by
			draft-ietf-dnsext-dnssec-okbit-03.txt.

1069.	[placeholder]

1068.	[bug]		errno could be overwritten by catgets(). [RT #1921]

1067.	[func]		Allow quotas to be soft, isc_quota_soft().

1066.	[bug]		Provide a thread safe wrapper for strerror().
			[RT #1689]

1065.	[func]		Runtime support to select new / old style interface
			scanning using ioctls.

1064.	[bug]		Do not shut down active network interfaces if we
			are unable to scan the interface list. [RT #1921]

1063.	[bug]		libbind: "make install" was failing on IRIX.
			[RT #1919]

1062.	[bug]		If the control channel listener socket was shut
			down before server exit, the listener object could
			be freed twice. [RT #1916]

1061.	[bug]		If periodic cache cleaning happened to start
			while cleaning due to reaching the configured
			maximum cache size was in progress, the server
			could catch an assertion failure. [RT #1912]

1060.	[func]		Move refresh, stub and notify UDP retry processing
			into dns_request.

1059.	[func]		dns_request now support will now retry UDP queries,
			dns_request_createvia2() and dns_request_createraw2().

1058.	[func]		Limited lifetime ticker timers are now available,
			isc_timertype_limited.

1057.	[bug]		Reloading the server after adding a "file" clause
			to a zone statement could cause the server to
			crash due to a typo in change 1016.

1056.	[bug]		Rndc could catch an assertion failure on SIGINT due
			to an uninitialized variable. [RT #1908]

1055.	[func]		Version and hostname queries can now be disabled
			using "version none;" and "hostname none;",
			respectively.

1054.	[bug]		On Win32, cfg_categories and cfg_modules need to be
			exported from the libisccfg DLL.

1053.	[bug]		Dig did not increase its timeout when receiving
			AXFRs unless the +time option was used. [RT #1904]

1052.	[bug]		Journals were not being created in binary mode
			resulting in "journal format not recognized" error
			under Win32. [RT #1889]

1051.	[bug]		Do not ignore a network interface completely just
			because it has a noncontiguous netmask.  Instead,
			omit it from the localnets ACL and issue a warning.
			[RT #1891]

1050.	[bug]		Log messages reporting malformed IP addresses in
			address lists such as that of the forwarders option
			failed to include the correct error code, file
			name, and line number. [RT #1890]

1049.	[func]		"pid-file none;" will disable writing a pid file.
			[RT #1848]

1048.	[bug]		Servers built with -DISC_MEM_USE_INTERNAL_MALLOC=1
			didn't work.

1047.	[bug]		named was incorrectly refusing all requests signed
			with a TSIG key derived from an unsigned TKEY
			negotiation with a NOERROR response. [RT #1886]

1046.	[bug]		The help message for the --with-openssl configure
			option was inaccurate. [RT #1880]

1045.	[bug]		It was possible to skip saving glue for a nameserver
			for a stub zone.

1044.	[bug]		Specifying allow-transfer, notify-source, or
			notify-source-v6 in a stub zone was not treated
			as an error.

1043.	[bug]		Specifying a transfer-source or transfer-source-v6
			option in the zone statement for a master zone was
			not treated as an error. [RT #1876]

1042.	[bug]		The "config" logging category did not work properly.
			[RT #1873]

1041.	[bug]		Dig/host/nslookup could catch an assertion failure
			on SIGINT due to an uninitialized variable. [RT #1867]

1040.	[bug]		Multiple listen-on-v6 options with different ports
			were not accepted. [RT #1875]

1039.	[bug]		Negative responses with CNAMEs in the answer section
			were cached incorrectly. [RT #1862]

1038.	[bug]		In servers configured with a tkey-domain option,
			TKEY queries with an owner name other than the root
			could cause an assertion failure. [RT #1866, #1869]

1037.	[bug]		Negative responses whose authority section contain
			SOA or NS records whose owner names are not equal
			equal to or parents of the query name should be
			rejected. [RT #1862]

1036.	[func]		Silently drop requests received via multicast as
			long as there is no final multicast DNS standard.

1035.	[bug]		If we respond to multicast queries (which we
			currently do not), respond from a unicast address
			as specified in RFC 1123. [RT #137]

1034.	[bug]		Ignore the RD bit on multicast queries as specified
			in RFC 1123. [RT #137]

1033.	[bug]		Always respond to requests with an unsupported opcode
			with NOTIMP, even if we don't have a matching view
			or cannot determine the class.

1032.	[func]		hostname.bind/txt/chaos now returns the name of
			the machine hosting the nameserver.  This is useful
			in diagnosing problems with anycast servers.

1031.	[bug]		libbind.a: isc__gettimeofday() infinite recursion.
			[RT #1858]

1030.	[bug]		On systems with no resolv.conf file, nsupdate
			exited with an error rather than defaulting
			to using the loopback address. [RT #1836]

1029.	[bug]		Some named.conf errors did not cause the loading
			of the configuration file to return a failure
			status even though they were logged. [RT #1847]

1028.	[bug]		On Win32, dig/host/nslookup looked for resolv.conf
			in the wrong directory. [RT #1833]

1027.	[bug]		RRs having the reserved type 0 should be rejected.
			[RT #1471]

1026.	[placeholder]

1025.	[bug]		Don't use multicast addresses to resolve iterative
			queries. [RT #101]

1024.	[port]		Compilation failed on HP-UX 11.11 due to
			incompatible use of the SIOCGLIFCONF macro
			name. [RT #1831]

1023.	[func]		Accept hints without TTLs.

1022.	[bug]		Don't report empty root hints as "extra data".
			[RT #1802]

1021.	[bug]		On Win32, log message timestamps were one month
			later than they should have been, and the server
			would exhibit unspecified behavior in December.

1020.	[bug]		IXFR log messages did not distinguish between
			true IXFRs, AXFR-style IXFRs, and mere version
			polls. [RT #1811]

1019.	[bug]		The value of the lame-ttl option was limited to 18000
			seconds, not 1800 seconds as documented. [RT #1803]

1018.	[bug]		The default log channel was not always initialized
			correctly. [RT #1813]

1017.	[bug]		When specifying TSIG keys to dig and nsupdate using
			the -k option, they must be HMAC-MD5 keys. [RT #1810]

1016.	[bug]		Slave zones with no backup file were re-transferred
			on every server reload.

1015.	[bug]		Log channels that had a "versions" option but no
			"size" option failed to create numbered log
			files. [RT #1783]

1014.	[bug]		Some queries would cause statistics counters to
			increment more than once or not at all. [RT #1321]

1013.	[bug]		It was possible to cancel a query twice when marking
			a server as bogus or by having a blackhole acl.
			[RT #1776]

1012.	[bug]		The -p option to named did not behave as documented.

1011.	[cleanup]	Removed isc_dir_current().

1010.	[bug]		The server could attempt to execute a command channel
			command after initiating server shutdown, causing
			an assertion failure. [RT #1766]

1009.	[port]		OpenUNIX 8 support. [RT #1728]

1008.	[port]		libtool.m4, ltmain.sh from libtool-1.4.2.

1007.	[port]		config.guess, config.sub from autoconf-2.52.

1006.	[bug]		If a KEY RR was found missing during DNSSEC validation,
			an assertion failure could subsequently be triggered
			in the resolver. [RT #1763]

1005.	[bug]		Don't copy nonzero RCODEs from request to response.
			[RT #1765]

1004.	[port]		Deal with recvfrom() returning EHOSTDOWN. [RT #1770]

1003.	[func]		Add the +retry option to dig.

1002.	[bug]		When reporting an unknown class name in named.conf,
			including the file name and line number. [RT #1759]

1001.	[bug]		win32 socket code doio_recv was not catching a
			WSACONNRESET error when a client was timing out
			the request and closing its socket. [RT #1745]

1000.	[bug]		BIND 8 compatibility: accept "HESIOD" as an alias
			for class "HS". [RT #1759]

 999.	[func]		"rndc retransfer zone [class [view]]" added.
			[RT #1752]

 998.	[func]		named-checkzone now has arguments to specify the
			chroot directory (-t) and working directory (-w).
			[RT #1755]

 997.	[func]		Add support for RSA-SHA1 keys (RFC3110).

 996.	[func]		Issue warning if the configuration filename contains
			the chroot path.

 995.	[bug]		dig, host, nslookup: using a raw IPv6 address as a
			target address should be fatal on a IPv4 only system.

 994.	[func]		Treat non-authoritative responses to queries for type
			NS as referrals even if the NS records are in the
			answer section, because BIND 8 servers incorrectly
			send them that way.  This is necessary for DNSSEC
			validation of the NS records of a secure zone to
			succeed when the parent is a BIND 8 server. [RT #1706]

 993.	[func]		dig: -v now reports the version.

 992.	[doc]		dig: ~/.digrc is now documented.

 991.	[func]		Lower UDP refresh timeout messages to level
			debug 1.

 990.	[bug]		The rndc-confgen man page was not installed.

 989.	[bug]		Report filename if $INCLUDE fails for file related
			errors. [RT #1736]

 988.	[bug]		'additional-from-auth no;' did not work reliably
			in the case of queries answered from the cache.
			[RT #1436]

 987.	[bug]		"dig -help" didn't show "+[no]stats".

 986.	[bug]		"dig +noall" failed to clear stats and command
			printing.

 985.	[func]		Consider network interfaces to be up iff they have
			a nonzero IP address rather than based on the
			IFF_UP flag. [RT #1160]

 984.	[bug]		Multi-threading should be enabled by default on
			Solaris 2.7 and newer, but it wasn't.

 983.	[func]		The server now supports generating IXFR difference
			sequences for non-dynamic zones by comparing zone
			versions, when enabled using the new config
			option "ixfr-from-differences". [RT #1727]

 982.	[func]		If "memstatistics-file" is set in options the memory
			statistics will be written to it.

 981.	[func]		The dnssec tools can now take multiple '-r randomfile'
			arguments.

 980.	[bug]		Incoming zone transfers restarting after an error
			could trigger an assertion failure. [RT #1692]

 979.	[func]		Incremental master file dumping.  dns_master_dumpinc(),
			dns_master_dumptostreaminc(), dns_dumpctx_attach(),
			dns_dumpctx_detach(), dns_dumpctx_cancel(),
			dns_dumpctx_db() and dns_dumpctx_version().

 978.	[bug]		dns_db_attachversion() had an invalid REQUIRE()
			condition.

 977.	[bug]		Improve "not at top of zone" error message.

 976.	[func]		named-checkconf can now test load master zones
			(named-checkconf -z). [RT #1468]

 975.	[bug]		"max-cache-size default;" as a view option
			caused an assertion failure.

 974.	[bug]		"max-cache-size unlimited;" as a global option
			was not accepted.

 973.	[bug]		Failed to log the question name when logging:
			"bad zone transfer request: non-authoritative zone
			(NOTAUTH)".

 972.	[bug]		The file modification time code in zone.c was using the
			wrong epoch. [RT #1667]

 971.	[placeholder]

 970.	[func]		'max-journal-size' can now be used to set a target
			size for a journal.

 969.	[func]		dig now supports the undocumented dig 8 feature
			of allowing arbitrary labels, not just dotted
			decimal quads, with the -x option.  This can be
			used to conveniently look up RFC2317 names as in
			"dig -x 10.0.0.0-127". [RT #827, #1576, #1598]

 968.	[bug]		On win32, the isc_time_now() function was unnecessarily
			calling strtime(). [RT #1671]

 967.	[bug]		On win32, the link for bindevt was not including the
			required resource file to enable the event viewer
			to interpret the error messages in the event log,
			[RT #1668]

 966.	[placeholder]

 965.	[bug]		Including data other than root server NS and A
			records in the root hint file could cause a rbtdb
			node reference leak. [RT #1581, #1618]

 964.	[func]		Warn if data other than root server NS and A records
			are found in the root hint file. [RT #1581, #1618]

 963.	[bug]		Bad ISC_LANG_ENDDECLS. [RT #1645]

 962.	[bug]		libbind: bad "#undef", don't attempt to install
			non-existent nlist.h. [RT #1640]

 961.	[bug]		Tried to use a IPV6 feature when ISC_PLATFORM_HAVEIPV6
			was not defined. [RT #1482]

 960.	[port]		liblwres failed to build on systems with support for
			getrrsetbyname() in the OS. [RT #1592]

 959.	[port]		On FreeBSD, determine the number of CPUs by calling
			sysctlbyname(). [RT #1584]

 958.	[port]		ssize_t is not available on all platforms. [RT #1607]

 957.	[bug]		sys/select.h inclusion was broken on older platforms.
			[RT #1607]

 956.	[bug]		ns_g_autorndcfile changed to ns_g_keyfile
			in named/win32/os.c due to code changes in
			change #953. win32 .make file for rndc-confgen
			updated to add include path for os.h header.

	--- 9.2.0rc1 released ---

 955.	[bug]		When using views, the zone's class was not being
			inherited from the view's class. [RT #1583]

 954.	[bug]		When requesting AXFRs or IXFRs using dig, host, or
			nslookup, the RD bit should not be set as zone
			transfers are inherently non-recursive. [RT #1575]

 953.	[func]		The /var/run/named.key file from change #843
			has been replaced by /etc/rndc.key.  Both
			named and rndc will look for this file and use
			it to configure a default control channel key
			if not already configured using a different
			method (rndc.conf / controls).  Unlike
			named.key, rndc.key is not created automatically;
			it must be created by manually running
			"rndc-confgen -a".

 952.	[bug]		The server required manual intervention to serve the
			affected zones if it died between creating a journal
			and committing the first change to it.

 951.	[bug]		CFLAGS was not passed to the linker when
			linking some of the test programs under
			bin/tests. [RT #1555].

 950.	[bug]		Explicit TTLs did not properly override $TTL
			due to a bug in change 834. [RT #1558]

 949.	[bug]		host was unable to print records larger than 512
			bytes. [RT #1557]

	--- 9.2.0b2 released ---

 948.	[port]		Integrated support for building on Windows NT /
			Windows 2000.

 947.	[bug]		dns_rdata_soa_t had a badly named element "mname" which
			was really the RNAME field from RFC1035.  To avoid
			confusion and silent errors that would occur it the
			"origin" and "mname" elements were given their correct
			names "mname" and "rname" respectively, the "mname"
			element is renamed to "contact".

 946.	[cleanup]	doc/misc/options is now machine-generated from the
			configuration parser syntax tables, and therefore
			more likely to be correct.

 945.	[func]		Add the new view-specific options
			"match-destinations" and "match-recursive-only".

 944.	[func]		Check for expired signatures on load.

 943.	[bug]		The server could crash when receiving a command
			via rndc if the configuration file listed only
			nonexistent keys in the controls statement. [RT #1530]

 942.	[port]		libbind: GETNETBYADDR_ADDR_T was not correctly
			defined on some platforms.

 941.	[bug]		The configuration checker crashed if a slave
			zone didn't contain a masters statement. [RT #1514]

 940.	[bug]		Double zone locking failure on error path. [RT #1510]

	--- 9.2.0b1 released ---

 939.	[port]		Add the --disable-linux-caps option to configure for
			systems that manage capabilities outside of named.
			[RT #1503]

 938.	[placeholder]

 937.	[bug]		A race when shutting down a zone could trigger a
			INSIST() failure. [RT #1034]

 936.	[func]		Warn about IPv4 addresses that are not complete
			dotted quads. [RT #1084]

 935.	[bug]		inet_pton failed to reject leading zeros.

 934.	[port]		Deal with systems where accept() spuriously returns
			ECONNRESET.

 933.	[bug]		configure failed doing libbind on platforms not
			supported by BIND 8. [RT #1496]

	--- 9.2.0a3 released ---

 932.	[bug]		Use INSTALL_SCRIPT, not INSTALL_PROGRAM,
			when installing isc-config.sh.
			[RT #198, #1466]

 931.	[bug]		The controls statement only attempted to verify
			messages using the first key in the key list.
			(9.2.0a1/a2 only).

 930.	[func]		Query performance testing tool added as
			contrib/queryperf.

 929.	[placeholder]

 928.	[bug]		nsupdate would send empty update packets if the
			send (or empty line) command was run after
			another send but before any new updates or
			prerequisites were specified.  It should simply
			ignore this command.

 927.	[bug]		Don't hold the zone lock for the entire dump to disk.
			[RT #1423]

 926.	[bug]		The resolver could deadlock with the ADB when
			shutting down (multi-threaded builds only).
			[RT #1324]

 925.	[cleanup]	Remove openssl from the distribution; require that
			--with-openssl be specified if DNSSEC is needed.

 924.	[port]		Extend support for pre-RFC2133 IPv6 implementation.
			[RT #987]

 923.	[bug]		Multiline TSIG secrets (and other multiline strings)
			were not accepted in named.conf. [RT #1469]

 922.	[func]		Added two new lwres_getrrsetbyname() result codes,
			ERR_NONAME and ERR_NODATA.

 921.	[bug]		lwres returned an incorrect error code if it received
			a truncated message.

 920.	[func]		Increase the lwres receive buffer size to 16K.
			[RT #1451]

 919.	[placeholder]

 918.	[func]		In nsupdate, TSIG errors are no longer treated as
			fatal errors.

 917.	[func]		New nsupdate command 'key', allowing TSIG keys to
			be specified in the nsupdate command stream rather
			than the command line.

 916.	[bug]		Specifying type ixfr to dig without specifying
			a serial number failed in unexpected ways.

 915.	[func]		The named-checkconf and named-checkzone programs
			now have a '-v' option for printing their version.
			[RT #1151]

 914.	[bug]		Global 'server' statements were rejected when
			using views, even though they were accepted
			in 9.1. [RT #1368]

 913.	[bug]		Cache cleaning was not sufficiently aggressive.
			[RT #1441, #1444]

 912.	[bug]		Attempts to set the 'additional-from-cache' or
			'additional-from-auth' option to 'no' in a
			server with recursion enabled will now
			be ignored and cause a warning message.
			[RT #1145]

 911.	[placeholder]

 910.	[port]		Some pre-RFC2133 IPv6 implementations do not define
			IN6ADDR_ANY_INIT. [RT #1416]

 909.	[placeholder]

 908.	[func]		New program, rndc-confgen, to simplify setting up rndc.

 907.	[func]		The ability to get entropy from either the
			random device, a user-provided file or from
			the keyboard was migrated from the DNSSEC tools
			to libisc as isc_entropy_usebestsource().

 906.	[port]		Separated the system independent portion of
			lib/isc/unix/entropy.c into lib/isc/entropy.c
			and added lib/isc/win32/entropy.c.

 905.	[bug]		Configuring a forward "zone" for the root domain
			did not work. [RT #1418]

 904.	[bug]		The server would leak memory if attempting to use
			an expired TSIG key. [RT #1406]

 903.	[bug]		dig should not crash when receiving a TCP packet
			of length 0.

 902.	[bug]		The -d option was ignored if both -t and -g were also
			specified.

 901.	[placeholder]

 900.	[bug]		A config.guess update changed the system identification
			string of FreeBSD systems; configure and
			bin/tests/system/ifconfig.sh now recognize the new
			string.

	--- 9.2.0a2 released ---

 899.	[bug]		lib/dns/soa.c failed to compile on many platforms
			due to inappropriate use of a void value.
			[RT #1372, #1373, #1386, #1387, #1395]

 898.	[bug]		"dig" failed to set a nonzero exit status
			on UDP query timeout. [RT #1323]

 897.	[bug]		A config.guess update changed the system identification
			string of UnixWare systems; configure now recognizes
			the new string.

 896.	[bug]		If a configuration file is set on named's command line
			and it has a relative pathname, the current directory
			(after any possible jailing resulting from named -t)
			will be prepended to it so that reloading works
			properly even when a directory option is present.

 895.	[func]		New function, isc_dir_current(), akin to POSIX's
			getcwd().

 894.	[bug]		When using the DNSSEC tools, a message intended to warn
			when the keyboard was being used because of the lack
			of a suitable random device was not being printed.

 893.	[func]		Removed isc_file_test() and added isc_file_exists()
			for the basic functionality that was being added
			with isc_file_test().

 892.	[placeholder]

 891.	[bug]		Return an error when a SIG(0) signed response to
			an unsigned query is seen.  This should actually
			do the verification, but it's not currently
			possible. [RT #1391]

 890.	[cleanup]	The man pages no longer require the mandoc macros
			and should now format cleanly using most versions of
			nroff, and HTML versions of the man pages have been
			added.  Both are generated from DocBook source.

 889.	[port]		Eliminated blank lines before .TH in nroff man
			pages since they cause problems with some versions
			of nroff. [RT #1390]

 888.	[bug]		Don't die when using TKEY to delete a nonexistent
			TSIG key. [RT #1392]

 887.	[port]		Detect broken compilers that can't call static
			functions from inline functions. [RT #1212]

 886.	[placeholder]

 885.	[placeholder]

 884.	[placeholder]

 883.	[placeholder]

 882.	[placeholder]

 881.	[placeholder]

 880.	[placeholder]

 879.	[placeholder]

 878.	[placeholder]

 877.	[placeholder]

 876.	[placeholder]

 875.	[placeholder]

 874.	[placeholder]

 873.	[placeholder]

 872.	[placeholder]

 871.	[placeholder]

 870.	[placeholder]

 869.	[placeholder]

 868.	[placeholder]

 867.	[placeholder]

 866.	[func]		Close debug only file channels when debug is set to
			zero. [RT #1246]

 865.	[bug]		The new configuration parser did not allow
			the optional debug level in a "severity debug"
			clause of a logging channel to be omitted.
			This is now allowed and treated as "severity
			debug 1;" like it does in BIND 8.2.4, not as
			"severity debug 0;" like it did in BIND 9.1.
			[RT #1367]

 864.	[cleanup]	Multi-threading is now enabled by default on
			OSF1, Solaris 2.7 and newer, AIX, IRIX, and HP-UX.

 863.	[bug]		If an error occurred while an outgoing zone transfer
			was starting up, the server could access a domain
			name that had already been freed when logging a
			message saying that the transfer was starting.
			[RT #1383]

 862.	[bug]		Use after realloc(), non portable pointer arithmetic in
			grmerge().

 861.	[port]		Add support for Mac OS X, by making it equivalent
			to Darwin.  This was derived from the config.guess
			file shipped with Mac OS X. [RT #1355]

 860.	[func]		Drop cross class glue in zone transfers.

 859.	[bug]		Cache cleaning now won't swamp the CPU if there
			is a persistent over limit condition.

 858.	[func]		isc_mem_setwater() no longer requires that when the
			callback function is non-NULL then its hi_water
			argument must be greater than its lo_water argument
			(they can now be equal) or that they be non-zero.

 857.	[cleanup]	Use ISC_MAGIC() to define all magic numbers for
			structs, for our friends in EBCDIC-land.

 856.	[func]		Allow partial rdatasets to be returned in answer and
			authority sections to help non-TCP capable clients
			recover from truncation. [RT #1301]

 855.	[bug]		Stop spurious "using RFC 1035 TTL semantics" warnings.

 854.	[bug]		The config parser didn't properly handle config
			options that were specified in units of time other
			than seconds. [RT #1372]

 853.	[bug]		configure_view_acl() failed to detach existing acls.
			[RT #1374]

 852.	[bug]		Handle responses from servers which do not know
			about IXFR.

 851.	[cleanup]	The obsolete support-ixfr option was not properly
			ignored.

	--- 9.2.0a1 released ---

 850.	[bug]		dns_rbt_findnode() would not find nodes that were
			split on a bitstring label somewhere other than in
			the last label of the node. [RT #1351]

 849.	[func]		<isc/net.h> will ensure INADDR_LOOPBACK is defined.

 848.	[func]		A minimum max-cache-size of two megabytes is enforced
			by the cache cleaner.

 847.	[func]		Added isc_file_test(), which currently only has
			some very basic functionality to test for the
			existence of a file, whether a pathname is absolute,
			or whether a pathname is the fundamental representation
			of the current directory.  It is intended that this
			function can be expanded to test other things a
			programmer might want to know about a file.

 846.	[func]		A non-zero 'param' to dst_key_generate() when making an
			hmac-md5 key means that good entropy is not required.

 845.	[bug]		The access rights on the public file of a symmetric
			key are now restricted as soon as the file is opened,
			rather than after it has been written and closed.

 844.	[func]		<isc/net.h> will ensure INADDR_LOOPBACK is defined,
			just as <lwres/net.h> does.

 843.	[func]		If no controls statement is present in named.conf,
			or if any inet phrase of a controls statement is
			lacking a keys clause, then a key will be automatically
			generated by named and an rndc.conf-style file
			named named.key will be written that uses it.  rndc
			will use this file only if its normal configuration
			file, or one provided on the command line, does not
			exist.

 842.	[func]		'rndc flush' now takes an optional view.

 841.	[bug]		When sdb modules were not declared threadsafe, their
			create and destroy functions were not serialized.

 840.	[bug]		The config file parser could print the wrong file
			name if an error was detected after an included file
			was parsed. [RT #1353]

 839.	[func]		Dump packets for which there was no view or that the
			class could not be determined to category "unmatched".

 838.	[port]		UnixWare 7.x.x is now suported by
			bin/tests/system/ifconfig.sh.

 837.	[cleanup]	Multi-threading is now enabled by default only on
			OSF1, Solaris 2.7 and newer, and AIX.

 836.	[func]		Upgraded libtool to 1.4.

 835.	[bug]		The dispatcher could enter a busy loop if
			it got an I/O error receiving on a UDP socket.
			[RT #1293]

 834.	[func]		Accept (but warn about) master files beginning with
			an SOA record without an explicit TTL field and
			lacking a $TTL directive, by using the SOA MINTTL
			as a default TTL.  This is for backwards compatibility
			with old versions of BIND 8, which accepted such
			files without warning although they are illegal
			according to RFC1035.

 833.	[cleanup]	Moved dns_soa_*() from <dns/journal.h> to
			<dns/soa.h>, and extended them to support
			all the integer-valued fields of the SOA RR.

 832.	[bug]		The default location for named.conf in named-checkconf
			should depend on --sysconfdir like it does in named.
			[RT #1258]

 831.	[placeholder]

 830.	[func]		Implement 'rndc status'.

 829.	[bug]		The DNS_R_ZONECUT result code should only be returned
			when an ANY query is made with DNS_DBFIND_GLUEOK set.
			In all other ANY query cases, returning the delegation
			is better.

 828.	[bug]		The errno value from recvfrom() could be overwritten
			by logging code. [RT #1293]

 827.	[bug]		When an IXFR protocol error occurs, the slave
			should retry with AXFR.

 826.	[bug]		Some IXFR protocol errors were not detected.

 825.	[bug]		zone.c:ns_query() detached from the wrong zone
			reference. [RT #1264]

 824.	[bug]		Correct line numbers reported by dns_master_load().
			[RT #1263]

 823.	[func]		The output of "dig -h" now goes to stdout so that it
			can easily be piped through "more". [RT #1254]

 822.	[bug]		Sending nxrrset prerequisites would crash nsupdate.
			[RT #1248]

 821.	[bug]		The program name used when logging to syslog should
			be stripped of leading path components.
			[RT #1178, #1232]

 820.	[bug]		Name server address lookups failed to follow
			A6 chains into the glue of local authoritative
			zones.

 819.	[bug]		In certain cases, the resolver's attempts to
			restart an address lookup at the root could cause
			the fetch to deadlock (with itself) instead of
			restarting. [RT #1225]

 818.	[bug]		Certain pathological responses to ANY queries could
			cause an assertion failure. [RT #1218]

 817.	[func]		Adjust timeouts for dialup zone queries.

 816.	[bug]		Report potential problems with log file accessibility
			at configuration time, since such problems can't
			reliably be reported at the time they actually occur.

 815.	[bug]		If a log file was specified with a path separator
			character (i.e. "/") in its name and the directory
			did not exist, the log file's name was treated as
			though it were the directory name. [RT #1189]

 814.	[bug]		Socket objects left over from accept() failures
			were incorrectly destroyed, causing corruption
			of socket manager data structures.

 813.	[bug]		File descriptors exceeding FD_SETSIZE were handled
			badly. [RT #1192]

 812.	[bug]		dig sometimes printed incomplete IXFR responses
			due to an uninitialized variable. [RT #1188]

 811.	[bug]		Parentheses were not quoted in zone dumps. [RT #1194]

 810.	[bug]		The signer name in SIG records was not properly
			down-cased when signing/verifying records. [RT #1186]

 809.	[bug]		Configuring a non-local address as a transfer-source
			could cause an assertion failure during load.

 808.	[func]		Add 'rndc flush' to flush the server's cache.

 807.	[bug]		When setting up TCP connections for incoming zone
			transfers, the transfer-source port was not
			ignored like it should be.

 806.	[bug]		DNS_R_SEENINCLUDE was failing to propagate back up
			the calling stack to the zone maintenance level,
			causing zones to not reload when an included file was
			touched but the top-level zone file was not.

 805.	[bug]		When using "forward only", missing root hints should
			not cause queries to fail. [RT #1143]

 804.	[bug]		Attempting to obtain entropy could fail in some
			situations.  This would be most common on systems
			with user-space threads. [RT #1131]

 803.	[bug]		Treat all SIG queries as if they have the CD bit set,
			otherwise no data will be returned [RT #749]

 802.	[bug]		DNSSEC key tags were computed incorrectly in almost
			all cases. [RT #1146]

 801.	[bug]		nsupdate should treat lines beginning with ';' as
			comments. [RT #1139]

 800.	[bug]		dnssec-signzone produced incorrect statistics for
			large zones. [RT #1133]

 799.	[bug]		The ADB didn't find AAAA glue in a zone unless A6
			glue was also present.

 798.	[bug]		nsupdate should be able to reject bad input lines
			and continue. [RT #1130]

 797.	[func]		Issue a warning if the 'directory' option contains
			a relative path. [RT #269]

 796.	[func]		When a size limit is associated with a log file,
			only roll it when the size is reached, not every
			time the log file is opened. [RT #1096]

 795.	[func]		Add the +multiline option to dig. [RT #1095]

 794.	[func]		Implement the "port" and "default-port" statements
			in rndc.conf.

 793.	[cleanup]	The DNSSEC tools could create filenames that were
			illegal or contained shell meta-characters.  They
			now use a different text encoding of names that
			doesn't have these problems. [RT #1101]

 792.	[cleanup]	Replace the OMAPI command channel protocol with a
			simpler one.

 791.	[bug]		The command channel now works over IPv6.

 790.	[bug]		Wildcards created using dynamic update or IXFR
			could fail to match. [RT #1111]

 789.	[bug]		The "localhost" and "localnets" ACLs did not match
			when used as the second element of a two-element
			sortlist item.

 788.	[func]		Add the "match-mapped-addresses" option, which
			causes IPv6 v4mapped addresses to be treated as
			IPv4 addresses for the purpose of acl matching.

 787.	[bug]		The DNSSEC tools failed to downcase domain
			names when mapping them into file names.

 786.	[bug]		When DNSSEC signing/verifying data, owner names were
			not properly down-cased.

 785.	[bug]		A race condition in the resolver could cause
			an assertion failure. [RT #673, #872, #1048]

 784.	[bug]		nsupdate and other programs would not quit properly
			if some signals were blocked by the caller. [RT #1081]

 783.	[bug]		Following CNAMEs could cause an assertion failure
			when either using an sdb database or under very
			rare conditions.

 782.	[func]		Implement the "serial-query-rate" option.

 781.	[func]		Avoid error packet loops by dropping duplicate FORMERR
			responses. [RT #1006]

 780.	[bug]		Error handling code dealing with out of memory or
			other rare errors could lead to assertion failures
			by calling functions on uninitialized names. [RT #1065]

 779.	[func]		Added the "minimal-responses" option.

 778.	[bug]		When starting cache cleaning, cleaning_timer_action()
			returned without first pausing the iterator, which
			could cause deadlock. [RT #998]

 777.	[bug]		An empty forwarders list in a zone failed to override
			global forwarders. [RT #995]

 776.	[func]		Improved error reporting in denied messages. [RT #252]

 775.	[placeholder]

 774.	[func]		max-cache-size is implemented.

 773.	[func]		Added isc_rwlock_trylock() to attempt to lock without
			blocking.

 772.	[bug]		Owner names could be incorrectly omitted from cache
			dumps in the presence of negative caching entries.
			[RT #991]

 771.	[cleanup]	TSIG errors related to unsynchronized clocks
			are logged better. [RT #919]

 770.	[func]		Add the "edns yes_or_no" statement to the server
			clause. [RT #524]

 769.	[func]		Improved error reporting when parsing rdata. [RT #740]

 768.	[bug]		The server did not emit an SOA when a CNAME
			or DNAME chain ended in NXDOMAIN in an
			authoritative zone.

 767.	[placeholder]

 766.	[bug]		A few cases in query_find() could leak fname.
			This would trigger the mpctx->allocated == 0
			assertion when the server exited.
			[RT #739, #776, #798, #812, #818, #821, #845,
			#892, #935, #966]

 765.	[func]		ACL names are once again case insensitive, like
			in BIND 8. [RT #252]

 764.	[func]		Configuration files now allow "include" directives
			in more places, such as inside the "view" statement.
			[RT #377, #728, #860]

 763.	[func]		Configuration files no longer have reserved words.
			[RT #731, #753]

 762.	[cleanup]	The named.conf and rndc.conf file parsers have
			been completely rewritten.

 761.	[bug]		_REENTRANT was still defined when building with
			--disable-threads.

 760.	[contrib]	Significant enhancements to the pgsql sdb driver.

 759.	[bug]		The resolver didn't turn off "avoid fetches" mode
			when restarting, possibly causing resolution
			to fail when it should not.  This bug only affected
			platforms which support both IPv4 and IPv6. [RT #927]

 758.	[bug]		The "avoid fetches" code did not treat negative
			cache entries correctly, causing fetches that would
			be useful to be avoided.  This bug only affected
			platforms which support both IPv4 and IPv6. [RT #927]

 757.	[func]		Log zone transfers.

 756.	[bug]		dns_zone_load() could "return" success when no master
			file was configured.

 755.	[bug]		Fix incorrectly formatted log messages in zone.c.

 754.	[bug]		Certain failure conditions sending UDP packets
			could cause the server to retry the transmission
			indefinitely. [RT #902]

 753.	[bug]		dig, host, and nslookup would fail to contact a
			remote server if getaddrinfo() returned an IPv6
			address on a system that doesn't support IPv6.
			[RT #917]

 752.	[func]		Correct bad tv_usec elements returned by
			gettimeofday().

 751.	[func]		Log successful zone loads / transfers.  [RT #898]

 750.	[bug]		A query should not match a DNAME whose trust level
			is pending. [RT #916]

 749.	[bug]		When a query matched a DNAME in a secure zone, the
			server did not return the signature of the DNAME.
			[RT #915]

 748.	[doc]		List supported RFCs in doc/misc/rfc-compliance.
			[RT #781]

 747.	[bug]		The code to determine whether an IXFR was possible
			did not properly check for a database that could
			not have a journal. [RT #865, #908]

 746.	[bug]		The sdb didn't clone rdatasets properly, causing
			a crash when the server followed delegations. [RT #905]

 745.	[func]		Report the owner name of records that fail
			semantic checks while loading.

 744.	[bug]		When returning DNS_R_CNAME or DNS_R_DNAME as the
			result of an ANY or SIG query, the resolver failed
			to setup the return event's rdatasets, causing an
			assertion failure in the query code. [RT #881]

 743.	[bug]		Receiving a large number of certain malformed
			answers could cause named to stop responding.
			[RT #861]

 742.	[placeholder]

 741.	[port]		Support openssl-engine. [RT #709]

 740.	[port]		Handle openssl library mismatches slightly better.

 739.	[port]		Look for /dev/random in configure, rather than
			assuming it will be there for only a predefined
			set of OSes.

 738.	[bug]		If a non-threadsafe sdb driver supported AXFR and
			received an AXFR request, it would deadlock or die
			with an assertion failure. [RT #852]

 737.	[port]		stdtime.c failed to compile on certain platforms.

 736.	[func]		New functions isc_task_{begin,end}exclusive().

 735.	[doc]		Add BIND 4 migration notes.

 734.	[bug]		An attempt to re-lock the zone lock could occur if
			the server was shutdown during a zone transfer.
			[RT #830]

 733.	[bug]		Reference counts of dns_acl_t objects need to be
			locked but were not. [RT #801, #821]

 732.	[bug]		Glue with 0 TTL could also cause SERVFAIL. [RT #828]

 731.	[bug]		Certain zone errors could cause named-checkzone to
			fail ungracefully. [RT #819]

 730.	[bug]		lwres_getaddrinfo() returns the correct result when
			it fails to contact a server. [RT #768]

 729.	[port]		pthread_setconcurrency() needs to be called on Solaris.

 728.	[bug]		Fix comment processing on master file directives.
			[RT# 757]

 727.	[port]		Work around OS bug where accept() succeeds but
			fails to fill in the peer address of the accepted
			connection, by treating it as an error rather than
			an assertion failure. [RT #809]

 726.	[func]		Implement the "trace" and "notrace" commands in rndc.

 725.	[bug]		Installing man pages could fail.

 724.	[func]		New libisc functions isc_netaddr_any(),
			isc_netaddr_any6().

 723.	[bug]		Referrals whose NS RRs had a 0 TTL caused the resolver
			to return DNS_R_SERVFAIL. [RT #783]

 722.	[func]		Allow incremental loads to be canceled.

 721.	[cleanup]	Load manager and dns_master_loadfilequota() are no
			more.

 720.	[bug]		Server could enter infinite loop in
			dispatch.c:do_cancel(). [RT #733]

 719.	[bug]		Rapid reloads could trigger an assertion failure.
			[RT #743, #763]

 718.	[cleanup]	"internal" is no longer a reserved word in named.conf.
			[RT #753, #731]

 717.	[bug]		Certain TKEY processing failure modes could
			reference an uninitialized variable, causing the
			server to crash. [RT #750]

 716.	[bug]		The first line of a $INCLUDE master file was lost if
			an origin was specified. [RT #744]

 715.	[bug]		Resolving some A6 chains could cause an assertion
			failure in adb.c. [RT #738]

 714.	[bug]		Preserve interval timers across reloads unless changed.
			[RT# 729]

 713.	[func]		named-checkconf takes '-t directory' similar to named.
			[RT #726]

 712.	[bug]		Sending a large signed update message caused an
			assertion failure. [RT #718]

 711.	[bug]		The libisc and liblwres implementations of
			inet_ntop contained an off by one error.

 710.	[func]		The forwarders statement now takes an optional
			port. [RT #418]

 709.	[bug]		ANY or SIG queries for data with a TTL of 0
			would return SERVFAIL. [RT #620]

 708.	[bug]		When building with --with-openssl, the openssl headers
			included with BIND 9 should not be used. [RT #702]

 707.	[func]		The "filename" argument to named-checkzone is no
			longer optional, to reduce confusion. [RT #612]

 706.	[bug]		Zones with an explicit "allow-update { none; };"
			were considered dynamic and therefore not reloaded
			on SIGHUP or "rndc reload".

 705.	[port]		Work out resource limit type for use where rlim_t is
			not available. [RT #695]

 704.	[port]		RLIMIT_NOFILE is not available on all platforms.
			[RT #695]

 703.	[port]		sys/select.h is needed on older platforms. [RT #695]

 702.	[func]		If the address 0.0.0.0 is seen in resolv.conf,
			use 127.0.0.1 instead. [RT #693]

 701.	[func]		Root hints are now fully optional.  Class IN
			views use compiled-in hints by default, as
			before.  Non-IN views with no root hints now
			provide authoritative service but not recursion.
			A warning is logged if a view has neither root
			hints nor authoritative data for the root. [RT #696]

 700.	[bug]		$GENERATE range check was wrong. [RT #688]

 699.	[bug]		The lexer mishandled empty quoted strings. [RT #694]

 698.	[bug]		Aborting nsupdate with ^C would lead to several
			race conditions.

 697.	[bug]		nsupdate was not compatible with the undocumented
			BIND 8 behavior of ignoring TTLs in "update delete"
			commands. [RT #693]

 696.	[bug]		lwresd would die with an assertion failure when passed
			a zero-length name. [RT #692]

 695.	[bug]		If the resolver attempted to query a blackholed or
			bogus server, the resolution would fail immediately.

 694.	[bug]		$GENERATE did not produce the last entry.
			[RT #682, #683]

 693.	[bug]		An empty lwres statement in named.conf caused
			the server to crash while loading.

 692.	[bug]		Deal with systems that have getaddrinfo() but not
			gai_strerror(). [RT #679]

 691.	[bug]		Configuring per-view forwarders caused an assertion
			failure. [RT #675, #734]

 690.	[func]		$GENERATE now supports DNAME. [RT #654]

 689.	[doc]		man pages are now installed. [RT #210]

 688.	[func]		"make tags" now works on systems with the
			"Exuberant Ctags" etags.

 687.	[bug]		Only say we have IPv6, with sufficient functionality,
			if it has actually been tested. [RT #586]

 686.	[bug]		dig and nslookup can now be properly aborted during
			blocking operations. [RT #568]

 685.	[bug]		nslookup should use the search list/domain options
			from resolv.conf by default. [RT #405, #630]

 684.	[bug]		Memory leak with view forwarders. [RT #656]

 683.	[bug]		File descriptor leak in isc_lex_openfile().

 682.	[bug]		nslookup displayed SOA records incorrectly. [RT #665]

 681.	[bug]		$GENERATE specifying output format was broken. [RT #653]

 680.	[bug]		dns_rdata_fromstruct() mishandled options bigger
			than 255 octets.

 679.	[bug]		$INCLUDE could leak memory and file descriptors on
			reload. [RT #639]

 678.	[bug]		"transfer-format one-answer;" could trigger an assertion
			failure. [RT #646]

 677.	[bug]		dnssec-signzone would occasionally use the wrong ttl
			for database operations and fail. [RT #643]

 676.	[bug]		Log messages about lame servers to category
			'lame-servers' rather than 'resolver', so as not
			to be gratuitously incompatible with BIND 8.

 675.	[bug]		TKEY queries could cause the server to leak
			memory.

 674.	[func]		Allow messages to be TSIG signed / verified using
			a offset from the current time.

 673.	[func]		The server can now convert RFC1886-style recursive
			lookup requests into RFC2874-style lookups, when
			enabled using the new option "allow-v6-synthesis".

 672.	[bug]		The wrong time was in the "time signed" field when
			replying with BADTIME error.

 671.	[bug]		The message code was failing to parse a message with
			no question section and a TSIG record. [RT #628]

 670.	[bug]		The lwres replacements for getaddrinfo and
			getipnodebyname didn't properly check for the
			existence of the sockaddr sa_len field.

 669.	[bug]		dnssec-keygen now makes the public key file
			non-world-readable for symmetric keys. [RT #403]

 668.	[func]		named-checkzone now reports multiple errors in master
			files.

 667.	[bug]		On Linux, running named with the -u option and a
			non-world-readable configuration file didn't work.
			[RT #626]

 666.	[bug]		If a request sent by dig is longer than 512 bytes,
			use TCP.

 665.	[bug]		Signed responses were not sent when the size of the
			TSIG + question exceeded the maximum message size.
			[RT #628]

 664.	[bug]		The t_tasks and t_timers module tests are now skipped
			when building without threads, since they require
			threads.

 663.	[func]		Accept a size_spec, not just an integer, in the
			(unimplemented and ignored) max-ixfr-log-size option
			for compatibility with recent versions of BIND 8.
			[RT #613]

 662.	[bug]		dns_rdata_fromtext() failed to log certain errors.

 661.	[bug]		Certain UDP IXFR requests caused an assertion failure
			(mpctx->allocated == 0). [RT #355, #394, #623]

 660.	[port]		Detect multiple CPUs on HP-UX and IRIX.

 659.	[performance]	Rewrite the name compression code to be much faster.

 658.	[cleanup]	Remove all vestiges of 16 bit global compression.

 657.	[bug]		When a listen-on statement in an lwres block does not
			specify a port, use 921, not 53.  Also update the
			listen-on documentation. [RT #616]

 656.	[func]		Treat an unescaped newline in a quoted string as
			an error.  This means that TXT records with missing
			close quotes should have meaningful errors printed.

 655.	[bug]		Improve error reporting on unexpected eof when loading
			zones. [RT #611]

 654.	[bug]		Origin was being forgotten in TCP retries in dig.
			[RT #574]

 653.	[bug]		+defname option in dig was reversed in sense.
			[RT #549]

 652.	[bug]		zone_saveunique() did not report the new name.

 651.	[func]		The AD bit in responses now has the meaning
			specified in <draft-ietf-dnsext-ad-is-secure>.

 650.	[bug]		SIG(0) records were being generated and verified
			incorrectly. [RT #606]

 649.	[bug]		It was possible to join to an already running fctx
			after it had "cloned" its events, but before it sent
			them.  In this case, the event of the newly joined
			fetch would not contain the answer, and would
			trigger the INSIST() in fctx_sendevents().  In
			BIND 9.0, this bug did not trigger an INSIST(), but
			caused the fetch to fail with a SERVFAIL result.
			[RT #588, #597, #605, #607]

 648.	[port]		Add support for pre-RFC2133 IPv6 implementations.

 647.	[bug]		Resolver queries sent after following multiple
			referrals had excessively long retransmission
			timeouts due to incorrectly counting the referrals
			as "restarts".

 646.	[bug]		The UnixWare ISC_PLATFORM_FIXIN6INADDR fix in isc/net.h
			didn't _cleanly_ fix the problem it was trying to fix.

 645.	[port]		BSD/OS 3.0 needs pthread_init(). [RT #603]

 644.	[bug]		#622 needed more work. [RT #562]

 643.	[bug]		xfrin error messages made more verbose, added class
			of the zone. [RT# 599]

 642.	[bug]		Break the exit_check() race in the zone module.
			[RT #598]

	--- 9.1.0b2 released ---

 641.	[bug]		$GENERATE caused a uninitialized link to be used.
			[RT #595]

 640.	[bug]		Memory leak in error path could cause
			"mpctx->allocated == 0" failure. [RT #584]

 639.	[bug]		Reading entropy from the keyboard would sometimes fail.
			[RT #591]

 638.	[port]		lib/isc/random.c needed to explicitly include time.h
			to get a prototype for time() when pthreads was not
			being used. [RT #592]

 637.	[port]		Use isc_u?int64_t instead of (unsigned) long long in
			lib/isc/print.c.  Also allow lib/isc/print.c to
			be compiled even if the platform does not need it.
			[RT #592]

 636.	[port]		Shut up MSVC++ about a possible loss of precision
			in the ISC__BUFFER_PUTUINT*() macros. [RT #592]

 635.	[bug]		Reloading a server with a configured blackhole list
			would cause an assertion. [RT #590]

 634.	[bug]		A log file will completely stop being written when
			it reaches the maximum size in all cases, not just
			when versioning is also enabled. [RT #570]

 633.	[port]		Cope with rlim_t missing on BSD/OS systems. [RT #575]

 632.	[bug]		The index array of the journal file was
			corrupted as it was written to disk.

 631.	[port]		Build without thread support on systems without
			pthreads.

 630.	[bug]		Locking failure in zone code. [RT #582]

 629.	[bug]		9.1.0b1 dereferenced a null pointer and crashed
			when responding to a UDP IXFR request.

 628.	[bug]		If the root hints contained only AAAA addresses,
			named would be unable to perform resolution.

 627.	[bug]		The EDNS0 blackhole detection code of change 324
			waited for three retransmissions to each server,
			which takes much too long when a domain has many
			name servers and all of them drop EDNS0 queries.
			Now we retry without EDNS0 after three consecutive
			timeouts, even if they are all from different
			servers. [RT #143]

 626.	[bug]		The lightweight resolver daemon no longer crashes
			when asked for a SIG rrset. [RT #558]

 625.	[func]		Zones now inherit their class from the enclosing view.

 624.	[bug]		The zone object could get timer events after it had
			been destroyed, causing a server crash. [RT #571]

 623.	[func]		Added "named-checkconf" and "named-checkzone" program
			for syntax checking named.conf files and zone files,
			respectively.

 622.	[bug]		A canceled request could be destroyed before
			dns_request_destroy() was called. [RT #562]

 621.	[port]		Disable IPv6 at runtime if IPv6 sockets are unusable.
			This mostly affects Red Hat Linux 7.0, which has
			conflicts between libc and the kernel.

 620.	[bug]		dns_master_load*inc() now require 'task' and 'load'
			to be non-null.  Also 'done' will not be called if
			dns_master_load*inc() fails immediately. [RT #565]

 619.	[placeholder]

 618.	[bug]		Queries to a signed zone could sometimes cause
			an assertion failure.

 617.	[bug]		When using dynamic update to add a new RR to an
			existing RRset with a different TTL, the journal
			entries generated from the update did not include
			explicit deletions and re-additions of the existing
			RRs to update their TTL to the new value.

 616.	[func]		dnssec-signzone -t output now includes performance
			statistics.

 615.	[bug]		dnssec-signzone did not like child keysets signed
			by multiple keys.

 614.	[bug]		Checks for uninitialized link fields were prone
			to false positives, causing assertion failures.
			The checks are now disabled by default and may
			be re-enabled by defining ISC_LIST_CHECKINIT.

 613.	[bug]		"rndc reload zone" now reloads primary zones.
			It previously only updated slave and stub zones,
			if an SOA query indicated an out of date serial.

 612.	[cleanup]	Shutup a ridiculously noisy HP-UX compiler that
			complains relentlessly about how its treatment
			of 'const' has changed as well as how casting
			sometimes tightens alignment constraints.

 611.	[func]		allow-notify can be used to permit processing of
			notify messages from hosts other than a slave's
			masters.

 610.	[func]		rndc dumpdb is now supported.

 609.	[bug]		getrrsetbyname() would crash lwresd if the server
			found more SIGs than answers. [RT #554]

 608.	[func]		dnssec-signzone now adds a comment to the zone
			with the time the file was signed.

 607.	[bug]		nsupdate would fail if it encountered a CNAME or
			DNAME in a response to an SOA query. [RT #515]

 606.	[bug]		Compiling with --disable-threads failed due
			to isc_thread_self() being incorrectly defined
			as an integer rather than a function.

 605.	[func]		New function isc_lex_getlasttokentext().

 604.	[bug]		The named.conf parser could print incorrect line
			numbers when long comments were present.

 603.	[bug]		Make dig handle multiple types or classes on the same
			query more correctly.

 602.	[func]		Cope automatically with UnixWare's broken
			IN6_IS_ADDR_* macros. [RT #539]

 601.	[func]		Return a non-zero exit code if an update fails
			in nsupdate.

 600.	[bug]		Reverse lookups sometimes failed in dig, etc...

 599.	[func]		Added four new functions to the libisc log API to
			support i18n messages.  isc_log_iwrite(),
			isc_log_ivwrite(), isc_log_iwrite1() and
			isc_log_ivwrite1() were added.

 598.	[bug]		An update-policy statement would cause the server
			to assert while loading. [RT #536]

 597.	[func]		dnssec-signzone is now multi-threaded.

 596.	[bug]		DNS_RDATASLAB_FORCE and DNS_RDATASLAB_EXACT are
			not mutually exclusive.

 595.	[port]		On Linux 2.2, socket() returns EINVAL when it
			should return EAFNOSUPPORT.  Work around this.
			[RT #531]

 594.	[func]		sdb drivers are now assumed to not be thread-safe
			unless the DNS_SDBFLAG_THREADSAFE flag is supplied.

 593.	[bug]		If a secure zone was missing all its NXTs and
			a dynamic update was attempted, the server entered
			an infinite loop.

 592.	[bug]		The sig-validity-interval option now specifies a
			number of days, not seconds.  This matches the
			documentation. [RT #529]

	--- 9.1.0b1 released ---

 591.	[bug]		Work around non-reentrancy in openssl by disabling
			pre-computation in keys.

 590.	[doc]		There are now man pages for the lwres library in
			doc/man/lwres.

 589.	[bug]		The server could deadlock if a zone was updated
			while being transferred out.

 588.	[bug]		ctx->in_use was not being correctly initialized when
			when pushing a file for $INCLUDE. [RT #523]

 587.	[func]		A warning is now printed if the "allow-update"
			option allows updates based on the source IP
			address, to alert users to the fact that this
			is insecure and becoming increasingly so as
			servers capable of update forwarding are being
			deployed.

 586.	[bug]		multiple views with the same name were fatal. [RT #516]

 585.	[func]		dns_db_addrdataset() and and dns_rdataslab_merge()
			now support 'exact' additions in a similar manner to
			dns_db_subtractrdataset() and dns_rdataslab_subtract().

 584.	[func]		You can now say 'notify explicit'; to suppress
			notification of the servers listed in NS records
			and notify only those servers listed in the
			'also-notify' option.

 583.	[func]		"rndc querylog" will now toggle logging of
			queries, like "ndc querylog" in BIND 8.

 582.	[bug]		dns_zone_idetach() failed to lock the zone.
			[RT #199, #463]

 581.	[bug]		log severity was not being correctly processed.
			[RT #485]

 580.	[func]		Ignore trailing garbage on incoming DNS packets,
			for interoperability with broken server
			implementations. [RT #491]

 579.	[bug]		nsupdate did not take a filename to read update from.
			[RT #492]

 578.	[func]		New config option "notify-source", to specify the
			source address for notify messages.

 577.	[func]		Log illegal RDATA combinations. e.g. multiple
			singleton types, cname and other data.

 576.	[doc]		isc_log_create() description did not match reality.

 575.	[bug]		isc_log_create() was not setting internal state
			correctly to reflect the default channels created.

 574.	[bug]		TSIG signed queries sent by the resolver would fail to
			have their responses validated and would leak memory.

 573.	[bug]		The journal files of IXFRed slave zones were
			inadvertently discarded on server reload, causing
			"journal out of sync with zone" errors on subsequent
			reloads. [RT #482]

 572.	[bug]		Quoted strings were not accepted as key names in
			address match lists.

 571.	[bug]		It was possible to create an rdataset of singleton
			type which had more than one rdata. [RT #154]
			[RT #279]

 570.	[bug]		rbtdb.c allowed zones containing nodes which had
			both a CNAME and "other data". [RT #154]

 569.	[func]		The DNSSEC AD bit will not be set on queries which
			have not requested a DNSSEC response.

 568.	[func]		Add sample simple database drivers in contrib/sdb.

 567.	[bug]		Setting the zone transfer timeout to zero caused an
			assertion failure. [RT #302]

 566.	[func]		New public function dns_timer_setidle().

 565.	[func]		Log queries more like BIND 8: query logging is now
			done to category "queries", level "info". [RT #169]

 564.	[func]		Add sortlist support to lwresd.

 563.	[func]		New public functions dns_rdatatype_format() and
			dns_rdataclass_format(), for convenient formatting
			of rdata type/class mnemonics in log messages.

 562.	[cleanup]	Moved lib/dns/*conf.c to bin/named where they belong.

 561.	[func]		The 'datasize', 'stacksize', 'coresize' and 'files'
			clauses of the options{} statement are now implemented.

 560.	[bug]		dns_name_split did not properly the resulting prefix
			when a maximal length bitstring label was split which
			was preceded by another bitstring label. [RT #429]

 559.	[bug]		dns_name_split did not properly create the suffix
			when splitting within a maximal length bitstring label.

 558.	[func]		New functions, isc_resource_getlimit and
			isc_resource_setlimit.

 557.	[func]		Symbolic constants for libisc integral types.

 556.	[func]		The DNSSEC OK bit in the EDNS extended flags
			is now implemented.  Responses to queries without
			this bit set will not contain any DNSSEC records.

 555.	[bug]		A slave server attempting a zone transfer could
			crash with an assertion failure on certain
			malformed responses from the master. [RT #457]

 554.	[bug]		In some cases, not all of the dnssec tools were
			properly installed.

 553.	[bug]		Incoming zone transfers deferred due to quota
			were not started when quota was increased but
			only when a transfer in progress finished. [RT #456]

 552.	[bug]		We were not correctly detecting the end of all c-style
			comments. [RT #455]

 551.	[func]		Implemented the 'sortlist' option.

 550.	[func]		Support unknown rdata types and classes.

 549.	[bug]		"make" did not immediately abort the build when a
			subdirectory make failed [RT #450].

 548.	[func]		The lexer now ungets tokens more correctly.

 547.	[placeholder]

 546.	[func]		Option 'lame-ttl' is now implemented.

 545.	[func]		Name limit and counting options removed from dig;
			they didn't work properly, and cannot be correctly
			implemented without significant changes.

 544.	[func]		Add statistics option, enable statistics-file option,
			add RNDC option "dump-statistics" to write out a
			query statistics file.

 543.	[doc]		The 'port' option is now documented.

 542.	[func]		Add support for update forwarding as required for
			full compliance with RFC2136.  It is turned off
			by default and can be enabled using the
			'allow-update-forwarding' option.

 541.	[func]		Add bogus server support.

 540.	[func]		Add dialup support.

 539.	[func]		Support the blackhole option.

 538.	[bug]		fix buffer overruns by 1 in lwres_getnameinfo().

 537.	[placeholder]

 536.	[func]		Use transfer-source{-v6} when sending refresh queries.
			Transfer-source{-v6} now take a optional port
			parameter for setting the UDP source port.  The port
			parameter is ignored for TCP.

 535.	[func]		Use transfer-source{-v6} when forwarding update
			requests.

 534.	[func]		Ancestors have been removed from RBT chains.  Ancestor
			information can be discerned via node parent pointers.

 533.	[func]		Incorporated name hashing into the RBT database to
			improve search speed.

 532.	[func]		Implement DNS UPDATE pseudo records using
			DNS_RDATA_UPDATE flag.

 531.	[func]		Rdata really should be initialized before being assigned
			to (dns_rdata_fromwire(), dns_rdata_fromtext(),
			dns_rdata_clone(), dns_rdata_fromregion()),
			check that it is.

 530.	[func]		New function dns_rdata_invalidate().

 529.	[bug]		521 contained a bug which caused zones to always
			reload.  [RT #410]

 528.	[func]		The ISC_LIST_XXXX macros now perform sanity checks
			on their arguments.  ISC_LIST_XXXXUNSAFE can be use
			to skip the checks however use with caution.

 527.	[func]		New function dns_rdata_clone().

 526.	[bug]		nsupdate incorrectly refused to add RRs with a TTL
			of 0.

 525.	[func]		New arguments 'options' for dns_db_subtractrdataset(),
			and 'flags' for dns_rdataslab_subtract() allowing you
			to request that the RR's must exist prior to deletion.
			DNS_R_NOTEXACT is returned if the condition is not met.

 524.	[func]		The 'forward' and 'forwarders' statement in
			non-forward zones should work now.

 523.	[doc]		The source to the Administrator Reference Manual is
			now an XML file using the DocBook DTD, and is included
			in the distribution.  The plain text version of the
			ARM is temporarily unavailable while we figure out
			how to generate readable plain text from the XML.

 522.	[func]		The lightweight resolver daemon can now use
			a real configuration file, and its functionality
			can be provided by a name server.  Also, the -p and -P
			options to lwresd have been reversed.

 521.	[bug]		Detect master files which contain $INCLUDE and always
			reload. [RT #196]

 520.	[bug]		Upgraded libtool to 1.3.5, which makes shared
			library builds almost work on AIX (and possibly
			others).

 519.	[bug]		dns_name_split() would improperly split some bitstring
			labels, zeroing a few of the least significant bits in
			the prefix part.  When such an improperly created
			prefix was returned to the RBT database, the bogus
			label was dutifully stored, corrupting the tree.
			[RT #369]

 518.	[bug]		The resolver did not realize that a DNAME which was
			"the answer" to the client's query was "the answer",
			and such queries would fail. [RT #399]

 517.	[bug]		The resolver's DNAME code would trigger an assertion
			if there was more than one DNAME in the chain.
			[RT #399]

 516.	[bug]		Cache lookups which had a NULL node pointer, e.g.
			those by dns_view_find(), and which would match a
			DNAME, would trigger an INSIST(!search.need_cleanup)
			assertion. [RT #399]

 515.	[bug]		The ssu table was not being attached / detached
			by dns_zone_[sg]etssutable. [RT#397]

 514.	[func]		Retry refresh and notify queries if they timeout.
			[RT #388]

 513.	[func]		New functionality added to rdnc and server to allow
			individual zones to be refreshed or reloaded.

 512.	[bug]		The zone transfer code could throw an exception with
			an invalid IXFR stream.

 511.	[bug]		The message code could throw an assertion on an
			out of memory failure. [RT #392]

 510.	[bug]		Remove spurious view notify warning. [RT #376]

 509.	[func]		Add support for write of zone files on shutdown.

 508.	[func]		dns_message_parse() can now do a best-effort
			attempt, which should allow dig to print more invalid
			messages.

 507.	[func]		New functions dns_zone_flush(), dns_zt_flushanddetach()
			and dns_view_flushanddetach().

 506.	[func]		Do not fail to start on errors in zone files.

 505.	[bug]		nsupdate was printing "unknown result code". [RT #373]

 504.	[bug]		The zone was not being marked as dirty when updated via
			IXFR.

 503.	[bug]		dumptime was not being set along with
			DNS_ZONEFLG_NEEDDUMP.

 502.	[func]		On a SERVFAIL reply, DiG will now try the next server
			in the list, unless the +fail option is specified.

 501.	[bug]		Incorrect port numbers were being displayed by
			nslookup. [RT #352]

 500.	[func]		Nearly useless +details option removed from DiG.

 499.	[func]		In DiG, specifying a class with -c or type with -t
			changes command-line parsing so that classes and
			types are only recognized if following -c or -t.
			This allows hosts with the same name as a class or
			type to be looked up.

 498.	[doc]		There is now a man page for "dig"
			in doc/man/bin/dig.1.

 497.	[bug]		The error messages printed when an IP match list
			contained a network address with a nonzero host
			part where not sufficiently detailed. [RT #365]

 496.	[bug]		named didn't sanity check numeric parameters. [RT #361]

 495.	[bug]		nsupdate was unable to handle large records. [RT #368]

 494.	[func]		Do not cache NXDOMAIN responses for SOA queries.

 493.	[func]		Return non-cachable (ttl = 0) NXDOMAIN responses
			for SOA queries.  This makes it easier to locate
			the containing zone without polluting intermediate
			caches.

 492.	[bug]		attempting to reload a zone caused the server fail
			to shutdown cleanly. [RT #360]

 491.	[bug]		nsupdate would segfault when sending certain
			prerequisites with empty RDATA. [RT #356]

 490.	[func]		When a slave/stub zone has not yet successfully
			obtained an SOA containing the zone's configured
			retry time, perform the SOA query retries using
			exponential backoff. [RT #337]

 489.	[func]		The zone manager now has a "i/o" queue.

 488.	[bug]		Locks weren't properly destroyed in some cases.

 487.	[port]		flockfile() is not defined on all systems.

 486.	[bug]		nslookup: "set all" and "server" commands showed
			the incorrect port number if a port other than 53
			was specified. [RT #352]

 485.	[func]		When dig had more than one server to query, it would
			send all of the messages at the same time.  Add
			rate limiting of the transmitted messages.

 484.	[bug]		When the server was reloaded after removing addresses
			from the named.conf "listen-on" statement, sockets
			were still listening on the removed addresses due
			to reference count loops. [RT #325]

 483.	[bug]		nslookup: "set all" showed a "search" option but it
			was not settable.

 482.	[bug]		nslookup: a plain "server" or "lserver" should be
			treated as a lookup.

 481.	[bug]		nslookup:get_next_command() stack size could exceed
			per thread limit.

 480.	[bug]		strtok() is not thread safe. [RT #349]

 479.	[func]		The test suite can now be run by typing "make check"
			or "make test" at the top level.

 478.	[bug]		"make install" failed if the directory specified with
			--prefix did not already exist.

 477.	[bug]		The the isc-config.sh script could be installed before
			its directory was created. [RT #324]

 476.	[bug]		A zone could expire while a zone transfer was in
			progress triggering a INSIST failure. [RT #329]

 475.	[bug]		query_getzonedb() sometimes returned a non-null version
			on failure.  This caused assertion failures when
			generating query responses where names subject to
			additional section processing pointed to a zone
			to which access had been denied by means of the
			allow-query option. [RT #336]

 474.	[bug]		The mnemonic of the CHAOS class is CH according to
			RFC1035, but it was printed and read only as CHAOS.
			We now accept both forms as input, and print it
			as CH. [RT #305]

 473.	[bug]		nsupdate overran the end of the list of name servers
			when no servers could be reached, typically causing
			it to print the error message "dns_request_create:
			not implemented".

 472.	[bug]		Off-by-one error caused isc_time_add() to sometimes
			produce invalid time values.

 471.	[bug]		nsupdate didn't compile on HP/UX 10.20

 470.	[func]		$GENERATE is now supported.  See also
			doc/misc/migration.

 469.	[bug]		"query-source address * port 53;" now works.

 468.	[bug]		dns_master_load*() failed to report file and line
			number in certain error conditions.

 467.	[bug]		dns_master_load*() failed to log an error if
			pushfile() failed.

 466.	[bug]		dns_master_load*() could return success when it failed.

 465.	[cleanup]	Allow 0 to be set as an omapi_value_t value by
			omapi_value_storeint().

 464.	[cleanup]	Build with openssl's RSA code instead of dnssafe.

 463.	[bug]		nsupdate sent malformed SOA queries to the second
			and subsequent name servers in resolv.conf if the
			query sent to the first one failed.

 462.	[bug]		--disable-ipv6 should work now.

 461.	[bug]		Specifying an unknown key in the "keys" clause of the
			"controls" statement caused a NULL pointer dereference.
			[RT #316]

 460.	[bug]		Much of the DNSSEC code only worked with class IN.

 459.	[bug]		Nslookup processed the "set" command incorrectly.

 458.	[bug]		Nslookup didn't properly check class and type values.
			[RT #305]

 457.	[bug]		Dig/host/hslookup didn't properly handle connect
			timeouts in certain situations, causing an
			unnecessary warning message to be printed.

 456.	[bug]		Stub zones were not resetting the refresh and expire
			counters, loadtime or clearing the DNS_ZONE_REFRESH
			(refresh in progress) flag upon successful update.
			This disabled further refreshing of the stub zone,
			causing it to eventually expire. [RT #300]

 455.	[doc]		Document IPv4 prefix notation does not require a
			dotted decimal quad but may be just dotted decimal.

 454.	[bug]		Enforce dotted decimal and dotted decimal quad where
			documented as such in named.conf. [RT #304, RT #311]

 453.	[bug]		Warn if the obsolete option "maintain-ixfr-base"
			is specified in named.conf. [RT #306]

 452.	[bug]		Warn if the unimplemented option "statistics-file"
			is specified in named.conf. [RT #301]

 451.	[func]		Update forwarding implemented.

 450.	[func]		New function ns_client_sendraw().

 449.	[bug]		isc_bitstring_copy() only works correctly if the
			two bitstrings have the same lsb0 value, but this
			requirement was not documented, nor was there a
			REQUIRE for it.

 448.	[bug]		Host output formatting change, to match v8. [RT #255]

 447.	[bug]		Dig didn't properly retry in TCP mode after
			a truncated reply. [RT #277]

 446.	[bug]		Confusing notify log message. [RT #298]

 445.	[bug]		Doing a 0 bit isc_bitstring_copy() of an lsb0
			bitstring triggered a REQUIRE statement.  The REQUIRE
			statement was incorrect. [RT #297]

 444.	[func]		"recursion denied" messages are always logged at
			debug level 1, now, rather than sometimes at ERROR.
			This silences these warnings in the usual case, where
			some clients set the RD bit in all queries.

 443.	[bug]		When loading a master file failed because of an
			unrecognized RR type name, the error message
			did not include the file name and line number.
			[RT #285]

 442.	[bug]		TSIG signed messages that did not match any view
			crashed the server. [RT #290]

 441.	[bug]		Nodes obscured by a DNAME were inaccessible even
			when DNS_DBFIND_GLUEOK was set.

 440.	[func]		New function dns_zone_forwardupdate().

 439.	[func]		New function dns_request_createraw().

 438.	[func]		New function dns_message_getrawmessage().

 437.	[func]		Log NOTIFY activity to the notify channel.

 436.	[bug]		If recvmsg() returned EHOSTUNREACH or ENETUNREACH,
			which sometimes happens on Linux, named would enter
			a busy loop.  Also, unexpected socket errors were
			not logged at a high enough logging level to be
			useful in diagnosing this situation. [RT #275]

 435.	[bug]		dns_zone_dump() overwrote existing zone files
			rather than writing to a temporary file and
			renaming.  This could lead to empty or partial
			zone files being left around in certain error
			conditions involving the initial transfer of a
			slave zone, interfering with subsequent server
			startup. [RT #282]

 434.	[func]		New function isc_file_isabsolute().

 433.	[func]		isc_base64_decodestring() now accepts newlines
			within the base64 data.  This makes it possible
			to break up the key data in a "trusted-keys"
			statement into multiple lines. [RT #284]

 432.	[func]		Added refresh/retry jitter.  The actual refresh/
			retry time is now a random value between 75% and
			100% of the configured value.

 431.	[func]		Log at ISC_LOG_INFO when a zone is successfully
			loaded.

 430.	[bug]		Rewrote the lightweight resolver client management
			code to handle shutdown correctly and general
			cleanup.

 429.	[bug]		The space reserved for a TSIG record in a response
			was 2 bytes too short, leading to message
			generation failures.

 428.	[bug]		rbtdb.c:find_closest_nxt() erroneously returned
			DNS_R_BADDB for nodes which had neither NXT nor SIG NXT
			(e.g. glue).  This could cause SERVFAILs when
			generating negative responses in a secure zone.

 427.	[bug]		Avoid going into an infinite loop when the validator
			gets a negative response to a key query where the
			records are signed by the missing key.

 426.	[bug]		Attempting to generate an oversized RSA key could
			cause dnssec-keygen to dump core.

 425.	[bug]		Warn about the auth-nxdomain default value change
			if there is no auth-nxdomain statement in the
			config file. [RT #287]

 424.	[bug]		notify_createmessage() could trigger an assertion
			failure when creating the notify message failed,
			e.g. due to corrupt zones with multiple SOA records.
			[RT #279]

 423.	[bug]		When responding to a recursive query, errors that occur
			after following a CNAME should cause the query to fail.
			[RT #274]

 422.	[func]		get rid of isc_random_t, and make isc_random_get()
			and isc_random_jitter() use rand() internally
			instead of local state.  Note that isc_random_*()
			functions are only for weak, non-critical "randomness"
			such as timing jitter and such.

 421.	[bug]		nslookup would exit when given a blank line as input.

 420.	[bug]		nslookup failed to implement the "exit" command.

 419.	[bug]		The certificate type PKIX was misspelled as SKIX.

 418.	[bug]		At debug levels >= 10, getting an unexpected
			socket receive error would crash the server
			while trying to log the error message.

 417.	[func]		Add isc_app_block() and isc_app_unblock(), which
			allow an application to handle signals while
			blocking.

 416.	[bug]		Slave zones with no master file tried to use a
			NULL pointer for a journal file name when they
			received an IXFR. [RT #273]

 415.	[bug]		The logging code leaked file descriptors.

 414.	[bug]		Server did not shut down until all incoming zone
			transfers were finished.

 413.	[bug]		Notify could attempt to use the zone database after
			it had been unloaded. [RT#267]

 412.	[bug]		named -v didn't print the version.

 411.	[bug]		A typo in the HS A code caused an assertion failure.

 410.	[bug]		lwres_gethostbyname() and company set lwres_h_errno
			to a random value on success.

 409.	[bug]		If named was shut down early in the startup
			process, ns_omapi_shutdown() would attempt to lock
			an uninitialized mutex. [RT #262]

 408.	[bug]		stub zones could leak memory and reference counts if
			all the masters were unreachable.

 407.	[bug]		isc_rwlock_lock() would needlessly block
			readers when it reached the read quota even
			if no writers were waiting.

 406.	[bug]		Log messages were occasionally lost or corrupted
			due to a race condition in isc_log_doit().

 405.	[func]		Add support for selective forwarding (forward zones)

 404.	[bug]		The request library didn't completely work with IPv6.

 403.	[bug]		"host" did not use the search list.

 402.	[bug]		Treat undefined acls as errors, rather than
			warning and then later throwing an assertion.
			[RT #252]

 401.	[func]		Added simple database API.

 400.	[bug]		SIG(0) signing and verifying was done incorrectly.
			[RT #249]

 399.	[bug]		When reloading the server with a config file
			containing a syntax error, it could catch an
			assertion failure trying to perform zone
			maintenance on, or sending notifies from,
			tentatively created zones whose views were
			never fully configured and lacked an address
			database and request manager.

 398.	[bug]		"dig" sometimes caught an assertion failure when
			using TSIG, depending on the key length.

 397.	[func]		Added utility functions dns_view_gettsig() and
			dns_view_getpeertsig().

 396.	[doc]		There is now a man page for "nsupdate"
			in doc/man/bin/nsupdate.8.

 395.	[bug]		nslookup printed incorrect RR type mnemonics
			for RRs of type >= 21 [RT #237].

 394.	[bug]		Current name was not propagated via $INCLUDE.

 393.	[func]		Initial answer while loading (awl) support.
			Entry points: dns_master_loadfileinc(),
			dns_master_loadstreaminc(), dns_master_loadbufferinc().
			Note: calls to dns_master_load*inc() should be rate
			be rate limited so as to not use up all file
			descriptors.

 392.	[func]		Add ISC_R_FAMILYNOSUPPORT.  Returned when OS does
			not support the given address family requested.

 391.	[clarity]	ISC_R_FAMILY -> ISC_R_FAMILYMISMATCH.

 390.	[func]		The function dns_zone_setdbtype() now takes
			an argc/argv style vector of words and sets
			both the zone database type and its arguments,
			making the functions dns_zone_adddbarg()
			and dns_zone_cleardbargs() unnecessary.

 389.	[bug]		Attempting to send a request over IPv6 using
			dns_request_create() on a system without IPv6
			support caused an assertion failure [RT #235].

 388.	[func]		dig and host can now do reverse ipv6 lookups.

 387.	[func]		Add dns_byaddr_createptrname(), which converts
			an address into the name used by a PTR query.

 386.	[bug]		Missing strdup() of ACL name caused random
			ACL matching failures [RT #228].

 385.	[cleanup]	Removed functions dns_zone_equal(), dns_zone_print(),
			and dns_zt_print().

 384.	[bug]		nsupdate was incorrectly limiting TTLs to 65535 instead
			of 2147483647.

 383.	[func]		When writing a master file, print the SOA and NS
			records (and their SIGs) before other records.

 382.	[bug]		named -u failed on many Linux systems where the
			libc provided kernel headers do not match
			the current kernel.

 381.	[bug]		Check for IPV6_RECVPKTINFO and use it instead of
			IPV6_PKTINFO if found. [RT #229]

 380.	[bug]		nsupdate didn't work with IPv6.

 379.	[func]		New library function isc_sockaddr_anyofpf().

 378.	[func]		named and lwresd will log the command line arguments
			they were started with in the "starting ..." message.

 377.	[bug]		When additional data lookups were refused due to
			"allow-query", the databases were still being
			attached causing reference leaks.

 376.	[bug]		The server should always use good entropy when
			performing cryptographic functions needing entropy.

 375.	[bug]		Per-zone "allow-query" did not properly override the
			view/global one for CNAME targets and additional
			data [RT #220].

 374.	[bug]		SOA in authoritative negative responses had wrong TTL.

 373.	[func]		nslookup is now installed by "make install".

 372.	[bug]		Deal with Microsoft DNS servers appending two bytes of
			garbage to zone transfer requests.

 371.	[bug]		At high debug levels, doing an outgoing zone transfer
			of a very large RRset could cause an assertion failure
			during logging.

 370.	[bug]		The error messages for roll-forward failures were
			overly terse.

 369.	[func]		Support new named.conf options, view and zone
			statements:

				max-retry-time, min-retry-time,
				max-refresh-time, min-refresh-time.

 368.	[func]		Restructure the internal ".bind" view so that more
			zones can be added to it.

 367.	[bug]		Allow proper selection of server on nslookup command
			line.

 366.	[func]		Allow use of '-' batch file in dig for stdin.

 365.	[bug]		nsupdate -k leaked memory.

 364.	[func]		Added additional-from-{cache,auth}

 363.	[placeholder]

 362.	[bug]		rndc no longer aborts if the configuration file is
			missing an options statement. [RT #209]

 361.	[func]		When the RBT find or chain functions set the name and
			origin for a node that stores the root label
			the name is now set to an empty name, instead of ".",
			to simplify later use of the name and origin by
			dns_name_concatenate(), dns_name_totext() or
			dns_name_format().

 360.	[func]		dns_name_totext() and dns_name_format() now allow
			an empty name to be passed, which is formatted as "@".

 359.	[bug]		dnssec-signzone occasionally signed glue records.

 358.	[cleanup]	Rename the intermediate files used by the dnssec
			programs.

 357.	[bug]		The zone file parser crashed if the argument
			to $INCLUDE was a quoted string.

 356.	[cleanup]	isc_task_send no longer requires event->sender to
			be non-null.

 355.	[func]		Added isc_dir_createunique(), similar to mkdtemp().

 354.	[doc]		Man pages for the dnssec tools are now included in
			the distribution, in doc/man/dnssec.

 353.	[bug]		double increment in lwres/gethost.c:copytobuf().
			[RT# 187]

 352.	[bug]		Race condition in dns_client_t startup could cause
			an assertion failure.

 351.	[bug]		Constructing a response with rcode SERVFAIL to a TSIG
			signed query could crash the server.

 350.	[bug]		Also-notify lists specified in the global options
			block were not correctly reference counted, causing
			a memory leak.

 349.	[bug]		Processing a query with the CD bit set now works
			as expected.

 348.	[func]		New boolean named.conf options 'additional-from-auth'
			and 'additional-from-cache' now supported in view and
			global options statement.

 347.	[bug]		Don't crash if an argument is left off options in dig.

 346.	[placeholder]

 345.	[bug]		Large-scale changes/cleanups to dig:
			* Significantly improve structure handling
			* Don't pre-load entire batch files
			* Add name/rr counting/limiting
			* Fix SIGINT handling
			* Shorten timeouts to match v8's behavior

 344.	[bug]		When shutting down, lwresd sometimes tried
			to shut down its client tasks twice,
			triggering an assertion.

 343.	[bug]		Although zone maintenance SOA queries and
			notify requests were signed with TSIG keys
			when configured for the server in case,
			the TSIG was not verified on the response.

 342.	[bug]		The wrong name was being passed to
			dns_name_dup() when generating a TSIG
			key using TKEY.

 341.	[func]		Support 'key' clause in named.conf zone masters
			statement to allow authentication via TSIG keys:

				masters {
					10.0.0.1 port 5353 key "foo";
					10.0.0.2 ;
				};

 340.	[bug]		The top-level COPYRIGHT file was missing from
			the distribution.

 339.	[bug]		DNSSEC validation of the response to an ANY
			query at a name with a CNAME RR in a secure
			zone triggered an assertion failure.

 338.	[bug]		lwresd logged to syslog as named, not lwresd.

 337.	[bug]		"dig" did not recognize "nsap-ptr" as an RR type
			on the command line.

 336.	[bug]		"dig -f" used 64 k of memory for each line in
			the file.  It now uses much less, though still
			proportionally to the file size.

 335.	[bug]		named would occasionally attempt recursion when
			it was disallowed or undesired.

 334.	[func]		Added hmac-md5 to libisc.

 333.	[bug]		The resolver incorrectly accepted referrals to
			domains that were not parents of the query name,
			causing assertion failures.

 332.	[func]		New function dns_name_reset().

 331.	[bug]		Only log "recursion denied" if RD is set. [RT #178]

 330.	[bug]		Many debugging messages were partially formatted
			even when debugging was turned off, causing a
			significant decrease in query performance.

 329.	[func]		omapi_auth_register() now takes a size_t argument for
			the length of a key's secret data.  Previously
			OMAPI only stored secrets up to the first NUL byte.

 328.	[func]		Added isc_base64_decodestring().

 327.	[bug]		rndc.conf parser wasn't correctly recognizing an IP
			address where a host specification was required.

 326.	[func]		'keys' in an 'inet' control statement is now
			required and must have at least one item in it.
			A "not supported" warning is now issued if a 'unix'
			control channel is defined.

 325.	[bug]		isc_lex_gettoken was processing octal strings when
			ISC_LEXOPT_CNUMBER was not set.

 324.	[func]		In the resolver, turn EDNS0 off if there is no
			response after a number of retransmissions.
			This is to allow queries some chance of succeeding
			even if all the authoritative servers of a zone
			silently discard EDNS0 requests instead of
			sending an error response like they ought to.

 323.	[bug]		dns_rbt_findname() did not ignore empty rbt nodes.
			Because of this, servers authoritative for a parent
			and grandchild zone but not authoritative for the
			intervening child zone did not correctly issue
			referrals to the servers of the child zone.

 322.	[bug]		Queries for KEY RRs are now sent to the parent
			server before the authoritative one, making
			DNSSEC insecurity proofs work in many cases
			where they previously didn't.

 321.	[bug]		When synthesizing a CNAME RR for a DNAME
			response, query_addcname() failed to initialize
			the type and class of the CNAME dns_rdata_t,
			causing random failures.

 320.	[func]		Multiple rndc changes: parses an rndc.conf file,
			uses authentication to talk to named, command
			line syntax changed.  This will all be described
			in the ARM.

 319.	[func]		The named.conf "controls" statement is now used
			to configure the OMAPI command channel.

 318.	[func]		dns_c_ndcctx_destroy() could never return anything
			except ISC_R_SUCCESS; made it have void return instead.

 317.	[func]		Use callbacks from libomapi to determine if a
			new connection is valid, and if a key requested
			to be used with that connection is valid.

 316.	[bug]		Generate a warning if we detect an unexpected <eof>
			but treat as <eol><eof>.

 315.	[bug]		Handle non-empty blanks lines. [RT #163]

 314.	[func]		The named.conf controls statement can now have
			more than one key specified for the inet clause.

 313.	[bug]		When parsing resolv.conf, don't terminate on an
			error.  Instead, parse as much as possible, but
			still return an error if one was found.

 312.	[bug]		Increase the number of allowed elements in the
			resolv.conf search path from 6 to 8.  If there
			are more than this, ignore the remainder rather
			than returning a failure in lwres_conf_parse.

 311.	[bug]		lwres_conf_parse failed when the first line of
			resolv.conf was empty or a comment.

 310.	[func]		Changes to named.conf "controls" statement (inet
			subtype only)

			  - support "keys" clause

				controls {
				   inet * port 1024
					allow { any; } keys { "foo"; }
				}

			  - allow "port xxx" to be left out of statement,
			    in which case it defaults to omapi's default port
			    of 953.

 309.	[bug]		When sending a referral, the server did not look
			for name server addresses as glue in the zone
			holding the NS RRset in the case where this zone
			was not the same as the one where it looked for
			name server addresses as authoritative data.

 308.	[bug]		Treat a SOA record not at top of zone as an error
			when loading a zone. [RT #154]

 307.	[bug]		When canceling a query, the resolver didn't check for
			isc_socket_sendto() calls that did not yet have their
			completion events posted, so it could (rarely) end up
			destroying the query context and then want to use
			it again when the send event posted, triggering an
			assertion as it tried to cancel an already-canceled
			query.  [RT #77]

 306.	[bug]		Reading HMAC-MD5 private key files didn't work.

 305.	[bug]		When reloading the server with a config file
			containing a syntax error, it could catch an
			assertion failure trying to perform zone
			maintenance on tentatively created zones whose
			views were never fully configured and lacked
			an address database.

 304.	[bug]		If more than LWRES_CONFMAXNAMESERVERS servers
			are listed in resolv.conf, silently ignore them
			instead of returning failure.

 303.	[bug]		Add additional sanity checks to differentiate a AXFR
			response vs a IXFR response. [RT #157]

 302.	[bug]		In dig, host, and nslookup, MXNAME should be large
			enough to hold any legal domain name in presentation
			format + terminating NULL.

 301.	[bug]		Uninitialized pointer in host:printmessage(). [RT #159]

 300.	[bug]		Using both <isc/net.h> and <lwres/net.h> didn't work
			on platforms lacking IPv6 because each included their
			own ipv6 header file for the missing definitions.  Now
			each library's ipv6.h defines the wrapper symbol of
			the other (ISC_IPV6_H and LWRES_IPV6_H).

 299.	[cleanup]	Get the user and group information before changing the
			root directory, so the administrator does not need to
			keep a copy of the user and group databases in the
			chroot'ed environment.  Suggested by Hakan Olsson.

 298.	[bug]		A mutex deadlock occurred during shutdown of the
			interface manager under certain conditions.
			Digital Unix systems were the most affected.

 297.	[bug]		Specifying a key name that wasn't fully qualified
			in certain parts of the config file could cause
			an assertion failure.

 296.	[bug]		"make install" from a separate build directory
			failed unless configure had been run in the source
			directory, too.

 295.	[bug]		When invoked with type==CNAME and a message
			not constructed by dns_message_parse(),
			dns_message_findname() failed to find anything
			due to checking for attribute bits that are set
			only in dns_message_parse().  This caused an
			infinite loop when constructing the response to
			an ANY query at a CNAME in a secure zone.

 294.	[bug]		If we run out of space in while processing glue
			when reading a master file and commit "current name"
			reverts to "name_current" instead of staying as
			"name_glue".

 293.	[port]		Add support for FreeBSD 4.0 system tests.

 292.	[bug]		Due to problems with the way some operating systems
			handle simultaneous listening on IPv4 and IPv6
			addresses, the server no longer listens on IPv6
			addresses by default.  To revert to the previous
			behavior, specify "listen-on-v6 { any; };" in
			the config file.

 291.	[func]		Caching servers no longer send outgoing queries
			over TCP just because the incoming recursive query
			was a TCP one.

 290.	[cleanup]	+twiddle option to dig (for testing only) removed.

 289.	[cleanup]	dig is now installed in $bindir instead of $sbindir.
			host is now installed in $bindir.  (Be sure to remove
			any $sbindir/dig from a previous release.)

 288.	[func]		rndc is now installed by "make install" into $sbindir.

 287.	[bug]		rndc now works again as "rndc 127.1 reload" (for
			only that task).  Parsing its configuration file and
			using digital signatures for authentication has been
			disabled until named supports the "controls" statement,
			post-9.0.0.

 286.	[bug]		On Solaris 2, when named inherited a signal state
			where SIGHUP had the SIG_IGN action, SIGHUP would
			be ignored rather than causing the server to reload
			its configuration.

 285.	[bug]		A change made to the dst API for beta4 inadvertently
			broke OMAPI's creation of a dst key from an incoming
			message, causing an assertion to be triggered.  Fixed.

 284.	[func]		The DNSSEC key generation and signing tools now
			generate randomness from keyboard input on systems
			that lack /dev/random.

 283.	[cleanup]	The 'lwresd' program is now a link to 'named'.

 282.	[bug]		The lexer now returns ISC_R_RANGE if parsed integer is
			too big for an unsigned long.

 281.	[bug]		Fixed list of recognized config file category names.

 280.	[func]		Add isc-config.sh, which can be used to more
			easily build applications that link with
			our libraries.

 279.	[bug]		Private omapi function symbols shared between
			two or more files in libomapi.a were not namespace
			protected using the ISC convention of starting with
			the library name and two underscores ("omapi__"...)

 278.	[bug]		bin/named/logconf.c:category_fromconf() didn't take
			note of when isc_log_categorybyname() wasn't able
			to find the category name and would then apply the
			channel list of the unknown category to all categories.

 277.	[bug]		isc_log_categorybyname() and isc_log_modulebyname()
			would fail to find the first member of any category
			or module array apart from the internal defaults.
			Thus, for example, the "notify" category was improperly
			configured by named.

 276.	[bug]		dig now supports maximum sized TCP messages.

 275.	[bug]		The definition of lwres_gai_strerror() was missing
			the lwres_ prefix.

 274.	[bug]		TSIG AXFR verify failed when talking to a BIND 8
			server.

 273.	[func]		The default for the 'transfer-format' option is
			now 'many-answers'.  This will break zone transfers
			to BIND 4.9.5 and older unless there is an explicit
			'one-answer' configuration.

 272.	[bug]		The sending of large TCP responses was canceled
			in mid-transmission due to a race condition
			caused by the failure to set the client object's
			"newstate" variable correctly when transitioning
			to the "working" state.

 271.	[func]		Attempt to probe the number of cpus in named
			if unspecified rather than defaulting to 1.

 270.	[func]		Allow maximum sized TCP answers.

 269.	[bug]		Failed DNSSEC validations could cause an assertion
			failure by causing clone_results() to be called with
			with hevent->node == NULL.

 268.	[doc]		A plain text version of the Administrator
			Reference Manual is now included in the distribution,
			as doc/arm/Bv9ARM.txt.

 267.	[func]		Nsupdate is now provided in the distribution.

 266.	[bug]		zone.c:save_nsrrset() node was not initialized.

 265.	[bug]		dns_request_create() now works for TCP.

 264.	[func]		Dispatch can not take TCP sockets in connecting
			state.  Set DNS_DISPATCHATTR_CONNECTED when calling
			dns_dispatch_createtcp() for connected TCP sockets
			or call dns_dispatch_starttcp() when the socket is
			connected.

 263.	[func]		New logging channel type 'stderr'

				channel some-name {
					stderr;
					severity error;
				}

 262.	[bug]		'master' was not initialized in zone.c:stub_callback().

 261.	[func]		Add dns_zone_markdirty().

 260.	[bug]		Running named as a non-root user failed on Linux
			kernels new enough to support retaining capabilities
			after setuid().

 259.	[func]		New random-device and random-seed-file statements
			for global options block of named.conf. Both accept
			a single string argument.

 258.	[bug]		Fixed printing of lwres_addr_t.address field.

 257.	[bug]		The server detached the last zone manager reference
			too early, while it could still be in use by queries.
			This manifested itself as assertion failures during the
			shutdown process for busy name servers. [RT #133]

 256.	[func]		isc_ratelimiter_t now has attach/detach semantics, and
			isc_ratelimiter_shutdown guarantees that the rate
			limiter is detached from its task.

 255.	[func]		New function dns_zonemgr_attach().

 254.	[bug]		Suppress "query denied" messages on additional data
			lookups.

	--- 9.0.0b4 released ---

 253.	[func]		resolv.conf parser now recognizes ';' and '#' as
			comments (anywhere in line, not just as the beginning).

 252.	[bug]		resolv.conf parser mishandled masks on sortlists.
			It also aborted when an unrecognized keyword was seen,
			now it silently ignores the entire line.

 251.	[bug]		lwresd caught an assertion failure on startup.

 250.	[bug]		fixed handling of size+unit when value would be too
			large for internal representation.

 249.	[cleanup]	max-cache-size config option now takes a size-spec
			like 'datasize', except 'default' is not allowed.

 248.	[bug]		global lame-ttl option was not being printed when
			config structures were written out.

 247.	[cleanup]	Rename cache-size config option to max-cache-size.

 246.	[func]		Rename global option cachesize to cache-size and
			add corresponding option to view statement.

 245.	[bug]		If an uncompressed name will take more than 255
			bytes and the buffer is sufficiently long,
			dns_name_fromwire should return DNS_R_FORMERR,
			not ISC_R_NOSPACE.  This bug caused cause the
			server to catch an assertion failure when it
			received a query for a name longer than 255
			bytes.

 244.	[bug]		empty named.conf file and empty options statement are
			now parsed properly.

 243.	[func]		new cachesize option for named.conf

 242.	[cleanup]	fixed incorrect warning about auth-nxdomain usage.

 241.	[cleanup]	nscount and soacount have been removed from the
			dns_master_*() argument lists.

 240.	[func]		databases now come in three flavours: zone, cache
			and stub.

 239.	[func]		If ISC_MEM_DEBUG is enabled, the variable
			isc_mem_debugging controls whether messages
			are printed or not.

 238.	[cleanup]	A few more compilation warnings have been quieted:
			+ missing sigwait prototype on BSD/OS 4.0/4.0.1.
			+ PTHREAD_ONCE_INIT unbraced initializer warnings on
				Solaris 2.8.
			+ IN6ADDR_ANY_INIT unbraced initializer warnings on
				BSD/OS 4.*, Linux and Solaris 2.8.

 237.	[bug]		If connect() returned ENOBUFS when the resolver was
			initiating a TCP query, the socket didn't get
			destroyed, and the server did not shut down cleanly.

 236.	[func]		Added new listen-on-v6 config file statement.

 235.	[func]		Consider it a config file error if a listen-on
			statement has an IPv6 address in it, or a
			listen-on-v6 statement has an IPv4 address in it.

 234.	[bug]		Allow a trusted-key's first field (domain-name) be
			either a quoted or an unquoted string, instead of
			requiring a quoted string.

 233.	[cleanup]	Convert all config structure integer values to unsigned
			integer (isc_uint32_t) to match grammar.

 232.	[bug]		Allow slave zones to not have a file.

 231.	[func]		Support new 'port' clause in config file options
			section. Causes 'listen-on', 'masters' and
			'also-notify' statements to use its value instead of
			default (53).

 230.	[func]		Replace the dst sign/verify API with a cleaner one.

 229.	[func]		Support config file sig-validity-interval statement
			in options, views and zone statements (master
			zones only).

 228.	[cleanup]	Logging messages in config module stripped of
			trailing period.

 227.	[cleanup]	The enumerated identifiers dns_rdataclass_*,
			dns_rcode_*, dns_opcode_*, and dns_trust_* are
			also now cast to their appropriate types, as with
			dns_rdatatype_* in item number 225 below.

 226.	[func]		dns_name_totext() now always prints the root name as
			'.', even when omit_final_dot is true.

 225.	[cleanup]	The enumerated dns_rdatatype_* identifiers are now
			cast to dns_rdatatype_t via macros of their same name
			so that they are of the proper integral type wherever
			a dns_rdatatype_t is needed.

 224.	[cleanup]	The entire project builds cleanly with gcc's
			-Wcast-qual and -Wwrite-strings warnings enabled,
			which is now the default when using gcc.  (Warnings
			from confparser.c, because of yacc's code, are
			unfortunately to be expected.)

 223.	[func]		Several functions were re-prototyped to qualify one
			or more of their arguments with "const".  Similarly,
			several functions that return pointers now have
			those pointers qualified with const.

 222.	[bug]		The global 'also-notify' option was ignored.

 221.	[bug]		An uninitialized variable was sometimes passed to
			dns_rdata_freestruct() when loading a zone, causing
			an assertion failure.

 220.	[cleanup]	Set the default outgoing port in the view, and
			set it in sockaddrs returned from the ADB.
			[31-May-2000 explorer]

 219.	[bug]		Signed truncated messages more correctly follow
			the respective specs.

 218.	[func]		When an rdataset is signed, its ttl is normalized
			based on the signature validity period.

 217.	[func]		Also-notify and trusted-keys can now be used in
			the 'view' statement.

 216.	[func]		The 'max-cache-ttl' and 'max-ncache-ttl' options
			now work.

 215.	[bug]		Failures at certain points in request processing
			could cause the assertion INSIST(client->lockview
			== NULL) to be triggered.

 214.	[func]		New public function isc_netaddr_format(), for
			formatting network addresses in log messages.

 213.	[bug]		Don't leak memory when reloading the zone if
			an update-policy clause was present in the old zone.

 212.	[func]		Added dns_message_get/settsigkey, to make TSIG
			key management reasonable.

 211.	[func]		The 'key' and 'server' statements can now occur
			inside 'view' statements.

 210.	[bug]		The 'allow-transfer' option was ignored for slave
			zones, and the 'transfers-per-ns' option was
			was ignored for all zones.

 209.	[cleanup]	Upgraded openssl files to new version 0.9.5a

 208.	[func]		Added ISC_OFFSET_MAXIMUM for the maximum value
			of an isc_offset_t.

 207.	[func]		The dnssec tools properly use the logging subsystem.

 206.	[cleanup]	dst now stores the key name as a dns_name_t, not
			a char *.

 205.	[cleanup]	On IRIX, turn off the mostly harmless warnings 1692
			("prototyped function redeclared without prototype")
			and 1552 ("variable ... set but not used") when
			compiling in the lib/dns/sec/{dnssafe,openssl}
			directories, which contain code imported from outside
			sources.

 204.	[cleanup]	On HP/UX, pass +vnocompatwarnings to the linker
			to quiet the warnings that "The linked output may not
			run on a PA 1.x system."

 203.	[func]		notify and zone soa queries are now tsig signed when
			appropriate.

 202.	[func]		isc_lex_getsourceline() changed from returning int
			to returning unsigned long, the type of its underlying
			counter.

 201.	[cleanup]	Removed the test/sdig program, it has been
			replaced by bin/dig/dig.

	--- 9.0.0b3 released ---

 200.	[bug]		Failures in sending query responses to clients
			(e.g., running out of network buffers) were
			not logged.

 199.	[bug]		isc_heap_delete() sometimes violated the heap
			invariant, causing timer events not to be posted
			when due.

 198.	[func]		Dispatch managers hold memory pools which
			any managed dispatcher may use.  This allows
			us to avoid dipping into the memory context for
			most allocations. [19-May-2000 explorer]

 197.	[bug]		When an incoming AXFR or IXFR completes, the
			zone's internal state is refreshed from the
			SOA data. [19-May-2000 explorer]

 196.	[func]		Dispatchers can be shared easily between views
			and/or interfaces. [19-May-2000 explorer]

 195.	[bug]		Including the NXT record of the root domain
			in a negative response caused an assertion
			failure.

 194.	[doc]		The PDF version of the Administrator's Reference
			Manual is no longer included in the ISC BIND9
			distribution.

 193.	[func]		changed dst_key_free() prototype.

 192.	[bug]		Zone configuration validation is now done at end
			of config file parsing, and before loading
			callbacks.

 191.	[func]		Patched to compile on UnixWare 7.x.  This platform
			is not directly supported by the ISC.

 190.	[cleanup]	The DNSSEC tools have been moved to a separate
			directory dnssec/ and given the following new,
			more descriptive names:

			      dnssec-keygen
			      dnssec-signzone
			      dnssec-signkey
			      dnssec-makekeyset

			Their command line arguments have also been changed to
			be more consistent.  dnssec-keygen now prints the
			name of the generated key files (sans extension)
			on standard output to simplify its use in automated
			scripts.

 189.	[func]		isc_time_secondsastimet(), a new function, will ensure
			that the number of seconds in an isc_time_t does not
			exceed the range of a time_t, or return ISC_R_RANGE.
			Similarly, isc_time_now(), isc_time_nowplusinterval(),
			isc_time_add() and isc_time_subtract() now check the
			range for overflow/underflow.  In the case of
			isc_time_subtract, this changed a calling requirement
			(ie, something that could generate an assertion)
			into merely a condition that returns an error result.
			isc_time_add() and isc_time_subtract() were void-
			valued before but now return isc_result_t.

 188.	[func]		Log a warning message when an incoming zone transfer
			contains out-of-zone data.

 187.	[func]		isc_ratelimiter_enqueue() has an additional argument
			'task'.

 186.	[func]		dns_request_getresponse() has an additional argument
			'preserve_order'.

 185.	[bug]		Fixed up handling of ISC_MEMCLUSTER_LEGACY.  Several
			public functions did not have an isc__ prefix, and
			referred to functions that had previously been
			renamed.

 184.	[cleanup]	Variables/functions which began with two leading
			underscores were made to conform to the ANSI/ISO
			standard, which says that such names are reserved.

 183.	[func]		ISC_LOG_PRINTTAG option for log channels.  Useful
			for logging the program name or other identifier.

 182.	[cleanup]	New command-line parameters for dnssec tools

 181.	[func]		Added dst_key_buildfilename and dst_key_parsefilename

 180.	[func]		New isc_result_t ISC_R_RANGE.  Supersedes DNS_R_RANGE.

 179.	[func]		options named.conf statement *must* now come
			before any zone or view statements.

 178.	[func]		Post-load of named.conf check verifies a slave zone
			has non-empty list of masters defined.

 177.	[func]		New per-zone boolean:

				enable-zone yes | no ;

			intended to let a zone be disabled without having
			to comment out the entire zone statement.

 176.	[func]		New global and per-view option:

				max-cache-ttl number

 175.	[func]		New global and per-view option:

				additional-data internal | minimal | maximal;

 174.	[func]		New public function isc_sockaddr_format(), for
			formatting socket addresses in log messages.

 173.	[func]		Keep a queue of zones waiting for zone transfer
			quota so that a new transfer can be dispatched
			immediately whenever quota becomes available.

 172.	[bug]		$TTL directive was sometimes missing from dumped
			master files because totext_ctx_init() failed to
			initialize ctx->current_ttl_valid.

 171.	[cleanup]	On NetBSD systems, the mit-pthreads or
			unproven-pthreads library is now always used
			unless --with-ptl2 is explicitly specified on
			the configure command line.  The
			--with-mit-pthreads option is no longer needed
			and has been removed.

 170.	[cleanup]	Remove inter server consistency checks from zone,
			these should return as a separate module in 9.1.
			dns_zone_checkservers(), dns_zone_checkparents(),
			dns_zone_checkchildren(), dns_zone_checkglue().

			Remove dns_zone_setadb(), dns_zone_setresolver(),
			dns_zone_setrequestmgr() these should now be found
			via the view.

 169.	[func]		ratelimiter can now process N events per interval.

 168.	[bug]		include statements in named.conf caused syntax errors
			due to not consuming the semicolon ending the include
			statement before switching input streams.

 167.	[bug]		Make lack of masters for a slave zone a soft error.

 166.	[bug]		Keygen was overwriting existing keys if key_id
			conflicted, now it will retry, and non-null keys
			with key_id == 0 are not generated anymore.  Key
			was not able to generate NOAUTHCONF DSA key,
			increased RSA key size to 2048 bits.

 165.	[cleanup]	Silence "end-of-loop condition not reached" warnings
			from Solaris compiler.

 164.	[func]		Added functions isc_stdio_open(), isc_stdio_close(),
			isc_stdio_seek(), isc_stdio_read(), isc_stdio_write(),
			isc_stdio_flush(), isc_stdio_sync(), isc_file_remove()
			to encapsulate nonportable usage of errno and sync.

 163.	[func]		Added result codes ISC_R_FILENOTFOUND and
			ISC_R_FILEEXISTS.

 162.	[bug]		Ensure proper range for arguments to ctype.h functions.

 161.	[cleanup]	error in yyparse prototype that only HPUX caught.

 160.	[cleanup]	getnet*() are not going to be implemented at this
			stage.

 159.	[func]		Redefinition of config file elements is now an
			error (instead of a warning).

 158.	[bug]		Log channel and category list copy routines
			weren't assigning properly to output parameter.

 157.	[port]		Fix missing prototype for getopt().

 156.	[func]		Support new 'database' statement in zone.

				database "quoted-string";

 155.	[bug]		ns_notify_start() was not detaching the found zone.

 154.	[func]		The signer now logs libdns warnings to stderr even when
			not verbose, and in a nicer format.

 153.	[func]		dns_rdata_tostruct() 'mctx' is now optional.  If 'mctx'
			is NULL then you need to preserve the 'rdata' until
			you have finished using the structure as there may be
			references to the associated memory.  If 'mctx' is
			non-NULL it is guaranteed that there are no references
			to memory associated with 'rdata'.

			dns_rdata_freestruct() must be called if 'mctx' was
			non-NULL and may safely be called if 'mctx' was NULL.

 152.	[bug]		keygen dumped core if domain name argument was omitted
			from command line.

 151.	[func]		Support 'disabled' statement in zone config (causes
			zone to be parsed and then ignored). Currently must
			come after the 'type' clause.

 150.	[func]		Support optional ports in masters and also-notify
			statements:

				masters [ port xxx ] { y.y.y.y [ port zzz ] ; }

 149.	[cleanup]	Removed unused argument 'olist' from
			dns_c_view_unsetordering().

 148.	[cleanup]	Stop issuing some warnings about some configuration
			file statements that were not implemented, but now are.

 147.	[bug]		Changed yacc union size to be smaller for yaccs that
			put yacc-stack on the real stack.

 146.	[cleanup]	More general redundant header file cleanup.  Rather
			than continuing to itemize every header which changed,
			this changelog entry just notes that if a header file
			did not need another header file that it was including
			in order to provide its advertised functionality, the
			inclusion of the other header file was removed.  See
			util/check-includes for how this was tested.

 145.	[cleanup]	Added <isc/lang.h> and ISC_LANG_BEGINDECLS/
			ISC_LANG_ENDDECLS to header files that had function
			prototypes, and removed it from those that did not.

 144.	[cleanup]	libdns header files too numerous to name were made
			to conform to the same style for multiple inclusion
			protection.

 143.	[func]		Added function dns_rdatatype_isknown().

 142.	[cleanup]	<isc/stdtime.h> does not need <time.h> or
			<isc/result.h>.

 141.	[bug]		Corrupt requests with multiple questions could
			cause an assertion failure.

 140.	[cleanup]	<isc/time.h> does not need <time.h> or <isc/result.h>.

 139.	[cleanup]	<isc/net.h> now includes <isc/types.h> instead of
			<isc/int.h> and <isc/result.h>.

 138.	[cleanup]	isc_strtouq moved from str.[ch] to string.[ch] and
			renamed isc_string_touint64.  isc_strsep moved from
			strsep.c to string.c and renamed isc_string_separate.

 137.	[cleanup]	<isc/commandline.h>, <isc/mem.h>, <isc/print.h>
			<isc/serial.h>, <isc/string.h> and <isc/offset.h>
			made to conform to the same style for multiple
			inclusion protection.

 136.	[cleanup]	<isc/commandline.h>, <isc/interfaceiter.h>,
			<isc/net.h> and Win32's <isc/thread.h> needed
			ISC_LANG_BEGINDECLS/ISC_LANG_ENDDECLS.

 135.	[cleanup]	Win32's <isc/condition.h> did not need <isc/result.h>
			or <isc/boolean.h>, now uses <isc/types.h> in place
			of <isc/time.h>, and needed ISC_LANG_BEGINDECLS
			and ISC_LANG_ENDDECLS.

 134.	[cleanup]	<isc/dir.h> does not need <limits.h>.

 133.	[cleanup]	<isc/ipv6.h> needs <isc/platform.h>.

 132.	[cleanup]	<isc/app.h> does not need <isc/task.h>, but does
			need <isc/eventclass.h>.

 131.	[cleanup]	<isc/mutex.h> and <isc/util.h> need <isc/result.h>
			for ISC_R_* codes used in macros.

 130.	[cleanup]	<isc/condition.h> does not need <pthread.h> or
			<isc/boolean.h>, and now includes <isc/types.h>
			instead of <isc/time.h>.

 129.	[bug]		The 'default_debug' log channel was not set up when
			'category default' was present in the config file

 128.	[cleanup]	<isc/dir.h> had ISC_LANG_BEGINDECLS instead of
			ISC_LANG_ENDDECLS at end of header.

 127.	[cleanup]	The contracts for the comparison routines
			dns_name_fullcompare(), dns_name_compare(),
			dns_name_rdatacompare(), and dns_rdata_compare() now
			specify that the order value returned is < 0, 0, or > 0
			instead of -1, 0, or 1.

 126.	[cleanup]	<isc/quota.h> and <isc/taskpool.h> need <isc/lang.h>.

 125.	[cleanup]	<isc/eventclass.h>, <isc/ipv6.h>, <isc/magic.h>,
			<isc/mutex.h>, <isc/once.h>, <isc/region.h>, and
			<isc/resultclass.h> do not need <isc/lang.h>.

 124.	[func]		signer now imports parent's zone key signature
			and creates null keys/sets zone status bit for
			children when necessary

 123.	[cleanup]	<isc/event.h> does not need <stddef.h>.

 122.	[cleanup]	<isc/task.h> does not need <isc/mem.h> or
			<isc/result.h>.

 121.	[cleanup]	<isc/symtab.h> does not need <isc/mem.h> or
			<isc/result.h>.  Multiple inclusion protection
			symbol fixed from ISC_SYMBOL_H to ISC_SYMTAB_H.
			isc_symtab_t moved to <isc/types.h>.

 120.	[cleanup]	<isc/socket.h> does not need <isc/boolean.h>,
			<isc/bufferlist.h>, <isc/task.h>, <isc/mem.h> or
			<isc/net.h>.

 119.	[cleanup]	structure definitions for generic rdata structures do
			not have _generic_ in their names.

 118.	[cleanup]	libdns.a is now namespace-clean, on NetBSD, excepting
			YACC crust (yyparse, etc) [2000-apr-27 explorer]

 117.	[cleanup]	libdns.a changes:
			dns_zone_clearnotify() and dns_zone_addnotify()
			are replaced by dns_zone_setnotifyalso().
			dns_zone_clearmasters() and dns_zone_addmaster()
			are replaced by dns_zone_setmasters().

 116.	[func]		Added <isc/offset.h> for isc_offset_t (aka off_t
			on Unix systems).

 115.	[port]		Shut up the -Wmissing-declarations warning about
			<stdio.h>'s __sputaux on BSD/OS pre-4.1.

 114.	[cleanup]	<isc/sockaddr.h> does not need <isc/buffer.h> or
			<isc/list.h>.

 113.	[func]		Utility programs dig and host added.

 112.	[cleanup]	<isc/serial.h> does not need <isc/boolean.h>.

 111.	[cleanup]	<isc/rwlock.h> does not need <isc/result.h> or
			<isc/mutex.h>.

 110.	[cleanup]	<isc/result.h> does not need <isc/boolean.h> or
			<isc/list.h>.

 109.	[bug]		"make depend" did nothing for
			bin/tests/{db,mem,sockaddr,tasks,timers}/.

 108.	[cleanup]	DNS_SETBIT/DNS_GETBIT/DNS_CLEARBIT moved from
			<dns/types.h> to <dns/bit.h> and renamed to
			DNS_BIT_SET/DNS_BIT_GET/DNS_BIT_CLEAR.

 107.	[func]		Add keysigner and keysettool.

 106.	[func]		Allow dnssec verifications to ignore the validity
			period.  Used by several of the dnssec tools.

 105.	[doc]		doc/dev/coding.html expanded with other
			implicit conventions the developers have used.

 104.	[bug]		Made compress_add and compress_find static to
			lib/dns/compress.c.

 103.	[func]		libisc buffer API changes for <isc/buffer.h>:
			Added:
				isc_buffer_base(b)          (pointer)
				isc_buffer_current(b)       (pointer)
				isc_buffer_active(b)        (pointer)
				isc_buffer_used(b)          (pointer)
				isc_buffer_length(b)            (int)
				isc_buffer_usedlength(b)        (int)
				isc_buffer_consumedlength(b)    (int)
				isc_buffer_remaininglength(b)   (int)
				isc_buffer_activelength(b)      (int)
				isc_buffer_availablelength(b)   (int)
			Removed:
				ISC_BUFFER_USEDCOUNT(b)
				ISC_BUFFER_AVAILABLECOUNT(b)
				isc_buffer_type(b)
			Changed names:
				isc_buffer_used(b, r) ->
					isc_buffer_usedregion(b, r)
				isc_buffer_available(b, r) ->
					isc_buffer_available_region(b, r)
				isc_buffer_consumed(b, r) ->
					isc_buffer_consumedregion(b, r)
				isc_buffer_active(b, r) ->
					isc_buffer_activeregion(b, r)
				isc_buffer_remaining(b, r) ->
					isc_buffer_remainingregion(b, r)

			Buffer types were removed, so the ISC_BUFFERTYPE_*
			macros are no more, and the type argument to
			isc_buffer_init and isc_buffer_allocate were removed.
			isc_buffer_putstr is now void (instead of isc_result_t)
			and requires that the caller ensure that there
			is enough available buffer space for the string.

 102.	[port]		Correctly detect inet_aton, inet_pton and inet_ptop
			on BSD/OS 4.1.

 101.	[cleanup]	Quieted EGCS warnings from lib/isc/print.c.

 100.	[cleanup]	<isc/random.h> does not need <isc/int.h> or
			<isc/mutex.h>.  isc_random_t moved to <isc/types.h>.

  99.	[cleanup]	Rate limiter now has separate shutdown() and
			destroy() functions, and it guarantees that all
			queued events are delivered even in the shutdown case.

  98.	[cleanup]	<isc/print.h> does not need <stdarg.h> or <stddef.h>
			unless ISC_PLATFORM_NEEDVSNPRINTF is defined.

  97.	[cleanup]	<isc/ondestroy.h> does not need <stddef.h> or
			<isc/event.h>.

  96.	[cleanup]	<isc/mutex.h> does not need <isc/result.h>.

  95.	[cleanup]	<isc/mutexblock.h> does not need <isc/result.h>.

  94.	[cleanup]	Some installed header files did not compile as C++.

  93.	[cleanup]	<isc/msgcat.h> does not need <isc/result.h>.

  92.	[cleanup]	<isc/mem.h> does not need <stddef.h>, <isc/boolean.h>,
			or <isc/result.h>.

  91.	[cleanup]	<isc/log.h> does not need <sys/types.h> or
			<isc/result.h>.

  90.	[cleanup]	Removed unneeded ISC_LANG_BEGINDECLS/ISC_LANG_ENDDECLS
			from <named/listenlist.h>.

  89.	[cleanup]	<isc/lex.h> does not need <stddef.h>.

  88.	[cleanup]	<isc/interfaceiter.h> does not need <isc/result.h> or
			<isc/mem.h>.  isc_interface_t and isc_interfaceiter_t
			moved to <isc/types.h>.

  87.	[cleanup]	<isc/heap.h> does not need <isc/boolean.h>,
			<isc/mem.h> or <isc/result.h>.

  86.	[cleanup]	isc_bufferlist_t moved from <isc/bufferlist.h> to
			<isc/types.h>.

  85.	[cleanup]	<isc/bufferlist.h> does not need <isc/buffer.h>,
			<isc/list.h>, <isc/mem.h>, <isc/region.h> or
			<isc/int.h>.

  84.	[func]		allow-query ACL checks now apply to all data
			added to a response.

  83.	[func]		If the server is authoritative for both a
			delegating zone and its (nonsecure) delegatee, and
			a query is made for a KEY RR at the top of the
			delegatee, then the server will look for a KEY
			in the delegator if it is not found in the delegatee.

  82.	[cleanup]	<isc/buffer.h> does not need <isc/list.h>.

  81.	[cleanup]	<isc/int.h> and <isc/boolean.h> do not need
			<isc/lang.h>.

  80.	[cleanup]	<isc/print.h> does not need <stdio.h> or <stdlib.h>.

  79.	[cleanup]	<dns/callbacks.h> does not need <stdio.h>.

  78.	[cleanup]	lwres_conftest renamed to lwresconf_test for
			consistency with other *_test programs.

  77.	[cleanup]	typedef of isc_time_t and isc_interval_t moved from
			<isc/time.h> to <isc/types.h>.

  76.	[cleanup]	Rewrote keygen.

  75.	[func]		Don't load a zone if its database file is older
			than the last time the zone was loaded.

  74.	[cleanup]	Removed mktemplate.o and ufile.o from libisc.a,
			subsumed by file.o.

  73.	[func]		New "file" API in libisc, including new function
			isc_file_getmodtime, isc_mktemplate renamed to
			isc_file_mktemplate and isc_ufile renamed to
			isc_file_openunique.  By no means an exhaustive API,
			it is just what's needed for now.

  72.	[func]		DNS_RBTFIND_NOPREDECESSOR and DNS_RBTFIND_NOOPTIONS
			added for dns_rbt_findnode, the former to disable the
			setting of the chain to the predecessor, and the
			latter to make clear when no options are set.

  71.	[cleanup]	Made explicit the implicit REQUIREs of
			isc_time_seconds, isc_time_nanoseconds, and
			isc_time_subtract.

  70.	[func]		isc_time_set() added.

  69.	[bug]		The zone object's master and also-notify lists grew
			longer with each server reload.

  68.	[func]		Partial support for SIG(0) on incoming messages.

  67.	[performance]	Allow use of alternate (compile-time supplied)
			OpenSSL libraries/headers.

  66.	[func]		Data in authoritative zones should have a trust level
			beyond secure.

  65.	[cleanup]	Removed obsolete typedef of dns_zone_callbackarg_t
			from <dns/types.h>.

  64.	[func]		The RBT, DB, and zone table APIs now allow the
			caller find the most-enclosing superdomain of
			a name.

  63.	[func]		Generate NOTIFY messages.

  62.	[func]		Add UDP refresh support.

  61.	[cleanup]	Use single quotes consistently in log messages.

  60.	[func]		Catch and disallow singleton types on message
			parse.

  59.	[bug]		Cause net/host unreachable to be a hard error
			when sending and receiving.

  58.	[bug]		bin/named/query.c could sometimes trigger the
			(client->query.attributes & NS_QUERYATTR_NAMEBUFUSED)
			== 0 assertion in query_newname().

  57.	[func]		Added dns_nxt_typepresent()

  56.	[bug]		SIG records were not properly returned in cached
			negative answers.

  55.	[bug]		Responses containing multiple names in the authority
			section were not negatively cached.

  54.	[bug]		If a fetch with sigrdataset==NULL joined one with
			sigrdataset!=NULL or vice versa, the resolver
			could catch an assertion or lose signature data,
			respectively.

  53.	[port]		freebsd 4.0: lib/isc/unix/socket.c requires
			<sys/param.h>.

  52.	[bug]		rndc: taskmgr and socketmgr were not initialized
			to NULL.

  51.	[cleanup]	dns/compress.h and dns/zt.h did not need to include
			dns/rbt.h; it was needed only by compress.c and zt.c.

  50.	[func]		RBT deletion no longer requires a valid chain to work,
			and dns_rbt_deletenode was added.

  49.	[func]		Each cache now has its own mctx.

  48.	[func]		isc_task_create() no longer takes an mctx.
			isc_task_mem() has been eliminated.

  47.	[func]		A number of modules now use memory context reference
			counting.

  46.	[func]		Memory contexts are now reference counted.
			Added isc_mem_inuse() and isc_mem_preallocate().
			Renamed isc_mem_destroy_check() to
			isc_mem_setdestroycheck().

  45.	[bug]		The trusted-key statement incorrectly loaded keys.

  44.	[bug]		Don't include authority data if it would force us
			to unset the AD bit in the message.

  43.	[bug]		DNSSEC verification of cached rdatasets was failing.

  42.	[cleanup]	Simplified logging of messages with embedded domain
			names by introducing a new convenience function
			dns_name_format().

  41.	[func]		Use PR_SET_KEEPCAPS on Linux 2.3.99-pre3 and later
			to allow 'named' to run as a non-root user while
			retaining the ability to bind() to privileged
			ports.

  40.	[func]		Introduced new logging category "dnssec" and
			logging module "dns/validator".

  39.	[cleanup]	Moved the typedefs for isc_region_t, isc_textregion_t,
			and isc_lex_t to <isc/types.h>.

  38.	[bug]		TSIG signed incoming zone transfers work now.

  37.	[bug]		If the first RR in an incoming zone transfer was
			not an SOA, the server died with an assertion failure
			instead of just reporting an error.

  36.	[cleanup]	Change DNS_R_SUCCESS (and others) to ISC_R_SUCCESS

  35.	[performance]	Log messages which are of a level too high to be
			logged by any channel in the logging configuration
			will not cause the log mutex to be locked.

  34.	[bug]		Recursion was allowed even with 'recursion no'.

  33.	[func]		The RBT now maintains a parent pointer at each node.

  32.	[cleanup]	bin/lwresd/client.c needs <string.h> for memset()
			prototype.

  31.	[bug]		Use ${LIBTOOL} to compile bin/named/main.@O@.

  30.	[func]		config file grammar change to support optional
			class type for a view.

  29.	[func]		support new config file view options:

				auth-nxdomain recursion query-source
				query-source-v6 transfer-source
				transfer-source-v6 max-transfer-time-out
				max-transfer-idle-out transfer-format
				request-ixfr provide-ixfr cleaning-interval
				fetch-glue notify rfc2308-type1 lame-ttl
				max-ncache-ttl min-roots

  28.	[func]		support lame-ttl, min-roots and serial-queries
			config global options.

  27.	[bug]		Only include <netinet6/in6.h> on BSD/OS 4.[01]*.
			Including it on other platforms (eg, NetBSD) can
			cause a forced #error from the C preprocessor.

  26.	[func]		new match-clients statement in config file view.

  25.	[bug]		make install failed to install <isc/log.h> and
			<isc/ondestroy.h>.

  24.	[cleanup]	Eliminate some unnecessary #includes of header
			files from header files.

  23.	[cleanup]	Provide more context in log messages about client
			requests, using a new function ns_client_log().

  22.	[bug]		SIGs weren't returned in the answer section when
			the query resulted in a fetch.

  21.	[port]		Look at STD_CINCLUDES after CINCLUDES during
			compilation, so additional system include directories
			can be searched but header files in the bind9 source
			tree with conflicting names take precedence.  This
			avoids issues with installed versions of dnssafe and
			openssl.

  20.	[func]		Configuration file post-load validation of zones
			failed if there were no zones.

  19.	[bug]		dns_zone_notifyreceive() failed to unlock the zone
			lock in certain error cases.

  18.	[bug]		Use AC_TRY_LINK rather than AC_TRY_COMPILE in
			configure.in to check for presence of in6addr_any.

  17.	[func]		Do configuration file post-load validation of zones.

  16.	[bug]		put quotes around key names on config file
			output to avoid possible keyword clashes.

  15.	[func]		Add dns_name_dupwithoffsets().  This function is
			improves comparison performance for duped names.

  14.	[bug]		free_rbtdb() could have 'put' unallocated memory in
			an unlikely error path.

  13.	[bug]		lib/dns/master.c and lib/dns/xfrin.c didn't ignore
			out-of-zone data.

  12.	[bug]		Fixed possible uninitialized variable error.

  11.	[bug]		axfr_rrstream_first() didn't check the result code of
			db_rr_iterator_first(), possibly causing an assertion
			to be triggered later.

  10.	[bug]		A bug in the code which makes EDNS0 OPT records in
			bin/named/client.c and lib/dns/resolver.c could
			trigger an assertion.

   9.	[cleanup]	replaced bit-setting code in confctx.c and replaced
			repeated code with macro calls.

   8.	[bug]		Shutdown of incoming zone transfer accessed
			freed memory.

   7.	[cleanup]	removed 'listen-on' from view statement.

   6.	[bug]		quote RR names when generating config file to
			prevent possible clash with config file keywords
			(such as 'key').

   5.	[func]		syntax change to named.conf file: new ssu grant/deny
			statements must now be enclosed by an 'update-policy'
			block.

   4.	[port]		bin/named/unix/os.c didn't compile on systems with
			linux 2.3 kernel includes due to conflicts between
			C library includes and the kernel includes.  We now
			get only what we need from <linux/capability.h>, and
			avoid pulling in other linux kernel .h files.

   3.	[bug]		TKEYs go in the answer section of responses, not
			the additional section.

   2.	[bug]		Generating cryptographic randomness failed on
			systems without /dev/random.

   1.	[bug]		The installdirs rule in
			lib/isc/unix/include/isc/Makefile.in had a typo which
			prevented the isc directory from being created if it
			didn't exist.

	--- 9.0.0b2 released ---

# This tells Emacs to use hard tabs in this file.
# Local Variables:
# indent-tabs-mode: t
# End:<|MERGE_RESOLUTION|>--- conflicted
+++ resolved
@@ -1,5 +1,3 @@
-<<<<<<< HEAD
-=======
 	--- 9.8.3-P4 released ---
 
 3383.	[security]	A certain combination of records in the RBT could
@@ -25,7 +23,6 @@
 3331.	[security]	dns_rdataslab_fromrdataset could produce bad
 			rdataslabs. [RT #29644]
 			
->>>>>>> 85823a3b
 	--- 9.8.3 released ---
 
 3318.	[tuning]	Reduce the amount of work performed while holding a
