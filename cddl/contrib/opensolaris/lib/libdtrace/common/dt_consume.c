/*
 * CDDL HEADER START
 *
 * The contents of this file are subject to the terms of the
 * Common Development and Distribution License (the "License").
 * You may not use this file except in compliance with the License.
 *
 * You can obtain a copy of the license at usr/src/OPENSOLARIS.LICENSE
 * or http://www.opensolaris.org/os/licensing.
 * See the License for the specific language governing permissions
 * and limitations under the License.
 *
 * When distributing Covered Code, include this CDDL HEADER in each
 * file and include the License file at usr/src/OPENSOLARIS.LICENSE.
 * If applicable, add the following below this CDDL HEADER, with the
 * fields enclosed by brackets "[]" replaced with your own identifying
 * information: Portions Copyright [yyyy] [name of copyright owner]
 *
 * CDDL HEADER END
 */
/*
 * Copyright 2009 Sun Microsystems, Inc.  All rights reserved.
 * Use is subject to license terms.
 */

/*
 * Copyright (c) 2011, Joyent, Inc. All rights reserved.
<<<<<<< HEAD
=======
 * Copyright (c) 2012 by Delphix. All rights reserved.
>>>>>>> e2af9768
 */

#include <stdlib.h>
#include <strings.h>
#include <errno.h>
#include <unistd.h>
#include <limits.h>
#include <assert.h>
#include <ctype.h>
#if defined(sun)
#include <alloca.h>
#endif
#include <dt_impl.h>
#include <dt_pq.h>
#if !defined(sun)
#include <libproc_compat.h>
#endif

#define	DT_MASK_LO 0x00000000FFFFFFFFULL

/*
 * We declare this here because (1) we need it and (2) we want to avoid a
 * dependency on libm in libdtrace.
 */
static long double
dt_fabsl(long double x)
{
	if (x < 0)
		return (-x);

	return (x);
}

/*
 * 128-bit arithmetic functions needed to support the stddev() aggregating
 * action.
 */
static int
dt_gt_128(uint64_t *a, uint64_t *b)
{
	return (a[1] > b[1] || (a[1] == b[1] && a[0] > b[0]));
}

static int
dt_ge_128(uint64_t *a, uint64_t *b)
{
	return (a[1] > b[1] || (a[1] == b[1] && a[0] >= b[0]));
}

static int
dt_le_128(uint64_t *a, uint64_t *b)
{
	return (a[1] < b[1] || (a[1] == b[1] && a[0] <= b[0]));
}

/*
 * Shift the 128-bit value in a by b. If b is positive, shift left.
 * If b is negative, shift right.
 */
static void
dt_shift_128(uint64_t *a, int b)
{
	uint64_t mask;

	if (b == 0)
		return;

	if (b < 0) {
		b = -b;
		if (b >= 64) {
			a[0] = a[1] >> (b - 64);
			a[1] = 0;
		} else {
			a[0] >>= b;
			mask = 1LL << (64 - b);
			mask -= 1;
			a[0] |= ((a[1] & mask) << (64 - b));
			a[1] >>= b;
		}
	} else {
		if (b >= 64) {
			a[1] = a[0] << (b - 64);
			a[0] = 0;
		} else {
			a[1] <<= b;
			mask = a[0] >> (64 - b);
			a[1] |= mask;
			a[0] <<= b;
		}
	}
}

static int
dt_nbits_128(uint64_t *a)
{
	int nbits = 0;
	uint64_t tmp[2];
	uint64_t zero[2] = { 0, 0 };

	tmp[0] = a[0];
	tmp[1] = a[1];

	dt_shift_128(tmp, -1);
	while (dt_gt_128(tmp, zero)) {
		dt_shift_128(tmp, -1);
		nbits++;
	}

	return (nbits);
}

static void
dt_subtract_128(uint64_t *minuend, uint64_t *subtrahend, uint64_t *difference)
{
	uint64_t result[2];

	result[0] = minuend[0] - subtrahend[0];
	result[1] = minuend[1] - subtrahend[1] -
	    (minuend[0] < subtrahend[0] ? 1 : 0);

	difference[0] = result[0];
	difference[1] = result[1];
}

static void
dt_add_128(uint64_t *addend1, uint64_t *addend2, uint64_t *sum)
{
	uint64_t result[2];

	result[0] = addend1[0] + addend2[0];
	result[1] = addend1[1] + addend2[1] +
	    (result[0] < addend1[0] || result[0] < addend2[0] ? 1 : 0);

	sum[0] = result[0];
	sum[1] = result[1];
}

/*
 * The basic idea is to break the 2 64-bit values into 4 32-bit values,
 * use native multiplication on those, and then re-combine into the
 * resulting 128-bit value.
 *
 * (hi1 << 32 + lo1) * (hi2 << 32 + lo2) =
 *     hi1 * hi2 << 64 +
 *     hi1 * lo2 << 32 +
 *     hi2 * lo1 << 32 +
 *     lo1 * lo2
 */
static void
dt_multiply_128(uint64_t factor1, uint64_t factor2, uint64_t *product)
{
	uint64_t hi1, hi2, lo1, lo2;
	uint64_t tmp[2];

	hi1 = factor1 >> 32;
	hi2 = factor2 >> 32;

	lo1 = factor1 & DT_MASK_LO;
	lo2 = factor2 & DT_MASK_LO;

	product[0] = lo1 * lo2;
	product[1] = hi1 * hi2;

	tmp[0] = hi1 * lo2;
	tmp[1] = 0;
	dt_shift_128(tmp, 32);
	dt_add_128(product, tmp, product);

	tmp[0] = hi2 * lo1;
	tmp[1] = 0;
	dt_shift_128(tmp, 32);
	dt_add_128(product, tmp, product);
}

/*
 * This is long-hand division.
 *
 * We initialize subtrahend by shifting divisor left as far as possible. We
 * loop, comparing subtrahend to dividend:  if subtrahend is smaller, we
 * subtract and set the appropriate bit in the result.  We then shift
 * subtrahend right by one bit for the next comparison.
 */
static void
dt_divide_128(uint64_t *dividend, uint64_t divisor, uint64_t *quotient)
{
	uint64_t result[2] = { 0, 0 };
	uint64_t remainder[2];
	uint64_t subtrahend[2];
	uint64_t divisor_128[2];
	uint64_t mask[2] = { 1, 0 };
	int log = 0;

	assert(divisor != 0);

	divisor_128[0] = divisor;
	divisor_128[1] = 0;

	remainder[0] = dividend[0];
	remainder[1] = dividend[1];

	subtrahend[0] = divisor;
	subtrahend[1] = 0;

	while (divisor > 0) {
		log++;
		divisor >>= 1;
	}

	dt_shift_128(subtrahend, 128 - log);
	dt_shift_128(mask, 128 - log);

	while (dt_ge_128(remainder, divisor_128)) {
		if (dt_ge_128(remainder, subtrahend)) {
			dt_subtract_128(remainder, subtrahend, remainder);
			result[0] |= mask[0];
			result[1] |= mask[1];
		}

		dt_shift_128(subtrahend, -1);
		dt_shift_128(mask, -1);
	}

	quotient[0] = result[0];
	quotient[1] = result[1];
}

/*
 * This is the long-hand method of calculating a square root.
 * The algorithm is as follows:
 *
 * 1. Group the digits by 2 from the right.
 * 2. Over the leftmost group, find the largest single-digit number
 *    whose square is less than that group.
 * 3. Subtract the result of the previous step (2 or 4, depending) and
 *    bring down the next two-digit group.
 * 4. For the result R we have so far, find the largest single-digit number
 *    x such that 2 * R * 10 * x + x^2 is less than the result from step 3.
 *    (Note that this is doubling R and performing a decimal left-shift by 1
 *    and searching for the appropriate decimal to fill the one's place.)
 *    The value x is the next digit in the square root.
 * Repeat steps 3 and 4 until the desired precision is reached.  (We're
 * dealing with integers, so the above is sufficient.)
 *
 * In decimal, the square root of 582,734 would be calculated as so:
 *
 *     __7__6__3
 *    | 58 27 34
 *     -49       (7^2 == 49 => 7 is the first digit in the square root)
 *      --
 *       9 27    (Subtract and bring down the next group.)
 * 146   8 76    (2 * 7 * 10 * 6 + 6^2 == 876 => 6 is the next digit in
 *      -----     the square root)
 *         51 34 (Subtract and bring down the next group.)
 * 1523    45 69 (2 * 76 * 10 * 3 + 3^2 == 4569 => 3 is the next digit in
 *         -----  the square root)
 *          5 65 (remainder)
 *
 * The above algorithm applies similarly in binary, but note that the
 * only possible non-zero value for x in step 4 is 1, so step 4 becomes a
 * simple decision: is 2 * R * 2 * 1 + 1^2 (aka R << 2 + 1) less than the
 * preceding difference?
 *
 * In binary, the square root of 11011011 would be calculated as so:
 *
 *     __1__1__1__0
 *    | 11 01 10 11
 *      01          (0 << 2 + 1 == 1 < 11 => this bit is 1)
 *      --
 *      10 01 10 11
 * 101   1 01       (1 << 2 + 1 == 101 < 1001 => next bit is 1)
 *      -----
 *       1 00 10 11
 * 1101    11 01    (11 << 2 + 1 == 1101 < 10010 => next bit is 1)
 *       -------
 *          1 01 11
 * 11101    1 11 01 (111 << 2 + 1 == 11101 > 10111 => last bit is 0)
 *
 */
static uint64_t
dt_sqrt_128(uint64_t *square)
{
	uint64_t result[2] = { 0, 0 };
	uint64_t diff[2] = { 0, 0 };
	uint64_t one[2] = { 1, 0 };
	uint64_t next_pair[2];
	uint64_t next_try[2];
	uint64_t bit_pairs, pair_shift;
	int i;

	bit_pairs = dt_nbits_128(square) / 2;
	pair_shift = bit_pairs * 2;

	for (i = 0; i <= bit_pairs; i++) {
		/*
		 * Bring down the next pair of bits.
		 */
		next_pair[0] = square[0];
		next_pair[1] = square[1];
		dt_shift_128(next_pair, -pair_shift);
		next_pair[0] &= 0x3;
		next_pair[1] = 0;

		dt_shift_128(diff, 2);
		dt_add_128(diff, next_pair, diff);

		/*
		 * next_try = R << 2 + 1
		 */
		next_try[0] = result[0];
		next_try[1] = result[1];
		dt_shift_128(next_try, 2);
		dt_add_128(next_try, one, next_try);

		if (dt_le_128(next_try, diff)) {
			dt_subtract_128(diff, next_try, diff);
			dt_shift_128(result, 1);
			dt_add_128(result, one, result);
		} else {
			dt_shift_128(result, 1);
		}

		pair_shift -= 2;
	}

	assert(result[1] == 0);

	return (result[0]);
}

uint64_t
dt_stddev(uint64_t *data, uint64_t normal)
{
	uint64_t avg_of_squares[2];
	uint64_t square_of_avg[2];
	int64_t norm_avg;
	uint64_t diff[2];

	/*
	 * The standard approximation for standard deviation is
	 * sqrt(average(x**2) - average(x)**2), i.e. the square root
	 * of the average of the squares minus the square of the average.
	 */
	dt_divide_128(data + 2, normal, avg_of_squares);
	dt_divide_128(avg_of_squares, data[0], avg_of_squares);

	norm_avg = (int64_t)data[1] / (int64_t)normal / (int64_t)data[0];

	if (norm_avg < 0)
		norm_avg = -norm_avg;

	dt_multiply_128((uint64_t)norm_avg, (uint64_t)norm_avg, square_of_avg);

	dt_subtract_128(avg_of_squares, square_of_avg, diff);

	return (dt_sqrt_128(diff));
}

static int
dt_flowindent(dtrace_hdl_t *dtp, dtrace_probedata_t *data, dtrace_epid_t last,
    dtrace_bufdesc_t *buf, size_t offs)
{
	dtrace_probedesc_t *pd = data->dtpda_pdesc, *npd;
	dtrace_eprobedesc_t *epd = data->dtpda_edesc, *nepd;
	char *p = pd->dtpd_provider, *n = pd->dtpd_name, *sub;
	dtrace_flowkind_t flow = DTRACEFLOW_NONE;
	const char *str = NULL;
	static const char *e_str[2] = { " -> ", " => " };
	static const char *r_str[2] = { " <- ", " <= " };
	static const char *ent = "entry", *ret = "return";
	static int entlen = 0, retlen = 0;
	dtrace_epid_t next, id = epd->dtepd_epid;
	int rval;

	if (entlen == 0) {
		assert(retlen == 0);
		entlen = strlen(ent);
		retlen = strlen(ret);
	}

	/*
	 * If the name of the probe is "entry" or ends with "-entry", we
	 * treat it as an entry; if it is "return" or ends with "-return",
	 * we treat it as a return.  (This allows application-provided probes
	 * like "method-entry" or "function-entry" to participate in flow
	 * indentation -- without accidentally misinterpreting popular probe
	 * names like "carpentry", "gentry" or "Coventry".)
	 */
	if ((sub = strstr(n, ent)) != NULL && sub[entlen] == '\0' &&
	    (sub == n || sub[-1] == '-')) {
		flow = DTRACEFLOW_ENTRY;
		str = e_str[strcmp(p, "syscall") == 0];
	} else if ((sub = strstr(n, ret)) != NULL && sub[retlen] == '\0' &&
	    (sub == n || sub[-1] == '-')) {
		flow = DTRACEFLOW_RETURN;
		str = r_str[strcmp(p, "syscall") == 0];
	}

	/*
	 * If we're going to indent this, we need to check the ID of our last
	 * call.  If we're looking at the same probe ID but a different EPID,
	 * we _don't_ want to indent.  (Yes, there are some minor holes in
	 * this scheme -- it's a heuristic.)
	 */
	if (flow == DTRACEFLOW_ENTRY) {
		if ((last != DTRACE_EPIDNONE && id != last &&
		    pd->dtpd_id == dtp->dt_pdesc[last]->dtpd_id))
			flow = DTRACEFLOW_NONE;
	}

	/*
	 * If we're going to unindent this, it's more difficult to see if
	 * we don't actually want to unindent it -- we need to look at the
	 * _next_ EPID.
	 */
	if (flow == DTRACEFLOW_RETURN) {
		offs += epd->dtepd_size;

		do {
			if (offs >= buf->dtbd_size)
				goto out;

			next = *(uint32_t *)((uintptr_t)buf->dtbd_data + offs);

			if (next == DTRACE_EPIDNONE)
				offs += sizeof (id);
		} while (next == DTRACE_EPIDNONE);

		if ((rval = dt_epid_lookup(dtp, next, &nepd, &npd)) != 0)
			return (rval);

		if (next != id && npd->dtpd_id == pd->dtpd_id)
			flow = DTRACEFLOW_NONE;
	}

out:
	if (flow == DTRACEFLOW_ENTRY || flow == DTRACEFLOW_RETURN) {
		data->dtpda_prefix = str;
	} else {
		data->dtpda_prefix = "| ";
	}

	if (flow == DTRACEFLOW_RETURN && data->dtpda_indent > 0)
		data->dtpda_indent -= 2;

	data->dtpda_flow = flow;

	return (0);
}

static int
dt_nullprobe()
{
	return (DTRACE_CONSUME_THIS);
}

static int
dt_nullrec()
{
	return (DTRACE_CONSUME_NEXT);
}

int
dt_print_quantline(dtrace_hdl_t *dtp, FILE *fp, int64_t val,
    uint64_t normal, long double total, char positives, char negatives)
{
	long double f;
	uint_t depth, len = 40;

	const char *ats = "@@@@@@@@@@@@@@@@@@@@@@@@@@@@@@@@@@@@@@@@";
	const char *spaces = "                                        ";

	assert(strlen(ats) == len && strlen(spaces) == len);
	assert(!(total == 0 && (positives || negatives)));
	assert(!(val < 0 && !negatives));
	assert(!(val > 0 && !positives));
	assert(!(val != 0 && total == 0));

	if (!negatives) {
		if (positives) {
			f = (dt_fabsl((long double)val) * len) / total;
			depth = (uint_t)(f + 0.5);
		} else {
			depth = 0;
		}

		return (dt_printf(dtp, fp, "|%s%s %-9lld\n", ats + len - depth,
		    spaces + depth, (long long)val / normal));
	}

	if (!positives) {
		f = (dt_fabsl((long double)val) * len) / total;
		depth = (uint_t)(f + 0.5);

		return (dt_printf(dtp, fp, "%s%s| %-9lld\n", spaces + depth,
		    ats + len - depth, (long long)val / normal));
	}

	/*
	 * If we're here, we have both positive and negative bucket values.
	 * To express this graphically, we're going to generate both positive
	 * and negative bars separated by a centerline.  These bars are half
	 * the size of normal quantize()/lquantize() bars, so we divide the
	 * length in half before calculating the bar length.
	 */
	len /= 2;
	ats = &ats[len];
	spaces = &spaces[len];

	f = (dt_fabsl((long double)val) * len) / total;
	depth = (uint_t)(f + 0.5);

	if (val <= 0) {
		return (dt_printf(dtp, fp, "%s%s|%*s %-9lld\n", spaces + depth,
		    ats + len - depth, len, "", (long long)val / normal));
	} else {
		return (dt_printf(dtp, fp, "%20s|%s%s %-9lld\n", "",
		    ats + len - depth, spaces + depth,
		    (long long)val / normal));
	}
}

int
dt_print_quantize(dtrace_hdl_t *dtp, FILE *fp, const void *addr,
    size_t size, uint64_t normal)
{
	const int64_t *data = addr;
	int i, first_bin = 0, last_bin = DTRACE_QUANTIZE_NBUCKETS - 1;
	long double total = 0;
	char positives = 0, negatives = 0;

	if (size != DTRACE_QUANTIZE_NBUCKETS * sizeof (uint64_t))
		return (dt_set_errno(dtp, EDT_DMISMATCH));

	while (first_bin < DTRACE_QUANTIZE_NBUCKETS - 1 && data[first_bin] == 0)
		first_bin++;

	if (first_bin == DTRACE_QUANTIZE_NBUCKETS - 1) {
		/*
		 * There isn't any data.  This is possible if (and only if)
		 * negative increment values have been used.  In this case,
		 * we'll print the buckets around 0.
		 */
		first_bin = DTRACE_QUANTIZE_ZEROBUCKET - 1;
		last_bin = DTRACE_QUANTIZE_ZEROBUCKET + 1;
	} else {
		if (first_bin > 0)
			first_bin--;

		while (last_bin > 0 && data[last_bin] == 0)
			last_bin--;

		if (last_bin < DTRACE_QUANTIZE_NBUCKETS - 1)
			last_bin++;
	}

	for (i = first_bin; i <= last_bin; i++) {
		positives |= (data[i] > 0);
		negatives |= (data[i] < 0);
		total += dt_fabsl((long double)data[i]);
	}

	if (dt_printf(dtp, fp, "\n%16s %41s %-9s\n", "value",
	    "------------- Distribution -------------", "count") < 0)
		return (-1);

	for (i = first_bin; i <= last_bin; i++) {
		if (dt_printf(dtp, fp, "%16lld ",
		    (long long)DTRACE_QUANTIZE_BUCKETVAL(i)) < 0)
			return (-1);

		if (dt_print_quantline(dtp, fp, data[i], normal, total,
		    positives, negatives) < 0)
			return (-1);
	}

	return (0);
}

int
dt_print_lquantize(dtrace_hdl_t *dtp, FILE *fp, const void *addr,
    size_t size, uint64_t normal)
{
	const int64_t *data = addr;
	int i, first_bin, last_bin, base;
	uint64_t arg;
	long double total = 0;
	uint16_t step, levels;
	char positives = 0, negatives = 0;

	if (size < sizeof (uint64_t))
		return (dt_set_errno(dtp, EDT_DMISMATCH));

	arg = *data++;
	size -= sizeof (uint64_t);

	base = DTRACE_LQUANTIZE_BASE(arg);
	step = DTRACE_LQUANTIZE_STEP(arg);
	levels = DTRACE_LQUANTIZE_LEVELS(arg);

	first_bin = 0;
	last_bin = levels + 1;

	if (size != sizeof (uint64_t) * (levels + 2))
		return (dt_set_errno(dtp, EDT_DMISMATCH));

	while (first_bin <= levels + 1 && data[first_bin] == 0)
		first_bin++;

	if (first_bin > levels + 1) {
		first_bin = 0;
		last_bin = 2;
	} else {
		if (first_bin > 0)
			first_bin--;

		while (last_bin > 0 && data[last_bin] == 0)
			last_bin--;

		if (last_bin < levels + 1)
			last_bin++;
	}

	for (i = first_bin; i <= last_bin; i++) {
		positives |= (data[i] > 0);
		negatives |= (data[i] < 0);
		total += dt_fabsl((long double)data[i]);
	}

	if (dt_printf(dtp, fp, "\n%16s %41s %-9s\n", "value",
	    "------------- Distribution -------------", "count") < 0)
		return (-1);

	for (i = first_bin; i <= last_bin; i++) {
		char c[32];
		int err;

		if (i == 0) {
			(void) snprintf(c, sizeof (c), "< %d",
			    base / (uint32_t)normal);
			err = dt_printf(dtp, fp, "%16s ", c);
		} else if (i == levels + 1) {
			(void) snprintf(c, sizeof (c), ">= %d",
			    base + (levels * step));
			err = dt_printf(dtp, fp, "%16s ", c);
		} else {
			err = dt_printf(dtp, fp, "%16d ",
			    base + (i - 1) * step);
		}

		if (err < 0 || dt_print_quantline(dtp, fp, data[i], normal,
		    total, positives, negatives) < 0)
			return (-1);
	}

	return (0);
}

int
dt_print_llquantize(dtrace_hdl_t *dtp, FILE *fp, const void *addr,
    size_t size, uint64_t normal)
{
	int i, first_bin, last_bin, bin = 1, order, levels;
	uint16_t factor, low, high, nsteps;
	const int64_t *data = addr;
	int64_t value = 1, next, step;
	char positives = 0, negatives = 0;
	long double total = 0;
	uint64_t arg;
	char c[32];

	if (size < sizeof (uint64_t))
		return (dt_set_errno(dtp, EDT_DMISMATCH));

	arg = *data++;
	size -= sizeof (uint64_t);

	factor = DTRACE_LLQUANTIZE_FACTOR(arg);
	low = DTRACE_LLQUANTIZE_LOW(arg);
	high = DTRACE_LLQUANTIZE_HIGH(arg);
	nsteps = DTRACE_LLQUANTIZE_NSTEP(arg);

	/*
	 * We don't expect to be handed invalid llquantize() parameters here,
	 * but sanity check them (to a degree) nonetheless.
	 */
	if (size > INT32_MAX || factor < 2 || low >= high ||
	    nsteps == 0 || factor > nsteps)
		return (dt_set_errno(dtp, EDT_DMISMATCH));

	levels = (int)size / sizeof (uint64_t);

	first_bin = 0;
	last_bin = levels - 1;

	while (first_bin < levels && data[first_bin] == 0)
		first_bin++;

	if (first_bin == levels) {
		first_bin = 0;
		last_bin = 1;
	} else {
		if (first_bin > 0)
			first_bin--;

		while (last_bin > 0 && data[last_bin] == 0)
			last_bin--;

		if (last_bin < levels - 1)
			last_bin++;
	}

	for (i = first_bin; i <= last_bin; i++) {
		positives |= (data[i] > 0);
		negatives |= (data[i] < 0);
		total += dt_fabsl((long double)data[i]);
	}

	if (dt_printf(dtp, fp, "\n%16s %41s %-9s\n", "value",
	    "------------- Distribution -------------", "count") < 0)
		return (-1);

	for (order = 0; order < low; order++)
		value *= factor;

	next = value * factor;
	step = next > nsteps ? next / nsteps : 1;

	if (first_bin == 0) {
		(void) snprintf(c, sizeof (c), "< %lld", (long long)value);

		if (dt_printf(dtp, fp, "%16s ", c) < 0)
			return (-1);

		if (dt_print_quantline(dtp, fp, data[0], normal,
		    total, positives, negatives) < 0)
			return (-1);
	}

	while (order <= high) {
		if (bin >= first_bin && bin <= last_bin) {
			if (dt_printf(dtp, fp, "%16lld ", (long long)value) < 0)
				return (-1);

			if (dt_print_quantline(dtp, fp, data[bin],
			    normal, total, positives, negatives) < 0)
				return (-1);
		}

		assert(value < next);
		bin++;

		if ((value += step) != next)
			continue;

		next = value * factor;
		step = next > nsteps ? next / nsteps : 1;
		order++;
	}

	if (last_bin < bin)
		return (0);

	assert(last_bin == bin);
	(void) snprintf(c, sizeof (c), ">= %lld", (long long)value);

	if (dt_printf(dtp, fp, "%16s ", c) < 0)
		return (-1);

	return (dt_print_quantline(dtp, fp, data[bin], normal,
	    total, positives, negatives));
}

/*ARGSUSED*/
static int
dt_print_average(dtrace_hdl_t *dtp, FILE *fp, caddr_t addr,
    size_t size, uint64_t normal)
{
	/* LINTED - alignment */
	int64_t *data = (int64_t *)addr;

	return (dt_printf(dtp, fp, " %16lld", data[0] ?
	    (long long)(data[1] / (int64_t)normal / data[0]) : 0));
}

/*ARGSUSED*/
static int
dt_print_stddev(dtrace_hdl_t *dtp, FILE *fp, caddr_t addr,
    size_t size, uint64_t normal)
{
	/* LINTED - alignment */
	uint64_t *data = (uint64_t *)addr;

	return (dt_printf(dtp, fp, " %16llu", data[0] ?
	    (unsigned long long) dt_stddev(data, normal) : 0));
}

/*ARGSUSED*/
int
dt_print_bytes(dtrace_hdl_t *dtp, FILE *fp, caddr_t addr,
    size_t nbytes, int width, int quiet, int raw)
{
	/*
	 * If the byte stream is a series of printable characters, followed by
	 * a terminating byte, we print it out as a string.  Otherwise, we
	 * assume that it's something else and just print the bytes.
	 */
	int i, j, margin = 5;
	char *c = (char *)addr;

	if (nbytes == 0)
		return (0);

	if (raw || dtp->dt_options[DTRACEOPT_RAWBYTES] != DTRACEOPT_UNSET)
		goto raw;

	for (i = 0; i < nbytes; i++) {
		/*
		 * We define a "printable character" to be one for which
		 * isprint(3C) returns non-zero, isspace(3C) returns non-zero,
		 * or a character which is either backspace or the bell.
		 * Backspace and the bell are regrettably special because
		 * they fail the first two tests -- and yet they are entirely
		 * printable.  These are the only two control characters that
		 * have meaning for the terminal and for which isprint(3C) and
		 * isspace(3C) return 0.
		 */
		if (isprint(c[i]) || isspace(c[i]) ||
		    c[i] == '\b' || c[i] == '\a')
			continue;

		if (c[i] == '\0' && i > 0) {
			/*
			 * This looks like it might be a string.  Before we
			 * assume that it is indeed a string, check the
			 * remainder of the byte range; if it contains
			 * additional non-nul characters, we'll assume that
			 * it's a binary stream that just happens to look like
			 * a string, and we'll print out the individual bytes.
			 */
			for (j = i + 1; j < nbytes; j++) {
				if (c[j] != '\0')
					break;
			}

			if (j != nbytes)
				break;

			if (quiet)
				return (dt_printf(dtp, fp, "%s", c));
			else
				return (dt_printf(dtp, fp, "  %-*s", width, c));
		}

		break;
	}

	if (i == nbytes) {
		/*
		 * The byte range is all printable characters, but there is
		 * no trailing nul byte.  We'll assume that it's a string and
		 * print it as such.
		 */
		char *s = alloca(nbytes + 1);
		bcopy(c, s, nbytes);
		s[nbytes] = '\0';
		return (dt_printf(dtp, fp, "  %-*s", width, s));
	}

raw:
	if (dt_printf(dtp, fp, "\n%*s      ", margin, "") < 0)
		return (-1);

	for (i = 0; i < 16; i++)
		if (dt_printf(dtp, fp, "  %c", "0123456789abcdef"[i]) < 0)
			return (-1);

	if (dt_printf(dtp, fp, "  0123456789abcdef\n") < 0)
		return (-1);


	for (i = 0; i < nbytes; i += 16) {
		if (dt_printf(dtp, fp, "%*s%5x:", margin, "", i) < 0)
			return (-1);

		for (j = i; j < i + 16 && j < nbytes; j++) {
			if (dt_printf(dtp, fp, " %02x", (uchar_t)c[j]) < 0)
				return (-1);
		}

		while (j++ % 16) {
			if (dt_printf(dtp, fp, "   ") < 0)
				return (-1);
		}

		if (dt_printf(dtp, fp, "  ") < 0)
			return (-1);

		for (j = i; j < i + 16 && j < nbytes; j++) {
			if (dt_printf(dtp, fp, "%c",
			    c[j] < ' ' || c[j] > '~' ? '.' : c[j]) < 0)
				return (-1);
		}

		if (dt_printf(dtp, fp, "\n") < 0)
			return (-1);
	}

	return (0);
}

int
dt_print_stack(dtrace_hdl_t *dtp, FILE *fp, const char *format,
    caddr_t addr, int depth, int size)
{
	dtrace_syminfo_t dts;
	GElf_Sym sym;
	int i, indent;
	char c[PATH_MAX * 2];
	uint64_t pc;

	if (dt_printf(dtp, fp, "\n") < 0)
		return (-1);

	if (format == NULL)
		format = "%s";

	if (dtp->dt_options[DTRACEOPT_STACKINDENT] != DTRACEOPT_UNSET)
		indent = (int)dtp->dt_options[DTRACEOPT_STACKINDENT];
	else
		indent = _dtrace_stkindent;

	for (i = 0; i < depth; i++) {
		switch (size) {
		case sizeof (uint32_t):
			/* LINTED - alignment */
			pc = *((uint32_t *)addr);
			break;

		case sizeof (uint64_t):
			/* LINTED - alignment */
			pc = *((uint64_t *)addr);
			break;

		default:
			return (dt_set_errno(dtp, EDT_BADSTACKPC));
		}

		if (pc == 0)
			break;

		addr += size;

		if (dt_printf(dtp, fp, "%*s", indent, "") < 0)
			return (-1);

		if (dtrace_lookup_by_addr(dtp, pc, &sym, &dts) == 0) {
			if (pc > sym.st_value) {
				(void) snprintf(c, sizeof (c), "%s`%s+0x%llx",
				    dts.dts_object, dts.dts_name,
				    (u_longlong_t)(pc - sym.st_value));
			} else {
				(void) snprintf(c, sizeof (c), "%s`%s",
				    dts.dts_object, dts.dts_name);
			}
		} else {
			/*
			 * We'll repeat the lookup, but this time we'll specify
			 * a NULL GElf_Sym -- indicating that we're only
			 * interested in the containing module.
			 */
			if (dtrace_lookup_by_addr(dtp, pc, NULL, &dts) == 0) {
				(void) snprintf(c, sizeof (c), "%s`0x%llx",
				    dts.dts_object, (u_longlong_t)pc);
			} else {
				(void) snprintf(c, sizeof (c), "0x%llx",
				    (u_longlong_t)pc);
			}
		}

		if (dt_printf(dtp, fp, format, c) < 0)
			return (-1);

		if (dt_printf(dtp, fp, "\n") < 0)
			return (-1);
	}

	return (0);
}

int
dt_print_ustack(dtrace_hdl_t *dtp, FILE *fp, const char *format,
    caddr_t addr, uint64_t arg)
{
	/* LINTED - alignment */
	uint64_t *pc = (uint64_t *)addr;
	uint32_t depth = DTRACE_USTACK_NFRAMES(arg);
	uint32_t strsize = DTRACE_USTACK_STRSIZE(arg);
	const char *strbase = addr + (depth + 1) * sizeof (uint64_t);
	const char *str = strsize ? strbase : NULL;
	int err = 0;

	char name[PATH_MAX], objname[PATH_MAX], c[PATH_MAX * 2];
	struct ps_prochandle *P;
	GElf_Sym sym;
	int i, indent;
	pid_t pid;

	if (depth == 0)
		return (0);

	pid = (pid_t)*pc++;

	if (dt_printf(dtp, fp, "\n") < 0)
		return (-1);

	if (format == NULL)
		format = "%s";

	if (dtp->dt_options[DTRACEOPT_STACKINDENT] != DTRACEOPT_UNSET)
		indent = (int)dtp->dt_options[DTRACEOPT_STACKINDENT];
	else
		indent = _dtrace_stkindent;

	/*
	 * Ultimately, we need to add an entry point in the library vector for
	 * determining <symbol, offset> from <pid, address>.  For now, if
	 * this is a vector open, we just print the raw address or string.
	 */
	if (dtp->dt_vector == NULL)
		P = dt_proc_grab(dtp, pid, PGRAB_RDONLY | PGRAB_FORCE, 0);
	else
		P = NULL;

	if (P != NULL)
		dt_proc_lock(dtp, P); /* lock handle while we perform lookups */

	for (i = 0; i < depth && pc[i] != 0; i++) {
		const prmap_t *map;

		if ((err = dt_printf(dtp, fp, "%*s", indent, "")) < 0)
			break;

		if (P != NULL && Plookup_by_addr(P, pc[i],
		    name, sizeof (name), &sym) == 0) {
			(void) Pobjname(P, pc[i], objname, sizeof (objname));

			if (pc[i] > sym.st_value) {
				(void) snprintf(c, sizeof (c),
				    "%s`%s+0x%llx", dt_basename(objname), name,
				    (u_longlong_t)(pc[i] - sym.st_value));
			} else {
				(void) snprintf(c, sizeof (c),
				    "%s`%s", dt_basename(objname), name);
			}
		} else if (str != NULL && str[0] != '\0' && str[0] != '@' &&
		    (P != NULL && ((map = Paddr_to_map(P, pc[i])) == NULL ||
		    (map->pr_mflags & MA_WRITE)))) {
			/*
			 * If the current string pointer in the string table
			 * does not point to an empty string _and_ the program
			 * counter falls in a writable region, we'll use the
			 * string from the string table instead of the raw
			 * address.  This last condition is necessary because
			 * some (broken) ustack helpers will return a string
			 * even for a program counter that they can't
			 * identify.  If we have a string for a program
			 * counter that falls in a segment that isn't
			 * writable, we assume that we have fallen into this
			 * case and we refuse to use the string.
			 */
			(void) snprintf(c, sizeof (c), "%s", str);
		} else {
			if (P != NULL && Pobjname(P, pc[i], objname,
			    sizeof (objname)) != 0) {
				(void) snprintf(c, sizeof (c), "%s`0x%llx",
				    dt_basename(objname), (u_longlong_t)pc[i]);
			} else {
				(void) snprintf(c, sizeof (c), "0x%llx",
				    (u_longlong_t)pc[i]);
			}
		}

		if ((err = dt_printf(dtp, fp, format, c)) < 0)
			break;

		if ((err = dt_printf(dtp, fp, "\n")) < 0)
			break;

		if (str != NULL && str[0] == '@') {
			/*
			 * If the first character of the string is an "at" sign,
			 * then the string is inferred to be an annotation --
			 * and it is printed out beneath the frame and offset
			 * with brackets.
			 */
			if ((err = dt_printf(dtp, fp, "%*s", indent, "")) < 0)
				break;

			(void) snprintf(c, sizeof (c), "  [ %s ]", &str[1]);

			if ((err = dt_printf(dtp, fp, format, c)) < 0)
				break;

			if ((err = dt_printf(dtp, fp, "\n")) < 0)
				break;
		}

		if (str != NULL) {
			str += strlen(str) + 1;
			if (str - strbase >= strsize)
				str = NULL;
		}
	}

	if (P != NULL) {
		dt_proc_unlock(dtp, P);
		dt_proc_release(dtp, P);
	}

	return (err);
}

static int
dt_print_usym(dtrace_hdl_t *dtp, FILE *fp, caddr_t addr, dtrace_actkind_t act)
{
	/* LINTED - alignment */
	uint64_t pid = ((uint64_t *)addr)[0];
	/* LINTED - alignment */
	uint64_t pc = ((uint64_t *)addr)[1];
	const char *format = "  %-50s";
	char *s;
	int n, len = 256;

	if (act == DTRACEACT_USYM && dtp->dt_vector == NULL) {
		struct ps_prochandle *P;

		if ((P = dt_proc_grab(dtp, pid,
		    PGRAB_RDONLY | PGRAB_FORCE, 0)) != NULL) {
			GElf_Sym sym;

			dt_proc_lock(dtp, P);

			if (Plookup_by_addr(P, pc, NULL, 0, &sym) == 0)
				pc = sym.st_value;

			dt_proc_unlock(dtp, P);
			dt_proc_release(dtp, P);
		}
	}

	do {
		n = len;
		s = alloca(n);
	} while ((len = dtrace_uaddr2str(dtp, pid, pc, s, n)) > n);

	return (dt_printf(dtp, fp, format, s));
}

int
dt_print_umod(dtrace_hdl_t *dtp, FILE *fp, const char *format, caddr_t addr)
{
	/* LINTED - alignment */
	uint64_t pid = ((uint64_t *)addr)[0];
	/* LINTED - alignment */
	uint64_t pc = ((uint64_t *)addr)[1];
	int err = 0;

	char objname[PATH_MAX], c[PATH_MAX * 2];
	struct ps_prochandle *P;

	if (format == NULL)
		format = "  %-50s";

	/*
	 * See the comment in dt_print_ustack() for the rationale for
	 * printing raw addresses in the vectored case.
	 */
	if (dtp->dt_vector == NULL)
		P = dt_proc_grab(dtp, pid, PGRAB_RDONLY | PGRAB_FORCE, 0);
	else
		P = NULL;

	if (P != NULL)
		dt_proc_lock(dtp, P); /* lock handle while we perform lookups */

	if (P != NULL && Pobjname(P, pc, objname, sizeof (objname)) != 0) {
		(void) snprintf(c, sizeof (c), "%s", dt_basename(objname));
	} else {
		(void) snprintf(c, sizeof (c), "0x%llx", (u_longlong_t)pc);
	}

	err = dt_printf(dtp, fp, format, c);

	if (P != NULL) {
		dt_proc_unlock(dtp, P);
		dt_proc_release(dtp, P);
	}

	return (err);
}

int
dt_print_memory(dtrace_hdl_t *dtp, FILE *fp, caddr_t addr)
{
	int quiet = (dtp->dt_options[DTRACEOPT_QUIET] != DTRACEOPT_UNSET);
	size_t nbytes = *((uintptr_t *) addr);

	return (dt_print_bytes(dtp, fp, addr + sizeof(uintptr_t),
	    nbytes, 50, quiet, 1));
}

typedef struct dt_type_cbdata {
	dtrace_hdl_t		*dtp;
	dtrace_typeinfo_t	dtt;
	caddr_t			addr;
	caddr_t			addrend;
	const char		*name;
	int			f_type;
	int			indent;
	int			type_width;
	int			name_width;
	FILE			*fp;
} dt_type_cbdata_t;

static int	dt_print_type_data(dt_type_cbdata_t *, ctf_id_t);

static int
dt_print_type_member(const char *name, ctf_id_t type, ulong_t off, void *arg)
{
	dt_type_cbdata_t cbdata;
	dt_type_cbdata_t *cbdatap = arg;
	ssize_t ssz;

	if ((ssz = ctf_type_size(cbdatap->dtt.dtt_ctfp, type)) <= 0)
		return (0);

	off /= 8;

	cbdata = *cbdatap;
	cbdata.name = name;
	cbdata.addr += off;
	cbdata.addrend = cbdata.addr + ssz;

	return (dt_print_type_data(&cbdata, type));
}

static int
dt_print_type_width(const char *name, ctf_id_t type, ulong_t off, void *arg)
{
	char buf[DT_TYPE_NAMELEN];
	char *p;
	dt_type_cbdata_t *cbdatap = arg;
	size_t sz = strlen(name);

	ctf_type_name(cbdatap->dtt.dtt_ctfp, type, buf, sizeof (buf));

	if ((p = strchr(buf, '[')) != NULL)
		p[-1] = '\0';
	else
		p = "";

	sz += strlen(p);

	if (sz > cbdatap->name_width)
		cbdatap->name_width = sz;

	sz = strlen(buf);

	if (sz > cbdatap->type_width)
		cbdatap->type_width = sz;

	return (0);
}

static int
dt_print_type_data(dt_type_cbdata_t *cbdatap, ctf_id_t type)
{
	caddr_t addr = cbdatap->addr;
	caddr_t addrend = cbdatap->addrend;
	char buf[DT_TYPE_NAMELEN];
	char *p;
	int cnt = 0;
	uint_t kind = ctf_type_kind(cbdatap->dtt.dtt_ctfp, type);
	ssize_t ssz = ctf_type_size(cbdatap->dtt.dtt_ctfp, type);

	ctf_type_name(cbdatap->dtt.dtt_ctfp, type, buf, sizeof (buf));

	if ((p = strchr(buf, '[')) != NULL)
		p[-1] = '\0';
	else
		p = "";

	if (cbdatap->f_type) {
		int type_width = roundup(cbdatap->type_width + 1, 4);
		int name_width = roundup(cbdatap->name_width + 1, 4);

		name_width -= strlen(cbdatap->name);

		dt_printf(cbdatap->dtp, cbdatap->fp, "%*s%-*s%s%-*s	= ",cbdatap->indent * 4,"",type_width,buf,cbdatap->name,name_width,p);
	}

	while (addr < addrend) {
		dt_type_cbdata_t cbdata;
		ctf_arinfo_t arinfo;
		ctf_encoding_t cte;
		uintptr_t *up;
		void *vp = addr;
		cbdata = *cbdatap;
		cbdata.name = "";
		cbdata.addr = addr;
		cbdata.addrend = addr + ssz;
		cbdata.f_type = 0;
		cbdata.indent++;
		cbdata.type_width = 0;
		cbdata.name_width = 0;

		if (cnt > 0)
			dt_printf(cbdatap->dtp, cbdatap->fp, "%*s", cbdatap->indent * 4,"");

		switch (kind) {
		case CTF_K_INTEGER:
			if (ctf_type_encoding(cbdatap->dtt.dtt_ctfp, type, &cte) != 0)
				return (-1);
			if ((cte.cte_format & CTF_INT_SIGNED) != 0)
				switch (cte.cte_bits) {
				case 8:
					if (isprint(*((char *) vp)))
						dt_printf(cbdatap->dtp, cbdatap->fp, "'%c', ", *((char *) vp));
					dt_printf(cbdatap->dtp, cbdatap->fp, "%d (0x%x);\n", *((char *) vp), *((char *) vp));
					break;
				case 16:
					dt_printf(cbdatap->dtp, cbdatap->fp, "%hd (0x%hx);\n", *((short *) vp), *((u_short *) vp));
					break;
				case 32:
					dt_printf(cbdatap->dtp, cbdatap->fp, "%d (0x%x);\n", *((int *) vp), *((u_int *) vp));
					break;
				case 64:
					dt_printf(cbdatap->dtp, cbdatap->fp, "%jd (0x%jx);\n", *((long long *) vp), *((unsigned long long *) vp));
					break;
				default:
					dt_printf(cbdatap->dtp, cbdatap->fp, "CTF_K_INTEGER: format %x offset %u bits %u\n",cte.cte_format,cte.cte_offset,cte.cte_bits);
					break;
				}
			else
				switch (cte.cte_bits) {
				case 8:
					dt_printf(cbdatap->dtp, cbdatap->fp, "%u (0x%x);\n", *((uint8_t *) vp) & 0xff, *((uint8_t *) vp) & 0xff);
					break;
				case 16:
					dt_printf(cbdatap->dtp, cbdatap->fp, "%hu (0x%hx);\n", *((u_short *) vp), *((u_short *) vp));
					break;
				case 32:
					dt_printf(cbdatap->dtp, cbdatap->fp, "%u (0x%x);\n", *((u_int *) vp), *((u_int *) vp));
					break;
				case 64:
					dt_printf(cbdatap->dtp, cbdatap->fp, "%ju (0x%jx);\n", *((unsigned long long *) vp), *((unsigned long long *) vp));
					break;
				default:
					dt_printf(cbdatap->dtp, cbdatap->fp, "CTF_K_INTEGER: format %x offset %u bits %u\n",cte.cte_format,cte.cte_offset,cte.cte_bits);
					break;
				}
			break;
		case CTF_K_FLOAT:
			dt_printf(cbdatap->dtp, cbdatap->fp, "CTF_K_FLOAT: format %x offset %u bits %u\n",cte.cte_format,cte.cte_offset,cte.cte_bits);
			break;
		case CTF_K_POINTER:
			dt_printf(cbdatap->dtp, cbdatap->fp, "%p;\n", *((void **) addr));
			break;
		case CTF_K_ARRAY:
			if (ctf_array_info(cbdatap->dtt.dtt_ctfp, type, &arinfo) != 0)
				return (-1);
			dt_printf(cbdatap->dtp, cbdatap->fp, "{\n%*s",cbdata.indent * 4,"");
			dt_print_type_data(&cbdata, arinfo.ctr_contents);
			dt_printf(cbdatap->dtp, cbdatap->fp, "%*s};\n",cbdatap->indent * 4,"");
			break;
		case CTF_K_FUNCTION:
			dt_printf(cbdatap->dtp, cbdatap->fp, "CTF_K_FUNCTION:\n");
			break;
		case CTF_K_STRUCT:
			cbdata.f_type = 1;
			if (ctf_member_iter(cbdatap->dtt.dtt_ctfp, type,
			    dt_print_type_width, &cbdata) != 0)
				return (-1);
			dt_printf(cbdatap->dtp, cbdatap->fp, "{\n");
			if (ctf_member_iter(cbdatap->dtt.dtt_ctfp, type,
			    dt_print_type_member, &cbdata) != 0)
				return (-1);
			dt_printf(cbdatap->dtp, cbdatap->fp, "%*s};\n",cbdatap->indent * 4,"");
			break;
		case CTF_K_UNION:
			cbdata.f_type = 1;
			if (ctf_member_iter(cbdatap->dtt.dtt_ctfp, type,
			    dt_print_type_width, &cbdata) != 0)
				return (-1);
			dt_printf(cbdatap->dtp, cbdatap->fp, "{\n");
			if (ctf_member_iter(cbdatap->dtt.dtt_ctfp, type,
			    dt_print_type_member, &cbdata) != 0)
				return (-1);
			dt_printf(cbdatap->dtp, cbdatap->fp, "%*s};\n",cbdatap->indent * 4,"");
			break;
		case CTF_K_ENUM:
			dt_printf(cbdatap->dtp, cbdatap->fp, "%s;\n", ctf_enum_name(cbdatap->dtt.dtt_ctfp, type, *((int *) vp)));
			break;
		case CTF_K_TYPEDEF:
			dt_print_type_data(&cbdata, ctf_type_reference(cbdatap->dtt.dtt_ctfp,type));
			break;
		case CTF_K_VOLATILE:
			if (cbdatap->f_type)
				dt_printf(cbdatap->dtp, cbdatap->fp, "volatile ");
			dt_print_type_data(&cbdata, ctf_type_reference(cbdatap->dtt.dtt_ctfp,type));
			break;
		case CTF_K_CONST:
			if (cbdatap->f_type)
				dt_printf(cbdatap->dtp, cbdatap->fp, "const ");
			dt_print_type_data(&cbdata, ctf_type_reference(cbdatap->dtt.dtt_ctfp,type));
			break;
		case CTF_K_RESTRICT:
			if (cbdatap->f_type)
				dt_printf(cbdatap->dtp, cbdatap->fp, "restrict ");
			dt_print_type_data(&cbdata, ctf_type_reference(cbdatap->dtt.dtt_ctfp,type));
			break;
		default:
			break;
		}

		addr += ssz;
		cnt++;
	}

	return (0);
}

static int
dt_print_type(dtrace_hdl_t *dtp, FILE *fp, caddr_t addr)
{
	caddr_t addrend;
	char *p;
	dtrace_typeinfo_t dtt;
	dt_type_cbdata_t cbdata;
	int num = 0;
	int quiet = (dtp->dt_options[DTRACEOPT_QUIET] != DTRACEOPT_UNSET);
	ssize_t ssz;

	if (!quiet)
		dt_printf(dtp, fp, "\n");

	/* Get the total number of bytes of data buffered. */
	size_t nbytes = *((uintptr_t *) addr);
	addr += sizeof(uintptr_t);

	/*
	 * Get the size of the type so that we can check that it matches
	 * the CTF data we look up and so that we can figure out how many
	 * type elements are buffered.
	 */
	size_t typs = *((uintptr_t *) addr);
	addr += sizeof(uintptr_t);

	/*
	 * Point to the type string in the buffer. Get it's string
	 * length and round it up to become the offset to the start
	 * of the buffered type data which we would like to be aligned
	 * for easy access.
	 */
	char *strp = (char *) addr;
	int offset = roundup(strlen(strp) + 1, sizeof(uintptr_t));

	/*
	 * The type string might have a format such as 'int [20]'.
	 * Check if there is an array dimension present.
	 */
	if ((p = strchr(strp, '[')) != NULL) {
		/* Strip off the array dimension. */
		*p++ = '\0';

		for (; *p != '\0' && *p != ']'; p++)
			num = num * 10 + *p - '0';
	} else
		/* No array dimension, so default. */
		num = 1;

	/* Lookup the CTF type from the type string. */
	if (dtrace_lookup_by_type(dtp,  DTRACE_OBJ_EVERY, strp, &dtt) < 0)
		return (-1);

	/* Offset the buffer address to the start of the data... */
	addr += offset;

	ssz = ctf_type_size(dtt.dtt_ctfp, dtt.dtt_type);

	if (typs != ssz) {
		printf("Expected type size from buffer (%lu) to match type size looked up now (%ld)\n", (u_long) typs, (long) ssz);
		return (-1);
	}

	cbdata.dtp = dtp;
	cbdata.dtt = dtt;
	cbdata.name = "";
	cbdata.addr = addr;
	cbdata.addrend = addr + nbytes;
	cbdata.indent = 1;
	cbdata.f_type = 1;
	cbdata.type_width = 0;
	cbdata.name_width = 0;
	cbdata.fp = fp;

	return (dt_print_type_data(&cbdata, dtt.dtt_type));
}

static int
dt_print_sym(dtrace_hdl_t *dtp, FILE *fp, const char *format, caddr_t addr)
{
	/* LINTED - alignment */
	uint64_t pc = *((uint64_t *)addr);
	dtrace_syminfo_t dts;
	GElf_Sym sym;
	char c[PATH_MAX * 2];

	if (format == NULL)
		format = "  %-50s";

	if (dtrace_lookup_by_addr(dtp, pc, &sym, &dts) == 0) {
		(void) snprintf(c, sizeof (c), "%s`%s",
		    dts.dts_object, dts.dts_name);
	} else {
		/*
		 * We'll repeat the lookup, but this time we'll specify a
		 * NULL GElf_Sym -- indicating that we're only interested in
		 * the containing module.
		 */
		if (dtrace_lookup_by_addr(dtp, pc, NULL, &dts) == 0) {
			(void) snprintf(c, sizeof (c), "%s`0x%llx",
			    dts.dts_object, (u_longlong_t)pc);
		} else {
			(void) snprintf(c, sizeof (c), "0x%llx",
			    (u_longlong_t)pc);
		}
	}

	if (dt_printf(dtp, fp, format, c) < 0)
		return (-1);

	return (0);
}

int
dt_print_mod(dtrace_hdl_t *dtp, FILE *fp, const char *format, caddr_t addr)
{
	/* LINTED - alignment */
	uint64_t pc = *((uint64_t *)addr);
	dtrace_syminfo_t dts;
	char c[PATH_MAX * 2];

	if (format == NULL)
		format = "  %-50s";

	if (dtrace_lookup_by_addr(dtp, pc, NULL, &dts) == 0) {
		(void) snprintf(c, sizeof (c), "%s", dts.dts_object);
	} else {
		(void) snprintf(c, sizeof (c), "0x%llx", (u_longlong_t)pc);
	}

	if (dt_printf(dtp, fp, format, c) < 0)
		return (-1);

	return (0);
}

typedef struct dt_normal {
	dtrace_aggvarid_t dtnd_id;
	uint64_t dtnd_normal;
} dt_normal_t;

static int
dt_normalize_agg(const dtrace_aggdata_t *aggdata, void *arg)
{
	dt_normal_t *normal = arg;
	dtrace_aggdesc_t *agg = aggdata->dtada_desc;
	dtrace_aggvarid_t id = normal->dtnd_id;

	if (agg->dtagd_nrecs == 0)
		return (DTRACE_AGGWALK_NEXT);

	if (agg->dtagd_varid != id)
		return (DTRACE_AGGWALK_NEXT);

	((dtrace_aggdata_t *)aggdata)->dtada_normal = normal->dtnd_normal;
	return (DTRACE_AGGWALK_NORMALIZE);
}

static int
dt_normalize(dtrace_hdl_t *dtp, caddr_t base, dtrace_recdesc_t *rec)
{
	dt_normal_t normal;
	caddr_t addr;

	/*
	 * We (should) have two records:  the aggregation ID followed by the
	 * normalization value.
	 */
	addr = base + rec->dtrd_offset;

	if (rec->dtrd_size != sizeof (dtrace_aggvarid_t))
		return (dt_set_errno(dtp, EDT_BADNORMAL));

	/* LINTED - alignment */
	normal.dtnd_id = *((dtrace_aggvarid_t *)addr);
	rec++;

	if (rec->dtrd_action != DTRACEACT_LIBACT)
		return (dt_set_errno(dtp, EDT_BADNORMAL));

	if (rec->dtrd_arg != DT_ACT_NORMALIZE)
		return (dt_set_errno(dtp, EDT_BADNORMAL));

	addr = base + rec->dtrd_offset;

	switch (rec->dtrd_size) {
	case sizeof (uint64_t):
		/* LINTED - alignment */
		normal.dtnd_normal = *((uint64_t *)addr);
		break;
	case sizeof (uint32_t):
		/* LINTED - alignment */
		normal.dtnd_normal = *((uint32_t *)addr);
		break;
	case sizeof (uint16_t):
		/* LINTED - alignment */
		normal.dtnd_normal = *((uint16_t *)addr);
		break;
	case sizeof (uint8_t):
		normal.dtnd_normal = *((uint8_t *)addr);
		break;
	default:
		return (dt_set_errno(dtp, EDT_BADNORMAL));
	}

	(void) dtrace_aggregate_walk(dtp, dt_normalize_agg, &normal);

	return (0);
}

static int
dt_denormalize_agg(const dtrace_aggdata_t *aggdata, void *arg)
{
	dtrace_aggdesc_t *agg = aggdata->dtada_desc;
	dtrace_aggvarid_t id = *((dtrace_aggvarid_t *)arg);

	if (agg->dtagd_nrecs == 0)
		return (DTRACE_AGGWALK_NEXT);

	if (agg->dtagd_varid != id)
		return (DTRACE_AGGWALK_NEXT);

	return (DTRACE_AGGWALK_DENORMALIZE);
}

static int
dt_clear_agg(const dtrace_aggdata_t *aggdata, void *arg)
{
	dtrace_aggdesc_t *agg = aggdata->dtada_desc;
	dtrace_aggvarid_t id = *((dtrace_aggvarid_t *)arg);

	if (agg->dtagd_nrecs == 0)
		return (DTRACE_AGGWALK_NEXT);

	if (agg->dtagd_varid != id)
		return (DTRACE_AGGWALK_NEXT);

	return (DTRACE_AGGWALK_CLEAR);
}

typedef struct dt_trunc {
	dtrace_aggvarid_t dttd_id;
	uint64_t dttd_remaining;
} dt_trunc_t;

static int
dt_trunc_agg(const dtrace_aggdata_t *aggdata, void *arg)
{
	dt_trunc_t *trunc = arg;
	dtrace_aggdesc_t *agg = aggdata->dtada_desc;
	dtrace_aggvarid_t id = trunc->dttd_id;

	if (agg->dtagd_nrecs == 0)
		return (DTRACE_AGGWALK_NEXT);

	if (agg->dtagd_varid != id)
		return (DTRACE_AGGWALK_NEXT);

	if (trunc->dttd_remaining == 0)
		return (DTRACE_AGGWALK_REMOVE);

	trunc->dttd_remaining--;
	return (DTRACE_AGGWALK_NEXT);
}

static int
dt_trunc(dtrace_hdl_t *dtp, caddr_t base, dtrace_recdesc_t *rec)
{
	dt_trunc_t trunc;
	caddr_t addr;
	int64_t remaining;
	int (*func)(dtrace_hdl_t *, dtrace_aggregate_f *, void *);

	/*
	 * We (should) have two records:  the aggregation ID followed by the
	 * number of aggregation entries after which the aggregation is to be
	 * truncated.
	 */
	addr = base + rec->dtrd_offset;

	if (rec->dtrd_size != sizeof (dtrace_aggvarid_t))
		return (dt_set_errno(dtp, EDT_BADTRUNC));

	/* LINTED - alignment */
	trunc.dttd_id = *((dtrace_aggvarid_t *)addr);
	rec++;

	if (rec->dtrd_action != DTRACEACT_LIBACT)
		return (dt_set_errno(dtp, EDT_BADTRUNC));

	if (rec->dtrd_arg != DT_ACT_TRUNC)
		return (dt_set_errno(dtp, EDT_BADTRUNC));

	addr = base + rec->dtrd_offset;

	switch (rec->dtrd_size) {
	case sizeof (uint64_t):
		/* LINTED - alignment */
		remaining = *((int64_t *)addr);
		break;
	case sizeof (uint32_t):
		/* LINTED - alignment */
		remaining = *((int32_t *)addr);
		break;
	case sizeof (uint16_t):
		/* LINTED - alignment */
		remaining = *((int16_t *)addr);
		break;
	case sizeof (uint8_t):
		remaining = *((int8_t *)addr);
		break;
	default:
		return (dt_set_errno(dtp, EDT_BADNORMAL));
	}

	if (remaining < 0) {
		func = dtrace_aggregate_walk_valsorted;
		remaining = -remaining;
	} else {
		func = dtrace_aggregate_walk_valrevsorted;
	}

	assert(remaining >= 0);
	trunc.dttd_remaining = remaining;

	(void) func(dtp, dt_trunc_agg, &trunc);

	return (0);
}

static int
dt_print_datum(dtrace_hdl_t *dtp, FILE *fp, dtrace_recdesc_t *rec,
    caddr_t addr, size_t size, uint64_t normal)
{
	int err;
	dtrace_actkind_t act = rec->dtrd_action;

	switch (act) {
	case DTRACEACT_STACK:
		return (dt_print_stack(dtp, fp, NULL, addr,
		    rec->dtrd_arg, rec->dtrd_size / rec->dtrd_arg));

	case DTRACEACT_USTACK:
	case DTRACEACT_JSTACK:
		return (dt_print_ustack(dtp, fp, NULL, addr, rec->dtrd_arg));

	case DTRACEACT_USYM:
	case DTRACEACT_UADDR:
		return (dt_print_usym(dtp, fp, addr, act));

	case DTRACEACT_UMOD:
		return (dt_print_umod(dtp, fp, NULL, addr));

	case DTRACEACT_SYM:
		return (dt_print_sym(dtp, fp, NULL, addr));

	case DTRACEACT_MOD:
		return (dt_print_mod(dtp, fp, NULL, addr));

	case DTRACEAGG_QUANTIZE:
		return (dt_print_quantize(dtp, fp, addr, size, normal));

	case DTRACEAGG_LQUANTIZE:
		return (dt_print_lquantize(dtp, fp, addr, size, normal));

	case DTRACEAGG_LLQUANTIZE:
		return (dt_print_llquantize(dtp, fp, addr, size, normal));

	case DTRACEAGG_AVG:
		return (dt_print_average(dtp, fp, addr, size, normal));

	case DTRACEAGG_STDDEV:
		return (dt_print_stddev(dtp, fp, addr, size, normal));

	default:
		break;
	}

	switch (size) {
	case sizeof (uint64_t):
		err = dt_printf(dtp, fp, " %16lld",
		    /* LINTED - alignment */
		    (long long)*((uint64_t *)addr) / normal);
		break;
	case sizeof (uint32_t):
		/* LINTED - alignment */
		err = dt_printf(dtp, fp, " %8d", *((uint32_t *)addr) /
		    (uint32_t)normal);
		break;
	case sizeof (uint16_t):
		/* LINTED - alignment */
		err = dt_printf(dtp, fp, " %5d", *((uint16_t *)addr) /
		    (uint32_t)normal);
		break;
	case sizeof (uint8_t):
		err = dt_printf(dtp, fp, " %3d", *((uint8_t *)addr) /
		    (uint32_t)normal);
		break;
	default:
		err = dt_print_bytes(dtp, fp, addr, size, 50, 0, 0);
		break;
	}

	return (err);
}

int
dt_print_aggs(const dtrace_aggdata_t **aggsdata, int naggvars, void *arg)
{
	int i, aggact = 0;
	dt_print_aggdata_t *pd = arg;
	const dtrace_aggdata_t *aggdata = aggsdata[0];
	dtrace_aggdesc_t *agg = aggdata->dtada_desc;
	FILE *fp = pd->dtpa_fp;
	dtrace_hdl_t *dtp = pd->dtpa_dtp;
	dtrace_recdesc_t *rec;
	dtrace_actkind_t act;
	caddr_t addr;
	size_t size;

	/*
	 * Iterate over each record description in the key, printing the traced
	 * data, skipping the first datum (the tuple member created by the
	 * compiler).
	 */
	for (i = 1; i < agg->dtagd_nrecs; i++) {
		rec = &agg->dtagd_rec[i];
		act = rec->dtrd_action;
		addr = aggdata->dtada_data + rec->dtrd_offset;
		size = rec->dtrd_size;

		if (DTRACEACT_ISAGG(act)) {
			aggact = i;
			break;
		}

		if (dt_print_datum(dtp, fp, rec, addr, size, 1) < 0)
			return (-1);

		if (dt_buffered_flush(dtp, NULL, rec, aggdata,
		    DTRACE_BUFDATA_AGGKEY) < 0)
			return (-1);
	}

	assert(aggact != 0);

	for (i = (naggvars == 1 ? 0 : 1); i < naggvars; i++) {
		uint64_t normal;

		aggdata = aggsdata[i];
		agg = aggdata->dtada_desc;
		rec = &agg->dtagd_rec[aggact];
		act = rec->dtrd_action;
		addr = aggdata->dtada_data + rec->dtrd_offset;
		size = rec->dtrd_size;

		assert(DTRACEACT_ISAGG(act));
		normal = aggdata->dtada_normal;

		if (dt_print_datum(dtp, fp, rec, addr, size, normal) < 0)
			return (-1);

		if (dt_buffered_flush(dtp, NULL, rec, aggdata,
		    DTRACE_BUFDATA_AGGVAL) < 0)
			return (-1);

		if (!pd->dtpa_allunprint)
			agg->dtagd_flags |= DTRACE_AGD_PRINTED;
	}

	if (dt_printf(dtp, fp, "\n") < 0)
		return (-1);

	if (dt_buffered_flush(dtp, NULL, NULL, aggdata,
	    DTRACE_BUFDATA_AGGFORMAT | DTRACE_BUFDATA_AGGLAST) < 0)
		return (-1);

	return (0);
}

int
dt_print_agg(const dtrace_aggdata_t *aggdata, void *arg)
{
	dt_print_aggdata_t *pd = arg;
	dtrace_aggdesc_t *agg = aggdata->dtada_desc;
	dtrace_aggvarid_t aggvarid = pd->dtpa_id;

	if (pd->dtpa_allunprint) {
		if (agg->dtagd_flags & DTRACE_AGD_PRINTED)
			return (0);
	} else {
		/*
		 * If we're not printing all unprinted aggregations, then the
		 * aggregation variable ID denotes a specific aggregation
		 * variable that we should print -- skip any other aggregations
		 * that we encounter.
		 */
		if (agg->dtagd_nrecs == 0)
			return (0);

		if (aggvarid != agg->dtagd_varid)
			return (0);
	}

	return (dt_print_aggs(&aggdata, 1, arg));
}

int
dt_setopt(dtrace_hdl_t *dtp, const dtrace_probedata_t *data,
    const char *option, const char *value)
{
	int len, rval;
	char *msg;
	const char *errstr;
	dtrace_setoptdata_t optdata;

	bzero(&optdata, sizeof (optdata));
	(void) dtrace_getopt(dtp, option, &optdata.dtsda_oldval);

	if (dtrace_setopt(dtp, option, value) == 0) {
		(void) dtrace_getopt(dtp, option, &optdata.dtsda_newval);
		optdata.dtsda_probe = data;
		optdata.dtsda_option = option;
		optdata.dtsda_handle = dtp;

		if ((rval = dt_handle_setopt(dtp, &optdata)) != 0)
			return (rval);

		return (0);
	}

	errstr = dtrace_errmsg(dtp, dtrace_errno(dtp));
	len = strlen(option) + strlen(value) + strlen(errstr) + 80;
	msg = alloca(len);

	(void) snprintf(msg, len, "couldn't set option \"%s\" to \"%s\": %s\n",
	    option, value, errstr);

	if ((rval = dt_handle_liberr(dtp, data, msg)) == 0)
		return (0);

	return (rval);
}

static int
dt_consume_cpu(dtrace_hdl_t *dtp, FILE *fp, int cpu,
    dtrace_bufdesc_t *buf, boolean_t just_one,
    dtrace_consume_probe_f *efunc, dtrace_consume_rec_f *rfunc, void *arg)
{
	dtrace_epid_t id;
	size_t offs;
	int flow = (dtp->dt_options[DTRACEOPT_FLOWINDENT] != DTRACEOPT_UNSET);
	int quiet = (dtp->dt_options[DTRACEOPT_QUIET] != DTRACEOPT_UNSET);
	int rval, i, n;
<<<<<<< HEAD
	dtrace_epid_t last = DTRACE_EPIDNONE;
=======
	uint64_t tracememsize = 0;
>>>>>>> e2af9768
	dtrace_probedata_t data;
	uint64_t drops;

	bzero(&data, sizeof (data));
	data.dtpda_handle = dtp;
	data.dtpda_cpu = cpu;
	data.dtpda_flow = dtp->dt_flow;
	data.dtpda_indent = dtp->dt_indent;
	data.dtpda_prefix = dtp->dt_prefix;

	for (offs = buf->dtbd_oldest; offs < buf->dtbd_size; ) {
		dtrace_eprobedesc_t *epd;

		/*
		 * We're guaranteed to have an ID.
		 */
		id = *(uint32_t *)((uintptr_t)buf->dtbd_data + offs);

		if (id == DTRACE_EPIDNONE) {
			/*
			 * This is filler to assure proper alignment of the
			 * next record; we simply ignore it.
			 */
			offs += sizeof (id);
			continue;
		}

		if ((rval = dt_epid_lookup(dtp, id, &data.dtpda_edesc,
		    &data.dtpda_pdesc)) != 0)
			return (rval);

		epd = data.dtpda_edesc;
		data.dtpda_data = buf->dtbd_data + offs;

		if (data.dtpda_edesc->dtepd_uarg != DT_ECB_DEFAULT) {
			rval = dt_handle(dtp, &data);

			if (rval == DTRACE_CONSUME_NEXT)
				goto nextepid;

			if (rval == DTRACE_CONSUME_ERROR)
				return (-1);
		}

		if (flow)
			(void) dt_flowindent(dtp, &data, dtp->dt_last_epid,
			    buf, offs);

		rval = (*efunc)(&data, arg);

		if (flow) {
			if (data.dtpda_flow == DTRACEFLOW_ENTRY)
				data.dtpda_indent += 2;
		}

		if (rval == DTRACE_CONSUME_NEXT)
			goto nextepid;

		if (rval == DTRACE_CONSUME_ABORT)
			return (dt_set_errno(dtp, EDT_DIRABORT));

		if (rval != DTRACE_CONSUME_THIS)
			return (dt_set_errno(dtp, EDT_BADRVAL));

		for (i = 0; i < epd->dtepd_nrecs; i++) {
			caddr_t addr;
			dtrace_recdesc_t *rec = &epd->dtepd_rec[i];
			dtrace_actkind_t act = rec->dtrd_action;

			data.dtpda_data = buf->dtbd_data + offs +
			    rec->dtrd_offset;
			addr = data.dtpda_data;

			if (act == DTRACEACT_LIBACT) {
				uint64_t arg = rec->dtrd_arg;
				dtrace_aggvarid_t id;

				switch (arg) {
				case DT_ACT_CLEAR:
					/* LINTED - alignment */
					id = *((dtrace_aggvarid_t *)addr);
					(void) dtrace_aggregate_walk(dtp,
					    dt_clear_agg, &id);
					continue;

				case DT_ACT_DENORMALIZE:
					/* LINTED - alignment */
					id = *((dtrace_aggvarid_t *)addr);
					(void) dtrace_aggregate_walk(dtp,
					    dt_denormalize_agg, &id);
					continue;

				case DT_ACT_FTRUNCATE:
					if (fp == NULL)
						continue;

					(void) fflush(fp);
					(void) ftruncate(fileno(fp), 0);
					(void) fseeko(fp, 0, SEEK_SET);
					continue;

				case DT_ACT_NORMALIZE:
					if (i == epd->dtepd_nrecs - 1)
						return (dt_set_errno(dtp,
						    EDT_BADNORMAL));

					if (dt_normalize(dtp,
					    buf->dtbd_data + offs, rec) != 0)
						return (-1);

					i++;
					continue;

				case DT_ACT_SETOPT: {
					uint64_t *opts = dtp->dt_options;
					dtrace_recdesc_t *valrec;
					uint32_t valsize;
					caddr_t val;
					int rv;

					if (i == epd->dtepd_nrecs - 1) {
						return (dt_set_errno(dtp,
						    EDT_BADSETOPT));
					}

					valrec = &epd->dtepd_rec[++i];
					valsize = valrec->dtrd_size;

					if (valrec->dtrd_action != act ||
					    valrec->dtrd_arg != arg) {
						return (dt_set_errno(dtp,
						    EDT_BADSETOPT));
					}

					if (valsize > sizeof (uint64_t)) {
						val = buf->dtbd_data + offs +
						    valrec->dtrd_offset;
					} else {
						val = "1";
					}

					rv = dt_setopt(dtp, &data, addr, val);

					if (rv != 0)
						return (-1);

					flow = (opts[DTRACEOPT_FLOWINDENT] !=
					    DTRACEOPT_UNSET);
					quiet = (opts[DTRACEOPT_QUIET] !=
					    DTRACEOPT_UNSET);

					continue;
				}

				case DT_ACT_TRUNC:
					if (i == epd->dtepd_nrecs - 1)
						return (dt_set_errno(dtp,
						    EDT_BADTRUNC));

					if (dt_trunc(dtp,
					    buf->dtbd_data + offs, rec) != 0)
						return (-1);

					i++;
					continue;

				default:
					continue;
				}
			}

			rval = (*rfunc)(&data, rec, arg);

			if (rval == DTRACE_CONSUME_NEXT)
				continue;

			if (rval == DTRACE_CONSUME_ABORT)
				return (dt_set_errno(dtp, EDT_DIRABORT));

			if (rval != DTRACE_CONSUME_THIS)
				return (dt_set_errno(dtp, EDT_BADRVAL));

			if (act == DTRACEACT_STACK) {
				int depth = rec->dtrd_arg;

				if (dt_print_stack(dtp, fp, NULL, addr, depth,
				    rec->dtrd_size / depth) < 0)
					return (-1);
				goto nextrec;
			}

			if (act == DTRACEACT_USTACK ||
			    act == DTRACEACT_JSTACK) {
				if (dt_print_ustack(dtp, fp, NULL,
				    addr, rec->dtrd_arg) < 0)
					return (-1);
				goto nextrec;
			}

			if (act == DTRACEACT_SYM) {
				if (dt_print_sym(dtp, fp, NULL, addr) < 0)
					return (-1);
				goto nextrec;
			}

			if (act == DTRACEACT_MOD) {
				if (dt_print_mod(dtp, fp, NULL, addr) < 0)
					return (-1);
				goto nextrec;
			}

			if (act == DTRACEACT_USYM || act == DTRACEACT_UADDR) {
				if (dt_print_usym(dtp, fp, addr, act) < 0)
					return (-1);
				goto nextrec;
			}

			if (act == DTRACEACT_UMOD) {
				if (dt_print_umod(dtp, fp, NULL, addr) < 0)
					return (-1);
				goto nextrec;
			}

			if (act == DTRACEACT_PRINTM) {
				if (dt_print_memory(dtp, fp, addr) < 0)
					return (-1);
				goto nextrec;
			}

			if (act == DTRACEACT_PRINTT) {
				if (dt_print_type(dtp, fp, addr) < 0)
					return (-1);
				goto nextrec;
			}

			if (DTRACEACT_ISPRINTFLIKE(act)) {
				void *fmtdata;
				int (*func)(dtrace_hdl_t *, FILE *, void *,
				    const dtrace_probedata_t *,
				    const dtrace_recdesc_t *, uint_t,
				    const void *buf, size_t);

				if ((fmtdata = dt_format_lookup(dtp,
				    rec->dtrd_format)) == NULL)
					goto nofmt;

				switch (act) {
				case DTRACEACT_PRINTF:
					func = dtrace_fprintf;
					break;
				case DTRACEACT_PRINTA:
					func = dtrace_fprinta;
					break;
				case DTRACEACT_SYSTEM:
					func = dtrace_system;
					break;
				case DTRACEACT_FREOPEN:
					func = dtrace_freopen;
					break;
				}

				n = (*func)(dtp, fp, fmtdata, &data,
				    rec, epd->dtepd_nrecs - i,
				    (uchar_t *)buf->dtbd_data + offs,
				    buf->dtbd_size - offs);

				if (n < 0)
					return (-1); /* errno is set for us */

				if (n > 0)
					i += n - 1;
				goto nextrec;
			}

nofmt:
			if (act == DTRACEACT_PRINTA) {
				dt_print_aggdata_t pd;
				dtrace_aggvarid_t *aggvars;
				int j, naggvars = 0;
				size_t size = ((epd->dtepd_nrecs - i) *
				    sizeof (dtrace_aggvarid_t));

				if ((aggvars = dt_alloc(dtp, size)) == NULL)
					return (-1);

				/*
				 * This might be a printa() with multiple
				 * aggregation variables.  We need to scan
				 * forward through the records until we find
				 * a record from a different statement.
				 */
				for (j = i; j < epd->dtepd_nrecs; j++) {
					dtrace_recdesc_t *nrec;
					caddr_t naddr;

					nrec = &epd->dtepd_rec[j];

					if (nrec->dtrd_uarg != rec->dtrd_uarg)
						break;

					if (nrec->dtrd_action != act) {
						return (dt_set_errno(dtp,
						    EDT_BADAGG));
					}

					naddr = buf->dtbd_data + offs +
					    nrec->dtrd_offset;

					aggvars[naggvars++] =
					    /* LINTED - alignment */
					    *((dtrace_aggvarid_t *)naddr);
				}

				i = j - 1;
				bzero(&pd, sizeof (pd));
				pd.dtpa_dtp = dtp;
				pd.dtpa_fp = fp;

				assert(naggvars >= 1);

				if (naggvars == 1) {
					pd.dtpa_id = aggvars[0];
					dt_free(dtp, aggvars);

					if (dt_printf(dtp, fp, "\n") < 0 ||
					    dtrace_aggregate_walk_sorted(dtp,
					    dt_print_agg, &pd) < 0)
						return (-1);
					goto nextrec;
				}

				if (dt_printf(dtp, fp, "\n") < 0 ||
				    dtrace_aggregate_walk_joined(dtp, aggvars,
				    naggvars, dt_print_aggs, &pd) < 0) {
					dt_free(dtp, aggvars);
					return (-1);
				}

				dt_free(dtp, aggvars);
				goto nextrec;
			}

			switch (rec->dtrd_size) {
			case sizeof (uint64_t):
				n = dt_printf(dtp, fp,
				    quiet ? "%lld" : " %16lld",
				    /* LINTED - alignment */
				    *((unsigned long long *)addr));
				break;
			case sizeof (uint32_t):
				n = dt_printf(dtp, fp, quiet ? "%d" : " %8d",
				    /* LINTED - alignment */
				    *((uint32_t *)addr));
				break;
			case sizeof (uint16_t):
				n = dt_printf(dtp, fp, quiet ? "%d" : " %5d",
				    /* LINTED - alignment */
				    *((uint16_t *)addr));
				break;
			case sizeof (uint8_t):
				n = dt_printf(dtp, fp, quiet ? "%d" : " %3d",
				    *((uint8_t *)addr));
				break;
			default:
				n = dt_print_bytes(dtp, fp, addr,
				    rec->dtrd_size, 33, quiet, 0);
				break;
			}

			if (n < 0)
				return (-1); /* errno is set for us */

nextrec:
			if (dt_buffered_flush(dtp, &data, rec, NULL, 0) < 0)
				return (-1); /* errno is set for us */
		}

		/*
		 * Call the record callback with a NULL record to indicate
		 * that we're done processing this EPID.
		 */
		rval = (*rfunc)(&data, NULL, arg);
nextepid:
		offs += epd->dtepd_size;
		dtp->dt_last_epid = id;
		if (just_one) {
			buf->dtbd_oldest = offs;
			break;
		}
	}

	dtp->dt_flow = data.dtpda_flow;
	dtp->dt_indent = data.dtpda_indent;
	dtp->dt_prefix = data.dtpda_prefix;

	if ((drops = buf->dtbd_drops) == 0)
		return (0);

	/*
	 * Explicitly zero the drops to prevent us from processing them again.
	 */
	buf->dtbd_drops = 0;

	return (dt_handle_cpudrop(dtp, cpu, DTRACEDROP_PRINCIPAL, drops));
}

/*
 * Reduce memory usage by shrinking the buffer if it's no more than half full.
 * Note, we need to preserve the alignment of the data at dtbd_oldest, which is
 * only 4-byte aligned.
 */
static void
dt_realloc_buf(dtrace_hdl_t *dtp, dtrace_bufdesc_t *buf, int cursize)
{
	uint64_t used = buf->dtbd_size - buf->dtbd_oldest;
	if (used < cursize / 2) {
		int misalign = buf->dtbd_oldest & (sizeof (uint64_t) - 1);
		char *newdata = dt_alloc(dtp, used + misalign);
		if (newdata == NULL)
			return;
		bzero(newdata, misalign);
		bcopy(buf->dtbd_data + buf->dtbd_oldest,
		    newdata + misalign, used);
		dt_free(dtp, buf->dtbd_data);
		buf->dtbd_oldest = misalign;
		buf->dtbd_size = used + misalign;
		buf->dtbd_data = newdata;
	}
}

/*
 * If the ring buffer has wrapped, the data is not in order.  Rearrange it
 * so that it is.  Note, we need to preserve the alignment of the data at
 * dtbd_oldest, which is only 4-byte aligned.
 */
static int
dt_unring_buf(dtrace_hdl_t *dtp, dtrace_bufdesc_t *buf)
{
	int misalign;
	char *newdata, *ndp;

	if (buf->dtbd_oldest == 0)
		return (0);

	misalign = buf->dtbd_oldest & (sizeof (uint64_t) - 1);
	newdata = ndp = dt_alloc(dtp, buf->dtbd_size + misalign);

	if (newdata == NULL)
		return (-1);

	assert(0 == (buf->dtbd_size & (sizeof (uint64_t) - 1)));

	bzero(ndp, misalign);
	ndp += misalign;

	bcopy(buf->dtbd_data + buf->dtbd_oldest, ndp,
	    buf->dtbd_size - buf->dtbd_oldest);
	ndp += buf->dtbd_size - buf->dtbd_oldest;

	bcopy(buf->dtbd_data, ndp, buf->dtbd_oldest);

	dt_free(dtp, buf->dtbd_data);
	buf->dtbd_oldest = 0;
	buf->dtbd_data = newdata;
	buf->dtbd_size += misalign;

	return (0);
}

static void
dt_put_buf(dtrace_hdl_t *dtp, dtrace_bufdesc_t *buf)
{
	dt_free(dtp, buf->dtbd_data);
	dt_free(dtp, buf);
}

/*
 * Returns 0 on success, in which case *cbp will be filled in if we retrieved
 * data, or NULL if there is no data for this CPU.
 * Returns -1 on failure and sets dt_errno.
 */
static int
dt_get_buf(dtrace_hdl_t *dtp, int cpu, dtrace_bufdesc_t **bufp)
{
	dtrace_optval_t size;
	dtrace_bufdesc_t *buf = dt_zalloc(dtp, sizeof (*buf));
	int error;

	if (buf == NULL)
		return (-1);

	(void) dtrace_getopt(dtp, "bufsize", &size);
	buf->dtbd_data = dt_alloc(dtp, size);
	if (buf->dtbd_data == NULL) {
		dt_free(dtp, buf);
		return (-1);
	}
	buf->dtbd_size = size;
	buf->dtbd_cpu = cpu;

#if defined(sun)
	if (dt_ioctl(dtp, DTRACEIOC_BUFSNAP, buf) == -1) {
#else
	if (dt_ioctl(dtp, DTRACEIOC_BUFSNAP, &buf) == -1) {
#endif
		dt_put_buf(dtp, buf);
		/*
		 * If we failed with ENOENT, it may be because the
		 * CPU was unconfigured -- this is okay.  Any other
		 * error, however, is unexpected.
		 */
		if (errno == ENOENT) {
			*bufp = NULL;
			return (0);
		}

		return (dt_set_errno(dtp, errno));
	}

	error = dt_unring_buf(dtp, buf);
	if (error != 0) {
		dt_put_buf(dtp, buf);
		return (error);
	}
	dt_realloc_buf(dtp, buf, size);

	*bufp = buf;
	return (0);
}

typedef struct dt_begin {
	dtrace_consume_probe_f *dtbgn_probefunc;
	dtrace_consume_rec_f *dtbgn_recfunc;
	void *dtbgn_arg;
	dtrace_handle_err_f *dtbgn_errhdlr;
	void *dtbgn_errarg;
	int dtbgn_beginonly;
} dt_begin_t;

static int
dt_consume_begin_probe(const dtrace_probedata_t *data, void *arg)
{
	dt_begin_t *begin = arg;
	dtrace_probedesc_t *pd = data->dtpda_pdesc;

	int r1 = (strcmp(pd->dtpd_provider, "dtrace") == 0);
	int r2 = (strcmp(pd->dtpd_name, "BEGIN") == 0);

	if (begin->dtbgn_beginonly) {
		if (!(r1 && r2))
			return (DTRACE_CONSUME_NEXT);
	} else {
		if (r1 && r2)
			return (DTRACE_CONSUME_NEXT);
	}

	/*
	 * We have a record that we're interested in.  Now call the underlying
	 * probe function...
	 */
	return (begin->dtbgn_probefunc(data, begin->dtbgn_arg));
}

static int
dt_consume_begin_record(const dtrace_probedata_t *data,
    const dtrace_recdesc_t *rec, void *arg)
{
	dt_begin_t *begin = arg;

	return (begin->dtbgn_recfunc(data, rec, begin->dtbgn_arg));
}

static int
dt_consume_begin_error(const dtrace_errdata_t *data, void *arg)
{
	dt_begin_t *begin = (dt_begin_t *)arg;
	dtrace_probedesc_t *pd = data->dteda_pdesc;

	int r1 = (strcmp(pd->dtpd_provider, "dtrace") == 0);
	int r2 = (strcmp(pd->dtpd_name, "BEGIN") == 0);

	if (begin->dtbgn_beginonly) {
		if (!(r1 && r2))
			return (DTRACE_HANDLE_OK);
	} else {
		if (r1 && r2)
			return (DTRACE_HANDLE_OK);
	}

	return (begin->dtbgn_errhdlr(data, begin->dtbgn_errarg));
}

static int
dt_consume_begin(dtrace_hdl_t *dtp, FILE *fp,
    dtrace_consume_probe_f *pf, dtrace_consume_rec_f *rf, void *arg)
{
	/*
	 * There's this idea that the BEGIN probe should be processed before
	 * everything else, and that the END probe should be processed after
	 * anything else.  In the common case, this is pretty easy to deal
	 * with.  However, a situation may arise where the BEGIN enabling and
	 * END enabling are on the same CPU, and some enabling in the middle
	 * occurred on a different CPU.  To deal with this (blech!) we need to
	 * consume the BEGIN buffer up until the end of the BEGIN probe, and
	 * then set it aside.  We will then process every other CPU, and then
	 * we'll return to the BEGIN CPU and process the rest of the data
	 * (which will inevitably include the END probe, if any).  Making this
	 * even more complicated (!) is the library's ERROR enabling.  Because
	 * this enabling is processed before we even get into the consume call
	 * back, any ERROR firing would result in the library's ERROR enabling
	 * being processed twice -- once in our first pass (for BEGIN probes),
	 * and again in our second pass (for everything but BEGIN probes).  To
	 * deal with this, we interpose on the ERROR handler to assure that we
	 * only process ERROR enablings induced by BEGIN enablings in the
	 * first pass, and that we only process ERROR enablings _not_ induced
	 * by BEGIN enablings in the second pass.
	 */

	dt_begin_t begin;
	processorid_t cpu = dtp->dt_beganon;
	int rval, i;
	static int max_ncpus;
	dtrace_bufdesc_t *buf;

	dtp->dt_beganon = -1;

	if (dt_get_buf(dtp, cpu, &buf) != 0)
		return (-1);
	if (buf == NULL)
		return (0);

	if (!dtp->dt_stopped || buf->dtbd_cpu != dtp->dt_endedon) {
		/*
		 * This is the simple case.  We're either not stopped, or if
		 * we are, we actually processed any END probes on another
		 * CPU.  We can simply consume this buffer and return.
		 */
		rval = dt_consume_cpu(dtp, fp, cpu, buf, B_FALSE,
		    pf, rf, arg);
		dt_put_buf(dtp, buf);
		return (rval);
	}

	begin.dtbgn_probefunc = pf;
	begin.dtbgn_recfunc = rf;
	begin.dtbgn_arg = arg;
	begin.dtbgn_beginonly = 1;

	/*
	 * We need to interpose on the ERROR handler to be sure that we
	 * only process ERRORs induced by BEGIN.
	 */
	begin.dtbgn_errhdlr = dtp->dt_errhdlr;
	begin.dtbgn_errarg = dtp->dt_errarg;
	dtp->dt_errhdlr = dt_consume_begin_error;
	dtp->dt_errarg = &begin;

	rval = dt_consume_cpu(dtp, fp, cpu, buf, B_FALSE,
	    dt_consume_begin_probe, dt_consume_begin_record, &begin);

	dtp->dt_errhdlr = begin.dtbgn_errhdlr;
	dtp->dt_errarg = begin.dtbgn_errarg;

	if (rval != 0) {
		dt_put_buf(dtp, buf);
		return (rval);
	}

	if (max_ncpus == 0)
		max_ncpus = dt_sysconf(dtp, _SC_CPUID_MAX) + 1;

	for (i = 0; i < max_ncpus; i++) {
		dtrace_bufdesc_t *nbuf;
		if (i == cpu)
			continue;

		if (dt_get_buf(dtp, i, &nbuf) != 0) {
			dt_put_buf(dtp, buf);
			return (-1);
		}
		if (nbuf == NULL)
			continue;

		rval = dt_consume_cpu(dtp, fp, i, nbuf, B_FALSE,
		    pf, rf, arg);
		dt_put_buf(dtp, nbuf);
		if (rval != 0) {
			dt_put_buf(dtp, buf);
			return (rval);
		}
	}

	/*
	 * Okay -- we're done with the other buffers.  Now we want to
	 * reconsume the first buffer -- but this time we're looking for
	 * everything _but_ BEGIN.  And of course, in order to only consume
	 * those ERRORs _not_ associated with BEGIN, we need to reinstall our
	 * ERROR interposition function...
	 */
	begin.dtbgn_beginonly = 0;

	assert(begin.dtbgn_errhdlr == dtp->dt_errhdlr);
	assert(begin.dtbgn_errarg == dtp->dt_errarg);
	dtp->dt_errhdlr = dt_consume_begin_error;
	dtp->dt_errarg = &begin;

	rval = dt_consume_cpu(dtp, fp, cpu, buf, B_FALSE,
	    dt_consume_begin_probe, dt_consume_begin_record, &begin);

	dtp->dt_errhdlr = begin.dtbgn_errhdlr;
	dtp->dt_errarg = begin.dtbgn_errarg;

	return (rval);
}

/* ARGSUSED */
static uint64_t
dt_buf_oldest(void *elem, void *arg)
{
	dtrace_bufdesc_t *buf = elem;
	size_t offs = buf->dtbd_oldest;

	while (offs < buf->dtbd_size) {
		dtrace_rechdr_t *dtrh =
		    /* LINTED - alignment */
		    (dtrace_rechdr_t *)(buf->dtbd_data + offs);
		if (dtrh->dtrh_epid == DTRACE_EPIDNONE) {
			offs += sizeof (dtrace_epid_t);
		} else {
			return (DTRACE_RECORD_LOAD_TIMESTAMP(dtrh));
		}
	}

	/* There are no records left; use the time the buffer was retrieved. */
	return (buf->dtbd_timestamp);
}

int
dtrace_consume(dtrace_hdl_t *dtp, FILE *fp,
    dtrace_consume_probe_f *pf, dtrace_consume_rec_f *rf, void *arg)
{
	dtrace_optval_t size;
	static int max_ncpus;
	int i, rval;
	dtrace_optval_t interval = dtp->dt_options[DTRACEOPT_SWITCHRATE];
	hrtime_t now = gethrtime();

	if (dtp->dt_lastswitch != 0) {
		if (now - dtp->dt_lastswitch < interval)
			return (0);

		dtp->dt_lastswitch += interval;
	} else {
		dtp->dt_lastswitch = now;
	}

	if (!dtp->dt_active)
		return (dt_set_errno(dtp, EINVAL));

	if (max_ncpus == 0)
		max_ncpus = dt_sysconf(dtp, _SC_CPUID_MAX) + 1;

	if (pf == NULL)
		pf = (dtrace_consume_probe_f *)dt_nullprobe;

	if (rf == NULL)
		rf = (dtrace_consume_rec_f *)dt_nullrec;

	if (dtp->dt_options[DTRACEOPT_TEMPORAL] == DTRACEOPT_UNSET) {
		/*
		 * The output will not be in the order it was traced.  Rather,
		 * we will consume all of the data from each CPU's buffer in
		 * turn.  We apply special handling for the records from BEGIN
		 * and END probes so that they are consumed first and last,
		 * respectively.
		 *
		 * If we have just begun, we want to first process the CPU that
		 * executed the BEGIN probe (if any).
		 */
		if (dtp->dt_active && dtp->dt_beganon != -1 &&
		    (rval = dt_consume_begin(dtp, fp, pf, rf, arg)) != 0)
			return (rval);

		for (i = 0; i < max_ncpus; i++) {
			dtrace_bufdesc_t *buf;

			/*
			 * If we have stopped, we want to process the CPU on
			 * which the END probe was processed only _after_ we
			 * have processed everything else.
			 */
			if (dtp->dt_stopped && (i == dtp->dt_endedon))
				continue;

			if (dt_get_buf(dtp, i, &buf) != 0)
				return (-1);
			if (buf == NULL)
				continue;

			dtp->dt_flow = 0;
			dtp->dt_indent = 0;
			dtp->dt_prefix = NULL;
			rval = dt_consume_cpu(dtp, fp, i,
			    buf, B_FALSE, pf, rf, arg);
			dt_put_buf(dtp, buf);
			if (rval != 0)
				return (rval);
		}
		if (dtp->dt_stopped) {
			dtrace_bufdesc_t *buf;

			if (dt_get_buf(dtp, dtp->dt_endedon, &buf) != 0)
				return (-1);
			if (buf == NULL)
				return (0);

			rval = dt_consume_cpu(dtp, fp, dtp->dt_endedon,
			    buf, B_FALSE, pf, rf, arg);
			dt_put_buf(dtp, buf);
			return (rval);
		}
	} else {
		/*
		 * The output will be in the order it was traced (or for
		 * speculations, when it was committed).  We retrieve a buffer
		 * from each CPU and put it into a priority queue, which sorts
		 * based on the first entry in the buffer.  This is sufficient
		 * because entries within a buffer are already sorted.
		 *
		 * We then consume records one at a time, always consuming the
		 * oldest record, as determined by the priority queue.  When
		 * we reach the end of the time covered by these buffers,
		 * we need to stop and retrieve more records on the next pass.
		 * The kernel tells us the time covered by each buffer, in
		 * dtbd_timestamp.  The first buffer's timestamp tells us the
		 * time covered by all buffers, as subsequently retrieved
		 * buffers will cover to a more recent time.
		 */

		uint64_t *drops = alloca(max_ncpus * sizeof (uint64_t));
		uint64_t first_timestamp = 0;
		uint_t cookie = 0;
		dtrace_bufdesc_t *buf;

		bzero(drops, max_ncpus * sizeof (uint64_t));

		if (dtp->dt_bufq == NULL) {
			dtp->dt_bufq = dt_pq_init(dtp, max_ncpus * 2,
			    dt_buf_oldest, NULL);
			if (dtp->dt_bufq == NULL) /* ENOMEM */
				return (-1);
		}

		/* Retrieve data from each CPU. */
		(void) dtrace_getopt(dtp, "bufsize", &size);
		for (i = 0; i < max_ncpus; i++) {
			dtrace_bufdesc_t *buf;

			if (dt_get_buf(dtp, i, &buf) != 0)
				return (-1);
			if (buf != NULL) {
				if (first_timestamp == 0)
					first_timestamp = buf->dtbd_timestamp;
				assert(buf->dtbd_timestamp >= first_timestamp);

				dt_pq_insert(dtp->dt_bufq, buf);
				drops[i] = buf->dtbd_drops;
				buf->dtbd_drops = 0;
			}
		}

		/* Consume records. */
		for (;;) {
			dtrace_bufdesc_t *buf = dt_pq_pop(dtp->dt_bufq);
			uint64_t timestamp;

			if (buf == NULL)
				break;

			timestamp = dt_buf_oldest(buf, dtp);
			assert(timestamp >= dtp->dt_last_timestamp);
			dtp->dt_last_timestamp = timestamp;

			if (timestamp == buf->dtbd_timestamp) {
				/*
				 * We've reached the end of the time covered
				 * by this buffer.  If this is the oldest
				 * buffer, we must do another pass
				 * to retrieve more data.
				 */
				dt_put_buf(dtp, buf);
				if (timestamp == first_timestamp &&
				    !dtp->dt_stopped)
					break;
				continue;
			}

			if ((rval = dt_consume_cpu(dtp, fp,
			    buf->dtbd_cpu, buf, B_TRUE, pf, rf, arg)) != 0)
				return (rval);
			dt_pq_insert(dtp->dt_bufq, buf);
		}

		/* Consume drops. */
		for (i = 0; i < max_ncpus; i++) {
			if (drops[i] != 0) {
				int error = dt_handle_cpudrop(dtp, i,
				    DTRACEDROP_PRINCIPAL, drops[i]);
				if (error != 0)
					return (error);
			}
		}

		/*
		 * Reduce memory usage by re-allocating smaller buffers
		 * for the "remnants".
		 */
		while (buf = dt_pq_walk(dtp->dt_bufq, &cookie))
			dt_realloc_buf(dtp, buf, buf->dtbd_size);
	}

	return (0);
}<|MERGE_RESOLUTION|>--- conflicted
+++ resolved
@@ -25,10 +25,7 @@
 
 /*
  * Copyright (c) 2011, Joyent, Inc. All rights reserved.
-<<<<<<< HEAD
-=======
  * Copyright (c) 2012 by Delphix. All rights reserved.
->>>>>>> e2af9768
  */
 
 #include <stdlib.h>
@@ -828,7 +825,7 @@
 /*ARGSUSED*/
 int
 dt_print_bytes(dtrace_hdl_t *dtp, FILE *fp, caddr_t addr,
-    size_t nbytes, int width, int quiet, int raw)
+    size_t nbytes, int width, int quiet, int forceraw)
 {
 	/*
 	 * If the byte stream is a series of printable characters, followed by
@@ -841,7 +838,10 @@
 	if (nbytes == 0)
 		return (0);
 
-	if (raw || dtp->dt_options[DTRACEOPT_RAWBYTES] != DTRACEOPT_UNSET)
+	if (forceraw)
+		goto raw;
+
+	if (dtp->dt_options[DTRACEOPT_RAWBYTES] != DTRACEOPT_UNSET)
 		goto raw;
 
 	for (i = 0; i < nbytes; i++) {
@@ -2015,11 +2015,7 @@
 	int flow = (dtp->dt_options[DTRACEOPT_FLOWINDENT] != DTRACEOPT_UNSET);
 	int quiet = (dtp->dt_options[DTRACEOPT_QUIET] != DTRACEOPT_UNSET);
 	int rval, i, n;
-<<<<<<< HEAD
-	dtrace_epid_t last = DTRACE_EPIDNONE;
-=======
 	uint64_t tracememsize = 0;
->>>>>>> e2af9768
 	dtrace_probedata_t data;
 	uint64_t drops;
 
@@ -2189,6 +2185,13 @@
 				default:
 					continue;
 				}
+			}
+
+			if (act == DTRACEACT_TRACEMEM_DYNSIZE &&
+			    rec->dtrd_size == sizeof (uint64_t)) {
+			    	/* LINTED - alignment */
+				tracememsize = *((unsigned long long *)addr);
+				continue;
 			}
 
 			rval = (*rfunc)(&data, rec, arg);
@@ -2294,6 +2297,35 @@
 				goto nextrec;
 			}
 
+			/*
+			 * If this is a DIF expression, and the record has a
+			 * format set, this indicates we have a CTF type name
+			 * associated with the data and we should try to print
+			 * it out by type.
+			 */
+			if (act == DTRACEACT_DIFEXPR) {
+				const char *strdata = dt_strdata_lookup(dtp,
+				    rec->dtrd_format);
+				if (strdata != NULL) {
+					n = dtrace_print(dtp, fp, strdata,
+					    addr, rec->dtrd_size);
+
+					/*
+					 * dtrace_print() will return -1 on
+					 * error, or return the number of bytes
+					 * consumed.  It will return 0 if the
+					 * type couldn't be determined, and we
+					 * should fall through to the normal
+					 * trace method.
+					 */
+					if (n < 0)
+						return (-1);
+
+					if (n > 0)
+						goto nextrec;
+				}
+			}
+
 nofmt:
 			if (act == DTRACEACT_PRINTA) {
 				dt_print_aggdata_t pd;
@@ -2359,6 +2391,23 @@
 				}
 
 				dt_free(dtp, aggvars);
+				goto nextrec;
+			}
+
+			if (act == DTRACEACT_TRACEMEM) {
+				if (tracememsize == 0 ||
+				    tracememsize > rec->dtrd_size) {
+					tracememsize = rec->dtrd_size;
+				}
+
+				n = dt_print_bytes(dtp, fp, addr,
+				    tracememsize, 33, quiet, 1);
+
+				tracememsize = 0;
+
+				if (n < 0)
+					return (-1);
+
 				goto nextrec;
 			}
 
