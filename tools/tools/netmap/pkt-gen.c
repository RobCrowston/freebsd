/*
 * Copyright (C) 2011-2014 Matteo Landi, Luigi Rizzo. All rights reserved.
 * Copyright (C) 2013-2014 Universita` di Pisa. All rights reserved.
 *
 * Redistribution and use in source and binary forms, with or without
 * modification, are permitted provided that the following conditions
 * are met:
 *   1. Redistributions of source code must retain the above copyright
 *      notice, this list of conditions and the following disclaimer.
 *   2. Redistributions in binary form must reproduce the above copyright
 *      notice, this list of conditions and the following disclaimer in the
 *    documentation and/or other materials provided with the distribution.
 *
 * THIS SOFTWARE IS PROVIDED BY THE AUTHOR AND CONTRIBUTORS ``AS IS'' AND
 * ANY EXPRESS OR IMPLIED WARRANTIES, INCLUDING, BUT NOT LIMITED TO, THE
 * IMPLIED WARRANTIES OF MERCHANTABILITY AND FITNESS FOR A PARTICULAR PURPOSE
 * ARE DISCLAIMED.  IN NO EVENT SHALL THE AUTHOR OR CONTRIBUTORS BE LIABLE
 * FOR ANY DIRECT, INDIRECT, INCIDENTAL, SPECIAL, EXEMPLARY, OR CONSEQUENTIAL
 * DAMAGES (INCLUDING, BUT NOT LIMITED TO, PROCUREMENT OF SUBSTITUTE GOODS
 * OR SERVICES; LOSS OF USE, DATA, OR PROFITS; OR BUSINESS INTERRUPTION)
 * HOWEVER CAUSED AND ON ANY THEORY OF LIABILITY, WHETHER IN CONTRACT, STRICT
 * LIABILITY, OR TORT (INCLUDING NEGLIGENCE OR OTHERWISE) ARISING IN ANY WAY
 * OUT OF THE USE OF THIS SOFTWARE, EVEN IF ADVISED OF THE POSSIBILITY OF
 * SUCH DAMAGE.
 */

/*
 * $FreeBSD$
 * $Id: pkt-gen.c 12346 2013-06-12 17:36:25Z luigi $
 *
 * Example program to show how to build a multithreaded packet
 * source/sink using the netmap device.
 *
 * In this example we create a programmable number of threads
 * to take care of all the queues of the interface used to
 * send or receive traffic.
 *
 */

#define _GNU_SOURCE	/* for CPU_SET() */
#include <stdio.h>
#define NETMAP_WITH_LIBS
#include <net/netmap_user.h>


#include <ctype.h>	// isprint()
#include <unistd.h>	// sysconf()
#include <sys/poll.h>
#include <arpa/inet.h>	/* ntohs */
#include <sys/sysctl.h>	/* sysctl */
#include <ifaddrs.h>	/* getifaddrs */
#include <net/ethernet.h>
#include <netinet/in.h>
#include <netinet/ip.h>
#include <netinet/udp.h>

#include <pthread.h>

#ifndef NO_PCAP
#include <pcap/pcap.h>
#endif

#ifdef linux

#define cpuset_t        cpu_set_t

#define ifr_flagshigh  ifr_flags        /* only the low 16 bits here */
#define IFF_PPROMISC   IFF_PROMISC      /* IFF_PPROMISC does not exist */
#include <linux/ethtool.h>
#include <linux/sockios.h>

#define CLOCK_REALTIME_PRECISE CLOCK_REALTIME
#include <netinet/ether.h>      /* ether_aton */
#include <linux/if_packet.h>    /* sockaddr_ll */
#endif  /* linux */

#ifdef __FreeBSD__
#include <sys/endian.h> /* le64toh */
#include <machine/param.h>

#include <pthread_np.h> /* pthread w/ affinity */
#include <sys/cpuset.h> /* cpu_set */
#include <net/if_dl.h>  /* LLADDR */
#endif  /* __FreeBSD__ */

#ifdef __APPLE__

#define cpuset_t        uint64_t        // XXX
static inline void CPU_ZERO(cpuset_t *p)
{
        *p = 0;
}

static inline void CPU_SET(uint32_t i, cpuset_t *p)
{
        *p |= 1<< (i & 0x3f);
}

#define pthread_setaffinity_np(a, b, c) ((void)a, 0)

#define ifr_flagshigh  ifr_flags        // XXX
#define IFF_PPROMISC   IFF_PROMISC
#include <net/if_dl.h>  /* LLADDR */
#define clock_gettime(a,b)      \
        do {struct timespec t0 = {0,0}; *(b) = t0; } while (0)
#endif  /* __APPLE__ */

const char *default_payload="netmap pkt-gen DIRECT payload\n"
	"http://info.iet.unipi.it/~luigi/netmap/ ";

const char *indirect_payload="netmap pkt-gen indirect payload\n"
	"http://info.iet.unipi.it/~luigi/netmap/ ";

int verbose = 0;

#define SKIP_PAYLOAD 1 /* do not check payload. XXX unused */


#define VIRT_HDR_1	10	/* length of a base vnet-hdr */
#define VIRT_HDR_2	12	/* length of the extenede vnet-hdr */
#define VIRT_HDR_MAX	VIRT_HDR_2
struct virt_header {
	uint8_t fields[VIRT_HDR_MAX];
};


#define VIRT_HDR_1	10	/* length of a base vnet-hdr */
#define VIRT_HDR_2	12	/* length of the extenede vnet-hdr */
#define VIRT_HDR_MAX	VIRT_HDR_2
struct virt_header {
	uint8_t fields[VIRT_HDR_MAX];
};

struct pkt {
	struct virt_header vh;
	struct ether_header eh;
	struct ip ip;
	struct udphdr udp;
	uint8_t body[2048];	// XXX hardwired
} __attribute__((__packed__));

struct ip_range {
	char *name;
	uint32_t start, end; /* same as struct in_addr */
	uint16_t port0, port1;
};

struct mac_range {
	char *name;
	struct ether_addr start, end;
};

/* ifname can be netmap:foo-xxxx */
#define MAX_IFNAMELEN	64	/* our buffer for ifname */
/*
 * global arguments for all threads
 */

struct glob_arg {
	struct ip_range src_ip;
	struct ip_range dst_ip;
	struct mac_range dst_mac;
	struct mac_range src_mac;
	int pkt_size;
	int burst;
	int forever;
	int npackets;	/* total packets to send */
	int frags;	/* fragments per packet */
	int nthreads;
	int cpus;
	int options;	/* testing */
#define OPT_PREFETCH	1
#define OPT_ACCESS	2
#define OPT_COPY	4
#define OPT_MEMCPY	8
#define OPT_TS		16	/* add a timestamp */
#define OPT_INDIRECT	32	/* use indirect buffers, tx only */
#define OPT_DUMP	64	/* dump rx/tx traffic */
	int dev_type;
#ifndef NO_PCAP
	pcap_t *p;
#endif

	int tx_rate;
	struct timespec tx_period;

	int affinity;
	int main_fd;
	struct nm_desc *nmd;
	uint64_t nmd_flags;
	int report_interval;		/* milliseconds between prints */
	void *(*td_body)(void *);
	void *mmap_addr;
	char ifname[MAX_IFNAMELEN];
	char *nmr_config;
	int dummy_send;
	int virt_header;	/* send also the virt_header */
<<<<<<< HEAD
	int host_ring;
=======
	int extra_bufs;		/* goes in nr_arg3 */
>>>>>>> 3c9c635c
};
enum dev_type { DEV_NONE, DEV_NETMAP, DEV_PCAP, DEV_TAP };


/*
 * Arguments for a new thread. The same structure is used by
 * the source and the sink
 */
struct targ {
	struct glob_arg *g;
	int used;
	int completed;
	int cancel;
	int fd;
	struct nm_desc *nmd;
	volatile uint64_t count;
	struct timespec tic, toc;
	int me;
	pthread_t thread;
	int affinity;

	struct pkt pkt;
};


/*
 * extract the extremes from a range of ipv4 addresses.
 * addr_lo[-addr_hi][:port_lo[-port_hi]]
 */
static void
extract_ip_range(struct ip_range *r)
{
	char *ap, *pp;
	struct in_addr a;

	if (verbose)
		D("extract IP range from %s", r->name);
	r->port0 = r->port1 = 0;
	r->start = r->end = 0;

	/* the first - splits start/end of range */
	ap = index(r->name, '-');	/* do we have ports ? */
	if (ap) {
		*ap++ = '\0';
	}
	/* grab the initial values (mandatory) */
	pp = index(r->name, ':');
	if (pp) {
		*pp++ = '\0';
		r->port0 = r->port1 = strtol(pp, NULL, 0);
	};
	inet_aton(r->name, &a);
	r->start = r->end = ntohl(a.s_addr);
	if (ap) {
		pp = index(ap, ':');
		if (pp) {
			*pp++ = '\0';
			if (*pp)
				r->port1 = strtol(pp, NULL, 0);
		}
		if (*ap) {
			inet_aton(ap, &a);
			r->end = ntohl(a.s_addr);
		}
	}
	if (r->port0 > r->port1) {
		uint16_t tmp = r->port0;
		r->port0 = r->port1;
		r->port1 = tmp;
	}
	if (r->start > r->end) {
		uint32_t tmp = r->start;
		r->start = r->end;
		r->end = tmp;
	}
	{
		struct in_addr a;
		char buf1[16]; // one ip address

		a.s_addr = htonl(r->end);
		strncpy(buf1, inet_ntoa(a), sizeof(buf1));
		a.s_addr = htonl(r->start);
		if (1)
		    D("range is %s:%d to %s:%d",
			inet_ntoa(a), r->port0, buf1, r->port1);
	}
}

static void
extract_mac_range(struct mac_range *r)
{
	if (verbose)
	    D("extract MAC range from %s", r->name);
	bcopy(ether_aton(r->name), &r->start, 6);
	bcopy(ether_aton(r->name), &r->end, 6);
#if 0
	bcopy(targ->src_mac, eh->ether_shost, 6);
	p = index(targ->g->src_mac, '-');
	if (p)
		targ->src_mac_range = atoi(p+1);

	bcopy(ether_aton(targ->g->dst_mac), targ->dst_mac, 6);
	bcopy(targ->dst_mac, eh->ether_dhost, 6);
	p = index(targ->g->dst_mac, '-');
	if (p)
		targ->dst_mac_range = atoi(p+1);
#endif
	if (verbose)
		D("%s starts at %s", r->name, ether_ntoa(&r->start));
}

static struct targ *targs;
static int global_nthreads;

/* control-C handler */
static void
sigint_h(int sig)
{
	int i;

	(void)sig;	/* UNUSED */
	for (i = 0; i < global_nthreads; i++) {
		targs[i].cancel = 1;
	}
	signal(SIGINT, SIG_DFL);
}

/* sysctl wrapper to return the number of active CPUs */
static int
system_ncpus(void)
{
	int ncpus;
#if defined (__FreeBSD__)
	int mib[2] = { CTL_HW, HW_NCPU };
	size_t len = sizeof(mib);
	sysctl(mib, 2, &ncpus, &len, NULL, 0);
#elif defined(linux)
	ncpus = sysconf(_SC_NPROCESSORS_ONLN);
#else /* others */
	ncpus = 1;
#endif /* others */
	return (ncpus);
}

#ifdef __linux__
#define sockaddr_dl    sockaddr_ll
#define sdl_family     sll_family
#define AF_LINK        AF_PACKET
#define LLADDR(s)      s->sll_addr;
#include <linux/if_tun.h>
#define TAP_CLONEDEV	"/dev/net/tun"
#endif /* __linux__ */

#ifdef __FreeBSD__
#include <net/if_tun.h>
#define TAP_CLONEDEV	"/dev/tap"
#endif /* __FreeBSD */

#ifdef __APPLE__
// #warning TAP not supported on apple ?
#include <net/if_utun.h>
#define TAP_CLONEDEV	"/dev/tap"
#endif /* __APPLE__ */


/*
 * parse the vale configuration in conf and put it in nmr.
 * Return the flag set if necessary.
 * The configuration may consist of 0 to 4 numbers separated
 * by commas: #tx-slots,#rx-slots,#tx-rings,#rx-rings.
 * Missing numbers or zeroes stand for default values.
 * As an additional convenience, if exactly one number
 * is specified, then this is assigned to both #tx-slots and #rx-slots.
 * If there is no 4th number, then the 3rd is assigned to both #tx-rings 
 * and #rx-rings.
 */
int
parse_nmr_config(const char* conf, struct nmreq *nmr)
{
	char *w, *tok;
	int i, v;

	nmr->nr_tx_rings = nmr->nr_rx_rings = 0;
	nmr->nr_tx_slots = nmr->nr_rx_slots = 0;
	if (conf == NULL || ! *conf)
		return 0;
	w = strdup(conf);
	for (i = 0, tok = strtok(w, ","); tok; i++, tok = strtok(NULL, ",")) {
		v = atoi(tok);
		switch (i) {
		case 0:
			nmr->nr_tx_slots = nmr->nr_rx_slots = v;
			break;
		case 1:
			nmr->nr_rx_slots = v;
			break;
		case 2:
			nmr->nr_tx_rings = nmr->nr_rx_rings = v;
			break;
		case 3:
			nmr->nr_rx_rings = v;
			break;
		default:
			D("ignored config: %s", tok);
			break;
		}
	}
	D("txr %d txd %d rxr %d rxd %d",
			nmr->nr_tx_rings, nmr->nr_tx_slots,
			nmr->nr_rx_rings, nmr->nr_rx_slots);
	free(w);
	return (nmr->nr_tx_rings || nmr->nr_tx_slots ||
                        nmr->nr_rx_rings || nmr->nr_rx_slots) ?
		NM_OPEN_RING_CFG : 0;
}


/*
 * locate the src mac address for our interface, put it
 * into the user-supplied buffer. return 0 if ok, -1 on error.
 */
static int
source_hwaddr(const char *ifname, char *buf)
{
	struct ifaddrs *ifaphead, *ifap;
	int l = sizeof(ifap->ifa_name);

	if (getifaddrs(&ifaphead) != 0) {
		D("getifaddrs %s failed", ifname);
		return (-1);
	}

	for (ifap = ifaphead; ifap; ifap = ifap->ifa_next) {
		struct sockaddr_dl *sdl =
			(struct sockaddr_dl *)ifap->ifa_addr;
		uint8_t *mac;

		if (!sdl || sdl->sdl_family != AF_LINK)
			continue;
		if (strncmp(ifap->ifa_name, ifname, l) != 0)
			continue;
		mac = (uint8_t *)LLADDR(sdl);
		sprintf(buf, "%02x:%02x:%02x:%02x:%02x:%02x",
			mac[0], mac[1], mac[2],
			mac[3], mac[4], mac[5]);
		if (verbose)
			D("source hwaddr %s", buf);
		break;
	}
	freeifaddrs(ifaphead);
	return ifap ? 0 : 1;
}


/* set the thread affinity. */
static int
setaffinity(pthread_t me, int i)
{
<<<<<<< HEAD
#if 1 // def __FreeBSD__
=======
>>>>>>> 3c9c635c
	cpuset_t cpumask;

	if (i == -1)
		return 0;

	/* Set thread affinity affinity.*/
	CPU_ZERO(&cpumask);
	CPU_SET(i, &cpumask);

	if (pthread_setaffinity_np(me, sizeof(cpuset_t), &cpumask) != 0) {
		D("Unable to set affinity: %s", strerror(errno));
		return 1;
	}
	return 0;
}

/* Compute the checksum of the given ip header. */
static uint16_t
checksum(const void *data, uint16_t len, uint32_t sum)
{
        const uint8_t *addr = data;
	uint32_t i;

        /* Checksum all the pairs of bytes first... */
        for (i = 0; i < (len & ~1U); i += 2) {
                sum += (u_int16_t)ntohs(*((u_int16_t *)(addr + i)));
                if (sum > 0xFFFF)
                        sum -= 0xFFFF;
        }
	/*
	 * If there's a single byte left over, checksum it, too.
	 * Network byte order is big-endian, so the remaining byte is
	 * the high byte.
	 */
	if (i < len) {
		sum += addr[i] << 8;
		if (sum > 0xFFFF)
			sum -= 0xFFFF;
	}
	return sum;
}

static u_int16_t
wrapsum(u_int32_t sum)
{
	sum = ~sum & 0xFFFF;
	return (htons(sum));
}

/* Check the payload of the packet for errors (use it for debug).
 * Look for consecutive ascii representations of the size of the packet.
 */
static void
dump_payload(char *p, int len, struct netmap_ring *ring, int cur)
{
	char buf[128];
	int i, j, i0;

	/* get the length in ASCII of the length of the packet. */

	printf("ring %p cur %5d [buf %6d flags 0x%04x len %5d]\n",
		ring, cur, ring->slot[cur].buf_idx,
		ring->slot[cur].flags, len);
	/* hexdump routine */
	for (i = 0; i < len; ) {
		memset(buf, sizeof(buf), ' ');
		sprintf(buf, "%5d: ", i);
		i0 = i;
		for (j=0; j < 16 && i < len; i++, j++)
			sprintf(buf+7+j*3, "%02x ", (uint8_t)(p[i]));
		i = i0;
		for (j=0; j < 16 && i < len; i++, j++)
			sprintf(buf+7+j + 48, "%c",
				isprint(p[i]) ? p[i] : '.');
		printf("%s\n", buf);
	}
}

/*
 * Fill a packet with some payload.
 * We create a UDP packet so the payload starts at
 *	14+20+8 = 42 bytes.
 */
#ifdef __linux__
#define uh_sport source
#define uh_dport dest
#define uh_ulen len
#define uh_sum check
#endif /* linux */

/*
 * increment the addressed in the packet,
 * starting from the least significant field.
 *	DST_IP DST_PORT SRC_IP SRC_PORT
 */
static void
update_addresses(struct pkt *pkt, struct glob_arg *g)
{
	uint32_t a;
	uint16_t p;
	struct ip *ip = &pkt->ip;
	struct udphdr *udp = &pkt->udp;

    do {
	p = ntohs(udp->uh_sport);
	if (p < g->src_ip.port1) { /* just inc, no wrap */
		udp->uh_sport = htons(p + 1);
		break;
	}
	udp->uh_sport = htons(g->src_ip.port0);

	a = ntohl(ip->ip_src.s_addr);
	if (a < g->src_ip.end) { /* just inc, no wrap */
		ip->ip_src.s_addr = htonl(a + 1);
		break;
	}
	ip->ip_src.s_addr = htonl(g->src_ip.start);

	udp->uh_sport = htons(g->src_ip.port0);
	p = ntohs(udp->uh_dport);
	if (p < g->dst_ip.port1) { /* just inc, no wrap */
		udp->uh_dport = htons(p + 1);
		break;
	}
	udp->uh_dport = htons(g->dst_ip.port0);

	a = ntohl(ip->ip_dst.s_addr);
	if (a < g->dst_ip.end) { /* just inc, no wrap */
		ip->ip_dst.s_addr = htonl(a + 1);
		break;
	}
	ip->ip_dst.s_addr = htonl(g->dst_ip.start);
    } while (0);
    // update checksum
}

/*
 * initialize one packet and prepare for the next one.
 * The copy could be done better instead of repeating it each time.
 */
static void
initialize_packet(struct targ *targ)
{
	struct pkt *pkt = &targ->pkt;
	struct ether_header *eh;
	struct ip *ip;
	struct udphdr *udp;
	uint16_t paylen = targ->g->pkt_size - sizeof(*eh) - sizeof(struct ip);
	const char *payload = targ->g->options & OPT_INDIRECT ?
		indirect_payload : default_payload;
	int i, l0 = strlen(payload);

	/* create a nice NUL-terminated string */
	for (i = 0; i < paylen; i += l0) {
		if (l0 > paylen - i)
			l0 = paylen - i; // last round
		bcopy(payload, pkt->body + i, l0);
	}
	pkt->body[i-1] = '\0';
	ip = &pkt->ip;

	/* prepare the headers */
        ip->ip_v = IPVERSION;
        ip->ip_hl = 5;
        ip->ip_id = 0;
        ip->ip_tos = IPTOS_LOWDELAY;
	ip->ip_len = ntohs(targ->g->pkt_size - sizeof(*eh));
        ip->ip_id = 0;
        ip->ip_off = htons(IP_DF); /* Don't fragment */
        ip->ip_ttl = IPDEFTTL;
	ip->ip_p = IPPROTO_UDP;
	ip->ip_dst.s_addr = htonl(targ->g->dst_ip.start);
	ip->ip_src.s_addr = htonl(targ->g->src_ip.start);
	ip->ip_sum = wrapsum(checksum(ip, sizeof(*ip), 0));


	udp = &pkt->udp;
        udp->uh_sport = htons(targ->g->src_ip.port0);
        udp->uh_dport = htons(targ->g->dst_ip.port0);
	udp->uh_ulen = htons(paylen);
	/* Magic: taken from sbin/dhclient/packet.c */
	udp->uh_sum = wrapsum(checksum(udp, sizeof(*udp),
                    checksum(pkt->body,
                        paylen - sizeof(*udp),
                        checksum(&ip->ip_src, 2 * sizeof(ip->ip_src),
                            IPPROTO_UDP + (u_int32_t)ntohs(udp->uh_ulen)
                        )
                    )
                ));

	eh = &pkt->eh;
	bcopy(&targ->g->src_mac.start, eh->ether_shost, 6);
	bcopy(&targ->g->dst_mac.start, eh->ether_dhost, 6);
	eh->ether_type = htons(ETHERTYPE_IP);

	bzero(&pkt->vh, sizeof(pkt->vh));
	// dump_payload((void *)pkt, targ->g->pkt_size, NULL, 0);
}



/*
 * create and enqueue a batch of packets on a ring.
 * On the last one set NS_REPORT to tell the driver to generate
 * an interrupt when done.
 */
static int
send_packets(struct netmap_ring *ring, struct pkt *pkt, void *frame,
		int size, struct glob_arg *g, u_int count, int options,
		u_int nfrags)
{
	u_int n, sent, cur = ring->cur;
<<<<<<< HEAD
	int fcnt;
=======
	u_int fcnt;
>>>>>>> 3c9c635c

	n = nm_ring_space(ring);
	if (n < count)
		count = n;
	if (count < nfrags) {
		D("truncating packet, no room for frags %d %d",
				count, nfrags);
	}
#if 0
	if (options & (OPT_COPY | OPT_PREFETCH) ) {
		for (sent = 0; sent < count; sent++) {
			struct netmap_slot *slot = &ring->slot[cur];
			char *p = NETMAP_BUF(ring, slot->buf_idx);

<<<<<<< HEAD
			prefetch(p);
=======
			__builtin_prefetch(p);
>>>>>>> 3c9c635c
			cur = nm_ring_next(ring, cur);
		}
		cur = ring->cur;
	}
#endif
	for (fcnt = nfrags, sent = 0; sent < count; sent++) {
		struct netmap_slot *slot = &ring->slot[cur];
		char *p = NETMAP_BUF(ring, slot->buf_idx);

		slot->flags = 0;
		if (options & OPT_INDIRECT) {
			slot->flags |= NS_INDIRECT;
			slot->ptr = (uint64_t)frame;
		} else if (options & OPT_COPY) {
<<<<<<< HEAD
			pkt_copy(frame, p, size);
			if (fcnt == 1)
				update_addresses(pkt, g);
		} else if (options & OPT_MEMCPY) {
			memcpy(p, frame, size);
			if (fcnt == 1)
=======
			nm_pkt_copy(frame, p, size);
			if (fcnt == nfrags)
				update_addresses(pkt, g);
		} else if (options & OPT_MEMCPY) {
			memcpy(p, frame, size);
			if (fcnt == nfrags)
>>>>>>> 3c9c635c
				update_addresses(pkt, g);
		} else if (options & OPT_PREFETCH) {
			__builtin_prefetch(p);
		}
		if (options & OPT_DUMP)
			dump_payload(p, size, ring, cur);
		slot->len = size;
		if (--fcnt > 0)
			slot->flags |= NS_MOREFRAG;
		else
			fcnt = nfrags;
		if (sent == count - 1) {
			slot->flags &= ~NS_MOREFRAG;
			slot->flags |= NS_REPORT;
		}
		cur = nm_ring_next(ring, cur);
	}
	ring->head = ring->cur = cur;

	return (sent);
}

/*
 * Send a packet, and wait for a response.
 * The payload (after UDP header, ofs 42) has a 4-byte sequence
 * followed by a struct timeval (or bintime?)
 */
#define	PAY_OFS	42	/* where in the pkt... */

static void *
pinger_body(void *data)
{
	struct targ *targ = (struct targ *) data;
	struct pollfd pfd = { .fd = targ->fd, .events = POLLIN };
	struct netmap_if *nifp = targ->nmd->nifp;
	int i, rx = 0, n = targ->g->npackets;
	void *frame;
	int size;
<<<<<<< HEAD

	frame = &targ->pkt;
	frame += sizeof(targ->pkt.vh) - targ->g->virt_header;
	size = targ->g->pkt_size + targ->g->virt_header;

	fds[0].fd = targ->fd;
	fds[0].events = (POLLIN);
	static uint32_t sent;
=======
	uint32_t sent = 0;
>>>>>>> 3c9c635c
	struct timespec ts, now, last_print;
	uint32_t count = 0, min = 1000000000, av = 0;

	frame = &targ->pkt;
	frame += sizeof(targ->pkt.vh) - targ->g->virt_header;
	size = targ->g->pkt_size + targ->g->virt_header;


	if (targ->g->nthreads > 1) {
		D("can only ping with 1 thread");
		return NULL;
	}

	clock_gettime(CLOCK_REALTIME_PRECISE, &last_print);
	now = last_print;
	while (n == 0 || (int)sent < n) {
		struct netmap_ring *ring = NETMAP_TXRING(nifp, 0);
		struct netmap_slot *slot;
		char *p;
	    for (i = 0; i < 1; i++) { /* XXX why the loop for 1 pkt ? */
		slot = &ring->slot[ring->cur];
		slot->len = size;
		p = NETMAP_BUF(ring, slot->buf_idx);

		if (nm_ring_empty(ring)) {
			D("-- ouch, cannot send");
		} else {
<<<<<<< HEAD
			pkt_copy(frame, p, size);
=======
			nm_pkt_copy(frame, p, size);
>>>>>>> 3c9c635c
			clock_gettime(CLOCK_REALTIME_PRECISE, &ts);
			bcopy(&sent, p+42, sizeof(sent));
			bcopy(&ts, p+46, sizeof(ts));
			sent++;
			ring->head = ring->cur = nm_ring_next(ring, ring->cur);
		}
	    }
		/* should use a parameter to decide how often to send */
<<<<<<< HEAD
		if (poll(fds, 1, 3000) <= 0) {
=======
		if (poll(&pfd, 1, 3000) <= 0) {
>>>>>>> 3c9c635c
			D("poll error/timeout on queue %d: %s", targ->me,
				strerror(errno));
			continue;
		}
		/* see what we got back */
		for (i = targ->nmd->first_tx_ring;
			i <= targ->nmd->last_tx_ring; i++) {
			ring = NETMAP_RXRING(nifp, i);
			while (!nm_ring_empty(ring)) {
				uint32_t seq;
				slot = &ring->slot[ring->cur];
				p = NETMAP_BUF(ring, slot->buf_idx);

				clock_gettime(CLOCK_REALTIME_PRECISE, &now);
				bcopy(p+42, &seq, sizeof(seq));
				bcopy(p+46, &ts, sizeof(ts));
				ts.tv_sec = now.tv_sec - ts.tv_sec;
				ts.tv_nsec = now.tv_nsec - ts.tv_nsec;
				if (ts.tv_nsec < 0) {
					ts.tv_nsec += 1000000000;
					ts.tv_sec--;
				}
				if (1) D("seq %d/%d delta %d.%09d", seq, sent,
					(int)ts.tv_sec, (int)ts.tv_nsec);
				if (ts.tv_nsec < (int)min)
					min = ts.tv_nsec;
				count ++;
				av += ts.tv_nsec;
				ring->head = ring->cur = nm_ring_next(ring, ring->cur);
				rx++;
			}
		}
		//D("tx %d rx %d", sent, rx);
		//usleep(100000);
		ts.tv_sec = now.tv_sec - last_print.tv_sec;
		ts.tv_nsec = now.tv_nsec - last_print.tv_nsec;
		if (ts.tv_nsec < 0) {
			ts.tv_nsec += 1000000000;
			ts.tv_sec--;
		}
		if (ts.tv_sec >= 1) {
			D("count %d min %d av %d",
				count, min, av/count);
			count = 0;
			av = 0;
			min = 100000000;
			last_print = now;
		}
	}
	return NULL;
}


/*
 * reply to ping requests
 */
static void *
ponger_body(void *data)
{
	struct targ *targ = (struct targ *) data;
	struct pollfd pfd = { .fd = targ->fd, .events = POLLIN };
	struct netmap_if *nifp = targ->nmd->nifp;
	struct netmap_ring *txring, *rxring;
	int i, rx = 0, sent = 0, n = targ->g->npackets;

	if (targ->g->nthreads > 1) {
		D("can only reply ping with 1 thread");
		return NULL;
	}
	D("understood ponger %d but don't know how to do it", n);
	while (n == 0 || sent < n) {
		uint32_t txcur, txavail;
//#define BUSYWAIT
#ifdef BUSYWAIT
		ioctl(pfd.fd, NIOCRXSYNC, NULL);
#else
<<<<<<< HEAD
		if (poll(fds, 1, 1000) <= 0) {
=======
		if (poll(&pfd, 1, 1000) <= 0) {
>>>>>>> 3c9c635c
			D("poll error/timeout on queue %d: %s", targ->me,
				strerror(errno));
			continue;
		}
#endif
		txring = NETMAP_TXRING(nifp, 0);
		txcur = txring->cur;
		txavail = nm_ring_space(txring);
		/* see what we got back */
		for (i = targ->nmd->first_rx_ring; i <= targ->nmd->last_rx_ring; i++) {
			rxring = NETMAP_RXRING(nifp, i);
			while (!nm_ring_empty(rxring)) {
				uint16_t *spkt, *dpkt;
				uint32_t cur = rxring->cur;
				struct netmap_slot *slot = &rxring->slot[cur];
				char *src, *dst;
				src = NETMAP_BUF(rxring, slot->buf_idx);
				//D("got pkt %p of size %d", src, slot->len);
				rxring->head = rxring->cur = nm_ring_next(rxring, cur);
				rx++;
				if (txavail == 0)
					continue;
				dst = NETMAP_BUF(txring,
				    txring->slot[txcur].buf_idx);
				/* copy... */
				dpkt = (uint16_t *)dst;
				spkt = (uint16_t *)src;
				nm_pkt_copy(src, dst, slot->len);
				dpkt[0] = spkt[3];
				dpkt[1] = spkt[4];
				dpkt[2] = spkt[5];
				dpkt[3] = spkt[0];
				dpkt[4] = spkt[1];
				dpkt[5] = spkt[2];
				txring->slot[txcur].len = slot->len;
				/* XXX swap src dst mac */
				txcur = nm_ring_next(txring, txcur);
				txavail--;
				sent++;
			}
		}
		txring->head = txring->cur = txcur;
		targ->count = sent;
#ifdef BUSYWAIT
		ioctl(pfd.fd, NIOCTXSYNC, NULL);
#endif
		//D("tx %d rx %d", sent, rx);
	}
	return NULL;
}

static __inline int
timespec_ge(const struct timespec *a, const struct timespec *b)
{

	if (a->tv_sec > b->tv_sec)
		return (1);
	if (a->tv_sec < b->tv_sec)
		return (0);
	if (a->tv_nsec >= b->tv_nsec)
		return (1);
	return (0);
}

static __inline struct timespec
timeval2spec(const struct timeval *a)
{
	struct timespec ts = {
		.tv_sec = a->tv_sec,
		.tv_nsec = a->tv_usec * 1000
	};
	return ts;
}

static __inline struct timeval
timespec2val(const struct timespec *a)
{
	struct timeval tv = {
		.tv_sec = a->tv_sec,
		.tv_usec = a->tv_nsec / 1000
	};
	return tv;
}


static __inline struct timespec
timespec_add(struct timespec a, struct timespec b)
{
	struct timespec ret = { a.tv_sec + b.tv_sec, a.tv_nsec + b.tv_nsec };
	if (ret.tv_nsec >= 1000000000) {
		ret.tv_sec++;
		ret.tv_nsec -= 1000000000;
	}
	return ret;
}

static __inline struct timespec
timespec_sub(struct timespec a, struct timespec b)
{
	struct timespec ret = { a.tv_sec - b.tv_sec, a.tv_nsec - b.tv_nsec };
	if (ret.tv_nsec < 0) {
		ret.tv_sec--;
		ret.tv_nsec += 1000000000;
	}
	return ret;
}


/*
 * wait until ts, either busy or sleeping if more than 1ms.
 * Return wakeup time.
 */
static struct timespec
wait_time(struct timespec ts)
{
	for (;;) {
		struct timespec w, cur;
		clock_gettime(CLOCK_REALTIME_PRECISE, &cur);
		w = timespec_sub(ts, cur);
		if (w.tv_sec < 0)
			return cur;
		else if (w.tv_sec > 0 || w.tv_nsec > 1000000)
			poll(NULL, 0, 1);
	}
}

static void *
sender_body(void *data)
{
	struct targ *targ = (struct targ *) data;
	struct pollfd pfd = { .fd = targ->fd, .events = POLLOUT };
	struct netmap_if *nifp = targ->nmd->nifp;
	struct netmap_ring *txring;
	int i, n = targ->g->npackets / targ->g->nthreads;
	int64_t sent = 0;
	int options = targ->g->options | OPT_COPY;
	struct timespec nexttime = { 0, 0}; // XXX silence compiler
	int rate_limit = targ->g->tx_rate;
	struct pkt *pkt = &targ->pkt;
	void *frame;
	int size;

	frame = pkt;
	frame += sizeof(pkt->vh) - targ->g->virt_header;
	size = targ->g->pkt_size + targ->g->virt_header;

	D("start");
	if (setaffinity(targ->thread, targ->affinity))
		goto quit;

	/* main loop.*/
	clock_gettime(CLOCK_REALTIME_PRECISE, &targ->tic);
	if (rate_limit) {
		targ->tic = timespec_add(targ->tic, (struct timespec){2,0});
		targ->tic.tv_nsec = 0;
		wait_time(targ->tic);
		nexttime = targ->tic;
	}
<<<<<<< HEAD
    if (targ->g->dev_type == DEV_PCAP) {
	    pcap_t *p = targ->g->p;

	    for (i = 0; !targ->cancel && (n == 0 || sent < n); i++) {
		if (pcap_inject(p, frame, size) != -1)
=======
        if (targ->g->dev_type == DEV_TAP) {
	    D("writing to file desc %d", targ->g->main_fd);

	    for (i = 0; !targ->cancel && (n == 0 || sent < n); i++) {
		if (write(targ->g->main_fd, frame, size) != -1)
>>>>>>> 3c9c635c
			sent++;
		update_addresses(pkt, targ->g);
		if (i > 10000) {
			targ->count = sent;
			i = 0;
		}
	    }
<<<<<<< HEAD
    } else if (targ->g->dev_type == DEV_TAP) { /* tap */
	    D("writing to file desc %d", targ->g->main_fd);

	    for (i = 0; !targ->cancel && (n == 0 || sent < n); i++) {
		if (write(targ->g->main_fd, frame, size) != -1)
=======
#ifndef NO_PCAP
    } else if (targ->g->dev_type == DEV_PCAP) {
	    pcap_t *p = targ->g->p;

	    for (i = 0; !targ->cancel && (n == 0 || sent < n); i++) {
		if (pcap_inject(p, frame, size) != -1)
>>>>>>> 3c9c635c
			sent++;
		update_addresses(pkt, targ->g);
		if (i > 10000) {
			targ->count = sent;
			i = 0;
		}
	    }
#endif /* NO_PCAP */
    } else {
	int tosend = 0;
	int frags = targ->g->frags;

	while (!targ->cancel && (n == 0 || sent < n)) {

		if (rate_limit && tosend <= 0) {
			tosend = targ->g->burst;
			nexttime = timespec_add(nexttime, targ->g->tx_period);
			wait_time(nexttime);
		}

		/*
		 * wait for available room in the send queue(s)
		 */
		if (poll(&pfd, 1, 2000) <= 0) {
			if (targ->cancel)
				break;
			D("poll error/timeout on queue %d: %s", targ->me,
				strerror(errno));
<<<<<<< HEAD
			goto quit;
		}
		if (fds[0].revents & POLLERR) {
=======
			// goto quit;
		}
		if (pfd.revents & POLLERR) {
>>>>>>> 3c9c635c
			D("poll error");
			goto quit;
		}
		/*
		 * scan our queues and send on those with room
		 */
		if (options & OPT_COPY && sent > 100000 && !(targ->g->options & OPT_COPY) ) {
			D("drop copy");
			options &= ~OPT_COPY;
		}
		for (i = targ->nmd->first_tx_ring; i <= targ->nmd->last_tx_ring; i++) {
			int m, limit = rate_limit ?  tosend : targ->g->burst;
			if (n > 0 && n - sent < limit)
				limit = n - sent;
			txring = NETMAP_TXRING(nifp, i);
			if (nm_ring_empty(txring))
				continue;
			if (frags > 1)
				limit = ((limit + frags - 1) / frags) * frags;
<<<<<<< HEAD
				
=======

>>>>>>> 3c9c635c
			m = send_packets(txring, pkt, frame, size, targ->g,
					 limit, options, frags);
			ND("limit %d tail %d frags %d m %d",
				limit, txring->tail, frags, m);
			sent += m;
			targ->count = sent;
			if (rate_limit) {
				tosend -= m;
				if (tosend <= 0)
					break;
			}
		}
	}
	/* flush any remaining packets */
	ioctl(pfd.fd, NIOCTXSYNC, NULL);

	/* final part: wait all the TX queues to be empty. */
	for (i = targ->nmd->first_tx_ring; i <= targ->nmd->last_tx_ring; i++) {
		txring = NETMAP_TXRING(nifp, i);
		while (nm_tx_pending(txring)) {
<<<<<<< HEAD
			ioctl(fds[0].fd, NIOCTXSYNC, NULL);
=======
			ioctl(pfd.fd, NIOCTXSYNC, NULL);
>>>>>>> 3c9c635c
			usleep(1); /* wait 1 tick */
		}
	}
    } /* end DEV_NETMAP */

	clock_gettime(CLOCK_REALTIME_PRECISE, &targ->toc);
	targ->completed = 1;
	targ->count = sent;

quit:
	/* reset the ``used`` flag. */
	targ->used = 0;

	return (NULL);
}


#ifndef NO_PCAP
static void
receive_pcap(u_char *user, const struct pcap_pkthdr * h,
	const u_char * bytes)
{
	int *count = (int *)user;
	(void)h;	/* UNUSED */
	(void)bytes;	/* UNUSED */
	(*count)++;
}
#endif /* !NO_PCAP */

static int
receive_packets(struct netmap_ring *ring, u_int limit, int dump)
{
	u_int cur, rx, n;

	cur = ring->cur;
	n = nm_ring_space(ring);
	if (n < limit)
		limit = n;
	for (rx = 0; rx < limit; rx++) {
		struct netmap_slot *slot = &ring->slot[cur];
		char *p = NETMAP_BUF(ring, slot->buf_idx);

		if (dump)
			dump_payload(p, slot->len, ring, cur);

		cur = nm_ring_next(ring, cur);
	}
	ring->head = ring->cur = cur;

	return (rx);
}

static void *
receiver_body(void *data)
{
	struct targ *targ = (struct targ *) data;
	struct pollfd pfd = { .fd = targ->fd, .events = POLLIN };
	struct netmap_if *nifp = targ->nmd->nifp;
	struct netmap_ring *rxring;
	int i;
	uint64_t received = 0;

	if (setaffinity(targ->thread, targ->affinity))
		goto quit;

	/* unbounded wait for the first packet. */
	for (;;) {
		i = poll(&pfd, 1, 1000);
		if (i > 0 && !(pfd.revents & POLLERR))
			break;
<<<<<<< HEAD
		RD(1, "waiting for initial packets, poll returns %d %d", i, fds[0].revents);
=======
		RD(1, "waiting for initial packets, poll returns %d %d",
			i, pfd.revents);
>>>>>>> 3c9c635c
	}

	/* main loop, exit after 1s silence */
	clock_gettime(CLOCK_REALTIME_PRECISE, &targ->tic);
    if (targ->g->dev_type == DEV_TAP) {
	D("reading from %s fd %d", targ->g->ifname, targ->g->main_fd);
	while (!targ->cancel) {
		char buf[2048];
		/* XXX should we poll ? */
		if (read(targ->g->main_fd, buf, sizeof(buf)) > 0)
			targ->count++;
	}
#ifndef NO_PCAP
    } else if (targ->g->dev_type == DEV_PCAP) {
	while (!targ->cancel) {
		/* XXX should we poll ? */
		pcap_dispatch(targ->g->p, targ->g->burst, receive_pcap, NULL);
	}
#endif /* !NO_PCAP */
    } else {
	int dump = targ->g->options & OPT_DUMP;
	while (!targ->cancel) {
		/* Once we started to receive packets, wait at most 1 seconds
		   before quitting. */
		if (poll(&pfd, 1, 1 * 1000) <= 0 && !targ->g->forever) {
			clock_gettime(CLOCK_REALTIME_PRECISE, &targ->toc);
			targ->toc.tv_sec -= 1; /* Subtract timeout time. */
			goto out;
		}

<<<<<<< HEAD
		if (fds[0].revents & POLLERR) {
=======
		if (pfd.revents & POLLERR) {
>>>>>>> 3c9c635c
			D("poll err");
			goto quit;
		}

<<<<<<< HEAD
		for (i = targ->qfirst; i < targ->qlast; i++) {
=======
		for (i = targ->nmd->first_rx_ring; i <= targ->nmd->last_rx_ring; i++) {
>>>>>>> 3c9c635c
			int m;

			rxring = NETMAP_RXRING(nifp, i);
			if (nm_ring_empty(rxring))
				continue;

			m = receive_packets(rxring, targ->g->burst, dump);
			received += m;
		}
		targ->count = received;
	}
    }

	clock_gettime(CLOCK_REALTIME_PRECISE, &targ->toc);

out:
	targ->completed = 1;
	targ->count = received;

quit:
	/* reset the ``used`` flag. */
	targ->used = 0;

	return (NULL);
}

/* very crude code to print a number in normalized form.
 * Caller has to make sure that the buffer is large enough.
 */
static const char *
norm(char *buf, double val)
{
	char *units[] = { "", "K", "M", "G", "T" };
	u_int i;

	for (i = 0; val >=1000 && i < sizeof(units)/sizeof(char *) - 1; i++)
		val /= 1000;
	sprintf(buf, "%.2f %s", val, units[i]);
	return buf;
}

static void
tx_output(uint64_t sent, int size, double delta)
{
	double bw, raw_bw, pps;
	char b1[40], b2[80], b3[80];

	printf("Sent %llu packets, %d bytes each, in %.2f seconds.\n",
	       (unsigned long long)sent, size, delta);
	if (delta == 0)
		delta = 1e-6;
	if (size < 60)		/* correct for min packet size */
		size = 60;
	pps = sent / delta;
	bw = (8.0 * size * sent) / delta;
	/* raw packets have4 bytes crc + 20 bytes framing */
	raw_bw = (8.0 * (size + 24) * sent) / delta;

	printf("Speed: %spps Bandwidth: %sbps (raw %sbps)\n",
		norm(b1, pps), norm(b2, bw), norm(b3, raw_bw) );
}


static void
rx_output(uint64_t received, double delta)
{
	double pps;
	char b1[40];

	printf("Received %llu packets, in %.2f seconds.\n",
		(unsigned long long) received, delta);

	if (delta == 0)
		delta = 1e-6;
	pps = received / delta;
	printf("Speed: %spps\n", norm(b1, pps));
}

static void
usage(void)
{
	const char *cmd = "pkt-gen";
	fprintf(stderr,
		"Usage:\n"
		"%s arguments\n"
		"\t-i interface		interface name\n"
		"\t-f function		tx rx ping pong\n"
		"\t-n count		number of iterations (can be 0)\n"
		"\t-t pkts_to_send		also forces tx mode\n"
		"\t-r pkts_to_receive	also forces rx mode\n"
		"\t-l pkt_size		in bytes excluding CRC\n"
		"\t-d dst_ip[:port[-dst_ip:port]]   single or range\n"
		"\t-s src_ip[:port[-src_ip:port]]   single or range\n"
		"\t-D dst-mac\n"
		"\t-S src-mac\n"
		"\t-a cpu_id		use setaffinity\n"
		"\t-b burst size		testing, mostly\n"
		"\t-c cores		cores to use\n"
		"\t-p threads		processes/threads to use\n"
		"\t-T report_ms		milliseconds between reports\n"
		"\t-P			use libpcap instead of netmap\n"
		"\t-w wait_for_link_time	in seconds\n"
		"\t-R rate		in packets per second\n"
		"\t-X			dump payload\n"
		"\t-H len		add empty virtio-net-header with size 'len'\n"
<<<<<<< HEAD
		"\t-h			use host ring\n"
=======
>>>>>>> 3c9c635c
		"",
		cmd);

	exit(0);
}

static void
start_threads(struct glob_arg *g)
{
	int i;

	targs = calloc(g->nthreads, sizeof(*targs));
	/*
	 * Now create the desired number of threads, each one
	 * using a single descriptor.
 	 */
	for (i = 0; i < g->nthreads; i++) {
		struct targ *t = &targs[i];

		bzero(t, sizeof(*t));
		t->fd = -1; /* default, with pcap */
		t->g = g;

	    if (g->dev_type == DEV_NETMAP) {
		struct nm_desc nmd = *g->nmd; /* copy, we overwrite ringid */

<<<<<<< HEAD
		/* register interface. */
		tfd = open("/dev/netmap", O_RDWR);
		if (tfd == -1) {
			D("Unable to open /dev/netmap: %s", strerror(errno));
			continue;
		}
		targs[i].fd = tfd;

		bzero(&tifreq, sizeof(tifreq));
		strncpy(tifreq.nr_name, g->ifname, sizeof(tifreq.nr_name));
		tifreq.nr_version = NETMAP_API;
		if (g->host_ring) {
			tifreq.nr_ringid = NETMAP_SW_RING;
		} else {
			tifreq.nr_ringid = (g->nthreads > 1) ? (i | NETMAP_HW_RING) : 0;
		}
		parse_nmr_config(g->nmr_config, &tifreq);
=======
		if (g->nthreads > 1) {
			if (nmd.req.nr_flags != NR_REG_ALL_NIC) {
				D("invalid nthreads mode %d", nmd.req.nr_flags);
				continue;
			}
			nmd.req.nr_flags = NR_REG_ONE_NIC;
			nmd.req.nr_ringid = i;
		}
		/* Only touch one of the rings (rx is already ok) */
		if (g->td_body == receiver_body)
			nmd.req.nr_ringid |= NETMAP_NO_TX_POLL;
>>>>>>> 3c9c635c

		/* register interface. Override ifname and ringid etc. */

<<<<<<< HEAD
		if ((ioctl(tfd, NIOCREGIF, &tifreq)) == -1) {
			D("Unable to register %s: %s", g->ifname, strerror(errno));
			continue;
		}
		D("memsize is %d MB", tifreq.nr_memsize >> 20);
		targs[i].nmr = tifreq;
		targs[i].nifp = NETMAP_IF(g->mmap_addr, tifreq.nr_offset);
		D("nifp flags 0x%x", targs[i].nifp->ni_flags);
		/* start threads. */
		if (g->host_ring) {
			targs[i].qfirst = (g->td_body == receiver_body ? tifreq.nr_rx_rings : tifreq.nr_tx_rings);
			targs[i].qlast = targs[i].qfirst + 1;
		} else {
			targs[i].qfirst = (g->nthreads > 1) ? i : 0;
			targs[i].qlast = (g->nthreads > 1) ? i+1 :
				(g->td_body == receiver_body ? tifreq.nr_rx_rings : tifreq.nr_tx_rings);
		}
=======
		t->nmd = nm_open(t->g->ifname, NULL, g->nmd_flags |
			NM_OPEN_IFNAME | NM_OPEN_NO_MMAP, g->nmd);
		if (t->nmd == NULL) {
			D("Unable to open %s: %s",
				t->g->ifname, strerror(errno));
			continue;
		}
		t->fd = t->nmd->fd;

>>>>>>> 3c9c635c
	    } else {
		targs[i].fd = g->main_fd;
	    }
		t->used = 1;
		t->me = i;
		if (g->affinity >= 0) {
			if (g->affinity < g->cpus)
				t->affinity = g->affinity;
			else
				t->affinity = i % g->cpus;
		} else {
			t->affinity = -1;
		}
		/* default, init packets */
		initialize_packet(t);

<<<<<<< HEAD
		if (pthread_create(&targs[i].thread, NULL, g->td_body,
				   &targs[i]) == -1) {
			D("Unable to create thread %d: %s", i, strerror(errno));
			targs[i].used = 0;
=======
		if (pthread_create(&t->thread, NULL, g->td_body, t) == -1) {
			D("Unable to create thread %d: %s", i, strerror(errno));
			t->used = 0;
>>>>>>> 3c9c635c
		}
	}
}

static void
main_thread(struct glob_arg *g)
{
	int i;

	uint64_t prev = 0;
	uint64_t count = 0;
	double delta_t;
	struct timeval tic, toc;

	gettimeofday(&toc, NULL);
	for (;;) {
		struct timeval now, delta;
		uint64_t pps, usec, my_count, npkts;
		int done = 0;

		delta.tv_sec = g->report_interval/1000;
		delta.tv_usec = (g->report_interval%1000)*1000;
		select(0, NULL, NULL, NULL, &delta);
		gettimeofday(&now, NULL);
		timersub(&now, &toc, &toc);
		my_count = 0;
		for (i = 0; i < g->nthreads; i++) {
			my_count += targs[i].count;
			if (targs[i].used == 0)
				done++;
		}
		usec = toc.tv_sec* 1000000 + toc.tv_usec;
		if (usec < 10000)
			continue;
		npkts = my_count - prev;
		pps = (npkts*1000000 + usec/2) / usec;
		D("%llu pps (%llu pkts in %llu usec)",
			(unsigned long long)pps,
			(unsigned long long)npkts,
			(unsigned long long)usec);
		prev = my_count;
		toc = now;
		if (done == g->nthreads)
			break;
	}

	timerclear(&tic);
	timerclear(&toc);
	for (i = 0; i < g->nthreads; i++) {
		struct timespec t_tic, t_toc;
		/*
		 * Join active threads, unregister interfaces and close
		 * file descriptors.
		 */
		if (targs[i].used)
			pthread_join(targs[i].thread, NULL);
		close(targs[i].fd);

		if (targs[i].completed == 0)
			D("ouch, thread %d exited with error", i);

		/*
		 * Collect threads output and extract information about
		 * how long it took to send all the packets.
		 */
		count += targs[i].count;
		t_tic = timeval2spec(&tic);
		t_toc = timeval2spec(&toc);
		if (!timerisset(&tic) || timespec_ge(&targs[i].tic, &t_tic))
			tic = timespec2val(&targs[i].tic);
		if (!timerisset(&toc) || timespec_ge(&targs[i].toc, &t_toc))
			toc = timespec2val(&targs[i].toc);
	}

	/* print output. */
	timersub(&toc, &tic, &toc);
	delta_t = toc.tv_sec + 1e-6* toc.tv_usec;
	if (g->td_body == sender_body)
		tx_output(count, g->pkt_size, delta_t);
	else
		rx_output(count, delta_t);

	if (g->dev_type == DEV_NETMAP) {
		munmap(g->nmd->mem, g->nmd->req.nr_memsize);
		close(g->main_fd);
	}
}


struct sf {
	char *key;
	void *f;
};

static struct sf func[] = {
	{ "tx",	sender_body },
	{ "rx",	receiver_body },
	{ "ping",	pinger_body },
	{ "pong",	ponger_body },
	{ NULL, NULL }
};

static int
tap_alloc(char *dev)
{
	struct ifreq ifr;
	int fd, err;
	char *clonedev = TAP_CLONEDEV;

	(void)err;
	(void)dev;
	/* Arguments taken by the function:
	 *
	 * char *dev: the name of an interface (or '\0'). MUST have enough
	 *   space to hold the interface name if '\0' is passed
	 * int flags: interface flags (eg, IFF_TUN etc.)
	 */

#ifdef __FreeBSD__
	if (dev[3]) { /* tapSomething */
		static char buf[128];
		snprintf(buf, sizeof(buf), "/dev/%s", dev);
		clonedev = buf;
	}
#endif
	/* open the device */
	if( (fd = open(clonedev, O_RDWR)) < 0 ) {
		return fd;
	}
	D("%s open successful", clonedev);

	/* preparation of the struct ifr, of type "struct ifreq" */
	memset(&ifr, 0, sizeof(ifr));

#ifdef linux
	ifr.ifr_flags = IFF_TAP | IFF_NO_PI;

	if (*dev) {
		/* if a device name was specified, put it in the structure; otherwise,
		* the kernel will try to allocate the "next" device of the
		* specified type */
		strncpy(ifr.ifr_name, dev, IFNAMSIZ);
	}

	/* try to create the device */
	if( (err = ioctl(fd, TUNSETIFF, (void *) &ifr)) < 0 ) {
		D("failed to to a TUNSETIFF: %s", strerror(errno));
		close(fd);
		return err;
	}

	/* if the operation was successful, write back the name of the
	* interface to the variable "dev", so the caller can know
	* it. Note that the caller MUST reserve space in *dev (see calling
	* code below) */
	strcpy(dev, ifr.ifr_name);
	D("new name is %s", dev);
#endif /* linux */

        /* this is the special file descriptor that the caller will use to talk
         * with the virtual interface */
        return fd;
}

int
main(int arc, char **argv)
{
	int i;

	struct glob_arg g;

	int ch;
	int wait_link = 2;
	int devqueues = 1;	/* how many device queues */

	bzero(&g, sizeof(g));

	g.main_fd = -1;
	g.td_body = receiver_body;
	g.report_interval = 1000;	/* report interval */
	g.affinity = -1;
	/* ip addresses can also be a range x.x.x.x-x.x.x.y */
	g.src_ip.name = "10.0.0.1";
	g.dst_ip.name = "10.1.0.1";
	g.dst_mac.name = "ff:ff:ff:ff:ff:ff";
	g.src_mac.name = NULL;
	g.pkt_size = 60;
	g.burst = 512;		// default
	g.nthreads = 1;
	g.cpus = 1;
	g.forever = 1;
	g.tx_rate = 0;
	g.frags = 1;
	g.nmr_config = "";
	g.virt_header = 0;

	while ( (ch = getopt(arc, argv,
<<<<<<< HEAD
			"a:f:F:n:i:It:r:l:d:s:D:S:b:c:o:p:PT:w:WvR:XC:H:h")) != -1) {
=======
			"a:f:F:n:i:Il:d:s:D:S:b:c:o:p:T:w:WvR:XC:H:e:")) != -1) {
>>>>>>> 3c9c635c
		struct sf *fn;

		switch(ch) {
		default:
			D("bad option %c %s", ch, optarg);
			usage();
			break;

		case 'n':
			g.npackets = atoi(optarg);
			break;

		case 'F':
			i = atoi(optarg);
			if (i < 1 || i > 63) {
				D("invalid frags %d [1..63], ignore", i);
				break;
			}
			g.frags = i;
			break;

		case 'f':
			for (fn = func; fn->key; fn++) {
				if (!strcmp(fn->key, optarg))
					break;
			}
			if (fn->key)
				g.td_body = fn->f;
			else
				D("unrecognised function %s", optarg);
			break;

		case 'o':	/* data generation options */
			g.options = atoi(optarg);
			break;

		case 'a':       /* force affinity */
			g.affinity = atoi(optarg);
			break;

		case 'i':	/* interface */
			/* a prefix of tap: netmap: or pcap: forces the mode.
			 * otherwise we guess
			 */
			D("interface is %s", optarg);
			if (strlen(optarg) > MAX_IFNAMELEN - 8) {
				D("ifname too long %s", optarg);
				break;
			}
			strcpy(g.ifname, optarg);
			if (!strcmp(optarg, "null")) {
				g.dev_type = DEV_NETMAP;
				g.dummy_send = 1;
			} else if (!strncmp(optarg, "tap:", 4)) {
				g.dev_type = DEV_TAP;
				strcpy(g.ifname, optarg + 4);
			} else if (!strncmp(optarg, "pcap:", 5)) {
				g.dev_type = DEV_PCAP;
				strcpy(g.ifname, optarg + 5);
			} else if (!strncmp(optarg, "netmap:", 7) ||
				   !strncmp(optarg, "vale", 4)) {
				g.dev_type = DEV_NETMAP;
			} else if (!strncmp(optarg, "tap", 3)) {
				g.dev_type = DEV_TAP;
			} else { /* prepend netmap: */
				g.dev_type = DEV_NETMAP;
				sprintf(g.ifname, "netmap:%s", optarg);
			}
			break;

		case 'I':
			g.options |= OPT_INDIRECT;	/* XXX use indirect buffer */
			break;

		case 'l':	/* pkt_size */
			g.pkt_size = atoi(optarg);
			break;

		case 'd':
			g.dst_ip.name = optarg;
			break;

		case 's':
			g.src_ip.name = optarg;
			break;

		case 'T':	/* report interval */
			g.report_interval = atoi(optarg);
			break;

		case 'w':
			wait_link = atoi(optarg);
			break;

		case 'W': /* XXX changed default */
			g.forever = 0; /* do not exit rx even with no traffic */
			break;

		case 'b':	/* burst */
			g.burst = atoi(optarg);
			break;
		case 'c':
			g.cpus = atoi(optarg);
			break;
		case 'p':
			g.nthreads = atoi(optarg);
			break;

		case 'D': /* destination mac */
			g.dst_mac.name = optarg;
			break;

		case 'S': /* source mac */
			g.src_mac.name = optarg;
			break;
		case 'v':
			verbose++;
			break;
		case 'R':
			g.tx_rate = atoi(optarg);
			break;
		case 'X':
			g.options |= OPT_DUMP;
			break;
		case 'C':
			g.nmr_config = strdup(optarg);
			break;
		case 'H':
			g.virt_header = atoi(optarg);
<<<<<<< HEAD
		case 'h':
			g.host_ring = 1;
=======
			break;
		case 'e': /* extra bufs */
			g.extra_bufs = atoi(optarg);
			break;
>>>>>>> 3c9c635c
		}
	}

	if (g.ifname == NULL) {
		D("missing ifname");
		usage();
	}

	i = system_ncpus();
	if (g.cpus < 0 || g.cpus > i) {
		D("%d cpus is too high, have only %d cpus", g.cpus, i);
		usage();
	}
	if (g.cpus == 0)
		g.cpus = i;

	if (g.pkt_size < 16 || g.pkt_size > 1536) {
		D("bad pktsize %d\n", g.pkt_size);
		usage();
	}

	if (g.src_mac.name == NULL) {
		static char mybuf[20] = "00:00:00:00:00:00";
		/* retrieve source mac address. */
		if (source_hwaddr(g.ifname, mybuf) == -1) {
			D("Unable to retrieve source mac");
			// continue, fail later
		}
		g.src_mac.name = mybuf;
	}
	/* extract address ranges */
	extract_ip_range(&g.src_ip);
	extract_ip_range(&g.dst_ip);
	extract_mac_range(&g.src_mac);
	extract_mac_range(&g.dst_mac);

<<<<<<< HEAD
=======
	if (g.src_ip.start != g.src_ip.end ||
	    g.src_ip.port0 != g.src_ip.port1 ||
	    g.dst_ip.start != g.dst_ip.end ||
	    g.dst_ip.port0 != g.dst_ip.port1)
		g.options |= OPT_COPY;

>>>>>>> 3c9c635c
	if (g.virt_header != 0 && g.virt_header != VIRT_HDR_1
			&& g.virt_header != VIRT_HDR_2) {
		D("bad virtio-net-header length");
		usage();
	}

    if (g.dev_type == DEV_TAP) {
	D("want to use tap %s", g.ifname);
	g.main_fd = tap_alloc(g.ifname);
	if (g.main_fd < 0) {
		D("cannot open tap %s", g.ifname);
		usage();
	}
#ifndef NO_PCAP
    } else if (g.dev_type == DEV_PCAP) {
	char pcap_errbuf[PCAP_ERRBUF_SIZE];

	D("using pcap on %s", g.ifname);
	pcap_errbuf[0] = '\0'; // init the buffer
	g.p = pcap_open_live(g.ifname, 0, 1, 100, pcap_errbuf);
	if (g.p == NULL) {
		D("cannot open pcap on %s", g.ifname);
		usage();
	}
#endif /* !NO_PCAP */
    } else if (g.dummy_send) { /* but DEV_NETMAP */
	D("using a dummy send routine");
    } else {
	struct nm_desc base_nmd;

	bzero(&base_nmd, sizeof(base_nmd));

	g.nmd_flags = 0;
	g.nmd_flags |= parse_nmr_config(g.nmr_config, &base_nmd.req);
	if (g.extra_bufs) {
		base_nmd.req.nr_arg3 = g.extra_bufs;
		g.nmd_flags |= NM_OPEN_ARG3;
	}

	/*
	 * Open the netmap device using nm_open().
	 *
	 * protocol stack and may cause a reset of the card,
	 * which in turn may take some time for the PHY to
	 * reconfigure. We do the open here to have time to reset.
	 */
<<<<<<< HEAD
	g.main_fd = open("/dev/netmap", O_RDWR);
	if (g.main_fd == -1) {
		D("Unable to open /dev/netmap: %s", strerror(errno));
		// fail later
	}
	/*
	 * Register the interface on the netmap device: from now on,
	 * we can operate on the network interface without any
	 * interference from the legacy network stack.
	 *
	 * We decide to put the first interface registration here to
	 * give time to cards that take a long time to reset the PHY.
	 */
	bzero(&nmr, sizeof(nmr));
	nmr.nr_version = NETMAP_API;
	strncpy(nmr.nr_name, g.ifname, sizeof(nmr.nr_name));
	parse_nmr_config(g.nmr_config, &nmr);
	if (ioctl(g.main_fd, NIOCREGIF, &nmr) == -1) {
		D("Unable to register interface %s: %s", g.ifname, strerror(errno));
		//continue, fail later
	}
	ND("%s: txr %d txd %d rxr %d rxd %d", g.ifname,
			nmr.nr_tx_rings, nmr.nr_tx_slots,
			nmr.nr_rx_rings, nmr.nr_rx_slots);
	if ((ioctl(g.main_fd, NIOCGINFO, &nmr)) == -1) {
		D("Unable to get if info for %s: %s", g.ifname, strerror(errno));
	}
	devqueues = nmr.nr_rx_rings;
=======
	g.nmd = nm_open(g.ifname, NULL, g.nmd_flags, &base_nmd);
	if (g.nmd == NULL) {
		D("Unable to open %s: %s", g.ifname, strerror(errno));
		goto out;
	}
	g.main_fd = g.nmd->fd;
	D("mapped %dKB at %p", g.nmd->req.nr_memsize>>10, g.nmd->mem);

	devqueues = g.nmd->req.nr_rx_rings;
>>>>>>> 3c9c635c

	/* validate provided nthreads. */
	if (g.nthreads < 1 || g.nthreads > devqueues) {
		D("bad nthreads %d, have %d queues", g.nthreads, devqueues);
		// continue, fail later
	}

<<<<<<< HEAD
	/*
	 * Map the netmap shared memory: instead of issuing mmap()
	 * inside the body of the threads, we prefer to keep this
	 * operation here to simplify the thread logic.
	 */
	D("mapping %d Kbytes", nmr.nr_memsize>>10);
	g.mmap_size = nmr.nr_memsize;
	g.mmap_addr = (struct netmap_d *) mmap(0, nmr.nr_memsize,
					    PROT_WRITE | PROT_READ,
					    MAP_SHARED, g.main_fd, 0);
	if (g.mmap_addr == MAP_FAILED) {
		D("Unable to mmap %d KB: %s", nmr.nr_memsize >> 10, strerror(errno));
		// continue, fail later
	}

=======
	if (verbose) {
		struct netmap_if *nifp = g.nmd->nifp;
		struct nmreq *req = &g.nmd->req;
>>>>>>> 3c9c635c

		D("nifp at offset %d, %d tx %d rx region %d",
		    req->nr_offset, req->nr_tx_rings, req->nr_rx_rings,
		    req->nr_arg2);
		for (i = 0; i <= req->nr_tx_rings; i++) {
			D("   TX%d at 0x%lx", i,
			    (char *)NETMAP_TXRING(nifp, i) - (char *)nifp);
		}
		for (i = 0; i <= req->nr_rx_rings; i++) {
			D("   RX%d at 0x%lx", i,
			    (char *)NETMAP_RXRING(nifp, i) - (char *)nifp);
		}
	}

	/* Print some debug information. */
	fprintf(stdout,
		"%s %s: %d queues, %d threads and %d cpus.\n",
		(g.td_body == sender_body) ? "Sending on" : "Receiving from",
		g.ifname,
		devqueues,
		g.nthreads,
		g.cpus);
	if (g.td_body == sender_body) {
		fprintf(stdout, "%s -> %s (%s -> %s)\n",
			g.src_ip.name, g.dst_ip.name,
			g.src_mac.name, g.dst_mac.name);
	}

out:
	/* Exit if something went wrong. */
	if (g.main_fd < 0) {
		D("aborting");
		usage();
	}
    }


	if (g.options) {
		D("--- SPECIAL OPTIONS:%s%s%s%s%s\n",
			g.options & OPT_PREFETCH ? " prefetch" : "",
			g.options & OPT_ACCESS ? " access" : "",
			g.options & OPT_MEMCPY ? " memcpy" : "",
			g.options & OPT_INDIRECT ? " indirect" : "",
			g.options & OPT_COPY ? " copy" : "");
	}

	g.tx_period.tv_sec = g.tx_period.tv_nsec = 0;
	if (g.tx_rate > 0) {
		/* try to have at least something every second,
		 * reducing the burst size to some 0.01s worth of data
		 * (but no less than one full set of fragments)
	 	 */
		uint64_t x;
		int lim = (g.tx_rate)/300;
		if (g.burst > lim)
			g.burst = lim;
		if (g.burst < g.frags)
			g.burst = g.frags;
		x = ((uint64_t)1000000000 * (uint64_t)g.burst) / (uint64_t) g.tx_rate;
		g.tx_period.tv_nsec = x;
		g.tx_period.tv_sec = g.tx_period.tv_nsec / 1000000000;
		g.tx_period.tv_nsec = g.tx_period.tv_nsec % 1000000000;
	}
	if (g.td_body == sender_body)
	    D("Sending %d packets every  %ld.%09ld s",
			g.burst, g.tx_period.tv_sec, g.tx_period.tv_nsec);
	/* Wait for PHY reset. */
	D("Wait %d secs for phy reset", wait_link);
	sleep(wait_link);
	D("Ready...");

	/* Install ^C handler. */
	global_nthreads = g.nthreads;
	signal(SIGINT, sigint_h);

	start_threads(&g);
	main_thread(&g);
	return 0;
}

/* end of file */<|MERGE_RESOLUTION|>--- conflicted
+++ resolved
@@ -123,14 +123,6 @@
 	uint8_t fields[VIRT_HDR_MAX];
 };
 
-
-#define VIRT_HDR_1	10	/* length of a base vnet-hdr */
-#define VIRT_HDR_2	12	/* length of the extenede vnet-hdr */
-#define VIRT_HDR_MAX	VIRT_HDR_2
-struct virt_header {
-	uint8_t fields[VIRT_HDR_MAX];
-};
-
 struct pkt {
 	struct virt_header vh;
 	struct ether_header eh;
@@ -195,11 +187,7 @@
 	char *nmr_config;
 	int dummy_send;
 	int virt_header;	/* send also the virt_header */
-<<<<<<< HEAD
-	int host_ring;
-=======
 	int extra_bufs;		/* goes in nr_arg3 */
->>>>>>> 3c9c635c
 };
 enum dev_type { DEV_NONE, DEV_NETMAP, DEV_PCAP, DEV_TAP };
 
@@ -373,7 +361,7 @@
  * Missing numbers or zeroes stand for default values.
  * As an additional convenience, if exactly one number
  * is specified, then this is assigned to both #tx-slots and #rx-slots.
- * If there is no 4th number, then the 3rd is assigned to both #tx-rings 
+ * If there is no 4th number, then the 3rd is assigned to both #tx-rings
  * and #rx-rings.
  */
 int
@@ -458,10 +446,6 @@
 static int
 setaffinity(pthread_t me, int i)
 {
-<<<<<<< HEAD
-#if 1 // def __FreeBSD__
-=======
->>>>>>> 3c9c635c
 	cpuset_t cpumask;
 
 	if (i == -1)
@@ -674,11 +658,7 @@
 		u_int nfrags)
 {
 	u_int n, sent, cur = ring->cur;
-<<<<<<< HEAD
-	int fcnt;
-=======
 	u_int fcnt;
->>>>>>> 3c9c635c
 
 	n = nm_ring_space(ring);
 	if (n < count)
@@ -693,11 +673,7 @@
 			struct netmap_slot *slot = &ring->slot[cur];
 			char *p = NETMAP_BUF(ring, slot->buf_idx);
 
-<<<<<<< HEAD
-			prefetch(p);
-=======
 			__builtin_prefetch(p);
->>>>>>> 3c9c635c
 			cur = nm_ring_next(ring, cur);
 		}
 		cur = ring->cur;
@@ -712,21 +688,12 @@
 			slot->flags |= NS_INDIRECT;
 			slot->ptr = (uint64_t)frame;
 		} else if (options & OPT_COPY) {
-<<<<<<< HEAD
-			pkt_copy(frame, p, size);
-			if (fcnt == 1)
-				update_addresses(pkt, g);
-		} else if (options & OPT_MEMCPY) {
-			memcpy(p, frame, size);
-			if (fcnt == 1)
-=======
 			nm_pkt_copy(frame, p, size);
 			if (fcnt == nfrags)
 				update_addresses(pkt, g);
 		} else if (options & OPT_MEMCPY) {
 			memcpy(p, frame, size);
 			if (fcnt == nfrags)
->>>>>>> 3c9c635c
 				update_addresses(pkt, g);
 		} else if (options & OPT_PREFETCH) {
 			__builtin_prefetch(p);
@@ -765,18 +732,7 @@
 	int i, rx = 0, n = targ->g->npackets;
 	void *frame;
 	int size;
-<<<<<<< HEAD
-
-	frame = &targ->pkt;
-	frame += sizeof(targ->pkt.vh) - targ->g->virt_header;
-	size = targ->g->pkt_size + targ->g->virt_header;
-
-	fds[0].fd = targ->fd;
-	fds[0].events = (POLLIN);
-	static uint32_t sent;
-=======
 	uint32_t sent = 0;
->>>>>>> 3c9c635c
 	struct timespec ts, now, last_print;
 	uint32_t count = 0, min = 1000000000, av = 0;
 
@@ -804,11 +760,7 @@
 		if (nm_ring_empty(ring)) {
 			D("-- ouch, cannot send");
 		} else {
-<<<<<<< HEAD
-			pkt_copy(frame, p, size);
-=======
 			nm_pkt_copy(frame, p, size);
->>>>>>> 3c9c635c
 			clock_gettime(CLOCK_REALTIME_PRECISE, &ts);
 			bcopy(&sent, p+42, sizeof(sent));
 			bcopy(&ts, p+46, sizeof(ts));
@@ -817,11 +769,7 @@
 		}
 	    }
 		/* should use a parameter to decide how often to send */
-<<<<<<< HEAD
-		if (poll(fds, 1, 3000) <= 0) {
-=======
 		if (poll(&pfd, 1, 3000) <= 0) {
->>>>>>> 3c9c635c
 			D("poll error/timeout on queue %d: %s", targ->me,
 				strerror(errno));
 			continue;
@@ -898,11 +846,7 @@
 #ifdef BUSYWAIT
 		ioctl(pfd.fd, NIOCRXSYNC, NULL);
 #else
-<<<<<<< HEAD
-		if (poll(fds, 1, 1000) <= 0) {
-=======
 		if (poll(&pfd, 1, 1000) <= 0) {
->>>>>>> 3c9c635c
 			D("poll error/timeout on queue %d: %s", targ->me,
 				strerror(errno));
 			continue;
@@ -1061,19 +1005,11 @@
 		wait_time(targ->tic);
 		nexttime = targ->tic;
 	}
-<<<<<<< HEAD
-    if (targ->g->dev_type == DEV_PCAP) {
-	    pcap_t *p = targ->g->p;
-
-	    for (i = 0; !targ->cancel && (n == 0 || sent < n); i++) {
-		if (pcap_inject(p, frame, size) != -1)
-=======
         if (targ->g->dev_type == DEV_TAP) {
 	    D("writing to file desc %d", targ->g->main_fd);
 
 	    for (i = 0; !targ->cancel && (n == 0 || sent < n); i++) {
 		if (write(targ->g->main_fd, frame, size) != -1)
->>>>>>> 3c9c635c
 			sent++;
 		update_addresses(pkt, targ->g);
 		if (i > 10000) {
@@ -1081,20 +1017,12 @@
 			i = 0;
 		}
 	    }
-<<<<<<< HEAD
-    } else if (targ->g->dev_type == DEV_TAP) { /* tap */
-	    D("writing to file desc %d", targ->g->main_fd);
-
-	    for (i = 0; !targ->cancel && (n == 0 || sent < n); i++) {
-		if (write(targ->g->main_fd, frame, size) != -1)
-=======
 #ifndef NO_PCAP
     } else if (targ->g->dev_type == DEV_PCAP) {
 	    pcap_t *p = targ->g->p;
 
 	    for (i = 0; !targ->cancel && (n == 0 || sent < n); i++) {
 		if (pcap_inject(p, frame, size) != -1)
->>>>>>> 3c9c635c
 			sent++;
 		update_addresses(pkt, targ->g);
 		if (i > 10000) {
@@ -1123,15 +1051,9 @@
 				break;
 			D("poll error/timeout on queue %d: %s", targ->me,
 				strerror(errno));
-<<<<<<< HEAD
-			goto quit;
-		}
-		if (fds[0].revents & POLLERR) {
-=======
 			// goto quit;
 		}
 		if (pfd.revents & POLLERR) {
->>>>>>> 3c9c635c
 			D("poll error");
 			goto quit;
 		}
@@ -1151,11 +1073,7 @@
 				continue;
 			if (frags > 1)
 				limit = ((limit + frags - 1) / frags) * frags;
-<<<<<<< HEAD
-				
-=======
-
->>>>>>> 3c9c635c
+
 			m = send_packets(txring, pkt, frame, size, targ->g,
 					 limit, options, frags);
 			ND("limit %d tail %d frags %d m %d",
@@ -1176,11 +1094,7 @@
 	for (i = targ->nmd->first_tx_ring; i <= targ->nmd->last_tx_ring; i++) {
 		txring = NETMAP_TXRING(nifp, i);
 		while (nm_tx_pending(txring)) {
-<<<<<<< HEAD
-			ioctl(fds[0].fd, NIOCTXSYNC, NULL);
-=======
 			ioctl(pfd.fd, NIOCTXSYNC, NULL);
->>>>>>> 3c9c635c
 			usleep(1); /* wait 1 tick */
 		}
 	}
@@ -1251,12 +1165,8 @@
 		i = poll(&pfd, 1, 1000);
 		if (i > 0 && !(pfd.revents & POLLERR))
 			break;
-<<<<<<< HEAD
-		RD(1, "waiting for initial packets, poll returns %d %d", i, fds[0].revents);
-=======
 		RD(1, "waiting for initial packets, poll returns %d %d",
 			i, pfd.revents);
->>>>>>> 3c9c635c
 	}
 
 	/* main loop, exit after 1s silence */
@@ -1287,20 +1197,12 @@
 			goto out;
 		}
 
-<<<<<<< HEAD
-		if (fds[0].revents & POLLERR) {
-=======
 		if (pfd.revents & POLLERR) {
->>>>>>> 3c9c635c
 			D("poll err");
 			goto quit;
 		}
 
-<<<<<<< HEAD
-		for (i = targ->qfirst; i < targ->qlast; i++) {
-=======
 		for (i = targ->nmd->first_rx_ring; i <= targ->nmd->last_rx_ring; i++) {
->>>>>>> 3c9c635c
 			int m;
 
 			rxring = NETMAP_RXRING(nifp, i);
@@ -1406,10 +1308,6 @@
 		"\t-R rate		in packets per second\n"
 		"\t-X			dump payload\n"
 		"\t-H len		add empty virtio-net-header with size 'len'\n"
-<<<<<<< HEAD
-		"\t-h			use host ring\n"
-=======
->>>>>>> 3c9c635c
 		"",
 		cmd);
 
@@ -1436,25 +1334,6 @@
 	    if (g->dev_type == DEV_NETMAP) {
 		struct nm_desc nmd = *g->nmd; /* copy, we overwrite ringid */
 
-<<<<<<< HEAD
-		/* register interface. */
-		tfd = open("/dev/netmap", O_RDWR);
-		if (tfd == -1) {
-			D("Unable to open /dev/netmap: %s", strerror(errno));
-			continue;
-		}
-		targs[i].fd = tfd;
-
-		bzero(&tifreq, sizeof(tifreq));
-		strncpy(tifreq.nr_name, g->ifname, sizeof(tifreq.nr_name));
-		tifreq.nr_version = NETMAP_API;
-		if (g->host_ring) {
-			tifreq.nr_ringid = NETMAP_SW_RING;
-		} else {
-			tifreq.nr_ringid = (g->nthreads > 1) ? (i | NETMAP_HW_RING) : 0;
-		}
-		parse_nmr_config(g->nmr_config, &tifreq);
-=======
 		if (g->nthreads > 1) {
 			if (nmd.req.nr_flags != NR_REG_ALL_NIC) {
 				D("invalid nthreads mode %d", nmd.req.nr_flags);
@@ -1466,29 +1345,9 @@
 		/* Only touch one of the rings (rx is already ok) */
 		if (g->td_body == receiver_body)
 			nmd.req.nr_ringid |= NETMAP_NO_TX_POLL;
->>>>>>> 3c9c635c
 
 		/* register interface. Override ifname and ringid etc. */
 
-<<<<<<< HEAD
-		if ((ioctl(tfd, NIOCREGIF, &tifreq)) == -1) {
-			D("Unable to register %s: %s", g->ifname, strerror(errno));
-			continue;
-		}
-		D("memsize is %d MB", tifreq.nr_memsize >> 20);
-		targs[i].nmr = tifreq;
-		targs[i].nifp = NETMAP_IF(g->mmap_addr, tifreq.nr_offset);
-		D("nifp flags 0x%x", targs[i].nifp->ni_flags);
-		/* start threads. */
-		if (g->host_ring) {
-			targs[i].qfirst = (g->td_body == receiver_body ? tifreq.nr_rx_rings : tifreq.nr_tx_rings);
-			targs[i].qlast = targs[i].qfirst + 1;
-		} else {
-			targs[i].qfirst = (g->nthreads > 1) ? i : 0;
-			targs[i].qlast = (g->nthreads > 1) ? i+1 :
-				(g->td_body == receiver_body ? tifreq.nr_rx_rings : tifreq.nr_tx_rings);
-		}
-=======
 		t->nmd = nm_open(t->g->ifname, NULL, g->nmd_flags |
 			NM_OPEN_IFNAME | NM_OPEN_NO_MMAP, g->nmd);
 		if (t->nmd == NULL) {
@@ -1498,7 +1357,6 @@
 		}
 		t->fd = t->nmd->fd;
 
->>>>>>> 3c9c635c
 	    } else {
 		targs[i].fd = g->main_fd;
 	    }
@@ -1515,16 +1373,9 @@
 		/* default, init packets */
 		initialize_packet(t);
 
-<<<<<<< HEAD
-		if (pthread_create(&targs[i].thread, NULL, g->td_body,
-				   &targs[i]) == -1) {
-			D("Unable to create thread %d: %s", i, strerror(errno));
-			targs[i].used = 0;
-=======
 		if (pthread_create(&t->thread, NULL, g->td_body, t) == -1) {
 			D("Unable to create thread %d: %s", i, strerror(errno));
 			t->used = 0;
->>>>>>> 3c9c635c
 		}
 	}
 }
@@ -1722,11 +1573,7 @@
 	g.virt_header = 0;
 
 	while ( (ch = getopt(arc, argv,
-<<<<<<< HEAD
-			"a:f:F:n:i:It:r:l:d:s:D:S:b:c:o:p:PT:w:WvR:XC:H:h")) != -1) {
-=======
 			"a:f:F:n:i:Il:d:s:D:S:b:c:o:p:T:w:WvR:XC:H:e:")) != -1) {
->>>>>>> 3c9c635c
 		struct sf *fn;
 
 		switch(ch) {
@@ -1856,15 +1703,10 @@
 			break;
 		case 'H':
 			g.virt_header = atoi(optarg);
-<<<<<<< HEAD
-		case 'h':
-			g.host_ring = 1;
-=======
 			break;
 		case 'e': /* extra bufs */
 			g.extra_bufs = atoi(optarg);
 			break;
->>>>>>> 3c9c635c
 		}
 	}
 
@@ -1901,15 +1743,12 @@
 	extract_mac_range(&g.src_mac);
 	extract_mac_range(&g.dst_mac);
 
-<<<<<<< HEAD
-=======
 	if (g.src_ip.start != g.src_ip.end ||
 	    g.src_ip.port0 != g.src_ip.port1 ||
 	    g.dst_ip.start != g.dst_ip.end ||
 	    g.dst_ip.port0 != g.dst_ip.port1)
 		g.options |= OPT_COPY;
 
->>>>>>> 3c9c635c
 	if (g.virt_header != 0 && g.virt_header != VIRT_HDR_1
 			&& g.virt_header != VIRT_HDR_2) {
 		D("bad virtio-net-header length");
@@ -1956,36 +1795,6 @@
 	 * which in turn may take some time for the PHY to
 	 * reconfigure. We do the open here to have time to reset.
 	 */
-<<<<<<< HEAD
-	g.main_fd = open("/dev/netmap", O_RDWR);
-	if (g.main_fd == -1) {
-		D("Unable to open /dev/netmap: %s", strerror(errno));
-		// fail later
-	}
-	/*
-	 * Register the interface on the netmap device: from now on,
-	 * we can operate on the network interface without any
-	 * interference from the legacy network stack.
-	 *
-	 * We decide to put the first interface registration here to
-	 * give time to cards that take a long time to reset the PHY.
-	 */
-	bzero(&nmr, sizeof(nmr));
-	nmr.nr_version = NETMAP_API;
-	strncpy(nmr.nr_name, g.ifname, sizeof(nmr.nr_name));
-	parse_nmr_config(g.nmr_config, &nmr);
-	if (ioctl(g.main_fd, NIOCREGIF, &nmr) == -1) {
-		D("Unable to register interface %s: %s", g.ifname, strerror(errno));
-		//continue, fail later
-	}
-	ND("%s: txr %d txd %d rxr %d rxd %d", g.ifname,
-			nmr.nr_tx_rings, nmr.nr_tx_slots,
-			nmr.nr_rx_rings, nmr.nr_rx_slots);
-	if ((ioctl(g.main_fd, NIOCGINFO, &nmr)) == -1) {
-		D("Unable to get if info for %s: %s", g.ifname, strerror(errno));
-	}
-	devqueues = nmr.nr_rx_rings;
-=======
 	g.nmd = nm_open(g.ifname, NULL, g.nmd_flags, &base_nmd);
 	if (g.nmd == NULL) {
 		D("Unable to open %s: %s", g.ifname, strerror(errno));
@@ -1995,7 +1804,6 @@
 	D("mapped %dKB at %p", g.nmd->req.nr_memsize>>10, g.nmd->mem);
 
 	devqueues = g.nmd->req.nr_rx_rings;
->>>>>>> 3c9c635c
 
 	/* validate provided nthreads. */
 	if (g.nthreads < 1 || g.nthreads > devqueues) {
@@ -2003,27 +1811,9 @@
 		// continue, fail later
 	}
 
-<<<<<<< HEAD
-	/*
-	 * Map the netmap shared memory: instead of issuing mmap()
-	 * inside the body of the threads, we prefer to keep this
-	 * operation here to simplify the thread logic.
-	 */
-	D("mapping %d Kbytes", nmr.nr_memsize>>10);
-	g.mmap_size = nmr.nr_memsize;
-	g.mmap_addr = (struct netmap_d *) mmap(0, nmr.nr_memsize,
-					    PROT_WRITE | PROT_READ,
-					    MAP_SHARED, g.main_fd, 0);
-	if (g.mmap_addr == MAP_FAILED) {
-		D("Unable to mmap %d KB: %s", nmr.nr_memsize >> 10, strerror(errno));
-		// continue, fail later
-	}
-
-=======
 	if (verbose) {
 		struct netmap_if *nifp = g.nmd->nifp;
 		struct nmreq *req = &g.nmd->req;
->>>>>>> 3c9c635c
 
 		D("nifp at offset %d, %d tx %d rx region %d",
 		    req->nr_offset, req->nr_tx_rings, req->nr_rx_rings,
