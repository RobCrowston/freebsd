# $FreeBSD$
#
# Please see the file src/etc/mtree/README before making changes to this file.
#

/set type=dir uname=root gname=wheel mode=0755
.
    bin
    ..
    include
        private
            asn1
            ..
            bsdstat
            ..
            com_err
            ..
            event
            ..
<<<<<<< HEAD
            hdb
            ..
            heimbase
            ..
            heimntlm
            ..
            hx509
            ..
            kafs5
            ..
            kdc
            ..
            krb5
            ..
            roken
=======
            gmock
                internal
                    custom
                    ..
                ..
            ..
            gtest
                internal
                    custom
                    ..
                ..
>>>>>>> 5e1ca3d0
            ..
            sqlite3
            ..
            ucl
            ..
            wind
            ..
            zstd
            ..
        ..
    ..
    lib
        aout
        ..
        clang
            8.0.0
                include
                    sanitizer
                    ..
                ..
                lib
                    freebsd
                    ..
                ..
            ..
        ..
        compat
            aout
            ..
        ..
        dtrace
        ..
        engines
        ..
        i18n
        ..
        libxo
            encoder
            ..
        ..
    ..
    libdata
        gcc
        ..
        ldscripts
        ..
        pkgconfig
        ..
    ..
    libexec
        bsdconfig
            020.docsinstall
                include
                ..
            ..
            030.packages
                include
                ..
            ..
            040.password
                include
                ..
            ..
            050.diskmgmt
                include
                ..
            ..
            070.usermgmt
                include
                ..
            ..
            080.console
                include
                ..
            ..
            090.timezone
                include
                ..
            ..
            110.mouse
                include
                ..
            ..
            120.networking
                include
                ..
            ..
            130.security
                include
                ..
            ..
            140.startup
                include
                ..
            ..
            150.ttys
                include
                ..
            ..
            dot
                include
                ..
            ..
            include
            ..
            includes
                include
                ..
            ..
        ..
        bsdinstall
        ..
        dwatch
        ..
        hyperv
        ..
        lpr
            ru
            ..
        ..
        sendmail
        ..
        sm.bin
        ..
    ..
    local
    ..
    obj             nochange
    ..
    sbin
    ..
    share
        atf
        ..
        bsdconfig
            media
            ..
            networking
            ..
            packages
            ..
            password
            ..
            startup
            ..
            timezone
            ..
            usermgmt
            ..
        ..
        calendar
            de_AT.ISO_8859-15
            ..
            de_DE.ISO8859-1
            ..
            fr_FR.ISO8859-1
            ..
            hr_HR.ISO8859-2
            ..
            hu_HU.ISO8859-2
            ..
            pt_BR.ISO8859-1
            ..
            pt_BR.UTF-8
            ..
            ru_RU.KOI8-R
            ..
            ru_RU.UTF-8
            ..
            uk_UA.KOI8-U
            ..
        ..
        dict
        ..
        doc
            IPv6
            ..
            atf
            ..
            legal
            ..
            llvm
                clang
                ..
            ..
            ncurses
            ..
            ntp
                drivers
                    icons
                    ..
                    scripts
                    ..
                ..
                hints
                ..
                icons
                ..
                pic
                ..
                scripts
                ..
            ..
            pjdfstest
            ..
        ..
        dtrace
        ..
        examples
            BSD_daemon
            ..
            FreeBSD_version
            ..
            IPv6
            ..
            bhyve
            ..
            bootforth
            ..
            bsdconfig
            ..
            csh
            ..
            diskless
            ..
            dma
            ..
            drivers
            ..
            dwatch
            ..
            etc
                defaults
                ..
            ..
            find_interface
            ..
            hast
            ..
            hostapd
            ..
            indent
            ..
            ipfilter
            ..
            ipfw
            ..
            jails
            ..
            kld
                cdev
                    module
                    ..
                    test
                    ..
                ..
                dyn_sysctl
                ..
                firmware
                    fwconsumer
                    ..
                    fwimage
                    ..
                ..
                khelp
                ..
                syscall
                    module
                    ..
                    test
                    ..
                ..
            ..
            libusb20
            ..
            libvgl
            ..
            mdoc
            ..
            netgraph
            ..
            pc-sysinstall
            ..
            perfmon
            ..
            pf
            ..
            ppi
            ..
            ppp
            ..
            printing
            ..
            scsi_target
            ..
            ses
                getencstat
                ..
                sesd
                ..
                setencstat
                ..
                setobjstat
                ..
                srcs
                ..
            ..
            smbfs
                print
                ..
            ..
            sunrpc
                dir
                ..
                msg
                ..
                sort
                ..
            ..
            tcsh
            ..
            uefisign
            ..
            ypldap
            ..
        ..
        firmware
        ..
        games
            fortune
            ..
        ..
        i18n
            csmapper
                APPLE
                ..
                AST
                ..
                BIG5
                ..
                CNS
                ..
                CP
                ..
                EBCDIC
                ..
                GB
                ..
                GEORGIAN
                ..
                ISO-8859
                ..
                ISO646
                ..
                JIS
                ..
                KAZAKH
                ..
                KOI
                ..
                KS
                ..
                MISC
                ..
                TCVN
                ..
            ..
            esdb
                APPLE
                ..
                AST
                ..
                BIG5
                ..
                CP
                ..
                DEC
                ..
                EBCDIC
                ..
                EUC
                ..
                GB
                ..
                GEORGIAN
                ..
                ISO-2022
                ..
                ISO-8859
                ..
                ISO646
                ..
                KAZAKH
                ..
                KOI
                ..
                MISC
                ..
                TCVN
                ..
                UTF
                ..
            ..
        ..
        keys
            pkg
                revoked
                ..
                trusted
                ..
            ..
        ..
        locale
            af_ZA.ISO8859-1
            ..
            af_ZA.ISO8859-15
            ..
            af_ZA.UTF-8
            ..
            ar_AE.UTF-8
            ..
            ar_EG.UTF-8
            ..
            ar_JO.UTF-8
            ..
            ar_MA.UTF-8
            ..
            ar_QA.UTF-8
            ..
            ar_SA.UTF-8
            ..
            am_ET.UTF-8
            ..
            be_BY.CP1131
            ..
            be_BY.CP1251
            ..
            be_BY.ISO8859-5
            ..
            be_BY.UTF-8
            ..
            bg_BG.CP1251
            ..
            bg_BG.UTF-8
            ..
            ca_AD.ISO8859-1
            ..
            ca_AD.ISO8859-15
            ..
            ca_ES.ISO8859-1
            ..
            ca_ES.ISO8859-15
            ..
            ca_FR.ISO8859-1
            ..
            ca_FR.ISO8859-15
            ..
            ca_IT.ISO8859-1
            ..
            ca_IT.ISO8859-15
            ..
            ca_AD.UTF-8
            ..
            ca_ES.UTF-8
            ..
            ca_FR.UTF-8
            ..
            ca_IT.UTF-8
            ..
            cs_CZ.ISO8859-2
            ..
            cs_CZ.UTF-8
            ..
            da_DK.ISO8859-1
            ..
            da_DK.ISO8859-15
            ..
            da_DK.UTF-8
            ..
            de_AT.ISO8859-1
            ..
            de_AT.ISO8859-15
            ..
            de_AT.UTF-8
            ..
            de_CH.ISO8859-1
            ..
            de_CH.ISO8859-15
            ..
            de_CH.UTF-8
            ..
            de_DE.ISO8859-1
            ..
            de_DE.ISO8859-15
            ..
            de_DE.UTF-8
            ..
            el_GR.ISO8859-7
            ..
            el_GR.UTF-8
            ..
            en_AU.ISO8859-1
            ..
            en_AU.ISO8859-15
            ..
            en_AU.US-ASCII
            ..
            en_AU.UTF-8
            ..
            en_CA.ISO8859-1
            ..
            en_CA.ISO8859-15
            ..
            en_CA.US-ASCII
            ..
            en_CA.UTF-8
            ..
            en_GB.ISO8859-1
            ..
            en_GB.ISO8859-15
            ..
            en_GB.US-ASCII
            ..
            en_GB.UTF-8
            ..
            en_HK.ISO8859-1
            ..
            en_HK.UTF-8
            ..
            en_IE.ISO8859-1
            ..
            en_IE.ISO8859-15
            ..
            en_IE.UTF-8
            ..
            en_NZ.ISO8859-1
            ..
            en_NZ.ISO8859-15
            ..
            en_NZ.US-ASCII
            ..
            en_NZ.UTF-8
            ..
            en_PH.UTF-8
            ..
            en_SG.ISO8859-1
            ..
            en_SG.UTF-8
            ..
            en_US.ISO8859-1
            ..
            en_US.ISO8859-15
            ..
            en_US.US-ASCII
            ..
            en_US.UTF-8
            ..
            en_ZA.ISO8859-1
            ..
            en_ZA.ISO8859-15
            ..
            en_ZA.US-ASCII
            ..
            en_ZA.UTF-8
            ..
            es_AR.ISO8859-1
            ..
            es_AR.UTF-8
            ..
            es_CR.UTF-8
            ..
            es_ES.ISO8859-1
            ..
            es_ES.ISO8859-15
            ..
            es_ES.UTF-8
            ..
            es_MX.ISO8859-1
            ..
            es_MX.UTF-8
            ..
            et_EE.ISO8859-1
            ..
            et_EE.ISO8859-15
            ..
            et_EE.UTF-8
            ..
            eu_ES.ISO8859-1
            ..
            eu_ES.ISO8859-15
            ..
            eu_ES.UTF-8
            ..
            fi_FI.ISO8859-1
            ..
            fi_FI.ISO8859-15
            ..
            fi_FI.UTF-8
            ..
            fr_BE.ISO8859-1
            ..
            fr_BE.ISO8859-15
            ..
            fr_BE.UTF-8
            ..
            fr_CA.ISO8859-1
            ..
            fr_CA.ISO8859-15
            ..
            fr_CA.UTF-8
            ..
            fr_CH.ISO8859-1
            ..
            fr_CH.ISO8859-15
            ..
            fr_CH.UTF-8
            ..
            fr_FR.ISO8859-1
            ..
            fr_FR.ISO8859-15
            ..
            fr_FR.UTF-8
            ..
            ga_IE.UTF-8
            ..
            he_IL.UTF-8
            ..
            hi_IN.ISCII-DEV
            ..
            hi_IN.UTF-8
            ..
            hr_HR.ISO8859-2
            ..
            hr_HR.UTF-8
            ..
            hu_HU.ISO8859-2
            ..
            hu_HU.UTF-8
            ..
            hy_AM.ARMSCII-8
            ..
            hy_AM.UTF-8
            ..
            is_IS.ISO8859-1
            ..
            is_IS.ISO8859-15
            ..
            is_IS.UTF-8
            ..
            it_CH.ISO8859-1
            ..
            it_CH.ISO8859-15
            ..
            it_CH.UTF-8
            ..
            it_IT.ISO8859-1
            ..
            it_IT.ISO8859-15
            ..
            it_IT.UTF-8
            ..
            ja_JP.SJIS
            ..
            ja_JP.UTF-8
            ..
            ja_JP.eucJP
            ..
            kk_KZ.UTF-8
            ..
            ko_KR.CP949
            ..
            ko_KR.UTF-8
            ..
            ko_KR.eucKR
            ..
            lt_LT.ISO8859-13
            ..
            lt_LT.UTF-8
            ..
            lv_LV.ISO8859-13
            ..
            lv_LV.UTF-8
            ..
            mn_MN.UTF-8
            ..
            nb_NO.ISO8859-1
            ..
            nb_NO.ISO8859-15
            ..
            nb_NO.UTF-8
            ..
            nl_BE.ISO8859-1
            ..
            nl_BE.ISO8859-15
            ..
            nl_BE.UTF-8
            ..
            nl_NL.ISO8859-1
            ..
            nl_NL.ISO8859-15
            ..
            nl_NL.UTF-8
            ..
            nn_NO.ISO8859-1
            ..
            nn_NO.ISO8859-15
            ..
            nn_NO.UTF-8
            ..
            pl_PL.ISO8859-2
            ..
            pl_PL.UTF-8
            ..
            pt_BR.ISO8859-1
            ..
            pt_BR.UTF-8
            ..
            pt_PT.ISO8859-1
            ..
            pt_PT.ISO8859-15
            ..
            pt_PT.UTF-8
            ..
            ro_RO.ISO8859-2
            ..
            ro_RO.UTF-8
            ..
            ru_RU.CP1251
            ..
            ru_RU.CP866
            ..
            ru_RU.ISO8859-5
            ..
            ru_RU.KOI8-R
            ..
            ru_RU.UTF-8
            ..
            se_FI.UTF-8
            ..
            se_NO.UTF-8
            ..
            sk_SK.ISO8859-2
            ..
            sk_SK.UTF-8
            ..
            sl_SI.ISO8859-2
            ..
            sl_SI.UTF-8
            ..
            sr_RS.ISO8859-5
            ..
            sr_RS.UTF-8
            ..
            sr_RS.ISO8859-2
            ..
            sr_RS.UTF-8@latin
            ..
            sv_FI.ISO8859-1
            ..
            sv_FI.ISO8859-15
            ..
            sv_FI.UTF-8
            ..
            sv_SE.ISO8859-1
            ..
            sv_SE.ISO8859-15
            ..
            sv_SE.UTF-8
            ..
            tr_TR.ISO8859-9
            ..
            tr_TR.UTF-8
            ..
            uk_UA.CP1251
            ..
            uk_UA.ISO8859-5
            ..
            uk_UA.KOI8-U
            ..
            uk_UA.UTF-8
            ..
            zh_CN.GB18030
            ..
            zh_CN.GB2312
            ..
            zh_CN.GBK
            ..
            zh_CN.eucCN
            ..
            zh_CN.UTF-8
            ..
            zh_HK.UTF-8
            ..
            zh_TW.Big5
            ..
            zh_TW.UTF-8
            ..
        ..
        man
            man1
            ..
            man2
            ..
            man3
            ..
            man4
                aarch64
                ..
                amd64
                ..
                arm
                ..
                i386
                ..
                powerpc
                ..
                sparc64
                ..
            ..
            man5
            ..
            man6
            ..
            man7
            ..
            man8
                amd64
                ..
                i386
                ..
                powerpc
                ..
                sparc64
                ..
            ..
            man9
            ..
        ..
        misc
            fonts
            ..
        ..
        mk
        ..
        nls
            C
            ..
            af_ZA.ISO8859-1
            ..
            af_ZA.ISO8859-15
            ..
            af_ZA.UTF-8
            ..
            am_ET.UTF-8
            ..
            be_BY.CP1131
            ..
            be_BY.CP1251
            ..
            be_BY.ISO8859-5
            ..
            be_BY.UTF-8
            ..
            bg_BG.CP1251
            ..
            bg_BG.UTF-8
            ..
            ca_ES.ISO8859-1
            ..
            ca_ES.ISO8859-15
            ..
            ca_ES.UTF-8
            ..
            cs_CZ.ISO8859-2
            ..
            cs_CZ.UTF-8
            ..
            da_DK.ISO8859-1
            ..
            da_DK.ISO8859-15
            ..
            da_DK.UTF-8
            ..
            de_AT.ISO8859-1
            ..
            de_AT.ISO8859-15
            ..
            de_AT.UTF-8
            ..
            de_CH.ISO8859-1
            ..
            de_CH.ISO8859-15
            ..
            de_CH.UTF-8
            ..
            de_DE.ISO8859-1
            ..
            de_DE.ISO8859-15
            ..
            de_DE.UTF-8
            ..
            el_GR.ISO8859-7
            ..
            el_GR.UTF-8
            ..
            en_AU.ISO8859-1
            ..
            en_AU.ISO8859-15
            ..
            en_AU.US-ASCII
            ..
            en_AU.UTF-8
            ..
            en_CA.ISO8859-1
            ..
            en_CA.ISO8859-15
            ..
            en_CA.US-ASCII
            ..
            en_CA.UTF-8
            ..
            en_GB.ISO8859-1
            ..
            en_GB.ISO8859-15
            ..
            en_GB.US-ASCII
            ..
            en_GB.UTF-8
            ..
            en_IE.UTF-8
            ..
            en_NZ.ISO8859-1
            ..
            en_NZ.ISO8859-15
            ..
            en_NZ.US-ASCII
            ..
            en_NZ.UTF-8
            ..
            en_US.ISO8859-1
            ..
            en_US.ISO8859-15
            ..
            en_US.UTF-8
            ..
            es_ES.ISO8859-1
            ..
            es_ES.ISO8859-15
            ..
            es_ES.UTF-8
            ..
            et_EE.ISO8859-15
            ..
            et_EE.UTF-8
            ..
            fi_FI.ISO8859-1
            ..
            fi_FI.ISO8859-15
            ..
            fi_FI.UTF-8
            ..
            fr_BE.ISO8859-1
            ..
            fr_BE.ISO8859-15
            ..
            fr_BE.UTF-8
            ..
            fr_CA.ISO8859-1
            ..
            fr_CA.ISO8859-15
            ..
            fr_CA.UTF-8
            ..
            fr_CH.ISO8859-1
            ..
            fr_CH.ISO8859-15
            ..
            fr_CH.UTF-8
            ..
            fr_FR.ISO8859-1
            ..
            fr_FR.ISO8859-15
            ..
            fr_FR.UTF-8
            ..
            gl_ES.ISO8859-1
            ..
            he_IL.UTF-8
            ..
            hi_IN.ISCII-DEV
            ..
            hr_HR.ISO8859-2
            ..
            hr_HR.UTF-8
            ..
            hu_HU.ISO8859-2
            ..
            hu_HU.UTF-8
            ..
            hy_AM.ARMSCII-8
            ..
            hy_AM.UTF-8
            ..
            is_IS.ISO8859-1
            ..
            is_IS.ISO8859-15
            ..
            is_IS.UTF-8
            ..
            it_CH.ISO8859-1
            ..
            it_CH.ISO8859-15
            ..
            it_CH.UTF-8
            ..
            it_IT.ISO8859-1
            ..
            it_IT.ISO8859-15
            ..
            it_IT.UTF-8
            ..
            ja_JP.SJIS
            ..
            ja_JP.UTF-8
            ..
            ja_JP.eucJP
            ..
            kk_KZ.PT154
            ..
            kk_KZ.UTF-8
            ..
            ko_KR.CP949
            ..
            ko_KR.UTF-8
            ..
            ko_KR.eucKR
            ..
            lt_LT.ISO8859-13
            ..
            lt_LT.UTF-8
            ..
            lv_LV.ISO8859-13
            ..
            lv_LV.UTF-8
            ..
            mn_MN.UTF-8
            ..
            nl_BE.ISO8859-1
            ..
            nl_BE.ISO8859-15
            ..
            nl_BE.UTF-8
            ..
            nl_NL.ISO8859-1
            ..
            nl_NL.ISO8859-15
            ..
            nl_NL.UTF-8
            ..
            no_NO.ISO8859-1
            ..
            no_NO.ISO8859-15
            ..
            no_NO.UTF-8
            ..
            pl_PL.ISO8859-2
            ..
            pl_PL.UTF-8
            ..
            pt_BR.ISO8859-1
            ..
            pt_BR.UTF-8
            ..
            pt_PT.ISO8859-1
            ..
            pt_PT.ISO8859-15
            ..
            pt_PT.UTF-8
            ..
            ro_RO.ISO8859-2
            ..
            ro_RO.UTF-8
            ..
            ru_RU.CP1251
            ..
            ru_RU.CP866
            ..
            ru_RU.ISO8859-5
            ..
            ru_RU.KOI8-R
            ..
            ru_RU.UTF-8
            ..
            sk_SK.ISO8859-2
            ..
            sk_SK.UTF-8
            ..
            sl_SI.ISO8859-2
            ..
            sl_SI.UTF-8
            ..
            sr_YU.ISO8859-2
            ..
            sr_YU.ISO8859-5
            ..
            sr_YU.UTF-8
            ..
            sv_SE.ISO8859-1
            ..
            sv_SE.ISO8859-15
            ..
            sv_SE.UTF-8
            ..
            tr_TR.ISO8859-9
            ..
            tr_TR.UTF-8
            ..
            uk_UA.ISO8859-5
            ..
            uk_UA.KOI8-U
            ..
            uk_UA.UTF-8
            ..
            zh_CN.GB18030
            ..
            zh_CN.GB2312
            ..
            zh_CN.GBK
            ..
            zh_CN.UTF-8
            ..
            zh_CN.eucCN
            ..
            zh_HK.UTF-8
            ..
            zh_TW.UTF-8
            ..
        ..
        openssl
            man
                man1
                ..
                man3
                ..
            ..
        ..
        pc-sysinstall
            backend
            ..
            backend-partmanager
            ..
            backend-query
            ..
            conf
                license
                ..
            ..
            doc
            ..
        ..
        security
        ..
        sendmail
        ..
        skel
        ..
        snmp
            defs
            ..
            mibs
            ..
        ..
        syscons
            fonts
            ..
            keymaps
            ..
            scrnmaps
            ..
        ..
        tabset
        ..
        vi
            catalog
            ..
        ..
        vt
            fonts
            ..
            keymaps
            ..
        ..
        zoneinfo
            Africa
            ..
            America
                Argentina
                ..
                Indiana
                ..
                Kentucky
                ..
                North_Dakota
                ..
            ..
            Antarctica
            ..
            Arctic
            ..
            Asia
            ..
            Atlantic
            ..
            Australia
            ..
            Etc
            ..
            Europe
            ..
            Indian
            ..
            Pacific
            ..
            SystemV
            ..
        ..
    ..
    src             nochange
    ..
..<|MERGE_RESOLUTION|>--- conflicted
+++ resolved
@@ -17,7 +17,6 @@
             ..
             event
             ..
-<<<<<<< HEAD
             hdb
             ..
             heimbase
@@ -32,8 +31,6 @@
             ..
             krb5
             ..
-            roken
-=======
             gmock
                 internal
                     custom
@@ -45,7 +42,8 @@
                     custom
                     ..
                 ..
->>>>>>> 5e1ca3d0
+            ..
+            roken
             ..
             sqlite3
             ..
